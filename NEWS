v1.2.0 mmm dd, 2022

* Added livestacking mode with darks/CC/flats support, registration and stacking
* Added unlinking channels in autostretch preview
* Added RGB equalization and lightweight (faster) normalisation in stacking options
* Added LRGB composition command and PixelMath command for new offline compositions
* Added Starnet++ integration in GUI and command and mask creation
* Added Star Recomposition tool to mix and stretch starless and starmask images
* Added pcc command for headless PCC and plate solving
* Added local KStars star catalogue support for plate solving and PCC (NOMAD)
* Added a new framing assistant with several modes and image framing preview
* Added specifying max number of stars for registration
* Added bad pixel map option for preprocess, both in GUI and command
* Added and reviewed commands for offline and automatic post-processing
* Added background level and star count as new sequence filters
* Added weighing based on number of stars or wFWHM for stacking
* Added a new threading mechanism for per-image improved performance
* Added star selection from coordinates to seqpsf and star tracking with homography
* Added headless light curve creation from a list of star equatorial coordinates
* Added star list importing from the NINA exoplanet plugin for light curve creation
* Added relaxed mode for star detection for particularly bad images
* Added crop to selection to the rotation geometric transform
* Added a way to clean sequence file in the sequence tab (see also command seqclean)
* Added a warning when images are negative on calibration
* Added calibration details in the FITS history
* Added saving formulas (presets) in Pixel Math
* Added statistic functions to Pixel Math as well as mtf
* Added solar system object search from online service for image annotations
* Added zoom sliders and plot selection in Plot tab
* Updated scripts to specify cosmetic correction is from masterdark with -cc=dark option
* Updated seq file version to v4. Registration block keeps homography information
* Refactored global registration and added 2pass and Apply Existing methods
* Refactored 3-star registration to run the 3 stars analysis successively
* Refactored PCC, using WCS information to identify stars instead of registration match
* Refactored settings, preferences and configuration file, adding get and set commands
* Refactored commands error handling
* Refactored light curve creation, filtering the reference stars to valid only
* Added background level and number of stars to stored registation data and plots
* Added commands: [update with https://free-astro.org/index.php?title=Siril:Commands#Commands_history ]
* Added KOMBAT alogrithm for registration and removed deprecated ECC
* Added choosing server to query object in astrometry
* Added shortcuts for astrometry (regular and photometric correction)
* Added option "full" to export all possible stats in seqstat command
* Added argument to executable to pass pipes path, allowing several instances to run simultaneously
* Added more reporting on online object search, avoiding duplicates in catalogues
* Replaced generalized hyperbolic transform stretch method by more general algorithms and optimised for speed
* Added improved graphical interface to hyperbolic stretches
* Altered behaviour of channel select toggles in histogram and hyperbolic stretch tools, allowing stretching only selected channels (this is useful in NB workflows etc.)
* Replaced Libraw with RT debayering
* Fixed comet registration when registration was accumulated over existing data
* Fixed star detection for images with very large stars
* Fixed cancellation of seqpsf or seqcrop
* Fixed photometry analysis of stars with negative pixels around them
* Fixed dates keywords in sum and min/max algorithms
* Fixed FITS header preservation on RGB composition
* Added 9-panel dialog tool showing corners and center of the image for a closer inspection
* Optimised asinh code for speed
* Added NL-Bayes denoising algorithm with optional boosters DA3D, SOS and Anscombe VST
* Added undershoot clamping to bicubic and lanczos4 interpolation methods
<<<<<<< HEAD
* Improved Ha-OIII extraction to offer full resolution O-III output and improve star roundness
* Added CFA merge process for reconstructing a Bayer pattern previously split out with extraction
=======
* Allow area selection (and much more) to be done on RGB display tab
>>>>>>> 054fada9

v1.0.6 October 18, 2022

* Fixed crash on opening a malformed SER
* Fixed crash in savetif
* Fixed crash in polynomial background extraction when not enough sample were set
* Fixed bug in iif where no parameters could be used
* Fixed crash in seqstat when some images were deselected
* Fixed crash in star detection when large star was close to border
* Fixed bad behaviour of asinh blackpoint with monochrome/32bits images
* Fixed bug in PixelMath with negate values
* Fixed bug in SIMBAD request when object name contains '+'
* Fixed bug in rotational gradient

v1.0.5 September 09, 2022

* Fixed bug in eyedropper feature with 16bits images
* Added button to see original image in background extraction
* Fixed bug introduced in 1.0.4 with one pixel shift when registering meridian flipped images
* Fixed GAIA catalog parser

v1.0.4 September 02, 2022

* Fixed selected area for flat autonormalisation calc
* Fixed wrong initialization in polynomial background extraction
* Fixed cold pixels rejection in GESDT stacking
* Fixed x and y position in PSF and star detection
* Fixed RGB pixel display where Green and Blue were swapped
* Fixed random crash in Pixel Math
* Improved wcs import when formalism used is deprecated (CROTA + CDELT)
* Added dropper icon to set SP easily in GHT tool

v1.0.3 June 28, 2022

* Fixed memory leak in PixelMath
* Fixed memory leak in SER preview
* Fixed error in seqsubsky
* Fixed the start of two scripts from @ in succession
* Fixed homogeneous image bitpix detection on stacking
* Fixed dates in median and mean stack results
* Fixed bug in stack of some float images
* Fixed black point and clipping in asinh stretch function
* Added new thread for background extraction that does not freeze UI, with a progressbar for RBF
* Added generalised hyperbolic transform stretch method in Image Processing menu, based on algorithms proposed by David Payne in the astrobin forums

v1.0.2 May 16, 2022

* Added new RBF interpolation method in the background extraction tool
* Removed file name length limit in conversion
* Fixed crash in preprocess command if a quote was not closed in -bias= option
* Fixed crash when star detection box was expanded past a border
* Fixed crash in plot when X axis data contained negative values
* Fixed numerous bugs in the background extraction tool
* Fixed bug in PixelMath where only one char parameter where allowed
* Fixed bug in FITS partial reader

v1.0.1 April 6, 2022

* Added min,max, iif and logical operators in pixelmath
* Added support for 3 channels for direct preview of resulting composition in pixelmath
* Added parameters field in PixelMath
* Added reporting channel name in FILTER header key during split operation
* Added using FILTER keyword value for Pixel Math tool variable name
* Fixed using shift transform for global registration
* Fixed crash when changing image with preview opened
* Fixed crash when pressing Stop button during script execution
* Fixed crash that could occur when moving the mouse over the image while it was being updated
* Fixed date wrongly reported in the FITS header in SER/FITSEQ stacking when filtering out images
* Fixed excluding null pixels of both ref and target in linear match

v1.0.0 March 9, 2022

* Added ASTRO-TIFF standard
* Fixed memory consumption for all sequence operations
* Fixed settings for sequence export as webm film with VP9 codec
* Removed use of lo/hi cursors and fixed normalization for export
* Fixed load and close commands for scripts in GUI
* Fixed Bayer pattern in SER after extraction
* Fixed registration crash for small images
* Improved main panel separator positioning and keeping it in memory
* Improved speed of FITSEQ detection when scanning sequences
* Improve usability on MacOS
* Reintroduced compatibility with OpenCV 4.2 with disabled features

v1.0.0~RC2 December 08, 2021
Second Release candidate version for 1.0.0

* Fixes many crashes
* Minor improvements in plot feature
* Restore HD for macOS application

v1.0.0~RC1 November 20, 2021
First Release candidate version for 1.0.0

* New Pixel Math tool
* New plot tool to visualize and sort sequence based on any registration data field available
* New tilt estimation feature (from GUI or command)
* New SNR estimator in photometry analysis
* New button for quick photometry
* New commands seqcosme and seqcosme_cfa to remove deviant pixels on sequence, using file computed with find_hot
* New command boxselect to specify a selection box with x, y, w and h
* Improved candidates star detection speed and accuracy with a new algorithm
* Reviewed GUI and improved responsiveness
* Saving focal and WCS data in the swap file using undo/redo
* WCS data is now updated after geometric transformations (mirror, rotate and crop)
* Seqcrop command can now be used in scripts
* Added autocropping of wide-field images, as well as using a selection for plate solving
* Added choices of degrees of freedom (shift, similitude, affine or homography) for global registration
* Added UI button to plot WCS grid and compass
* Added user catalogue for astrometry annotation
* Added GAIA EDR3 catalogue for astrometry
* Added choice between clipboard and file for snapshot
* Added equalize CFA for X-Trans sensor
* Allowing debayer to be forced for SER files
* Converted constant bitrate quality to constant quality rate settings in sequence export to film
* Fixed memory leak in opencv that made registration of FITS files fail often
* Fixed FWHM units and star center position in Dynamic PSF
* Fixed global registration with various image sizes
* Fixed bug in ECC algorithm

v0.99.10.1 June 23, 2021
Patch version to fix some issues

* Fixed star detection with resolution < 1.0
* Fixed interpolation issue in global registration
* Fixed timestamp issue with glib < 2.66
* New MAD clipping algorithm

v0.99.10 June 11, 2021
Continuing the 1.x branch

* New drag and drop
* New presets for sequences export
* New choice between h264 and h265 for mp4 export
* New Generalized Extreme Studentized Deviate Test as a new rejection algorithm
* New weighted mean stacking based on bgnoise
* New independent normalization of each channel for color images
* New faster location and scale estimators to replace IKSS with similar accuracy
* New synthetic level for biases
* New 2- or 3-star registration algorithm with rotation
* New SER debayering at preprocess
* New green extraction from CFA
* New option to downsample image while platesolving
* Remember focal and pixel size in astrometry tool
* Updated sampling information after channel extraction and drizzle
* Fixed bands appearing on mean stacking for CFA SER sequences
* Fixed bug in FFT filter
* Fixed bug in statistics and normalization for 16b images
* Changed handling of zero values in statistics, global registration, normalization and stacking

v0.99.8.1 February 13, 2021
Patch version to fix a crash

* Fixed crash because of wcslib function

v0.99.8 February 10, 2021
Continuing the 1.x branch, with bug fixes and new features

* New ability to remove sequence frames from the "Plot" tab
* New merge command
* New astrometry annotation ability
* New snapshot function
* New conversion internal algorithm, can convert any sequence to any other sequence type too now
* Handle datetime in TIFF file
* Improved color saturation tool with a background factor to adjust the strength
* Reduced memory used by global registration
* Improving films (AVI and others) support: notifying the user, suggesting conversion, fixing parallel operations
* Fixed memory leak in minmax algorithms
* Fixed a bug in FITS from DSLR debayer when image height is odd
* Fixed out-of-memory conditions on global registration and median or mean stacking
* Fixed SER stacking with 32 bits output
* Fixed bitrate value issue in mp4 export
* Fixed normalization issue with SER files

v0.99.6 September 32, 2020
Continuing the 1.x branch

* Selection can be moved and freely modified, its size is displayed in UI (Sébastien Rombauts)
* Undo/Redo buttons now display the operations they act upon (Sébastien Rombauts)
* Added color profile in TIFF and PNG files
* Image display refactoring (Guillaume Roguez)
* Fixed a bug in demosaicing orientation
* Fixed a bug in macOS package where Siril was not multithreated
* Fixed memory leak in pixel max/min stacking
* Fixed crash when selecting 1 pixel
* Better integration in low resolution screen
* Added embed ICC profile in png and TIFF files
* By default Siril now checks update at startup
* By default Siril now needs “requires” command in Script file
* Refactoring of image display with pan capacity
* Added button + and – for zooming management

v0.99.4, August 14, 2020
Complete refactoring, starting 1.x branch

* New UI with a single window
* New demosaicing algorithms, RCD is now the default one
* New algorithm to fix the AF square with XTRANS sensor (Kristopher Setnes)
* New support for FITS decompression and compression with Rice/Gzip and HCompress methods (Fabrice Faure)
* New support for quantization and HCompress scale factor settings for FITS compression (Fabrice Faure)
* New functions to extract Ha and Ha/OII from RGB images
* New linear match function
* New link command to create symbolic links
* New convert command to convert all files (and link FITS)
* New preference entries for FITS compression settings (Fabrice Faure)
* New native image format: 32-bit floating point image
* New native sequence format: FITS sequence in a single image
* New UI for sequence image list
* New zoom handing: ctrl+scroll (up and down) is the new way to zoom in and out
* New preview in open dialog
* New language selector in preferences
* New image importer: HEIF format
* New stacking filtering criterion (weighted FWHM). It can exclude more spurious images
* New macOS bundle
* New RL deconvolution tool
* New keyword CTYPE3 for RGB FITS in order to be used by Aladin
* New binary siril-cli to start siril without X server
* New preference entries with darks/biases/flat libraries
* New preliminary Meson support (Florian Benedetti)
* New ROWORDER FITS keyword that should be used by several programm now
* X(Y)BAYEROFF can now be configured in preferences
* Parallelizing conversion and some other functions
* CI file was totally rewritten (Florian Benedetti)
* Config file was moved to more standard path
* Optimization of several algorithms (Ingo Weyrich)
* Background extraction is now available for sequence
* Midtone Transfer Function is now available for sequence
* Fixed code for Big Endian machine (Flössie)
* Fixed bug in SER joining operation when Bayer information was lost
* Fixed a bug of inaccessible directories in MacOS Catalina
* Fixed crash on some OpenCV operation with monochrome images
* Fixed annoying error boxes about missing disk drives on Windows

v0.9.12, November 04, 2019
Performance and stability update for v0.9.11

* Fixed stat computation on 3channel FITS
* Fixed free memory computation on Windows
* Fixed a bug in RGB compositing mode allowing now users to use multichannel image tools
* Fixed crash after deconvolution of monochrome images
* Fixed a bug in astrometry when downloaded catalog was too big
* New split cfa feature
* Script status (line currently executed) is displayed in a statusbar
* TIFF export is now available for sequences
* Better dialog windows management
* Histogram tool refactoring
* Provide new strategies for free memory management
* Provide new photometric catalog for color calibration (APASS)
* Added new filter: Contrast Limited Adaptive Histogram Equalization
* Open sequence by double clicking on seq file

v0.9.11, May 27, 2019
Performance, feature and stability update for v0.9.10

* New icon set
* New photometric color calibration tool
* New background extraction tool working with 64-bit precision and dither
* Improved processing speed by optimizing sorting algorithms to each use
* Parallelizing preprocessing
* New image filtering for sequence processing: possible from the command line and with multiple filters
* Improved free disk space feedback and checks before running preprocess, global registration and up-scaling at stacking
* New GTK+ theme settings: it can now be set from siril to dark or light, or kept to automatic detection
* New normalization to 16 bits for RAW images with less dynamic range (in general 12 or 14).
* Improved mouse selection by making it more dynamic
* Added drag and drop capability in the conversion treeview
* Added output file name argument to stacking commands
* New command setmem to limit used memory from scripts
* New clear and save buttons for the log in GUI
* Taking into account the Bayer matrix offset keywords from FITS headers
* Displaying script line when error occurs
* Allow registration on CFA SER sequences
* Processing monochrome images requires less memory, or can be more paralellized if memory was the limiting factor
* Fixed dark optimization
* Fixed crash in global registration on a sequence that contained a dark image
* Fixed management of the statistics of images on which they fail to be computed
* Fixed free disk space detection and usual processing commands on 32-bit systems
* Fixed free memory detection for stacking in case of up-scaling ('drizzle') and memory distribution to threads
* Fixed bug in FFT module
* Fixed bug in the drawn circle of photometry
* Fixed build fail with OpenCV 4.0.1
* Fixed SER sequence cropping
* Fixed regression in global registration for images having different size
* Added German translation

v0.9.10, Jan 16, 2019
Stability update for v0.9.9

* New astrometry tool that solves acquisition parameters from stars in the image (requires Web access and libcurl)
* New comet registration method
* Enabled previews for color saturation, asinh stretching, histogram transform and wavelets
* Added ability to join SER files
* Added a command stream using named pipes
* Added RGB flat normalisation for CFA images and command GREY_FLAT
* Added SETFINDSTAR command to define sigma and roundness parameters
* Added ASINH command and GUI function, for asinh stretching of images
* Added RGRADIENT command and GUI function
* Added negative transformation
* Made command SEQCROP scriptable
* Improved ECC alignment algorithm
* Improved global registration and fixed a bug
* Redesigned all dialog windows to conform to GNOME guidelines
* Preserving history in FITS file header when former history exists
* Preserving FITS keywords in sum stacked image
* Checking and increasing if needed maximum number of FITS that can be stacked on the system
* Automatically detecting GTK+ dark theme preference
* Adding a setting to activate image window positioning from the last session
* Fixed a bug in photometry where stars were too round
* Fixed an issue with wide chars on Windows
* Fixed some erratic behaviour when reference image was outside selection
* Fixed default rotation interpolation algorithm for register command
* Fixed a crash on sequence export with normalization
* Fixed line endings in scripts for all OS
* Fixed compilation for OpenCV 4.0
* Fixed dark optimization and added -opt option in PREPROCESS command
* Fixed a crash in global registration with unselected images

v0.9.9, Jun 07, 2018
Stability update for v0.9.8

* Major update of the command line, with completion and documentation in the GUI, enhanced scripting capability by running commands from a file and also allowing it to be run with no X11 server running with the -s command line option
* Added commands to stack and register a sequence
* Image statistics, including auto-stretch parameters and stacking normalization, are now cached in the seq file for better performance
* Global star registration now runs in parallel
* Workflow improvement by adding demosaicing as last part of the preprocessing
* Added a filtering method for stacking based on star roundness
* Added an option to normalize stacked images to 16-bit with average rejection algorithm
* All GUI save functions are now done in another thread
* Improved histogram transformation GUI
* Improved support of various FITS pixel formats
* Preserve known FITS keywords in the stacked image by average method
* Added native open and save dialogues for Windows users
* Various Windows bug fixes in SER handling
* Fixed wrong handling of scale variations in Drizzle case
* Fixed 8-bit images auto-stretch display
* Fixed BMP support
* Fixed issues in PNG and TIFF 8-bit export
* Fixed the "About" OS X menu

v0.9.8.3, Feb 19, 2018
Patch update for v0.9.8

* Check for new available version
* Handle XTRANS FUJIFILM RAWs
* Fixed Preprocessing SER files that gave corrupted SER results
* Fixed SaveBMP that added tif extension
* Fixed Registration on all images that was done on selected images instead
* Fixed Target directory that was ignored when saving as image
* Fixed crash with Wrong SER timestamp

v0.9.8, Jan 31, 2018
Stability update for v0.9.7

* Added SavePNG
* Allow to use gnuplot on Windows if it is installed on the default path
* Improve SER processing speed
* Opencv is now mandatory
* Implementation of a simplified Drizzle
* New tool for Lucy-Richardson deconvolution
* Conversion list tree is now sorted on first load. Sort is natural.
* Command stackall is available, with optional arguments, for all stacking methods
* Change default working directory to special directory 'Pictures' if it exists
* Reduce display time of autostretch
* Parallelize sum stacking
* Use thread-safe progress bar update instead of deprecated one. Run 'Check sequences' in a background task
* Add an option to set the generic image_hook behaviour when function fails
* Switch on "Images previously manually selected from the sequence" if user checks and unchecks frames
* Fixed numerous bug on Windows with wide char filenames
* Fixed dark theme icons
* Fixed exposure dates of exported SER sequences that were wrong with filtering
* Fixed the loss of color calibration on background extraction
* Fixed menu update after RGB composition
* Fixed bug in "Average" and "Median" stack for huge SER file
* Fixed when it was impossible to use multithread functions after star alignment in compositing tool
* Fixed crash when selecting "Best images .. (PSF)" if the loaded sequence has no PSF data
* Fixed sorted images by FWHM
* Fixed crash on stacking when no reference image is selected and first image of the sequence is excluded

v0.9.7, Sep 21, 2017
Stability update for v0.9.6

* Fixed French translation
* Fixed bug in registration from compositing for layers alignment
* Fixed crash when stacking failed
* Fixed limit of 4Go SER file for non POSIX Standard
* Improved global registration. New algorithm with homography

v0.9.6, Jun 20, 2017
Stability update for v0.9.5

* Allow sequence export to use stacking image filtering
* Get the working directory as an optional command line argument
* Improve photometry
* Fixed wrong selected image in list panel when list was sorted
* Fixed registration with unselected images which made progress bar exceed 100%
* Fixed again compilation that failed on KFreeBSD
* Fixed name of Red Layer using compositing tool that was wrong

v0.9.5, Nov 28, 2016
Stability update for v0.9.4
 * Implement a graph interface to display quality registration information
 * No X and Y binning value could lead to errors with fwhm
 * Take reference image as normalisation reference
 * Retrieve Bayer pattern from RAW file
 * Export sequence to MP4
 * Statistics should not take into account black point
 * Add ComboBox for registration interpolation
 * Fixed interpolation in global star registration that gave blurred results
 * Fixed FreeBSD intltool compilation fails
 * Fixed erroneous created sequence in registration with unselected images
 * Fixed compilation that failed on KFreeBSD

v0.9.4, Aug 17, 2016
Stability update for v0.9.3
 * Fixed issues with SER in generic processing function
 * Fixed inability to open FITS when filename had parenthesis
 * Fixed selecting new images did not update the number of selected images
 * Fixed histogram sliders lag on OS-X
 * Fixed message "Error in highest quality accepted for sequence processing....." during stack of %, even if quality data are computed
 * Fixed sequence export to SER with unselected images
 * Fixed global star alignment with angle close to 180deg
 * Fixed undo cosmetic correction
 * Fixed crash in peaker function
 * Fixed aborting global star registration summary
 * Fixed sequence list which was unreadable with dark GTK theme
 * Fixed the update of the list of images
 * Added support of internationalization: French, Dutch, Chinese, Italian, Arabic
 * Option for logarithm scale in histogram transformation
 * Add siril.desktop in archlinux
 * Added support for exporting sequence in avi format
 * Option to make a selection for global star registration in a smaller region
 * Read commands from a file
 * Option to follow star in registration
 * Added support for resizing exported sequence
 * Added support for reading and writing SER timestamps
 * Added support for RGB alignment
 * Added functionality to fix broken (0 framecount) SER files.

v0.9.3, Apr 12, 2016
Stability update for v0.9.2.
 * Fixed bug in preprocessing
 * Fixed compilation error in come conditions
 * Fixed uninitialized values
 * Fixed typos

v0.9.2, Apr 04, 2016
Stability update for v0.9.1.
 * Added support for dark optimization
 * Added hot pixel removal feature
 * Added Animated GIF output and registered sequence export
 * Added autostretch viewer mode
 * Allowing a reference magnitude to be set to get absolute magnitude instead of relative
 * New commands: sequence selection range and stackall
 * Added vertical banding noise removal tool
 * Providing a better planetary registration algorithm
 * Parallelized registration
 * Refactored conversion to include AVI to SER
 * Configurable "Are you sure" dialogues
 * ls command gives results in an ordered way
 * Updated to FFMS2 latest version
 * Clarified the use of demoisaicing
 * Improved star detection
 * Improved RGB compositing tool
 * Allowing manual selection of background samples
 * Fixed force recomputing statistics for stacking
 * Fixed noise estimation
 * Fixed entropy computation

v0.9.1, Nov 30, 2015.
Stability update for v0.9.0.
 * added support for GSL 2.
 * fixed crash on startup without existing config file

v0.9.0, Oct 16, 2015.
First stable version. High quality processing for deep-sky images is fully
functional, a basic processing is available for planetary images.
A list of solved issues and new features since the introduction of the bug
tracking system at mid-course can be seen here:
http://free-astro.org/bugs/roadmap_page.php?version_id=1
The main features introduced since the previous version are:
 * new global star registration, taking into account field rotation
 * new quality evaluation method for planetary images, used to sort the best
 * images selected for stacking
 * new parallelized stacking algorithm for all sequences, including all SER
   formats, allowing maximum used memory to be set
 * threading of the most time consuming processings, to keep the GUI reactive,
   as well as many other speed improvements
 * tested and improved on FreeBSD and MacOS X systems, and ARM architectures
 * undo/redo on processing operations
 * sequence cropping tool

v0.9.0-rc1, Dec 29, 2014.
 * many fixes including background extraction, compositing alignment, rejection
   algorithms, wavelets
 * threading of the heavy computations, to avoid graphical user interface freezing
   and provide a nice way of seeing what is happening in the console window
 * image rotation with any angle (not in registration yet)
 * Canon banding removing tool
 * GTK+ minimal version is now 3.6

v0.9.0-beta (new version), Nov 11, 2014: major refactoring. See more details at
http://free-astro.org/index.php/Siril:0.9.0_beta
 * new development team and website
 * many new image formats supported for import (converted to Siril's FITS: 8-bit
   and 16-bit BMP, TIFF, JPEG, PNG, NetPBM binary images, PIC (IRIS), RAW DSLR
   images and loaded natively: SER files and any film) and export
 * new demosaicing tool with 4 algoritms (AHD, VNG, Bilinear, Super Pixel)
 * better image sequence handling, with non-contiguous sequences, but still
   requiring file names to be postfixed by integers (like: image001.fit and not
   image001L.fit)
 * new graphical user interface based on GTK+ version 3.4 and above, and in
   general, update of dependencies to latest versions
 * new display modes added to the standard linear scaling with lo/hi bounds: log,
   asinh, sqr, sqrt, histeq, negative, false colors
 * manual translation as new registration method with two preview renderings of
   the current image with reference frame in transparency
 * automatic translation as new registration method for deep-sky images, based on
   the FWHM/PSF analysis of one star instead of DFT, more suited for planetary and
   nebula images
 * new commands available for the command line, see the list of available commands
 * a star finding algorithm with PSF information
 * new processing functions: unsharp mask, background extraction, green dominance
   removal, new method for background equalization, two-way Fourier transform used
   to remove annoying patterns in images, kappa-sigma stacking
 * new image compositing tool, allowing colour images to be created from multiple
   one-channel images by affecting user-defined colours
 * numerous bugs fixed and internal code refactoring for a better extensibility

v0.8
 * last release of the old Siril, in 2006.

v0.6
 * a intermediate release before a first beta release
	a lot of changes both in the GUI and the inner structure.
	48 bits RGB fits processing, bmp conversion

a sample session is given here :
	given a directory with a 24 bit bmp series 1.bmp... n.bmp,
	a sample session producing a registered 48bit fit stack
	of those is the following :
		change dir (go to the desired directory)
		file conversion: (defaults are ok for this example)
			->go
		sequence processing (siril detetcs and builds the image sequence)
		select a region in one of the R,G,B layers
			(registration will allways be computed on G layer)
		click register
		click stack
	you are done.

v0.5
 * first light of the sequence graphic interface

v0.3
 * 20050820; a few corrections.

v0.2
 * siril now has wavelet and wrecons<|MERGE_RESOLUTION|>--- conflicted
+++ resolved
@@ -57,12 +57,9 @@
 * Optimised asinh code for speed
 * Added NL-Bayes denoising algorithm with optional boosters DA3D, SOS and Anscombe VST
 * Added undershoot clamping to bicubic and lanczos4 interpolation methods
-<<<<<<< HEAD
 * Improved Ha-OIII extraction to offer full resolution O-III output and improve star roundness
 * Added CFA merge process for reconstructing a Bayer pattern previously split out with extraction
-=======
 * Allow area selection (and much more) to be done on RGB display tab
->>>>>>> 054fada9
 
 v1.0.6 October 18, 2022
 
