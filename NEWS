siril 1.4.0 xx xx, xx

* Added support for unknown keywords with path parsing (#1333)
* Fixed fits header parsing for integer values stored in scientific notation (#1331)
* Added support for JPEG XL image format
* Added comparison star list creation from Siril (!381)
* Allowed object search with their common name, from the annotations catalogues (!381)
* Added intensity profiling function (#5)
* Added internal plotting tool (siril_plot) to be used with profiling and light_curves (removed usage of GNUplot) (!543 !545)
* Added functionalities to kplot (hyphen markers, revert axes, removed statics) (!543)
* Fixed PRISM SITELAT/SITELONG keywords data (#1126)
* Improved RGB composition tool to do full homography registration (#943)
* Added new init for PSF fitting of oversampled stars (!537)
* Fixed running command catsearch threaded to avoid GUI freeze (#1167)
* Added git script repository integration (!560)
* Added ROI processing for certain functions (!571, fixes #1098 and #1188)
* Fixed crash in the new RGB compositing tool (#1205)
* Fixed loss of DATE-OBS header in RGB compositing tool
* Fixed https requests with libcurl for Windows crossroad builds (#604)
* Reduce verbosity of script reload logging (#1217)
* Split up the monolithic glade UI file (!550)
* Added fully color managed workflow using ICC profiles (!542, fixes #1010, #1207)
* Refactored catalogue management, making it consistent accross all catalogues (#1154::0 and !579)
* Added command conesearch (replaces nomad and solsys), including support for new catalogues (vsx, gcvs, exo, aavso_chart) (!579, #1171)
* Added more configurable colors for some overlays (#1230)
* Fixed incorrect datatype in proofing transform (#1232)
* When carrying out ICC profile changes on the image, any ROI set is cleared. This avoids excessively complex situations and makes the code more robust. (#1226)
* Added file filters programmatically. This allows them to be removed from the UI files, making it easier to keep using glade (for now) (!595)
* Added AAVSO photometry file format output and improving photometry UI (#1234)
* Refactored wcs usage, by removing redundant info stored in the fit structure (!591 and #1154::1)
* Fixed a crash when carrying out sequence geometry operations, caused by ROI (#1235)
* Fixed wavelets redraw. (#1236)
* Removed glib-networking as a dependency (#1157)
* Fixed a crash in asinh (#1246)
* Added color management to photometric color calibration, and SPCC as a new method. (!598)
* Added solving with distortions using SIP convention and handling writing related keywords in the header (!612 and #1154::3)
* Split Astrometry from (S)PCC
* Added ssl certificates in the appimage (#1259)
* Added better registration options to RGB align right-click menu and improve DATE-OBS handling in LRGB composition (!620)
* Added auto remove variable stars (VSX, GCVS, GaDR3-Varisum) from compstars list (!608)
* If directory does not exist during script execution, CMD_DIR_NOT_FOUND is returned (!628)
* Fixed issue where ICC profile with wrong channel count could be assigned if no previous ICC profile was assigned to an image (#1267)
* Added dark scaling to match exposure time (#1269)
* Added manual photometry output comparison stars file creation from UI (!614)
* Added near solve in Siril internal solver (#1154::4 and !631)
* Added FITS keyword update on single loaded images (#72) and on sequence (!705 and #1340 and #1312)
* Added Color Conversion Matrices for single images and sequences (!630 and !641)
* Added versionning for init files (#1274)
* Added full blindsolve with Astrometry.net (#1154::5 and !636)
* Added avoiding to create a new sequence when platesolving sequences (#1154::6 and !636)
* Refactored astrometry GUI (#1154::6 and !636)
* Added flexible aperture size depending in FWHM (#1278 !640)
* Fixed several dialogs so they work after redo (#1276, #1279)
* Added an option that overrides the default (i.e. summation) behavior in PixelMath and RGB composition (#1272)
* Improved SEQHEADER command. Ability to print several keywords and new filter option (#1161)
* Refactoring of the keywords use (#668)
* Added Astrometric Registration for mosaic and little overlapping sequences (#1154::7 and !643)
* Added image undistortion using WCS SIP data when registering with astrometry (#1154::8 and !643)
* Added DRIZZLE and related script (!633, closes #12, #170)
* Changed convention to Counterclokwise for the angle reported by astrometry (#1290)
* Removed calls to deprecated OpenMP functions (!662)
* Fixed bug where Bayer pattern was not read as needed for seqpsf (#1297)
* Updated SPCC handling of mono filters applicable to >1 channel (!667)
* Added preference for closest IAU observatory code(!669)
* Added ability to present startup notifications read from a file in gitlab (#1292)
* Changed max framing mode to avoid large black borders after registration, this is now handled at stacking step (!670)
* Added full mouse buttons and scroll wheels configuration (!672)
* Added edge preserving filters (bilateral and guided filters) (!576)
* Extended `requires` command to take optional second expiry parameter. (!674)
* Added a new keyword FILENAME to save the original filename after conversion. (!678)
* Added UI for conesearch and show commands (!680)
* Added atmosphere model for SPCC (accounts for Rayleigh scattering) (!684)
* Fixed a crash in ROI selection (#1320)
* Optimised GHT code (~2x speedup) and fixed associated bugs (#1194, #1314, #1319)
* Fixed handling wide-char characters in filenames on Windows (with cfitsio >= 4.4) (#1324)
* Fix bug in GHT when only 1 or 2 channels are selected (#1329)
* Improve use of prngs (mt19937 now used throughout in place of rand() etc.) (!689)
* Update Image processing menu (!700)
* Refactor networking code, add offline mode and add Gaia archive status indication (!687)
* Improve interaction of threaded functions and previews with ROI code (!701)
* Added GraXpert interface (!699)
* Added the ability to resample by mnaximum dimension and preview jpg file size (!698)
* Optimised and refactored deconvolution code (!702)

siril 1.2.4 xxx xx, 2024

* Fixed CFA statistics (#1342)
* Fixed calibration command bug disabling cosmetic correction (#1348)
* Fixed calibration GUI not parsing correcting flat when using path parsing (#1348)
<<<<<<< HEAD
* Fixed non-deterministic parallel subsky RBF (#1352)
=======
* Fixed incorrect deconvolution command arg setting (issue raised on pixls.us)
>>>>>>> ea2cfd83

siril 1.2.3 June 19, 2024

* Fixed handling wide-char characters in filenames on Windows (cfitsio rollback) (#1324)
* Fixed compression error (files were not compressed anymore) (#1328)
* Fixed internet connection in macOS version (packaging issue)

siril 1.2.2 June 14, 2024

* Removed background extraction samples after using it in script (#1265)
* Fixed catalog parser problem with negative declination (less than 1°) (#1270)
* Fixed weighting by number of stars during stacking if number of stars is the same accross the sequence (#1273)
* Improved mouse pan and zoom control to enable one-handed operation (!638, fixes #1271)
* Added an option to the LINK command in order to sort output by date (#1115)
* Fixed pixel size set by astrometry using binning_update preference (#1254)
* Fixed crash when querying stats on a CFA image with a selection smaller than a 2x2 square (#1286)
* Fixed crash when saving compressed and croped images (#1287)
* Disabled supernumerary use of openmp in demosaicing, which could lead to a crash (#1288)
* Fixed ser orientation error (#1258, #1261)
* Fixed crash during rejection stacking when using shift-registered sequence (#1294)
* Fixed mouse scrollwheel scrolling too fast (#1151)
* Fixed drag & drop in image display on macOS (#1310)
* Fixed bug in rgradient (Larson Sekanina) filter (#1313)
* Fixed bug in generalized hyperbolic stretches (#1314)
* Fixed path parsing error with savetif (#1318)
* Added handling of empty command pipe reads (closes #1277)

siril 1.2.1 January 26, 2024

* Fixed Anscombe VST noise reduction option for mono images
* Fixed HEIF import (#1198)
* Fixed Noise Reduction Anscombe VST bug with mono images (#1200)
* Fixed problems with Fourier Transform planning > Estimate (#1199)
* Fixed data initialisation bugs in copyfits() and RGB compositing tool
* Fixed exported x-column for lightcurves when Julian date is not selected (#1220)
* Fixed sampling tolerance for astrometry which was incorrectly read (#1231)
* Allowed for RA/DEC to be sorted in PSF windows (#1214)
* Added SET-TEMP as valid FITS header to be saved (#1215)
* Added configurable color for background extraction sample and standard annotations (#1230)
* Fixed argument parsing error in makepsf (!593)
* Fixed light_curve and csv export from plot when some images were unselected from the sequence (#1169)
* Added undo/redo when platesolving with astrometry.net (#1233)
* Fixed crash in findstar when detecting stars close to the border (#1237)
* Fixed using wcs info when using light_curve command (#1195)
* Allowed moving file into workdir to be picked up for livestacking (#1223)
* Fixed the way we check if there is enough space to use quick photometry (#1238)
* Fixed platesolving close to poles (#1245)
* Fixed bit depth evaluation for 8-bit images (#1244)
* Fixed division by 0 in PixelMath (#1249)

siril 1.2.0 September 15, 2023

* Fixed crash in background extraction samples removing (#1123)
* Fixed crash in binning with ushort images (4d4d4878)
* Fixed crash in findstar when a large saturated patch was close to border
* Fixed memory leaks in deconvolution code (3e122ad7)
* Fixed sorting in the rightmost columns in Dynamic PSF window (75586c04)
* Added logging typed command in stdout (06f67292)
* Improved path-checking and messages for astrometry.net local solver (Windows) (!524)
* Prevent crash using recomposition tool eyedroppers without images loaded (!526)
* Fix HaOiii script failure if input image has odd dimensions (!533)
* Fix errors in GNUplot process handling (!538)
* Fixed crash with seqextract_HaOIII command (!535)
* Fixed crash when trying to export csv from empty plot (#1150)
* Fixed deleting RA/Dec info when undoing an astrometry solve (#1119)
* Improved error detection and messages for astrometry (!516)
* Fixed sampling range specification for siril internal solver (!549)
* Fixed all command descriptions (!546)
* Fixed SER orientation after AVI conversion (#1120)
* Fixed rescaling float images upon loading when not in [0,1] range (#1155)
* Fixed initialization of guide image for clamping (#1114)
* Fixed disabling weighting in the GUI when widget is not visible (#1158)
* Fixed output_norm behavior for stacking to ignore border values (#1159)
* Fixed the check for the no space left condition in the conversion (#1108)
* Fixed DATE_OBS missing on seqapplyreg if interp was set to NONE (#1156)
* Fixed photometry issue with 8-bit .ser file (#1160)
* Fixed removing zero values in histogram calculations (#1164)
* Fixed pixel sizes after HaOIII extrcation (#1175)
* Fixed crash when passing only constants in pm expression (#1176)
* Fixed incorrect channel when adding star from selection in RGB vport (#1180)
* Allow to access to non-local disk (#1182)
* Allow the Star Recomposition UI to scroll when larger than the dialog (#1172)
* Fixed wrong Bayer interpretation after FITS-SER conversion (#1193)
* Fixed pixelmath argument parsing error (#1189)

siril 1.2.0-rc1 June 1, 2023

* Added GHS saturation stretch mode
* Added special formatter to parse date-time in path parsing
* Added Astro-TIFF in sequence export
* Added read of datetime in jpeg and png file with exiv2
* Added Danish language
* Changed Windows to build in console mode even for stable releases
* Changed gnuplot initialization to keep plots open after stopping main process (and fixed leak)
* Changed image opening for all images not from Siril (ensures DATAMAX is correct)
* Improved parsing of localization data for wider imaging software compatibility
* Improved DATE-OBS control and log for solar system features
* Improved clipping model in luminance-based GHS stretches
* Improved Wayland support
* Reviewed and fixed coordinate conversion from WCS to display for annotations, nomad command, pcc
* Improved astrometry.net handling on Windows to support more recent cygwin builds
* Updated URLs to query online catalogs
* Fixed handling of special characters in sequence name during conversion
* Fixed crash in seqstarnet when processing single-file sequences (SER, FITSEQ)
* Fixed hang in seqstarnet when processing a single-file sequence with no star mask
* Fixed using default masters names in calibrate (GUI)
* Fixed invoking external programs in CLI mode (Windows only)
* Fixed stream setting for all versions of ffmpeg (mp4 export crash)
* Fixed crash when doing manual registration of sequence with variable image sizes (now disabled)
* Fixed UI and command issues in deconvolution code
* Fixed star recomposition issue where LIVETIME and STACKCNT could be doubled when processing the starless and star mask parts of the same image
* Fixed "image copy error in previews" bug in asinh transformation
* Fixed reset of the viewports when reopening the RGB composition tool after opening a mono sequence
* Fixed star detection for undersampled mono images
* Fixed sequence cleaning with opened image and resetting the reference image
* Fixed photometry with 32bit images from PRISM
* Fixed incorrect behaviour when resetting right-hand stretch type in star recomposition tool
* Fixed sequence handling when images have different number of layers
* Fixed GNUplot terminals so they remain interactive and free resources when closed
* Fixed crash that could occur when parsing string keywords that contained forbidden characters
* Fixed calling external processes that left too many opened file descriptors
* Fixed Stop behavior for starnet and local astrometry.net
* Fixed crash when running merge_cfa in headless mode
* Fixed console logs output on Windows when messages contained widechars
* Fixed networking detection at build-time and made it and exiv2 optional
* Fixed bug in NetPBM file import
* Fixed pause button in livestacking

v1.2.0-beta2 March 12, 2023

* Fixed behavior on Windows when calling external programs (StarNet, astrometry.net)
* Fixed crash when converting sequence to SER
* Fixed PCC progress bar which never terminated
* Fixed AppImage Build
* Fixed crash when using deconvolution on a sequence
* Fixed SSL certificates locations on Windows which where preventing SearchObject related functions to succeed
* Fixed reading BAYERPAT key if it was set to NONE
* Fixed StarNet behavior when TIFF compression was ON
* Fixed crash in synthstar (full resynthetize and desaturate)
* Fixed handling widechars in config files (Windows only) which caused a crash at startup
* Fixed crash when selecting datapoints in Plot tab
* Fixed crash when sending a seqplatesolve or seqstarnet command with no other argument
* Fixed crash in global and 2pass registration, if a selection was active and the sequence had variable image sizes
* Fixed min and max framing borders calculations if the sequence had variable image sizes
* Fixed lost metadata with starnet
* Reworked GHS commands
* Added a warning when trying to read one-frame SER files
* Autodetect libfftw threading support
* Add support for Torch-based StarNet executables
* Improve hi/lo slider behaviour in stretch dialogs
* Star Recomposition tool has independent Apply and Reset controls to facilitate iterative stretches

v1.2.0-beta1 February 24, 2023

* Added livestacking mode with darks/CC/flats support, registration and stacking
* Added unlinking channels in autostretch preview
* Added RGB equalization and lightweight (faster) normalisation in stacking options
* Added LRGB composition command and PixelMath command for new offline compositions
* Added Starnet++ integration in GUI and command and mask creation
* Added Star Recomposition tool to mix and stretch starless and starmask images
* Added star intensive care to unsaturate stars
* Added new deconvolution tool with RL, Split Bregman and Wiener algorithms and several PSF generation options (replaces old tool)
* Added new denoising tool
* Added pcc command for headless PCC and plate solving
* Added local KStars star catalogue support for offline astrometry and PCC (NOMAD)
* Added a new framing assistant with several modes and image framing preview
* Added specifying max number of stars for registration
* Added bad pixel map option for preprocess, both in GUI and command
* Added and reviewed commands for offline and automatic post-processing
* Added background level and star count as new sequence filters
* Added option to compute sequence filtering threshold using k-sigma clipping
* Added weighing based on number of stars or wFWHM for stacking
* Added a new threading mechanism for per-image improved performance
* Added star selection from coordinates to seqpsf and star tracking with homography
* Added headless light curve creation from a list of star equatorial coordinates
* Added star list importing from the NINA exoplanet plugin for light curve creation
* Added relaxed mode for star detection for particularly bad images
* Added crop to selection to the rotation geometric transform
* Added a way to clean sequence file in the sequence tab (see also command seqclean)
* Added a warning when images are negative on calibration
* Added calibration details in the FITS history
* Added saving formulas (presets) in Pixel Math
* Added statistic functions to Pixel Math as well as mtf
* Added solar system object search from online service for image annotations
* Added zoom sliders and plot selection in Plot tab
* Added Moffat star profile as an option instead of Gaussian
* Added the possibility to run statistics on individual filters of CFA images
* Added parsing paths with header key values for preprocess, stack and save actions
* Added a high definition mode to auto-stretch visualization
* Added memory and processor count cgroups limits enforcement (linux only)
* Added a mapping file created by conversion operations
* Added background level and number of stars to stored registation data and plots
* Added commands: [update with https://free-astro.org/index.php?title=Siril:Commands#Commands_history ]
* Added KOMBAT alogrithm for registration and removed deprecated ECC
* Added choosing server to query object in astrometry
* Added shortcuts for astrometry (regular and photometric correction)
* Added option "full" to export all possible stats in seqstat command
* Added argument to executable to pass pipes path, allowing several instances to run simultaneously
* Added more reporting on online object search, avoiding duplicates in catalogues
* Added improved graphical interface to hyperbolic stretches
* Added 9-panel dialog tool showing corners and center of the image for a closer inspection
* Added NL-Bayes denoising algorithm with optional boosters DA3D, SOS and Anscombe VST
* Added undershoot clamping to bicubic and lanczos4 interpolation methods
* Added 9-panel dialog tool showing corners and center of the image for a closer inspection
* Added NL-Bayes denoising algorithm with optional boosters DA3D, SOS and Anscombe VST
* Added undershoot clamping to bicubic and lanczos4 interpolation methods
* Added CFA merge process for reconstructing a Bayer pattern previously split out with extraction
* Added binning and binxy command
* Added rejection maps creation on rejection stacking
* Added astro-tiff option in the command savetif with -astro
* Added ability to use Starnet++ on sequences
* Allowed area selection (and much more) to be done on RGB display tab
* Updated scripts to specify cosmetic correction is from masterdark with -cc=dark option
* Updated seq file version to v4. Registration block keeps homography information
* Updated behaviour of channel select toggles in histogram and hyperbolic stretch tools, allowing stretching only selected channels
* Replaced Libraw with RT debayering
* Replaced generalized hyperbolic transform stretch method by more general algorithms and optimised for speed
* Optimised asinh code for speed
* Improved Ha-OIII extraction to offer full resolution O-III output and improve star roundness
* Improved management of focal length, pixel size and binning, in settings and images
* Refactored global registration and added 2pass and Apply Existing methods
* Refactored 3-star registration to run the 3 stars analysis successively
* Refactored 1- and 2/3-stars registration into one single registration method
* Refactored PCC, using WCS information to identify stars instead of registration match
* Refactored settings, preferences and configuration file, adding get and set commands
* Refactored commands error handling
* Refactored light curve creation, filtering the reference stars to valid only
* Refactored PSF fitting to solve for the angle in all cases
* Refactored astrometry for command and sequence operation, astrometry.net interop.
* Fixed comet registration when registration was accumulated over existing data
* Fixed star detection for images with very large stars
* Fixed cancellation of seqpsf or seqcrop
* Fixed photometry analysis of stars with negative pixels around them
* Fixed dates keywords in sum and min/max algorithms
* Fixed FITS header preservation on RGB composition
* Fixed possible FITSEQ infinite loop and inconsistent numbering caused by hidden files in conversion
* Fixed sequence closing in script processing after each command
* Fixed opening of scientific FITS cube files
* Fixed gnuplot call for macOS/AppImage, by making its path configurable
* Fixed available memory computation for mac and the associated freeze
* Fixed bug in roworder of SER sequence created from TOP-DOWN FITS images
* Fixed bug when saving 16bits signed FITS images
* Fixed internationalization in siril-cli
* Fixed subsky command success status

v1.0.6 October 18, 2022

* Fixed crash on opening a malformed SER
* Fixed crash in savetif
* Fixed crash in polynomial background extraction when not enough sample were set
* Fixed bug in iif where no parameters could be used
* Fixed crash in seqstat when some images were deselected
* Fixed crash in star detection when large star was close to border
* Fixed bad behaviour of asinh blackpoint with monochrome/32bits images
* Fixed bug in PixelMath with negate values
* Fixed bug in SIMBAD request when object name contains '+'
* Fixed bug in rotational gradient

v1.0.5 September 09, 2022

* Fixed bug in eyedropper feature with 16bits images
* Added button to see original image in background extraction
* Fixed bug introduced in 1.0.4 with one pixel shift when registering meridian flipped images
* Fixed GAIA catalog parser

v1.0.4 September 02, 2022

* Fixed selected area for flat autonormalisation calc
* Fixed wrong initialization in polynomial background extraction
* Fixed cold pixels rejection in GESDT stacking
* Fixed x and y position in PSF and star detection
* Fixed RGB pixel display where Green and Blue were swapped
* Fixed random crash in Pixel Math
* Improved wcs import when formalism used is deprecated (CROTA + CDELT)
* Added dropper icon to set SP easily in GHT tool

v1.0.3 June 28, 2022

* Fixed memory leak in PixelMath
* Fixed memory leak in SER preview
* Fixed error in seqsubsky
* Fixed the start of two scripts from @ in succession
* Fixed homogeneous image bitpix detection on stacking
* Fixed dates in median and mean stack results
* Fixed bug in stack of some float images
* Fixed black point and clipping in asinh stretch function
* Added new thread for background extraction that does not freeze UI, with a progressbar for RBF
* Added generalised hyperbolic transform stretch method in Image Processing menu, based on algorithms proposed by David Payne in the astrobin forums

v1.0.2 May 16, 2022

* Added new RBF interpolation method in the background extraction tool
* Removed file name length limit in conversion
* Fixed crash in preprocess command if a quote was not closed in -bias= option
* Fixed crash when star detection box was expanded past a border
* Fixed crash in plot when X axis data contained negative values
* Fixed numerous bugs in the background extraction tool
* Fixed bug in PixelMath where only one char parameter where allowed
* Fixed bug in FITS partial reader

v1.0.1 April 6, 2022

* Added min,max, iif and logical operators in pixelmath
* Added support for 3 channels for direct preview of resulting composition in pixelmath
* Added parameters field in PixelMath
* Added reporting channel name in FILTER header key during split operation
* Added using FILTER keyword value for Pixel Math tool variable name
* Fixed using shift transform for global registration
* Fixed crash when changing image with preview opened
* Fixed crash when pressing Stop button during script execution
* Fixed crash that could occur when moving the mouse over the image while it was being updated
* Fixed date wrongly reported in the FITS header in SER/FITSEQ stacking when filtering out images
* Fixed excluding null pixels of both ref and target in linear match

v1.0.0 March 9, 2022

* Added ASTRO-TIFF standard
* Fixed memory consumption for all sequence operations
* Fixed settings for sequence export as webm film with VP9 codec
* Removed use of lo/hi cursors and fixed normalization for export
* Fixed load and close commands for scripts in GUI
* Fixed Bayer pattern in SER after extraction
* Fixed registration crash for small images
* Improved main panel separator positioning and keeping it in memory
* Improved speed of FITSEQ detection when scanning sequences
* Improve usability on MacOS
* Reintroduced compatibility with OpenCV 4.2 with disabled features

v1.0.0~RC2 December 08, 2021
Second Release candidate version for 1.0.0

* Fixes many crashes
* Minor improvements in plot feature
* Restore HD for macOS application

v1.0.0~RC1 November 20, 2021
First Release candidate version for 1.0.0

* New Pixel Math tool
* New plot tool to visualize and sort sequence based on any registration data field available
* New tilt estimation feature (from GUI or command)
* New SNR estimator in photometry analysis
* New button for quick photometry
* New commands seqcosme and seqcosme_cfa to remove deviant pixels on sequence, using file computed with find_hot
* New command boxselect to specify a selection box with x, y, w and h
* Improved candidates star detection speed and accuracy with a new algorithm
* Reviewed GUI and improved responsiveness
* Saving focal and WCS data in the swap file using undo/redo
* WCS data is now updated after geometric transformations (mirror, rotate and crop)
* Seqcrop command can now be used in scripts
* Added autocropping of wide-field images, as well as using a selection for plate solving
* Added choices of degrees of freedom (shift, similitude, affine or homography) for global registration
* Added UI button to plot WCS grid and compass
* Added user catalogue for astrometry annotation
* Added GAIA EDR3 catalogue for astrometry
* Added choice between clipboard and file for snapshot
* Added equalize CFA for X-Trans sensor
* Allowing debayer to be forced for SER files
* Converted constant bitrate quality to constant quality rate settings in sequence export to film
* Fixed memory leak in opencv that made registration of FITS files fail often
* Fixed FWHM units and star center position in Dynamic PSF
* Fixed global registration with various image sizes
* Fixed bug in ECC algorithm

v0.99.10.1 June 23, 2021
Patch version to fix some issues

* Fixed star detection with resolution < 1.0
* Fixed interpolation issue in global registration
* Fixed timestamp issue with glib < 2.66
* New MAD clipping algorithm

v0.99.10 June 11, 2021
Continuing the 1.x branch

* New drag and drop
* New presets for sequences export
* New choice between h264 and h265 for mp4 export
* New Generalized Extreme Studentized Deviate Test as a new rejection algorithm
* New weighted mean stacking based on bgnoise
* New independent normalization of each channel for color images
* New faster location and scale estimators to replace IKSS with similar accuracy
* New synthetic level for biases
* New 2- or 3-star registration algorithm with rotation
* New SER debayering at preprocess
* New green extraction from CFA
* New option to downsample image while platesolving
* Remember focal and pixel size in astrometry tool
* Updated sampling information after channel extraction and drizzle
* Fixed bands appearing on mean stacking for CFA SER sequences
* Fixed bug in FFT filter
* Fixed bug in statistics and normalization for 16b images
* Changed handling of zero values in statistics, global registration, normalization and stacking

v0.99.8.1 February 13, 2021
Patch version to fix a crash

* Fixed crash because of wcslib function

v0.99.8 February 10, 2021
Continuing the 1.x branch, with bug fixes and new features

* New ability to remove sequence frames from the "Plot" tab
* New merge command
* New astrometry annotation ability
* New snapshot function
* New conversion internal algorithm, can convert any sequence to any other sequence type too now
* Handle datetime in TIFF file
* Improved color saturation tool with a background factor to adjust the strength
* Reduced memory used by global registration
* Improving films (AVI and others) support: notifying the user, suggesting conversion, fixing parallel operations
* Fixed memory leak in minmax algorithms
* Fixed a bug in FITS from DSLR debayer when image height is odd
* Fixed out-of-memory conditions on global registration and median or mean stacking
* Fixed SER stacking with 32 bits output
* Fixed bitrate value issue in mp4 export
* Fixed normalization issue with SER files

v0.99.6 September 32, 2020
Continuing the 1.x branch

* Selection can be moved and freely modified, its size is displayed in UI (Sébastien Rombauts)
* Undo/Redo buttons now display the operations they act upon (Sébastien Rombauts)
* Added color profile in TIFF and PNG files
* Image display refactoring (Guillaume Roguez)
* Fixed a bug in demosaicing orientation
* Fixed a bug in macOS package where Siril was not multithreated
* Fixed memory leak in pixel max/min stacking
* Fixed crash when selecting 1 pixel
* Better integration in low resolution screen
* Added embed ICC profile in png and TIFF files
* By default Siril now checks update at startup
* By default Siril now needs “requires” command in Script file
* Refactoring of image display with pan capacity
* Added button + and – for zooming management

v0.99.4, August 14, 2020
Complete refactoring, starting 1.x branch

* New UI with a single window
* New demosaicing algorithms, RCD is now the default one
* New algorithm to fix the AF square with XTRANS sensor (Kristopher Setnes)
* New support for FITS decompression and compression with Rice/Gzip and HCompress methods (Fabrice Faure)
* New support for quantization and HCompress scale factor settings for FITS compression (Fabrice Faure)
* New functions to extract Ha and Ha/OII from RGB images
* New linear match function
* New link command to create symbolic links
* New convert command to convert all files (and link FITS)
* New preference entries for FITS compression settings (Fabrice Faure)
* New native image format: 32-bit floating point image
* New native sequence format: FITS sequence in a single image
* New UI for sequence image list
* New zoom handing: ctrl+scroll (up and down) is the new way to zoom in and out
* New preview in open dialog
* New language selector in preferences
* New image importer: HEIF format
* New stacking filtering criterion (weighted FWHM). It can exclude more spurious images
* New macOS bundle
* New RL deconvolution tool
* New keyword CTYPE3 for RGB FITS in order to be used by Aladin
* New binary siril-cli to start siril without X server
* New preference entries with darks/biases/flat libraries
* New preliminary Meson support (Florian Benedetti)
* New ROWORDER FITS keyword that should be used by several programm now
* X(Y)BAYEROFF can now be configured in preferences
* Parallelizing conversion and some other functions
* CI file was totally rewritten (Florian Benedetti)
* Config file was moved to more standard path
* Optimization of several algorithms (Ingo Weyrich)
* Background extraction is now available for sequence
* Midtone Transfer Function is now available for sequence
* Fixed code for Big Endian machine (Flössie)
* Fixed bug in SER joining operation when Bayer information was lost
* Fixed a bug of inaccessible directories in MacOS Catalina
* Fixed crash on some OpenCV operation with monochrome images
* Fixed annoying error boxes about missing disk drives on Windows

v0.9.12, November 04, 2019
Performance and stability update for v0.9.11

* Fixed stat computation on 3channel FITS
* Fixed free memory computation on Windows
* Fixed a bug in RGB compositing mode allowing now users to use multichannel image tools
* Fixed crash after deconvolution of monochrome images
* Fixed a bug in astrometry when downloaded catalog was too big
* New split cfa feature
* Script status (line currently executed) is displayed in a statusbar
* TIFF export is now available for sequences
* Better dialog windows management
* Histogram tool refactoring
* Provide new strategies for free memory management
* Provide new photometric catalog for color calibration (APASS)
* Added new filter: Contrast Limited Adaptive Histogram Equalization
* Open sequence by double clicking on seq file

v0.9.11, May 27, 2019
Performance, feature and stability update for v0.9.10

* New icon set
* New photometric color calibration tool
* New background extraction tool working with 64-bit precision and dither
* Improved processing speed by optimizing sorting algorithms to each use
* Parallelizing preprocessing
* New image filtering for sequence processing: possible from the command line and with multiple filters
* Improved free disk space feedback and checks before running preprocess, global registration and up-scaling at stacking
* New GTK+ theme settings: it can now be set from siril to dark or light, or kept to automatic detection
* New normalization to 16 bits for RAW images with less dynamic range (in general 12 or 14).
* Improved mouse selection by making it more dynamic
* Added drag and drop capability in the conversion treeview
* Added output file name argument to stacking commands
* New command setmem to limit used memory from scripts
* New clear and save buttons for the log in GUI
* Taking into account the Bayer matrix offset keywords from FITS headers
* Displaying script line when error occurs
* Allow registration on CFA SER sequences
* Processing monochrome images requires less memory, or can be more paralellized if memory was the limiting factor
* Fixed dark optimization
* Fixed crash in global registration on a sequence that contained a dark image
* Fixed management of the statistics of images on which they fail to be computed
* Fixed free disk space detection and usual processing commands on 32-bit systems
* Fixed free memory detection for stacking in case of up-scaling ('drizzle') and memory distribution to threads
* Fixed bug in FFT module
* Fixed bug in the drawn circle of photometry
* Fixed build fail with OpenCV 4.0.1
* Fixed SER sequence cropping
* Fixed regression in global registration for images having different size
* Added German translation

v0.9.10, Jan 16, 2019
Stability update for v0.9.9

* New astrometry tool that solves acquisition parameters from stars in the image (requires Web access and libcurl)
* New comet registration method
* Enabled previews for color saturation, asinh stretching, histogram transform and wavelets
* Added ability to join SER files
* Added a command stream using named pipes
* Added RGB flat normalisation for CFA images and command GREY_FLAT
* Added SETFINDSTAR command to define sigma and roundness parameters
* Added ASINH command and GUI function, for asinh stretching of images
* Added RGRADIENT command and GUI function
* Added negative transformation
* Made command SEQCROP scriptable
* Improved ECC alignment algorithm
* Improved global registration and fixed a bug
* Redesigned all dialog windows to conform to GNOME guidelines
* Preserving history in FITS file header when former history exists
* Preserving FITS keywords in sum stacked image
* Checking and increasing if needed maximum number of FITS that can be stacked on the system
* Automatically detecting GTK+ dark theme preference
* Adding a setting to activate image window positioning from the last session
* Fixed a bug in photometry where stars were too round
* Fixed an issue with wide chars on Windows
* Fixed some erratic behaviour when reference image was outside selection
* Fixed default rotation interpolation algorithm for register command
* Fixed a crash on sequence export with normalization
* Fixed line endings in scripts for all OS
* Fixed compilation for OpenCV 4.0
* Fixed dark optimization and added -opt option in PREPROCESS command
* Fixed a crash in global registration with unselected images

v0.9.9, Jun 07, 2018
Stability update for v0.9.8

* Major update of the command line, with completion and documentation in the GUI, enhanced scripting capability by running commands from a file and also allowing it to be run with no X11 server running with the -s command line option
* Added commands to stack and register a sequence
* Image statistics, including auto-stretch parameters and stacking normalization, are now cached in the seq file for better performance
* Global star registration now runs in parallel
* Workflow improvement by adding demosaicing as last part of the preprocessing
* Added a filtering method for stacking based on star roundness
* Added an option to normalize stacked images to 16-bit with average rejection algorithm
* All GUI save functions are now done in another thread
* Improved histogram transformation GUI
* Improved support of various FITS pixel formats
* Preserve known FITS keywords in the stacked image by average method
* Added native open and save dialogues for Windows users
* Various Windows bug fixes in SER handling
* Fixed wrong handling of scale variations in Drizzle case
* Fixed 8-bit images auto-stretch display
* Fixed BMP support
* Fixed issues in PNG and TIFF 8-bit export
* Fixed the "About" OS X menu

v0.9.8.3, Feb 19, 2018
Patch update for v0.9.8

* Check for new available version
* Handle XTRANS FUJIFILM RAWs
* Fixed Preprocessing SER files that gave corrupted SER results
* Fixed SaveBMP that added tif extension
* Fixed Registration on all images that was done on selected images instead
* Fixed Target directory that was ignored when saving as image
* Fixed crash with Wrong SER timestamp

v0.9.8, Jan 31, 2018
Stability update for v0.9.7

* Added SavePNG
* Allow to use gnuplot on Windows if it is installed on the default path
* Improve SER processing speed
* Opencv is now mandatory
* Implementation of a simplified Drizzle
* New tool for Lucy-Richardson deconvolution
* Conversion list tree is now sorted on first load. Sort is natural.
* Command stackall is available, with optional arguments, for all stacking methods
* Change default working directory to special directory 'Pictures' if it exists
* Reduce display time of autostretch
* Parallelize sum stacking
* Use thread-safe progress bar update instead of deprecated one. Run 'Check sequences' in a background task
* Add an option to set the generic image_hook behaviour when function fails
* Switch on "Images previously manually selected from the sequence" if user checks and unchecks frames
* Fixed numerous bug on Windows with wide char filenames
* Fixed dark theme icons
* Fixed exposure dates of exported SER sequences that were wrong with filtering
* Fixed the loss of color calibration on background extraction
* Fixed menu update after RGB composition
* Fixed bug in "Average" and "Median" stack for huge SER file
* Fixed when it was impossible to use multithread functions after star alignment in compositing tool
* Fixed crash when selecting "Best images .. (PSF)" if the loaded sequence has no PSF data
* Fixed sorted images by FWHM
* Fixed crash on stacking when no reference image is selected and first image of the sequence is excluded

v0.9.7, Sep 21, 2017
Stability update for v0.9.6

* Fixed French translation
* Fixed bug in registration from compositing for layers alignment
* Fixed crash when stacking failed
* Fixed limit of 4Go SER file for non POSIX Standard
* Improved global registration. New algorithm with homography

v0.9.6, Jun 20, 2017
Stability update for v0.9.5

* Allow sequence export to use stacking image filtering
* Get the working directory as an optional command line argument
* Improve photometry
* Fixed wrong selected image in list panel when list was sorted
* Fixed registration with unselected images which made progress bar exceed 100%
* Fixed again compilation that failed on KFreeBSD
* Fixed name of Red Layer using compositing tool that was wrong

v0.9.5, Nov 28, 2016
Stability update for v0.9.4
 * Implement a graph interface to display quality registration information
 * No X and Y binning value could lead to errors with fwhm
 * Take reference image as normalisation reference
 * Retrieve Bayer pattern from RAW file
 * Export sequence to MP4
 * Statistics should not take into account black point
 * Add ComboBox for registration interpolation
 * Fixed interpolation in global star registration that gave blurred results
 * Fixed FreeBSD intltool compilation fails
 * Fixed erroneous created sequence in registration with unselected images
 * Fixed compilation that failed on KFreeBSD

v0.9.4, Aug 17, 2016
Stability update for v0.9.3
 * Fixed issues with SER in generic processing function
 * Fixed inability to open FITS when filename had parenthesis
 * Fixed selecting new images did not update the number of selected images
 * Fixed histogram sliders lag on OS-X
 * Fixed message "Error in highest quality accepted for sequence processing....." during stack of %, even if quality data are computed
 * Fixed sequence export to SER with unselected images
 * Fixed global star alignment with angle close to 180deg
 * Fixed undo cosmetic correction
 * Fixed crash in peaker function
 * Fixed aborting global star registration summary
 * Fixed sequence list which was unreadable with dark GTK theme
 * Fixed the update of the list of images
 * Added support of internationalization: French, Dutch, Chinese, Italian, Arabic
 * Option for logarithm scale in histogram transformation
 * Add siril.desktop in archlinux
 * Added support for exporting sequence in avi format
 * Option to make a selection for global star registration in a smaller region
 * Read commands from a file
 * Option to follow star in registration
 * Added support for resizing exported sequence
 * Added support for reading and writing SER timestamps
 * Added support for RGB alignment
 * Added functionality to fix broken (0 framecount) SER files.

v0.9.3, Apr 12, 2016
Stability update for v0.9.2.
 * Fixed bug in preprocessing
 * Fixed compilation error in come conditions
 * Fixed uninitialized values
 * Fixed typos

v0.9.2, Apr 04, 2016
Stability update for v0.9.1.
 * Added support for dark optimization
 * Added hot pixel removal feature
 * Added Animated GIF output and registered sequence export
 * Added autostretch viewer mode
 * Allowing a reference magnitude to be set to get absolute magnitude instead of relative
 * New commands: sequence selection range and stackall
 * Added vertical banding noise removal tool
 * Providing a better planetary registration algorithm
 * Parallelized registration
 * Refactored conversion to include AVI to SER
 * Configurable "Are you sure" dialogues
 * ls command gives results in an ordered way
 * Updated to FFMS2 latest version
 * Clarified the use of demoisaicing
 * Improved star detection
 * Improved RGB compositing tool
 * Allowing manual selection of background samples
 * Fixed force recomputing statistics for stacking
 * Fixed noise estimation
 * Fixed entropy computation

v0.9.1, Nov 30, 2015.
Stability update for v0.9.0.
 * added support for GSL 2.
 * fixed crash on startup without existing config file

v0.9.0, Oct 16, 2015.
First stable version. High quality processing for deep-sky images is fully
functional, a basic processing is available for planetary images.
A list of solved issues and new features since the introduction of the bug
tracking system at mid-course can be seen here:
http://free-astro.org/bugs/roadmap_page.php?version_id=1
The main features introduced since the previous version are:
 * new global star registration, taking into account field rotation
 * new quality evaluation method for planetary images, used to sort the best
 * images selected for stacking
 * new parallelized stacking algorithm for all sequences, including all SER
   formats, allowing maximum used memory to be set
 * threading of the most time consuming processings, to keep the GUI reactive,
   as well as many other speed improvements
 * tested and improved on FreeBSD and MacOS X systems, and ARM architectures
 * undo/redo on processing operations
 * sequence cropping tool

v0.9.0-rc1, Dec 29, 2014.
 * many fixes including background extraction, compositing alignment, rejection
   algorithms, wavelets
 * threading of the heavy computations, to avoid graphical user interface freezing
   and provide a nice way of seeing what is happening in the console window
 * image rotation with any angle (not in registration yet)
 * Canon banding removing tool
 * GTK+ minimal version is now 3.6

v0.9.0-beta (new version), Nov 11, 2014: major refactoring. See more details at
http://free-astro.org/index.php/Siril:0.9.0_beta
 * new development team and website
 * many new image formats supported for import (converted to Siril's FITS: 8-bit
   and 16-bit BMP, TIFF, JPEG, PNG, NetPBM binary images, PIC (IRIS), RAW DSLR
   images and loaded natively: SER files and any film) and export
 * new demosaicing tool with 4 algoritms (AHD, VNG, Bilinear, Super Pixel)
 * better image sequence handling, with non-contiguous sequences, but still
   requiring file names to be postfixed by integers (like: image001.fit and not
   image001L.fit)
 * new graphical user interface based on GTK+ version 3.4 and above, and in
   general, update of dependencies to latest versions
 * new display modes added to the standard linear scaling with lo/hi bounds: log,
   asinh, sqr, sqrt, histeq, negative, false colors
 * manual translation as new registration method with two preview renderings of
   the current image with reference frame in transparency
 * automatic translation as new registration method for deep-sky images, based on
   the FWHM/PSF analysis of one star instead of DFT, more suited for planetary and
   nebula images
 * new commands available for the command line, see the list of available commands
 * a star finding algorithm with PSF information
 * new processing functions: unsharp mask, background extraction, green dominance
   removal, new method for background equalization, two-way Fourier transform used
   to remove annoying patterns in images, kappa-sigma stacking
 * new image compositing tool, allowing colour images to be created from multiple
   one-channel images by affecting user-defined colours
 * numerous bugs fixed and internal code refactoring for a better extensibility

v0.8
 * last release of the old Siril, in 2006.

v0.6
 * a intermediate release before a first beta release
	a lot of changes both in the GUI and the inner structure.
	48 bits RGB fits processing, bmp conversion

a sample session is given here :
	given a directory with a 24 bit bmp series 1.bmp... n.bmp,
	a sample session producing a registered 48bit fit stack
	of those is the following :
		change dir (go to the desired directory)
		file conversion: (defaults are ok for this example)
			->go
		sequence processing (siril detetcs and builds the image sequence)
		select a region in one of the R,G,B layers
			(registration will allways be computed on G layer)
		click register
		click stack
	you are done.

v0.5
 * first light of the sequence graphic interface

v0.3
 * 20050820; a few corrections.

v0.2
 * siril now has wavelet and wrecons<|MERGE_RESOLUTION|>--- conflicted
+++ resolved
@@ -87,11 +87,8 @@
 * Fixed CFA statistics (#1342)
 * Fixed calibration command bug disabling cosmetic correction (#1348)
 * Fixed calibration GUI not parsing correcting flat when using path parsing (#1348)
-<<<<<<< HEAD
 * Fixed non-deterministic parallel subsky RBF (#1352)
-=======
 * Fixed incorrect deconvolution command arg setting (issue raised on pixls.us)
->>>>>>> ea2cfd83
 
 siril 1.2.3 June 19, 2024
 
