siril 1.4.0 xx xx, xx

* Added support for JPEG XL image format
* Added comparison star list creation from Siril (!381)
* Allowed object search with their common name, from the annotations catalogues (!381)
* Added intensity profiling function (#5)
* Added internal plotting tool (siril_plot) to be used with profiling and light_curves (removed usage of GNUplot) (!543 !545)
* Added functionalities to kplot (hyphen markers, revert axes, removed statics) (!543)
* Fixed PRISM SITELAT/SITELONG keywords data (#1126)
* Improved RGB composition tool to do full homography registration (#943)
* Added new init for PSF fitting of oversampled stars (!537)
* Fixed running command catsearch threaded to avoid GUI freeze (#1167)
* Added git script repository integration (!560)
* Added ROI processing for certain functions (!571, fixes #1098 and #1188)
* Fixed crash in the new RGB compositing tool (#1205)
* Fixed loss of DATE-OBS header in RGB compositing tool
* Fixed https requests with libcurl for Windows crossroad builds (#604)
* Reduce verbosity of script reload logging (#1217)
* Split up the monolithic glade UI file (!550)
* Added fully color managed workflow using ICC profiles (!542, fixes #1010, #1207)
* Refactored catalogue management, making it consistent accross all catalogues (#1154::0 and !579)
* Added command conesearch (replaces nomad and solsys), including support for new catalogues (vsx, gcvs, exo, aavso_chart) (!579, #1171)
* Added more configurable colors for some overlays (#1230)
* Fixed incorrect datatype in proofing transform (#1232)
* When carrying out ICC profile changes on the image, any ROI set is cleared. This avoids excessively complex situations and makes the code more robust. (#1226)
* Added file filters programmatically. This allows them to be removed from the UI files, making it easier to keep using glade (for now) (!595)
* Added AAVSO photometry file format output and improving photometry UI (#1234)
* Refactored wcs usage, by removing redundant info stored in the fit structure (!591 and #1154::1)
* Fixed a crash when carrying out sequence geometry operations, caused by ROI (#1235)
* Fixed wavelets redraw. (#1236)
* Removed glib-networking as a dependency (#1157)
* Fixed a crash in asinh (#1246)
* Added color management to photometric color calibration, and SPCC as a new method. (!598)
* Added solving with distortions using SIP convention and handling writing related keywords in the header (!612 and #1154::3)
* Split Astrometry from (S)PCC
* Added ssl certificates in the appimage (#1259)
* Added better registration options to RGB align right-click menu and improve DATE-OBS handling in LRGB composition (!620)
* Added auto remove variable stars (VSX, GCVS, GaDR3-Varisum) from compstars list (!608)
* If directory does not exist during script execution, CMD_DIR_NOT_FOUND is returned (!628)
* Fixed issue where ICC profile with wrong channel count could be assigned if no previous ICC profile was assigned to an image (#1267)
* Added dark scaling to match exposure time (#1269)
* Added manual photometry output comparison stars file creation from UI (!614)
* Added near solve in Siril internal solver (#1154::4 and !631)
* Added FITS keyword update on single loaded images (#72)
* Added Color Conversion Matrices for single images and sequences (!630 and !641)
* Added versionning for init files (#1274)
* Added full blindsolve with Astrometry.net (#1154::5 and !636)
* Added avoiding to create a new sequence when platesolving sequences (#1154::6 and !636)
* Refactored astrometry GUI (#1154::6 and !636)
* Added flexible aperture size depending in FWHM (#1278 !640)
* Fixed several dialogs so they work after redo (#1276, #1279)
* Added an option that overrides the default (i.e. summation) behavior in PixelMath and RGB composition (#1272)
* Improved SEQHEADER command. Ability to print several keywords and new filter option (#1161)
* Refactoring of the keywords use (#668)
* Added Astrometric Registration for mosaic and little overlapping sequences (#1154::7 and !643)
* Added image undistortion using WCS SIP data when registering with astrometry (#1154::8 and !643)
* Added DRIZZLE and related script (!633, closes #12, #170)
* Changed convention to Counterclokwise for the angle reported by astrometry (#1290)
* Removed calls to deprecated OpenMP functions (!662)
* Fixed bug where Bayer pattern was not read as needed for seqpsf (#1297)
* Updated SPCC handling of mono filters applicable to >1 channel (!667)
* Added preference for closest IAU observatory code(!669)
* Added ability to present startup notifications read from a file in gitlab (#1292)
* Changed max framing mode to avoid large black borders after registration, this is now handled at stacking step (!670)
* Added full mouse buttons and scroll wheels configuration (!672)
* Added edge preserving filters (bilateral and guided filters) (!576)
* Extended `requires` command to take optional second expiry parameter. (!674)
* Added a new keyword FILENAME to save the original filename after conversion. (!678)
* Added UI for conesearch and show commands (!680)
<<<<<<< HEAD
* Refactor networking code, add offline mode and add Gaia archive status indication (!687)
=======
* Fixed a crash in ROI selection (#1320)
>>>>>>> abc88fab

siril 1.2.2 xx xx, 2024
* Removed background extraction samples after using it in script (#1265)
* Fixed catalog parser problem with negative declination (less than 1°) (#1270)
* Fixed weighting by number of stars during stacking if number of stars is the same accross the sequence (#1273)
* Improved mouse pan and zoom control to enable one-handed operation (!638, fixes #1271)
* Added an option to the LINK command in order to sort output by date (#1115)
* Fixed pixel size set by astrometry using binning_update preference (#1254)
* Fixed crash when querying stats on a CFA image with a selection smaller than a 2x2 square (#1286)
* Fixed crash when saving compressed and croped images (#1287)
* Disabled supernumerary use of openmp in demosaicing, which could lead to a crash (#1288)
* Fixed ser orientation error (#1258, #1261)
* Fixed crash during rejection stacking when using shift-registered sequence (#1294)
* Fixed mouse scrollwheel scrolling too fast (#1151)
* Fixed drag & drop in image display on macOS (#1310)
* Fixed bug in rgradient (Larson Sekanina) filter (#1313)
* Fixed bug in generalized hyperbolic stretches (#1314)
* Fixed path parsing error with savetif (#1318)

siril 1.2.1 January 26, 2024

* Fixed Anscombe VST noise reduction option for mono images
* Fixed HEIF import (#1198)
* Fixed Noise Reduction Anscombe VST bug with mono images (#1200)
* Fixed problems with Fourier Transform planning > Estimate (#1199)
* Fixed data initialisation bugs in copyfits() and RGB compositing tool
* Fixed exported x-column for lightcurves when Julian date is not selected (#1220)
* Fixed sampling tolerance for astrometry which was incorrectly read (#1231)
* Allowed for RA/DEC to be sorted in PSF windows (#1214)
* Added SET-TEMP as valid FITS header to be saved (#1215)
* Added configurable color for background extraction sample and standard annotations (#1230)
* Fixed argument parsing error in makepsf (!593)
* Fixed light_curve and csv export from plot when some images were unselected from the sequence (#1169)
* Added undo/redo when platesolving with astrometry.net (#1233)
* Fixed crash in findstar when detecting stars close to the border (#1237)
* Fixed using wcs info when using light_curve command (#1195)
* Allowed moving file into workdir to be picked up for livestacking (#1223)
* Fixed the way we check if there is enough space to use quick photometry (#1238)
* Fixed platesolving close to poles (#1245)
* Fixed bit depth evaluation for 8-bit images (#1244)
* Fixed division by 0 in PixelMath (#1249)

siril 1.2.0 September 15, 2023

* Fixed crash in background extraction samples removing (#1123)
* Fixed crash in binning with ushort images (4d4d4878)
* Fixed crash in findstar when a large saturated patch was close to border
* Fixed memory leaks in deconvolution code (3e122ad7)
* Fixed sorting in the rightmost columns in Dynamic PSF window (75586c04)
* Added logging typed command in stdout (06f67292)
* Improved path-checking and messages for astrometry.net local solver (Windows) (!524)
* Prevent crash using recomposition tool eyedroppers without images loaded (!526)
* Fix HaOiii script failure if input image has odd dimensions (!533)
* Fix errors in GNUplot process handling (!538)
* Fixed crash with seqextract_HaOIII command (!535)
* Fixed crash when trying to export csv from empty plot (#1150)
* Fixed deleting RA/Dec info when undoing an astrometry solve (#1119)
* Improved error detection and messages for astrometry (!516)
* Fixed sampling range specification for siril internal solver (!549)
* Fixed all command descriptions (!546)
* Fixed SER orientation after AVI conversion (#1120)
* Fixed rescaling float images upon loading when not in [0,1] range (#1155)
* Fixed initialization of guide image for clamping (#1114)
* Fixed disabling weighting in the GUI when widget is not visible (#1158)
* Fixed output_norm behavior for stacking to ignore border values (#1159)
* Fixed the check for the no space left condition in the conversion (#1108)
* Fixed DATE_OBS missing on seqapplyreg if interp was set to NONE (#1156)
* Fixed photometry issue with 8-bit .ser file (#1160)
* Fixed removing zero values in histogram calculations (#1164)
* Fixed pixel sizes after HaOIII extrcation (#1175)
* Fixed crash when passing only constants in pm expression (#1176)
* Fixed incorrect channel when adding star from selection in RGB vport (#1180)
* Allow to access to non-local disk (#1182)
* Allow the Star Recomposition UI to scroll when larger than the dialog (#1172)
* Fixed wrong Bayer interpretation after FITS-SER conversion (#1193)
* Fixed pixelmath argument parsing error (#1189)

siril 1.2.0-rc1 June 1, 2023

* Added GHS saturation stretch mode
* Added special formatter to parse date-time in path parsing
* Added Astro-TIFF in sequence export
* Added read of datetime in jpeg and png file with exiv2
* Added Danish language
* Changed Windows to build in console mode even for stable releases
* Changed gnuplot initialization to keep plots open after stopping main process (and fixed leak)
* Changed image opening for all images not from Siril (ensures DATAMAX is correct)
* Improved parsing of localization data for wider imaging software compatibility
* Improved DATE-OBS control and log for solar system features
* Improved clipping model in luminance-based GHS stretches
* Improved Wayland support
* Reviewed and fixed coordinate conversion from WCS to display for annotations, nomad command, pcc
* Improved astrometry.net handling on Windows to support more recent cygwin builds
* Updated URLs to query online catalogs
* Fixed handling of special characters in sequence name during conversion
* Fixed crash in seqstarnet when processing single-file sequences (SER, FITSEQ)
* Fixed hang in seqstarnet when processing a single-file sequence with no star mask
* Fixed using default masters names in calibrate (GUI)
* Fixed invoking external programs in CLI mode (Windows only)
* Fixed stream setting for all versions of ffmpeg (mp4 export crash)
* Fixed crash when doing manual registration of sequence with variable image sizes (now disabled)
* Fixed UI and command issues in deconvolution code
* Fixed star recomposition issue where LIVETIME and STACKCNT could be doubled when processing the starless and star mask parts of the same image
* Fixed "image copy error in previews" bug in asinh transformation
* Fixed reset of the viewports when reopening the RGB composition tool after opening a mono sequence
* Fixed star detection for undersampled mono images
* Fixed sequence cleaning with opened image and resetting the reference image
* Fixed photometry with 32bit images from PRISM
* Fixed incorrect behaviour when resetting right-hand stretch type in star recomposition tool
* Fixed sequence handling when images have different number of layers
* Fixed GNUplot terminals so they remain interactive and free resources when closed
* Fixed crash that could occur when parsing string keywords that contained forbidden characters
* Fixed calling external processes that left too many opened file descriptors
* Fixed Stop behavior for starnet and local astrometry.net
* Fixed crash when running merge_cfa in headless mode
* Fixed console logs output on Windows when messages contained widechars
* Fixed networking detection at build-time and made it and exiv2 optional
* Fixed bug in NetPBM file import
* Fixed pause button in livestacking

v1.2.0-beta2 March 12, 2023

* Fixed behavior on Windows when calling external programs (StarNet, astrometry.net)
* Fixed crash when converting sequence to SER
* Fixed PCC progress bar which never terminated
* Fixed AppImage Build
* Fixed crash when using deconvolution on a sequence
* Fixed SSL certificates locations on Windows which where preventing SearchObject related functions to succeed
* Fixed reading BAYERPAT key if it was set to NONE
* Fixed StarNet behavior when TIFF compression was ON
* Fixed crash in synthstar (full resynthetize and desaturate)
* Fixed handling widechars in config files (Windows only) which caused a crash at startup
* Fixed crash when selecting datapoints in Plot tab
* Fixed crash when sending a seqplatesolve or seqstarnet command with no other argument
* Fixed crash in global and 2pass registration, if a selection was active and the sequence had variable image sizes
* Fixed min and max framing borders calculations if the sequence had variable image sizes
* Fixed lost metadata with starnet
* Reworked GHS commands
* Added a warning when trying to read one-frame SER files
* Autodetect libfftw threading support
* Add support for Torch-based StarNet executables
* Improve hi/lo slider behaviour in stretch dialogs
* Star Recomposition tool has independent Apply and Reset controls to facilitate iterative stretches

v1.2.0-beta1 February 24, 2023

* Added livestacking mode with darks/CC/flats support, registration and stacking
* Added unlinking channels in autostretch preview
* Added RGB equalization and lightweight (faster) normalisation in stacking options
* Added LRGB composition command and PixelMath command for new offline compositions
* Added Starnet++ integration in GUI and command and mask creation
* Added Star Recomposition tool to mix and stretch starless and starmask images
* Added star intensive care to unsaturate stars
* Added new deconvolution tool with RL, Split Bregman and Wiener algorithms and several PSF generation options (replaces old tool)
* Added new denoising tool
* Added pcc command for headless PCC and plate solving
* Added local KStars star catalogue support for offline astrometry and PCC (NOMAD)
* Added a new framing assistant with several modes and image framing preview
* Added specifying max number of stars for registration
* Added bad pixel map option for preprocess, both in GUI and command
* Added and reviewed commands for offline and automatic post-processing
* Added background level and star count as new sequence filters
* Added option to compute sequence filtering threshold using k-sigma clipping
* Added weighing based on number of stars or wFWHM for stacking
* Added a new threading mechanism for per-image improved performance
* Added star selection from coordinates to seqpsf and star tracking with homography
* Added headless light curve creation from a list of star equatorial coordinates
* Added star list importing from the NINA exoplanet plugin for light curve creation
* Added relaxed mode for star detection for particularly bad images
* Added crop to selection to the rotation geometric transform
* Added a way to clean sequence file in the sequence tab (see also command seqclean)
* Added a warning when images are negative on calibration
* Added calibration details in the FITS history
* Added saving formulas (presets) in Pixel Math
* Added statistic functions to Pixel Math as well as mtf
* Added solar system object search from online service for image annotations
* Added zoom sliders and plot selection in Plot tab
* Added Moffat star profile as an option instead of Gaussian
* Added the possibility to run statistics on individual filters of CFA images
* Added parsing paths with header key values for preprocess, stack and save actions
* Added a high definition mode to auto-stretch visualization
* Added memory and processor count cgroups limits enforcement (linux only)
* Added a mapping file created by conversion operations
* Added background level and number of stars to stored registation data and plots
* Added commands: [update with https://free-astro.org/index.php?title=Siril:Commands#Commands_history ]
* Added KOMBAT alogrithm for registration and removed deprecated ECC
* Added choosing server to query object in astrometry
* Added shortcuts for astrometry (regular and photometric correction)
* Added option "full" to export all possible stats in seqstat command
* Added argument to executable to pass pipes path, allowing several instances to run simultaneously
* Added more reporting on online object search, avoiding duplicates in catalogues
* Added improved graphical interface to hyperbolic stretches
* Added 9-panel dialog tool showing corners and center of the image for a closer inspection
* Added NL-Bayes denoising algorithm with optional boosters DA3D, SOS and Anscombe VST
* Added undershoot clamping to bicubic and lanczos4 interpolation methods
* Added 9-panel dialog tool showing corners and center of the image for a closer inspection
* Added NL-Bayes denoising algorithm with optional boosters DA3D, SOS and Anscombe VST
* Added undershoot clamping to bicubic and lanczos4 interpolation methods
* Added CFA merge process for reconstructing a Bayer pattern previously split out with extraction
* Added binning and binxy command
* Added rejection maps creation on rejection stacking
* Added astro-tiff option in the command savetif with -astro
* Added ability to use Starnet++ on sequences
* Allowed area selection (and much more) to be done on RGB display tab
* Updated scripts to specify cosmetic correction is from masterdark with -cc=dark option
* Updated seq file version to v4. Registration block keeps homography information
* Updated behaviour of channel select toggles in histogram and hyperbolic stretch tools, allowing stretching only selected channels
* Replaced Libraw with RT debayering
* Replaced generalized hyperbolic transform stretch method by more general algorithms and optimised for speed
* Optimised asinh code for speed
* Improved Ha-OIII extraction to offer full resolution O-III output and improve star roundness
* Improved management of focal length, pixel size and binning, in settings and images
* Refactored global registration and added 2pass and Apply Existing methods
* Refactored 3-star registration to run the 3 stars analysis successively
* Refactored 1- and 2/3-stars registration into one single registration method
* Refactored PCC, using WCS information to identify stars instead of registration match
* Refactored settings, preferences and configuration file, adding get and set commands
* Refactored commands error handling
* Refactored light curve creation, filtering the reference stars to valid only
* Refactored PSF fitting to solve for the angle in all cases
* Refactored astrometry for command and sequence operation, astrometry.net interop.
* Fixed comet registration when registration was accumulated over existing data
* Fixed star detection for images with very large stars
* Fixed cancellation of seqpsf or seqcrop
* Fixed photometry analysis of stars with negative pixels around them
* Fixed dates keywords in sum and min/max algorithms
* Fixed FITS header preservation on RGB composition
* Fixed possible FITSEQ infinite loop and inconsistent numbering caused by hidden files in conversion
* Fixed sequence closing in script processing after each command
* Fixed opening of scientific FITS cube files
* Fixed gnuplot call for macOS/AppImage, by making its path configurable
* Fixed available memory computation for mac and the associated freeze
* Fixed bug in roworder of SER sequence created from TOP-DOWN FITS images
* Fixed bug when saving 16bits signed FITS images
* Fixed internationalization in siril-cli
* Fixed subsky command success status

v1.0.6 October 18, 2022

* Fixed crash on opening a malformed SER
* Fixed crash in savetif
* Fixed crash in polynomial background extraction when not enough sample were set
* Fixed bug in iif where no parameters could be used
* Fixed crash in seqstat when some images were deselected
* Fixed crash in star detection when large star was close to border
* Fixed bad behaviour of asinh blackpoint with monochrome/32bits images
* Fixed bug in PixelMath with negate values
* Fixed bug in SIMBAD request when object name contains '+'
* Fixed bug in rotational gradient

v1.0.5 September 09, 2022

* Fixed bug in eyedropper feature with 16bits images
* Added button to see original image in background extraction
* Fixed bug introduced in 1.0.4 with one pixel shift when registering meridian flipped images
* Fixed GAIA catalog parser

v1.0.4 September 02, 2022

* Fixed selected area for flat autonormalisation calc
* Fixed wrong initialization in polynomial background extraction
* Fixed cold pixels rejection in GESDT stacking
* Fixed x and y position in PSF and star detection
* Fixed RGB pixel display where Green and Blue were swapped
* Fixed random crash in Pixel Math
* Improved wcs import when formalism used is deprecated (CROTA + CDELT)
* Added dropper icon to set SP easily in GHT tool

v1.0.3 June 28, 2022

* Fixed memory leak in PixelMath
* Fixed memory leak in SER preview
* Fixed error in seqsubsky
* Fixed the start of two scripts from @ in succession
* Fixed homogeneous image bitpix detection on stacking
* Fixed dates in median and mean stack results
* Fixed bug in stack of some float images
* Fixed black point and clipping in asinh stretch function
* Added new thread for background extraction that does not freeze UI, with a progressbar for RBF
* Added generalised hyperbolic transform stretch method in Image Processing menu, based on algorithms proposed by David Payne in the astrobin forums

v1.0.2 May 16, 2022

* Added new RBF interpolation method in the background extraction tool
* Removed file name length limit in conversion
* Fixed crash in preprocess command if a quote was not closed in -bias= option
* Fixed crash when star detection box was expanded past a border
* Fixed crash in plot when X axis data contained negative values
* Fixed numerous bugs in the background extraction tool
* Fixed bug in PixelMath where only one char parameter where allowed
* Fixed bug in FITS partial reader

v1.0.1 April 6, 2022

* Added min,max, iif and logical operators in pixelmath
* Added support for 3 channels for direct preview of resulting composition in pixelmath
* Added parameters field in PixelMath
* Added reporting channel name in FILTER header key during split operation
* Added using FILTER keyword value for Pixel Math tool variable name
* Fixed using shift transform for global registration
* Fixed crash when changing image with preview opened
* Fixed crash when pressing Stop button during script execution
* Fixed crash that could occur when moving the mouse over the image while it was being updated
* Fixed date wrongly reported in the FITS header in SER/FITSEQ stacking when filtering out images
* Fixed excluding null pixels of both ref and target in linear match

v1.0.0 March 9, 2022

* Added ASTRO-TIFF standard
* Fixed memory consumption for all sequence operations
* Fixed settings for sequence export as webm film with VP9 codec
* Removed use of lo/hi cursors and fixed normalization for export
* Fixed load and close commands for scripts in GUI
* Fixed Bayer pattern in SER after extraction
* Fixed registration crash for small images
* Improved main panel separator positioning and keeping it in memory
* Improved speed of FITSEQ detection when scanning sequences
* Improve usability on MacOS
* Reintroduced compatibility with OpenCV 4.2 with disabled features

v1.0.0~RC2 December 08, 2021
Second Release candidate version for 1.0.0

* Fixes many crashes
* Minor improvements in plot feature
* Restore HD for macOS application

v1.0.0~RC1 November 20, 2021
First Release candidate version for 1.0.0

* New Pixel Math tool
* New plot tool to visualize and sort sequence based on any registration data field available
* New tilt estimation feature (from GUI or command)
* New SNR estimator in photometry analysis
* New button for quick photometry
* New commands seqcosme and seqcosme_cfa to remove deviant pixels on sequence, using file computed with find_hot
* New command boxselect to specify a selection box with x, y, w and h
* Improved candidates star detection speed and accuracy with a new algorithm
* Reviewed GUI and improved responsiveness
* Saving focal and WCS data in the swap file using undo/redo
* WCS data is now updated after geometric transformations (mirror, rotate and crop)
* Seqcrop command can now be used in scripts
* Added autocropping of wide-field images, as well as using a selection for plate solving
* Added choices of degrees of freedom (shift, similitude, affine or homography) for global registration
* Added UI button to plot WCS grid and compass
* Added user catalogue for astrometry annotation
* Added GAIA EDR3 catalogue for astrometry
* Added choice between clipboard and file for snapshot
* Added equalize CFA for X-Trans sensor
* Allowing debayer to be forced for SER files
* Converted constant bitrate quality to constant quality rate settings in sequence export to film
* Fixed memory leak in opencv that made registration of FITS files fail often
* Fixed FWHM units and star center position in Dynamic PSF
* Fixed global registration with various image sizes
* Fixed bug in ECC algorithm

v0.99.10.1 June 23, 2021
Patch version to fix some issues

* Fixed star detection with resolution < 1.0
* Fixed interpolation issue in global registration
* Fixed timestamp issue with glib < 2.66
* New MAD clipping algorithm

v0.99.10 June 11, 2021
Continuing the 1.x branch

* New drag and drop
* New presets for sequences export
* New choice between h264 and h265 for mp4 export
* New Generalized Extreme Studentized Deviate Test as a new rejection algorithm
* New weighted mean stacking based on bgnoise
* New independent normalization of each channel for color images
* New faster location and scale estimators to replace IKSS with similar accuracy
* New synthetic level for biases
* New 2- or 3-star registration algorithm with rotation
* New SER debayering at preprocess
* New green extraction from CFA
* New option to downsample image while platesolving
* Remember focal and pixel size in astrometry tool
* Updated sampling information after channel extraction and drizzle
* Fixed bands appearing on mean stacking for CFA SER sequences
* Fixed bug in FFT filter
* Fixed bug in statistics and normalization for 16b images
* Changed handling of zero values in statistics, global registration, normalization and stacking

v0.99.8.1 February 13, 2021
Patch version to fix a crash

* Fixed crash because of wcslib function

v0.99.8 February 10, 2021
Continuing the 1.x branch, with bug fixes and new features

* New ability to remove sequence frames from the "Plot" tab
* New merge command
* New astrometry annotation ability
* New snapshot function
* New conversion internal algorithm, can convert any sequence to any other sequence type too now
* Handle datetime in TIFF file
* Improved color saturation tool with a background factor to adjust the strength
* Reduced memory used by global registration
* Improving films (AVI and others) support: notifying the user, suggesting conversion, fixing parallel operations
* Fixed memory leak in minmax algorithms
* Fixed a bug in FITS from DSLR debayer when image height is odd
* Fixed out-of-memory conditions on global registration and median or mean stacking
* Fixed SER stacking with 32 bits output
* Fixed bitrate value issue in mp4 export
* Fixed normalization issue with SER files

v0.99.6 September 32, 2020
Continuing the 1.x branch

* Selection can be moved and freely modified, its size is displayed in UI (Sébastien Rombauts)
* Undo/Redo buttons now display the operations they act upon (Sébastien Rombauts)
* Added color profile in TIFF and PNG files
* Image display refactoring (Guillaume Roguez)
* Fixed a bug in demosaicing orientation
* Fixed a bug in macOS package where Siril was not multithreated
* Fixed memory leak in pixel max/min stacking
* Fixed crash when selecting 1 pixel
* Better integration in low resolution screen
* Added embed ICC profile in png and TIFF files
* By default Siril now checks update at startup
* By default Siril now needs “requires” command in Script file
* Refactoring of image display with pan capacity
* Added button + and – for zooming management

v0.99.4, August 14, 2020
Complete refactoring, starting 1.x branch

* New UI with a single window
* New demosaicing algorithms, RCD is now the default one
* New algorithm to fix the AF square with XTRANS sensor (Kristopher Setnes)
* New support for FITS decompression and compression with Rice/Gzip and HCompress methods (Fabrice Faure)
* New support for quantization and HCompress scale factor settings for FITS compression (Fabrice Faure)
* New functions to extract Ha and Ha/OII from RGB images
* New linear match function
* New link command to create symbolic links
* New convert command to convert all files (and link FITS)
* New preference entries for FITS compression settings (Fabrice Faure)
* New native image format: 32-bit floating point image
* New native sequence format: FITS sequence in a single image
* New UI for sequence image list
* New zoom handing: ctrl+scroll (up and down) is the new way to zoom in and out
* New preview in open dialog
* New language selector in preferences
* New image importer: HEIF format
* New stacking filtering criterion (weighted FWHM). It can exclude more spurious images
* New macOS bundle
* New RL deconvolution tool
* New keyword CTYPE3 for RGB FITS in order to be used by Aladin
* New binary siril-cli to start siril without X server
* New preference entries with darks/biases/flat libraries
* New preliminary Meson support (Florian Benedetti)
* New ROWORDER FITS keyword that should be used by several programm now
* X(Y)BAYEROFF can now be configured in preferences
* Parallelizing conversion and some other functions
* CI file was totally rewritten (Florian Benedetti)
* Config file was moved to more standard path
* Optimization of several algorithms (Ingo Weyrich)
* Background extraction is now available for sequence
* Midtone Transfer Function is now available for sequence
* Fixed code for Big Endian machine (Flössie)
* Fixed bug in SER joining operation when Bayer information was lost
* Fixed a bug of inaccessible directories in MacOS Catalina
* Fixed crash on some OpenCV operation with monochrome images
* Fixed annoying error boxes about missing disk drives on Windows

v0.9.12, November 04, 2019
Performance and stability update for v0.9.11

* Fixed stat computation on 3channel FITS
* Fixed free memory computation on Windows
* Fixed a bug in RGB compositing mode allowing now users to use multichannel image tools
* Fixed crash after deconvolution of monochrome images
* Fixed a bug in astrometry when downloaded catalog was too big
* New split cfa feature
* Script status (line currently executed) is displayed in a statusbar
* TIFF export is now available for sequences
* Better dialog windows management
* Histogram tool refactoring
* Provide new strategies for free memory management
* Provide new photometric catalog for color calibration (APASS)
* Added new filter: Contrast Limited Adaptive Histogram Equalization
* Open sequence by double clicking on seq file

v0.9.11, May 27, 2019
Performance, feature and stability update for v0.9.10

* New icon set
* New photometric color calibration tool
* New background extraction tool working with 64-bit precision and dither
* Improved processing speed by optimizing sorting algorithms to each use
* Parallelizing preprocessing
* New image filtering for sequence processing: possible from the command line and with multiple filters
* Improved free disk space feedback and checks before running preprocess, global registration and up-scaling at stacking
* New GTK+ theme settings: it can now be set from siril to dark or light, or kept to automatic detection
* New normalization to 16 bits for RAW images with less dynamic range (in general 12 or 14).
* Improved mouse selection by making it more dynamic
* Added drag and drop capability in the conversion treeview
* Added output file name argument to stacking commands
* New command setmem to limit used memory from scripts
* New clear and save buttons for the log in GUI
* Taking into account the Bayer matrix offset keywords from FITS headers
* Displaying script line when error occurs
* Allow registration on CFA SER sequences
* Processing monochrome images requires less memory, or can be more paralellized if memory was the limiting factor
* Fixed dark optimization
* Fixed crash in global registration on a sequence that contained a dark image
* Fixed management of the statistics of images on which they fail to be computed
* Fixed free disk space detection and usual processing commands on 32-bit systems
* Fixed free memory detection for stacking in case of up-scaling ('drizzle') and memory distribution to threads
* Fixed bug in FFT module
* Fixed bug in the drawn circle of photometry
* Fixed build fail with OpenCV 4.0.1
* Fixed SER sequence cropping
* Fixed regression in global registration for images having different size
* Added German translation

v0.9.10, Jan 16, 2019
Stability update for v0.9.9

* New astrometry tool that solves acquisition parameters from stars in the image (requires Web access and libcurl)
* New comet registration method
* Enabled previews for color saturation, asinh stretching, histogram transform and wavelets
* Added ability to join SER files
* Added a command stream using named pipes
* Added RGB flat normalisation for CFA images and command GREY_FLAT
* Added SETFINDSTAR command to define sigma and roundness parameters
* Added ASINH command and GUI function, for asinh stretching of images
* Added RGRADIENT command and GUI function
* Added negative transformation
* Made command SEQCROP scriptable
* Improved ECC alignment algorithm
* Improved global registration and fixed a bug
* Redesigned all dialog windows to conform to GNOME guidelines
* Preserving history in FITS file header when former history exists
* Preserving FITS keywords in sum stacked image
* Checking and increasing if needed maximum number of FITS that can be stacked on the system
* Automatically detecting GTK+ dark theme preference
* Adding a setting to activate image window positioning from the last session
* Fixed a bug in photometry where stars were too round
* Fixed an issue with wide chars on Windows
* Fixed some erratic behaviour when reference image was outside selection
* Fixed default rotation interpolation algorithm for register command
* Fixed a crash on sequence export with normalization
* Fixed line endings in scripts for all OS
* Fixed compilation for OpenCV 4.0
* Fixed dark optimization and added -opt option in PREPROCESS command
* Fixed a crash in global registration with unselected images

v0.9.9, Jun 07, 2018
Stability update for v0.9.8

* Major update of the command line, with completion and documentation in the GUI, enhanced scripting capability by running commands from a file and also allowing it to be run with no X11 server running with the -s command line option
* Added commands to stack and register a sequence
* Image statistics, including auto-stretch parameters and stacking normalization, are now cached in the seq file for better performance
* Global star registration now runs in parallel
* Workflow improvement by adding demosaicing as last part of the preprocessing
* Added a filtering method for stacking based on star roundness
* Added an option to normalize stacked images to 16-bit with average rejection algorithm
* All GUI save functions are now done in another thread
* Improved histogram transformation GUI
* Improved support of various FITS pixel formats
* Preserve known FITS keywords in the stacked image by average method
* Added native open and save dialogues for Windows users
* Various Windows bug fixes in SER handling
* Fixed wrong handling of scale variations in Drizzle case
* Fixed 8-bit images auto-stretch display
* Fixed BMP support
* Fixed issues in PNG and TIFF 8-bit export
* Fixed the "About" OS X menu

v0.9.8.3, Feb 19, 2018
Patch update for v0.9.8

* Check for new available version
* Handle XTRANS FUJIFILM RAWs
* Fixed Preprocessing SER files that gave corrupted SER results
* Fixed SaveBMP that added tif extension
* Fixed Registration on all images that was done on selected images instead
* Fixed Target directory that was ignored when saving as image
* Fixed crash with Wrong SER timestamp

v0.9.8, Jan 31, 2018
Stability update for v0.9.7

* Added SavePNG
* Allow to use gnuplot on Windows if it is installed on the default path
* Improve SER processing speed
* Opencv is now mandatory
* Implementation of a simplified Drizzle
* New tool for Lucy-Richardson deconvolution
* Conversion list tree is now sorted on first load. Sort is natural.
* Command stackall is available, with optional arguments, for all stacking methods
* Change default working directory to special directory 'Pictures' if it exists
* Reduce display time of autostretch
* Parallelize sum stacking
* Use thread-safe progress bar update instead of deprecated one. Run 'Check sequences' in a background task
* Add an option to set the generic image_hook behaviour when function fails
* Switch on "Images previously manually selected from the sequence" if user checks and unchecks frames
* Fixed numerous bug on Windows with wide char filenames
* Fixed dark theme icons
* Fixed exposure dates of exported SER sequences that were wrong with filtering
* Fixed the loss of color calibration on background extraction
* Fixed menu update after RGB composition
* Fixed bug in "Average" and "Median" stack for huge SER file
* Fixed when it was impossible to use multithread functions after star alignment in compositing tool
* Fixed crash when selecting "Best images .. (PSF)" if the loaded sequence has no PSF data
* Fixed sorted images by FWHM
* Fixed crash on stacking when no reference image is selected and first image of the sequence is excluded

v0.9.7, Sep 21, 2017
Stability update for v0.9.6

* Fixed French translation
* Fixed bug in registration from compositing for layers alignment
* Fixed crash when stacking failed
* Fixed limit of 4Go SER file for non POSIX Standard
* Improved global registration. New algorithm with homography

v0.9.6, Jun 20, 2017
Stability update for v0.9.5

* Allow sequence export to use stacking image filtering
* Get the working directory as an optional command line argument
* Improve photometry
* Fixed wrong selected image in list panel when list was sorted
* Fixed registration with unselected images which made progress bar exceed 100%
* Fixed again compilation that failed on KFreeBSD
* Fixed name of Red Layer using compositing tool that was wrong

v0.9.5, Nov 28, 2016
Stability update for v0.9.4
 * Implement a graph interface to display quality registration information
 * No X and Y binning value could lead to errors with fwhm
 * Take reference image as normalisation reference
 * Retrieve Bayer pattern from RAW file
 * Export sequence to MP4
 * Statistics should not take into account black point
 * Add ComboBox for registration interpolation
 * Fixed interpolation in global star registration that gave blurred results
 * Fixed FreeBSD intltool compilation fails
 * Fixed erroneous created sequence in registration with unselected images
 * Fixed compilation that failed on KFreeBSD

v0.9.4, Aug 17, 2016
Stability update for v0.9.3
 * Fixed issues with SER in generic processing function
 * Fixed inability to open FITS when filename had parenthesis
 * Fixed selecting new images did not update the number of selected images
 * Fixed histogram sliders lag on OS-X
 * Fixed message "Error in highest quality accepted for sequence processing....." during stack of %, even if quality data are computed
 * Fixed sequence export to SER with unselected images
 * Fixed global star alignment with angle close to 180deg
 * Fixed undo cosmetic correction
 * Fixed crash in peaker function
 * Fixed aborting global star registration summary
 * Fixed sequence list which was unreadable with dark GTK theme
 * Fixed the update of the list of images
 * Added support of internationalization: French, Dutch, Chinese, Italian, Arabic
 * Option for logarithm scale in histogram transformation
 * Add siril.desktop in archlinux
 * Added support for exporting sequence in avi format
 * Option to make a selection for global star registration in a smaller region
 * Read commands from a file
 * Option to follow star in registration
 * Added support for resizing exported sequence
 * Added support for reading and writing SER timestamps
 * Added support for RGB alignment
 * Added functionality to fix broken (0 framecount) SER files.

v0.9.3, Apr 12, 2016
Stability update for v0.9.2.
 * Fixed bug in preprocessing
 * Fixed compilation error in come conditions
 * Fixed uninitialized values
 * Fixed typos

v0.9.2, Apr 04, 2016
Stability update for v0.9.1.
 * Added support for dark optimization
 * Added hot pixel removal feature
 * Added Animated GIF output and registered sequence export
 * Added autostretch viewer mode
 * Allowing a reference magnitude to be set to get absolute magnitude instead of relative
 * New commands: sequence selection range and stackall
 * Added vertical banding noise removal tool
 * Providing a better planetary registration algorithm
 * Parallelized registration
 * Refactored conversion to include AVI to SER
 * Configurable "Are you sure" dialogues
 * ls command gives results in an ordered way
 * Updated to FFMS2 latest version
 * Clarified the use of demoisaicing
 * Improved star detection
 * Improved RGB compositing tool
 * Allowing manual selection of background samples
 * Fixed force recomputing statistics for stacking
 * Fixed noise estimation
 * Fixed entropy computation

v0.9.1, Nov 30, 2015.
Stability update for v0.9.0.
 * added support for GSL 2.
 * fixed crash on startup without existing config file

v0.9.0, Oct 16, 2015.
First stable version. High quality processing for deep-sky images is fully
functional, a basic processing is available for planetary images.
A list of solved issues and new features since the introduction of the bug
tracking system at mid-course can be seen here:
http://free-astro.org/bugs/roadmap_page.php?version_id=1
The main features introduced since the previous version are:
 * new global star registration, taking into account field rotation
 * new quality evaluation method for planetary images, used to sort the best
 * images selected for stacking
 * new parallelized stacking algorithm for all sequences, including all SER
   formats, allowing maximum used memory to be set
 * threading of the most time consuming processings, to keep the GUI reactive,
   as well as many other speed improvements
 * tested and improved on FreeBSD and MacOS X systems, and ARM architectures
 * undo/redo on processing operations
 * sequence cropping tool

v0.9.0-rc1, Dec 29, 2014.
 * many fixes including background extraction, compositing alignment, rejection
   algorithms, wavelets
 * threading of the heavy computations, to avoid graphical user interface freezing
   and provide a nice way of seeing what is happening in the console window
 * image rotation with any angle (not in registration yet)
 * Canon banding removing tool
 * GTK+ minimal version is now 3.6

v0.9.0-beta (new version), Nov 11, 2014: major refactoring. See more details at
http://free-astro.org/index.php/Siril:0.9.0_beta
 * new development team and website
 * many new image formats supported for import (converted to Siril's FITS: 8-bit
   and 16-bit BMP, TIFF, JPEG, PNG, NetPBM binary images, PIC (IRIS), RAW DSLR
   images and loaded natively: SER files and any film) and export
 * new demosaicing tool with 4 algoritms (AHD, VNG, Bilinear, Super Pixel)
 * better image sequence handling, with non-contiguous sequences, but still
   requiring file names to be postfixed by integers (like: image001.fit and not
   image001L.fit)
 * new graphical user interface based on GTK+ version 3.4 and above, and in
   general, update of dependencies to latest versions
 * new display modes added to the standard linear scaling with lo/hi bounds: log,
   asinh, sqr, sqrt, histeq, negative, false colors
 * manual translation as new registration method with two preview renderings of
   the current image with reference frame in transparency
 * automatic translation as new registration method for deep-sky images, based on
   the FWHM/PSF analysis of one star instead of DFT, more suited for planetary and
   nebula images
 * new commands available for the command line, see the list of available commands
 * a star finding algorithm with PSF information
 * new processing functions: unsharp mask, background extraction, green dominance
   removal, new method for background equalization, two-way Fourier transform used
   to remove annoying patterns in images, kappa-sigma stacking
 * new image compositing tool, allowing colour images to be created from multiple
   one-channel images by affecting user-defined colours
 * numerous bugs fixed and internal code refactoring for a better extensibility

v0.8
 * last release of the old Siril, in 2006.

v0.6
 * a intermediate release before a first beta release
	a lot of changes both in the GUI and the inner structure.
	48 bits RGB fits processing, bmp conversion

a sample session is given here :
	given a directory with a 24 bit bmp series 1.bmp... n.bmp,
	a sample session producing a registered 48bit fit stack
	of those is the following :
		change dir (go to the desired directory)
		file conversion: (defaults are ok for this example)
			->go
		sequence processing (siril detetcs and builds the image sequence)
		select a region in one of the R,G,B layers
			(registration will allways be computed on G layer)
		click register
		click stack
	you are done.

v0.5
 * first light of the sequence graphic interface

v0.3
 * 20050820; a few corrections.

v0.2
 * siril now has wavelet and wrecons<|MERGE_RESOLUTION|>--- conflicted
+++ resolved
@@ -67,11 +67,8 @@
 * Extended `requires` command to take optional second expiry parameter. (!674)
 * Added a new keyword FILENAME to save the original filename after conversion. (!678)
 * Added UI for conesearch and show commands (!680)
-<<<<<<< HEAD
+* Fixed a crash in ROI selection (#1320)
 * Refactor networking code, add offline mode and add Gaia archive status indication (!687)
-=======
-* Fixed a crash in ROI selection (#1320)
->>>>>>> abc88fab
 
 siril 1.2.2 xx xx, 2024
 * Removed background extraction samples after using it in script (#1265)
