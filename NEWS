<<<<<<< HEAD
siril 1.2.6 XXX XX, XXXX

* Fixed handling widechar with an updated version of cfitsio (#1456)

=======
siril 1.2.6 --- --, 2025
* Fixed sign error in messier catalog
>>>>>>> 040bb64c

siril 1.2.5 November 22, 2024

* Fixed crash in gaussVertical() on macOS (issue reported on pixls.us, !742)
* Fixed free space disk computation on macOS, probably for good (#1368 and #1375 and #1422)
* Fixed crash if the CWD changes after a first successfull Automated light Curve process (#1378 !746)
* Fixed bug in TIFF files that have TIFFTAG_MINSAMPLEVALUE and TIFFTAG_MAXSAMPLEVALUE set to 0 by removing these tags (#1381)
* Added HISTORY after seqcrop and GUI crop (#1142)
* Removed support for macOS High Sierra 10.13 and Mojave 10.14 (!745)
* Better handling of Siril opening when double-clicking on an image, under macOS (#1308, #1428 and #1140)
* Fixed potential crash in synthstar (issue reported via facebook)

siril 1.2.4 September 11, 2024

* Fixed CFA statistics (#1342)
* Fixed calibration command bug disabling cosmetic correction (#1348)
* Fixed calibration GUI not parsing correcting flat when using path parsing (#1348)
* Fixed non-deterministic parallel subsky RBF (#1352)
* Fixed incorrect deconvolution command arg setting (issue raised on pixls.us)
* Fixed GHT and HT not reverting previews from other dialogs (#1356)
* Fixed crash when saving image (#1353)
* Fixed execute button in wavelets not reverting preview (#1362)
* Fixed CLAHE crash on mono image (#1354)
* Fixed crash while extracting Green channel on CFA FITSEQ (#1305)
* Fixed inverted sequences on exporting to SER (#1361)
* Fixed a bug with histogram hi / mid / lo entry callback behaviour (!735)
* Fixed free space disk computation on macOS (#1368)

siril 1.2.3 June 19, 2024

* Fixed handling wide-char characters in filenames on Windows (cfitsio rollback) (#1324)
* Fixed compression error (files were not compressed anymore) (#1328)
* Fixed internet connection in macOS version (packaging issue)

siril 1.2.2 June 14, 2024

* Removed background extraction samples after using it in script (#1265)
* Fixed catalog parser problem with negative declination (less than 1°) (#1270)
* Fixed weighting by number of stars during stacking if number of stars is the same accross the sequence (#1273)
* Improved mouse pan and zoom control to enable one-handed operation (!644 / !638, fixes #1271)
* Fixed pixel size set by astrometry using binning_update preference (#1254)
* Fixed crash when querying stats on a CFA image with a selection smaller than a 2x2 square (#1286)
* Fixed crash when saving compressed and croped images (#1287)
* Disabled supernumerary use of openmp in demosaicing, which could lead to a crash (#1288)
* Fix ser orientation error (#1258, #1261)
* Fixed crash during rejection stacking when using shift-registered sequence (#1294)
* Fixed mouse scrollwheel scrolling too fast (#1151)
* Fixed drag & drop in image display on macOS (#1310)
* Fixed bug in rgradient (Larson Sekanina) filter (#1313)
* Fixed bug in generalized hyperbolic stretches (#1314)
* Fixed path parsing error with savetif (#1318)
* Added handling of empty command pipe reads (closes #1277)

siril 1.2.1 January 26, 2024

* Fixed Anscombe VST noise reduction option for mono images
* Fixed HEIF import (#1198)
* Fixed Noise Reduction Anscombe VST bug with mono images (#1200)
* Fixed problems with Fourier Transform planning > Estimate (#1199)
* Fixed Anscombe VST noise reduction option for mono images
* Fixed colored artefacts in RGB deconvolution (#1201)
* Fixed data initialisation bugs in copyfits() and RGB compositing tool
* Fixed exported x-column for lightcurves when Julian date is not selected (#1220)
* Fixed sampling tolerance for astrometry which was incorrectly read (#1231)
* Allowed for RA/DEC to be sorted in PSF windows (#1214)
* Added SET-TEMP as valid FITS header to be saved (#1215)
* Added configurable color for background extraction sample and standard annotations (#1230)
* Fixed argument parsing error in makepsf (!593)
* Fixed light_curve and csv export from plot when some images were unselected from the sequence (#1169)
* Added undo/redo when platesolving with astrometry.net (#1233)
* Fixed crash in findstar when detecting stars close to the border (#1237)
* Fixed using wcs info when using light_curve command (#1195)
* Allowed moving file into workdir to be picked up for livestacking (#1223)
* Fixed the way we check if there is enough space to use quick photometry (#1238)
* Fixed platesolving close to poles (#1245)
* Fixed bit depth evaluation for 8-bit images (#1244)
* Fixed division by 0 in PixelMath (#1249)

siril 1.2.0 September 15, 2023

* Fixed crash in background extraction samples removing (#1123)
* Fixed crash in binning with ushort images (4d4d4878)
* Fixed crash in findstar when a large saturated patch was close to border
* Fixed memory leaks in deconvolution code (3e122ad7)
* Fixed sorting in the rightmost columns in Dynamic PSF window (75586c04)
* Added logging typed command in stdout (06f67292)
* Improved path-checking and messages for astrometry.net local solver (Windows) (!524)
* Prevent crash using recomposition tool eyedroppers without images loaded (!526)
* Fixed HaOiii script failure if input image has odd dimensions (!533)
* Fixed errors in GNUplot process handling (!538)
* Fixed crash with seqextract_HaOIII command (!535)
* Fixed crash when trying to export csv from empty plot (#1150)
* Fixed deleting RA/Dec info when undoing an astrometry solve (#1119)
* Improved error detection and messages for astrometry (!516)
* Fixed sampling range specification for siril internal solver (!549)
* Fixed all command descriptions (!546)
* Fixed SER orientation after AVI conversion (#1120)
* Fixed rescaling float images upon loading when not in [0,1] range (#1155)
* Fixed initialization of guide image for clamping (#1114)
* Fixed disabling weighting in the GUI when widget is not visible (#1158)
* Fixed output_norm behavior for stacking to ignore border values (#1159)
* Fixed the check for the no space left condition in the conversion (#1108)
* Fixed DATE_OBS missing on seqapplyreg if interp was set to NONE (#1156)
* Fixed photometry issue with 8-bit .ser file (#1160)
* Fixed removing zero values in histogram calculations (#1164)
* Fixed pixel sizes after HaOIII extrcation (#1175)
* Fixed crash when passing only constants in pm expression (#1176)
* Fixed incorrect channel when adding star from selection in RGB vport (#1180)
* Allow to access to non-local disk (#1182)
* Allow the Star Recomposition UI to scroll when larger than the dialog (#1172)
* Fixed wrong Bayer interpretation after FITS-SER conversion (#1193)
* Fixed pixelmath argument parsing error (#1189)

siril 1.2.0-rc1 June 1, 2023

* Added GHS saturation stretch mode
* Added special formatter to parse date-time in path parsing
* Added Astro-TIFF in sequence export
* Added read of datetime in jpeg and png file with exiv2
* Added Danish language
* Changed Windows to build in console mode even for stable releases
* Changed gnuplot initialization to keep plots open after stopping main process (and fixed leak)
* Changed image opening for all images not from Siril (ensures DATAMAX is correct)
* Improved parsing of localization data for wider imaging software compatibility
* Improved DATE-OBS control and log for solar system features
* Improved clipping model in luminance-based GHS stretches
* Improved Wayland support
* Reviewed and fixed coordinate conversion from WCS to display for annotations, nomad command, pcc
* Improved astrometry.net handling on Windows to support more recent cygwin builds
* Updated URLs to query online catalogs
* Fixed handling of special characters in sequence name during conversion
* Fixed crash in seqstarnet when processing single-file sequences (SER, FITSEQ)
* Fixed hang in seqstarnet when processing a single-file sequence with no star mask
* Fixed using default masters names in calibrate (GUI)
* Fixed invoking external programs in CLI mode (Windows only)
* Fixed stream setting for all versions of ffmpeg (mp4 export crash)
* Fixed crash when doing manual registration of sequence with variable image sizes (now disabled)
* Fixed UI and command issues in deconvolution code
* Fixed star recomposition issue where LIVETIME and STACKCNT could be doubled when processing the starless and star mask parts of the same image
* Fixed "image copy error in previews" bug in asinh transformation
* Fixed reset of the viewports when reopening the RGB composition tool after opening a mono sequence
* Fixed star detection for undersampled mono images
* Fixed sequence cleaning with opened image and resetting the reference image
* Fixed photometry with 32bit images from PRISM
* Fixed incorrect behaviour when resetting right-hand stretch type in star recomposition tool
* Fixed sequence handling when images have different number of layers
* Fixed GNUplot terminals so they remain interactive and free resources when closed
* Fixed crash that could occur when parsing string keywords that contained forbidden characters
* Fixed calling external processes that left too many opened file descriptors
* Fixed Stop behavior for starnet and local astrometry.net
* Fixed crash when running merge_cfa in headless mode
* Fixed console logs output on Windows when messages contained widechars
* Fixed networking detection at build-time and made it and exiv2 optional
* Fixed bug in NetPBM file import
* Fixed pause button in livestacking
* Allow the Star Recomposition UI to scroll when larger than the dialog

v1.2.0-beta2 March 12, 2023

* Fixed behavior on Windows when calling external programs (StarNet, astrometry.net)
* Fixed crash when converting sequence to SER
* Fixed PCC progress bar which never terminated
* Fixed AppImage Build
* Fixed crash when using deconvolution on a sequence
* Fixed SSL certificates locations on Windows which where preventing SearchObject related functions to succeed
* Fixed reading BAYERPAT key if it was set to NONE
* Fixed StarNet behavior when TIFF compression was ON
* Fixed crash in synthstar (full resynthetize and desaturate)
* Fixed handling widechars in config files (Windows only) which caused a crash at startup
* Fixed crash when selecting datapoints in Plot tab
* Fixed crash when sending a seqplatesolve or seqstarnet command with no other argument
* Fixed crash in global and 2pass registration, if a selection was active and the sequence had variable image sizes
* Fixed min and max framing borders calculations if the sequence had variable image sizes
* Fixed lost metadata with starnet
* Reworked GHS commands
* Added a warning when trying to read one-frame SER files
* Autodetect libfftw threading support
* Add support for Torch-based StarNet executables
* Improve hi/lo slider behaviour in stretch dialogs
* Star Recomposition tool has independent Apply and Reset controls to facilitate iterative stretches

v1.2.0-beta1 February 24, 2023

* Added livestacking mode with darks/CC/flats support, registration and stacking
* Added unlinking channels in autostretch preview
* Added RGB equalization and lightweight (faster) normalisation in stacking options
* Added LRGB composition command and PixelMath command for new offline compositions
* Added Starnet++ integration in GUI and command and mask creation
* Added Star Recomposition tool to mix and stretch starless and starmask images
* Added star intensive care to unsaturate stars
* Added new deconvolution tool with RL, Split Bregman and Wiener algorithms and several PSF generation options (replaces old tool)
* Added new denoising tool
* Added pcc command for headless PCC and plate solving
* Added local KStars star catalogue support for offline astrometry and PCC (NOMAD)
* Added a new framing assistant with several modes and image framing preview
* Added specifying max number of stars for registration
* Added bad pixel map option for preprocess, both in GUI and command
* Added and reviewed commands for offline and automatic post-processing
* Added background level and star count as new sequence filters
* Added option to compute sequence filtering threshold using k-sigma clipping
* Added weighing based on number of stars or wFWHM for stacking
* Added a new threading mechanism for per-image improved performance
* Added star selection from coordinates to seqpsf and star tracking with homography
* Added headless light curve creation from a list of star equatorial coordinates
* Added star list importing from the NINA exoplanet plugin for light curve creation
* Added relaxed mode for star detection for particularly bad images
* Added crop to selection to the rotation geometric transform
* Added a way to clean sequence file in the sequence tab (see also command seqclean)
* Added a warning when images are negative on calibration
* Added calibration details in the FITS history
* Added saving formulas (presets) in Pixel Math
* Added statistic functions to Pixel Math as well as mtf
* Added solar system object search from online service for image annotations
* Added zoom sliders and plot selection in Plot tab
* Added Moffat star profile as an option instead of Gaussian
* Added the possibility to run statistics on individual filters of CFA images
* Added parsing paths with header key values for preprocess, stack and save actions
* Added a high definition mode to auto-stretch visualization
* Added memory and processor count cgroups limits enforcement (linux only)
* Added a mapping file created by conversion operations
* Added background level and number of stars to stored registation data and plots
* Added commands: [update with https://free-astro.org/index.php?title=Siril:Commands#Commands_history ]
* Added KOMBAT alogrithm for registration and removed deprecated ECC
* Added choosing server to query object in astrometry
* Added shortcuts for astrometry (regular and photometric correction)
* Added option "full" to export all possible stats in seqstat command
* Added argument to executable to pass pipes path, allowing several instances to run simultaneously
* Added more reporting on online object search, avoiding duplicates in catalogues
* Added improved graphical interface to hyperbolic stretches
* Added 9-panel dialog tool showing corners and center of the image for a closer inspection
* Added NL-Bayes denoising algorithm with optional boosters DA3D, SOS and Anscombe VST
* Added undershoot clamping to bicubic and lanczos4 interpolation methods
* Added 9-panel dialog tool showing corners and center of the image for a closer inspection
* Added NL-Bayes denoising algorithm with optional boosters DA3D, SOS and Anscombe VST
* Added undershoot clamping to bicubic and lanczos4 interpolation methods
* Added CFA merge process for reconstructing a Bayer pattern previously split out with extraction
* Added binning and binxy command
* Added rejection maps creation on rejection stacking
* Added astro-tiff option in the command savetif with -astro
* Added ability to use Starnet++ on sequences
* Allowed area selection (and much more) to be done on RGB display tab
* Updated scripts to specify cosmetic correction is from masterdark with -cc=dark option
* Updated seq file version to v4. Registration block keeps homography information
* Updated behaviour of channel select toggles in histogram and hyperbolic stretch tools, allowing stretching only selected channels
* Replaced Libraw with RT debayering
* Replaced generalized hyperbolic transform stretch method by more general algorithms and optimised for speed
* Optimised asinh code for speed
* Improved Ha-OIII extraction to offer full resolution O-III output and improve star roundness
* Improved management of focal length, pixel size and binning, in settings and images
* Refactored global registration and added 2pass and Apply Existing methods
* Refactored 3-star registration to run the 3 stars analysis successively
* Refactored 1- and 2/3-stars registration into one single registration method
* Refactored PCC, using WCS information to identify stars instead of registration match
* Refactored settings, preferences and configuration file, adding get and set commands
* Refactored commands error handling
* Refactored light curve creation, filtering the reference stars to valid only
* Refactored PSF fitting to solve for the angle in all cases
* Refactored astrometry for command and sequence operation, astrometry.net interop.
* Fixed comet registration when registration was accumulated over existing data
* Fixed star detection for images with very large stars
* Fixed cancellation of seqpsf or seqcrop
* Fixed photometry analysis of stars with negative pixels around them
* Fixed dates keywords in sum and min/max algorithms
* Fixed FITS header preservation on RGB composition
* Fixed possible FITSEQ infinite loop and inconsistent numbering caused by hidden files in conversion
* Fixed sequence closing in script processing after each command
* Fixed opening of scientific FITS cube files
* Fixed gnuplot call for macOS/AppImage, by making its path configurable
* Fixed available memory computation for mac and the associated freeze
* Fixed bug in roworder of SER sequence created from TOP-DOWN FITS images
* Fixed bug when saving 16bits signed FITS images
* Fixed internationalization in siril-cli
* Fixed subsky command success status

v1.0.6 October 18, 2022

* Fixed crash on opening a malformed SER
* Fixed crash in savetif
* Fixed crash in polynomial background extraction when not enough sample were set
* Fixed bug in iif where no parameters could be used
* Fixed crash in seqstat when some images were deselected
* Fixed crash in star detection when large star was close to border
* Fixed bad behaviour of asinh blackpoint with monochrome/32bits images
* Fixed bug in PixelMath with negate values
* Fixed bug in SIMBAD request when object name contains '+'
* Fixed bug in rotational gradient

v1.0.5 September 09, 2022

* Fixed bug in eyedropper feature with 16bits images
* Added button to see original image in background extraction
* Fixed bug introduced in 1.0.4 with one pixel shift when registering meridian flipped images
* Fixed GAIA catalog parser

v1.0.4 September 02, 2022

* Fixed selected area for flat autonormalisation calc
* Fixed wrong initialization in polynomial background extraction
* Fixed cold pixels rejection in GESDT stacking
* Fixed x and y position in PSF and star detection
* Fixed RGB pixel display where Green and Blue were swapped
* Fixed random crash in Pixel Math
* Improved wcs import when formalism used is deprecated (CROTA + CDELT)
* Added dropper icon to set SP easily in GHT tool

v1.0.3 June 28, 2022

* Fixed memory leak in PixelMath
* Fixed memory leak in SER preview
* Fixed error in seqsubsky
* Fixed the start of two scripts from @ in succession
* Fixed homogeneous image bitpix detection on stacking
* Fixed dates in median and mean stack results
* Fixed bug in stack of some float images
* Fixed black point and clipping in asinh stretch function
* Added new thread for background extraction that does not freeze UI, with a progressbar for RBF
* Added generalised hyperbolic transform stretch method in Image Processing menu, based on algorithms proposed by David Payne in the astrobin forums

v1.0.2 May 16, 2022

* Added new RBF interpolation method in the background extraction tool
* Removed file name length limit in conversion
* Fixed crash in preprocess command if a quote was not closed in -bias= option
* Fixed crash when star detection box was expanded past a border
* Fixed crash in plot when X axis data contained negative values
* Fixed numerous bugs in the background extraction tool
* Fixed bug in PixelMath where only one char parameter where allowed
* Fixed bug in FITS partial reader

v1.0.1 April 6, 2022

* Added min,max, iif and logical operators in pixelmath
* Added support for 3 channels for direct preview of resulting composition in pixelmath
* Added parameters field in PixelMath
* Added reporting channel name in FILTER header key during split operation
* Added using FILTER keyword value for Pixel Math tool variable name
* Fixed using shift transform for global registration
* Fixed crash when changing image with preview opened
* Fixed crash when pressing Stop button during script execution
* Fixed crash that could occur when moving the mouse over the image while it was being updated
* Fixed date wrongly reported in the FITS header in SER/FITSEQ stacking when filtering out images
* Fixed excluding null pixels of both ref and target in linear match

v1.0.0 March 9, 2022

* Added ASTRO-TIFF standard
* Fixed memory consumption for all sequence operations
* Fixed settings for sequence export as webm film with VP9 codec
* Removed use of lo/hi cursors and fixed normalization for export
* Fixed load and close commands for scripts in GUI
* Fixed Bayer pattern in SER after extraction
* Fixed registration crash for small images
* Improved main panel separator positioning and keeping it in memory
* Improved speed of FITSEQ detection when scanning sequences
* Improve usability on MacOS
* Reintroduced compatibility with OpenCV 4.2 with disabled features

v1.0.0~RC2 December 08, 2021
Second Release candidate version for 1.0.0

* Fixes many crashes
* Minor improvements in plot feature
* Restore HD for macOS application

v1.0.0~RC1 November 20, 2021
First Release candidate version for 1.0.0

* New Pixel Math tool
* New plot tool to visualize and sort sequence based on any registration data field available
* New tilt estimation feature (from GUI or command)
* New SNR estimator in photometry analysis
* New button for quick photometry
* New commands seqcosme and seqcosme_cfa to remove deviant pixels on sequence, using file computed with find_hot
* New command boxselect to specify a selection box with x, y, w and h
* Improved candidates star detection speed and accuracy with a new algorithm
* Reviewed GUI and improved responsiveness
* Saving focal and WCS data in the swap file using undo/redo
* WCS data is now updated after geometric transformations (mirror, rotate and crop)
* Seqcrop command can now be used in scripts
* Added autocropping of wide-field images, as well as using a selection for plate solving
* Added choices of degrees of freedom (shift, similitude, affine or homography) for global registration
* Added UI button to plot WCS grid and compass
* Added user catalogue for astrometry annotation
* Added GAIA EDR3 catalogue for astrometry
* Added choice between clipboard and file for snapshot
* Added equalize CFA for X-Trans sensor
* Allowing debayer to be forced for SER files
* Converted constant bitrate quality to constant quality rate settings in sequence export to film
* Fixed memory leak in opencv that made registration of FITS files fail often
* Fixed FWHM units and star center position in Dynamic PSF
* Fixed global registration with various image sizes
* Fixed bug in ECC algorithm

v0.99.10.1 June 23, 2021
Patch version to fix some issues

* Fixed star detection with resolution < 1.0
* Fixed interpolation issue in global registration
* Fixed timestamp issue with glib < 2.66
* New MAD clipping algorithm

v0.99.10 June 11, 2021
Continuing the 1.x branch

* New drag and drop
* New presets for sequences export
* New choice between h264 and h265 for mp4 export
* New Generalized Extreme Studentized Deviate Test as a new rejection algorithm
* New weighted mean stacking based on bgnoise
* New independent normalization of each channel for color images
* New faster location and scale estimators to replace IKSS with similar accuracy
* New synthetic level for biases
* New 2- or 3-star registration algorithm with rotation
* New SER debayering at preprocess
* New green extraction from CFA
* New option to downsample image while platesolving
* Remember focal and pixel size in astrometry tool
* Updated sampling information after channel extraction and drizzle
* Fixed bands appearing on mean stacking for CFA SER sequences
* Fixed bug in FFT filter
* Fixed bug in statistics and normalization for 16b images
* Changed handling of zero values in statistics, global registration, normalization and stacking

v0.99.8.1 February 13, 2021
Patch version to fix a crash

* Fixed crash because of wcslib function

v0.99.8 February 10, 2021
Continuing the 1.x branch, with bug fixes and new features

* New ability to remove sequence frames from the "Plot" tab
* New merge command
* New astrometry annotation ability
* New snapshot function
* New conversion internal algorithm, can convert any sequence to any other sequence type too now
* Handle datetime in TIFF file
* Improved color saturation tool with a background factor to adjust the strength
* Reduced memory used by global registration
* Improving films (AVI and others) support: notifying the user, suggesting conversion, fixing parallel operations
* Fixed memory leak in minmax algorithms
* Fixed a bug in FITS from DSLR debayer when image height is odd
* Fixed out-of-memory conditions on global registration and median or mean stacking
* Fixed SER stacking with 32 bits output
* Fixed bitrate value issue in mp4 export
* Fixed normalization issue with SER files

v0.99.6 September 32, 2020
Continuing the 1.x branch

* Selection can be moved and freely modified, its size is displayed in UI (Sébastien Rombauts)
* Undo/Redo buttons now display the operations they act upon (Sébastien Rombauts)
* Added color profile in TIFF and PNG files
* Image display refactoring (Guillaume Roguez)
* Fixed a bug in demosaicing orientation
* Fixed a bug in macOS package where Siril was not multithreated
* Fixed memory leak in pixel max/min stacking
* Fixed crash when selecting 1 pixel
* Better integration in low resolution screen
* Added embed ICC profile in png and TIFF files
* By default Siril now checks update at startup
* By default Siril now needs “requires” command in Script file
* Refactoring of image display with pan capacity
* Added button + and – for zooming management

v0.99.4, August 14, 2020
Complete refactoring, starting 1.x branch

* New UI with a single window
* New demosaicing algorithms, RCD is now the default one
* New algorithm to fix the AF square with XTRANS sensor (Kristopher Setnes)
* New support for FITS decompression and compression with Rice/Gzip and HCompress methods (Fabrice Faure)
* New support for quantization and HCompress scale factor settings for FITS compression (Fabrice Faure)
* New functions to extract Ha and Ha/OII from RGB images
* New linear match function
* New link command to create symbolic links
* New convert command to convert all files (and link FITS)
* New preference entries for FITS compression settings (Fabrice Faure)
* New native image format: 32-bit floating point image
* New native sequence format: FITS sequence in a single image
* New UI for sequence image list
* New zoom handing: ctrl+scroll (up and down) is the new way to zoom in and out
* New preview in open dialog
* New language selector in preferences
* New image importer: HEIF format
* New stacking filtering criterion (weighted FWHM). It can exclude more spurious images
* New macOS bundle
* New RL deconvolution tool
* New keyword CTYPE3 for RGB FITS in order to be used by Aladin
* New binary siril-cli to start siril without X server
* New preference entries with darks/biases/flat libraries
* New preliminary Meson support (Florian Benedetti)
* New ROWORDER FITS keyword that should be used by several programm now
* X(Y)BAYEROFF can now be configured in preferences
* Parallelizing conversion and some other functions
* CI file was totally rewritten (Florian Benedetti)
* Config file was moved to more standard path
* Optimization of several algorithms (Ingo Weyrich)
* Background extraction is now available for sequence
* Midtone Transfer Function is now available for sequence
* Fixed code for Big Endian machine (Flössie)
* Fixed bug in SER joining operation when Bayer information was lost
* Fixed a bug of inaccessible directories in MacOS Catalina
* Fixed crash on some OpenCV operation with monochrome images
* Fixed annoying error boxes about missing disk drives on Windows

v0.9.12, November 04, 2019
Performance and stability update for v0.9.11

* Fixed stat computation on 3channel FITS
* Fixed free memory computation on Windows
* Fixed a bug in RGB compositing mode allowing now users to use multichannel image tools
* Fixed crash after deconvolution of monochrome images
* Fixed a bug in astrometry when downloaded catalog was too big
* New split cfa feature
* Script status (line currently executed) is displayed in a statusbar
* TIFF export is now available for sequences
* Better dialog windows management
* Histogram tool refactoring
* Provide new strategies for free memory management
* Provide new photometric catalog for color calibration (APASS)
* Added new filter: Contrast Limited Adaptive Histogram Equalization
* Open sequence by double clicking on seq file

v0.9.11, May 27, 2019
Performance, feature and stability update for v0.9.10

* New icon set
* New photometric color calibration tool
* New background extraction tool working with 64-bit precision and dither
* Improved processing speed by optimizing sorting algorithms to each use
* Parallelizing preprocessing
* New image filtering for sequence processing: possible from the command line and with multiple filters
* Improved free disk space feedback and checks before running preprocess, global registration and up-scaling at stacking
* New GTK+ theme settings: it can now be set from siril to dark or light, or kept to automatic detection
* New normalization to 16 bits for RAW images with less dynamic range (in general 12 or 14).
* Improved mouse selection by making it more dynamic
* Added drag and drop capability in the conversion treeview
* Added output file name argument to stacking commands
* New command setmem to limit used memory from scripts
* New clear and save buttons for the log in GUI
* Taking into account the Bayer matrix offset keywords from FITS headers
* Displaying script line when error occurs
* Allow registration on CFA SER sequences
* Processing monochrome images requires less memory, or can be more paralellized if memory was the limiting factor
* Fixed dark optimization
* Fixed crash in global registration on a sequence that contained a dark image
* Fixed management of the statistics of images on which they fail to be computed
* Fixed free disk space detection and usual processing commands on 32-bit systems
* Fixed free memory detection for stacking in case of up-scaling ('drizzle') and memory distribution to threads
* Fixed bug in FFT module
* Fixed bug in the drawn circle of photometry
* Fixed build fail with OpenCV 4.0.1
* Fixed SER sequence cropping
* Fixed regression in global registration for images having different size
* Added German translation

v0.9.10, Jan 16, 2019
Stability update for v0.9.9

* New astrometry tool that solves acquisition parameters from stars in the image (requires Web access and libcurl)
* New comet registration method
* Enabled previews for color saturation, asinh stretching, histogram transform and wavelets
* Added ability to join SER files
* Added a command stream using named pipes
* Added RGB flat normalisation for CFA images and command GREY_FLAT
* Added SETFINDSTAR command to define sigma and roundness parameters
* Added ASINH command and GUI function, for asinh stretching of images
* Added RGRADIENT command and GUI function
* Added negative transformation
* Made command SEQCROP scriptable
* Improved ECC alignment algorithm
* Improved global registration and fixed a bug
* Redesigned all dialog windows to conform to GNOME guidelines
* Preserving history in FITS file header when former history exists
* Preserving FITS keywords in sum stacked image
* Checking and increasing if needed maximum number of FITS that can be stacked on the system
* Automatically detecting GTK+ dark theme preference
* Adding a setting to activate image window positioning from the last session
* Fixed a bug in photometry where stars were too round
* Fixed an issue with wide chars on Windows
* Fixed some erratic behaviour when reference image was outside selection
* Fixed default rotation interpolation algorithm for register command
* Fixed a crash on sequence export with normalization
* Fixed line endings in scripts for all OS
* Fixed compilation for OpenCV 4.0
* Fixed dark optimization and added -opt option in PREPROCESS command
* Fixed a crash in global registration with unselected images

v0.9.9, Jun 07, 2018
Stability update for v0.9.8

* Major update of the command line, with completion and documentation in the GUI, enhanced scripting capability by running commands from a file and also allowing it to be run with no X11 server running with the -s command line option
* Added commands to stack and register a sequence
* Image statistics, including auto-stretch parameters and stacking normalization, are now cached in the seq file for better performance
* Global star registration now runs in parallel
* Workflow improvement by adding demosaicing as last part of the preprocessing
* Added a filtering method for stacking based on star roundness
* Added an option to normalize stacked images to 16-bit with average rejection algorithm
* All GUI save functions are now done in another thread
* Improved histogram transformation GUI
* Improved support of various FITS pixel formats
* Preserve known FITS keywords in the stacked image by average method
* Added native open and save dialogues for Windows users
* Various Windows bug fixes in SER handling
* Fixed wrong handling of scale variations in Drizzle case
* Fixed 8-bit images auto-stretch display
* Fixed BMP support
* Fixed issues in PNG and TIFF 8-bit export
* Fixed the "About" OS X menu

v0.9.8.3, Feb 19, 2018
Patch update for v0.9.8

* Check for new available version
* Handle XTRANS FUJIFILM RAWs
* Fixed Preprocessing SER files that gave corrupted SER results
* Fixed SaveBMP that added tif extension
* Fixed Registration on all images that was done on selected images instead
* Fixed Target directory that was ignored when saving as image
* Fixed crash with Wrong SER timestamp

v0.9.8, Jan 31, 2018
Stability update for v0.9.7

* Added SavePNG
* Allow to use gnuplot on Windows if it is installed on the default path
* Improve SER processing speed
* Opencv is now mandatory
* Implementation of a simplified Drizzle
* New tool for Lucy-Richardson deconvolution
* Conversion list tree is now sorted on first load. Sort is natural.
* Command stackall is available, with optional arguments, for all stacking methods
* Change default working directory to special directory 'Pictures' if it exists
* Reduce display time of autostretch
* Parallelize sum stacking
* Use thread-safe progress bar update instead of deprecated one. Run 'Check sequences' in a background task
* Add an option to set the generic image_hook behaviour when function fails
* Switch on "Images previously manually selected from the sequence" if user checks and unchecks frames
* Fixed numerous bug on Windows with wide char filenames
* Fixed dark theme icons
* Fixed exposure dates of exported SER sequences that were wrong with filtering
* Fixed the loss of color calibration on background extraction
* Fixed menu update after RGB composition
* Fixed bug in "Average" and "Median" stack for huge SER file
* Fixed when it was impossible to use multithread functions after star alignment in compositing tool
* Fixed crash when selecting "Best images .. (PSF)" if the loaded sequence has no PSF data
* Fixed sorted images by FWHM
* Fixed crash on stacking when no reference image is selected and first image of the sequence is excluded

v0.9.7, Sep 21, 2017
Stability update for v0.9.6

* Fixed French translation
* Fixed bug in registration from compositing for layers alignment
* Fixed crash when stacking failed
* Fixed limit of 4Go SER file for non POSIX Standard
* Improved global registration. New algorithm with homography

v0.9.6, Jun 20, 2017
Stability update for v0.9.5

* Allow sequence export to use stacking image filtering
* Get the working directory as an optional command line argument
* Improve photometry
* Fixed wrong selected image in list panel when list was sorted
* Fixed registration with unselected images which made progress bar exceed 100%
* Fixed again compilation that failed on KFreeBSD
* Fixed name of Red Layer using compositing tool that was wrong

v0.9.5, Nov 28, 2016
Stability update for v0.9.4
 * Implement a graph interface to display quality registration information
 * No X and Y binning value could lead to errors with fwhm
 * Take reference image as normalisation reference
 * Retrieve Bayer pattern from RAW file
 * Export sequence to MP4
 * Statistics should not take into account black point
 * Add ComboBox for registration interpolation
 * Fixed interpolation in global star registration that gave blurred results
 * Fixed FreeBSD intltool compilation fails
 * Fixed erroneous created sequence in registration with unselected images
 * Fixed compilation that failed on KFreeBSD

v0.9.4, Aug 17, 2016
Stability update for v0.9.3
 * Fixed issues with SER in generic processing function
 * Fixed inability to open FITS when filename had parenthesis
 * Fixed selecting new images did not update the number of selected images
 * Fixed histogram sliders lag on OS-X
 * Fixed message "Error in highest quality accepted for sequence processing....." during stack of %, even if quality data are computed
 * Fixed sequence export to SER with unselected images
 * Fixed global star alignment with angle close to 180deg
 * Fixed undo cosmetic correction
 * Fixed crash in peaker function
 * Fixed aborting global star registration summary
 * Fixed sequence list which was unreadable with dark GTK theme
 * Fixed the update of the list of images
 * Added support of internationalization: French, Dutch, Chinese, Italian, Arabic
 * Option for logarithm scale in histogram transformation
 * Add siril.desktop in archlinux
 * Added support for exporting sequence in avi format
 * Option to make a selection for global star registration in a smaller region
 * Read commands from a file
 * Option to follow star in registration
 * Added support for resizing exported sequence
 * Added support for reading and writing SER timestamps
 * Added support for RGB alignment
 * Added functionality to fix broken (0 framecount) SER files.

v0.9.3, Apr 12, 2016
Stability update for v0.9.2.
 * Fixed bug in preprocessing
 * Fixed compilation error in come conditions
 * Fixed uninitialized values
 * Fixed typos

v0.9.2, Apr 04, 2016
Stability update for v0.9.1.
 * Added support for dark optimization
 * Added hot pixel removal feature
 * Added Animated GIF output and registered sequence export
 * Added autostretch viewer mode
 * Allowing a reference magnitude to be set to get absolute magnitude instead of relative
 * New commands: sequence selection range and stackall
 * Added vertical banding noise removal tool
 * Providing a better planetary registration algorithm
 * Parallelized registration
 * Refactored conversion to include AVI to SER
 * Configurable "Are you sure" dialogues
 * ls command gives results in an ordered way
 * Updated to FFMS2 latest version
 * Clarified the use of demoisaicing
 * Improved star detection
 * Improved RGB compositing tool
 * Allowing manual selection of background samples
 * Fixed force recomputing statistics for stacking
 * Fixed noise estimation
 * Fixed entropy computation

v0.9.1, Nov 30, 2015.
Stability update for v0.9.0.
 * added support for GSL 2.
 * fixed crash on startup without existing config file

v0.9.0, Oct 16, 2015.
First stable version. High quality processing for deep-sky images is fully
functional, a basic processing is available for planetary images.
A list of solved issues and new features since the introduction of the bug
tracking system at mid-course can be seen here:
http://free-astro.org/bugs/roadmap_page.php?version_id=1
The main features introduced since the previous version are:
 * new global star registration, taking into account field rotation
 * new quality evaluation method for planetary images, used to sort the best
 * images selected for stacking
 * new parallelized stacking algorithm for all sequences, including all SER
   formats, allowing maximum used memory to be set
 * threading of the most time consuming processings, to keep the GUI reactive,
   as well as many other speed improvements
 * tested and improved on FreeBSD and MacOS X systems, and ARM architectures
 * undo/redo on processing operations
 * sequence cropping tool

v0.9.0-rc1, Dec 29, 2014.
 * many fixes including background extraction, compositing alignment, rejection
   algorithms, wavelets
 * threading of the heavy computations, to avoid graphical user interface freezing
   and provide a nice way of seeing what is happening in the console window
 * image rotation with any angle (not in registration yet)
 * Canon banding removing tool
 * GTK+ minimal version is now 3.6

v0.9.0-beta (new version), Nov 11, 2014: major refactoring. See more details at
http://free-astro.org/index.php/Siril:0.9.0_beta
 * new development team and website
 * many new image formats supported for import (converted to Siril's FITS: 8-bit
   and 16-bit BMP, TIFF, JPEG, PNG, NetPBM binary images, PIC (IRIS), RAW DSLR
   images and loaded natively: SER files and any film) and export
 * new demosaicing tool with 4 algoritms (AHD, VNG, Bilinear, Super Pixel)
 * better image sequence handling, with non-contiguous sequences, but still
   requiring file names to be postfixed by integers (like: image001.fit and not
   image001L.fit)
 * new graphical user interface based on GTK+ version 3.4 and above, and in
   general, update of dependencies to latest versions
 * new display modes added to the standard linear scaling with lo/hi bounds: log,
   asinh, sqr, sqrt, histeq, negative, false colors
 * manual translation as new registration method with two preview renderings of
   the current image with reference frame in transparency
 * automatic translation as new registration method for deep-sky images, based on
   the FWHM/PSF analysis of one star instead of DFT, more suited for planetary and
   nebula images
 * new commands available for the command line, see the list of available commands
 * a star finding algorithm with PSF information
 * new processing functions: unsharp mask, background extraction, green dominance
   removal, new method for background equalization, two-way Fourier transform used
   to remove annoying patterns in images, kappa-sigma stacking
 * new image compositing tool, allowing colour images to be created from multiple
   one-channel images by affecting user-defined colours
 * numerous bugs fixed and internal code refactoring for a better extensibility

v0.8
 * last release of the old Siril, in 2006.

v0.6
 * a intermediate release before a first beta release
	a lot of changes both in the GUI and the inner structure.
	48 bits RGB fits processing, bmp conversion

a sample session is given here :
	given a directory with a 24 bit bmp series 1.bmp... n.bmp,
	a sample session producing a registered 48bit fit stack
	of those is the following :
		change dir (go to the desired directory)
		file conversion: (defaults are ok for this example)
			->go
		sequence processing (siril detetcs and builds the image sequence)
		select a region in one of the R,G,B layers
			(registration will allways be computed on G layer)
		click register
		click stack
	you are done.

v0.5
 * first light of the sequence graphic interface

v0.3
 * 20050820; a few corrections.

v0.2
 * siril now has wavelet and wrecons<|MERGE_RESOLUTION|>--- conflicted
+++ resolved
@@ -1,12 +1,8 @@
-<<<<<<< HEAD
-siril 1.2.6 XXX XX, XXXX
-
-* Fixed handling widechar with an updated version of cfitsio (#1456)
-
-=======
 siril 1.2.6 --- --, 2025
 * Fixed sign error in messier catalog
->>>>>>> 040bb64c
+* Fixed Save As feature (#1452)
+* Fixed handling widechar with an updated version of cfitsio (#1456)
+
 
 siril 1.2.5 November 22, 2024
 
