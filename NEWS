--- conflicted
+++ resolved
@@ -36,11 +36,8 @@
 * Added ssl certificates in the appimage (#1259)
 * Added better registration options to RGB align right-click menu and improve DATE-OBS handling in LRGB composition (!620)
 * Added auto remove variable stars (VSX, GCVS, GaDR3-Varisum) from compstars list (!608)
-<<<<<<< HEAD
+* If directory does not exist during script execution, CMD_DIR_NOT_FOUND is returned (!628)
 * Added manual photometry output comparison stars file creation from UI (!614)
-=======
-* If directory does not exist during script execution, CMD_DIR_NOT_FOUND is returned (!628)
->>>>>>> df99b09a
 
 siril 1.2.1 January 26, 2024
 
