--- conflicted
+++ resolved
@@ -37,13 +37,9 @@
 * Added better registration options to RGB align right-click menu and improve DATE-OBS handling in LRGB composition (!620)
 * Added auto remove variable stars (VSX, GCVS, GaDR3-Varisum) from compstars list (!608)
 * If directory does not exist during script execution, CMD_DIR_NOT_FOUND is returned (!628)
-<<<<<<< HEAD
-* Fix issue where ICC profile with wrong channel count could be assigned if no previous ICC profile was assigned to an image (#1267)
 * Added near solve in Siril internal solver (#1154::4 and !631)
-=======
 * Fixed issue where ICC profile with wrong channel count could be assigned if no previous ICC profile was assigned to an image (#1267)
 * Added dark scaling to match exposure time (#1269)
->>>>>>> 25819d22
 
 siril 1.2.2 xx xx, 2024
 * Removed bakground extraction samples after using it in script (#1265)
