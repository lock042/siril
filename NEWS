siril 1.4.0 xx xx, xx

* Added comparison star list creation from Siril (!381)
* Allowed object search with their common name, from the annotations catalogues (!381)
* Added intensity profiling function (#5)
* Added internal plotting tool (siril_plot) to be used with profiling and light_curves (removed usage of GNUplot) (!543 !545)
* Added functionalities to kplot (hyphen markers, revert axes, removed statics) (!543)
* Fixed PRISM SITELAT/SITELONG keywords data (#1126)
* Improved RGB composition tool to do full homography registration (#943)
* Added new init for PSF fitting of oversampled stars (!537)
* Fixed running command catsearch threaded to avoid GUI freeze (#1167)
* Added git script repository integration (!560)
* Add ROI processing for certain functions (!571, fixes #1098 and #1188)
* Fixed crash in the new RGB compositing tool (#1205)
* Fixed loss of DATE-OBS header in RGB compositing tool
* Fixed https requests with libcurl for Windows crossroad builds (#604)
* Reduce verbosity of script reload logging (#1217)
* Split up the monolithic glade UI file (!550)
* Added fully color managed workflow using ICC profiles (!542, fixes #1010, #1207)
* Refactored catalogue management, making it consistent accross all catalogues (#1154::0 and !579)
* Added command conesearch (replaces nomad and solsys), including support for new catalogues (vsx, gcvs, exo, aavso_chart) (!579, #1171)
* Added more configurable colors for some overlays (#1230)
* Fix incorrect datatype in proofing transform (#1232)
* When carrying out ICC profile changes on the image, any ROI set is cleared.
  This avoids excessively complex situations and makes the code more robust. (#1226)
<<<<<<< HEAD
* Refactored wcs usage, by removing redundant info stored in the fit structure (!591 and #1154::1)
=======
* Add file filters programmatically. This allows them to be removed from the UI files, making it easier to keep using glade (for now) (!595)
>>>>>>> 4cc2018d

siril 1.2.1
xx/xx/xx

* Fixed Anscombe VST noise reduction option for mono images
* Fixed HEIF import (#1198)
* Fixed Noise Reduction Anscombe VST bug with mono images (#1200)
* Fixed problems with Fourier Transform planning > Estimate (#1199)
* Fixed data initialisation bugs in copyfits() and RGB compositing tool
* Fixed exported x-column for lightcurves when Julian date is not selected (#1220)
* Fixed sampling tolerance for astrometry which was incorrectly read (#1231)
* Allowed for RA/DEC to be sorted in PSF windows (#1214)
* Added SET-TEMP as valid FITS header to be saved (#1215)
* Added configurable color for background extraction sample and standard annotations (#1230)
* Fixed argument parsing error in makepsf (!593)
* Added undo/redo when platesolving with astrometry.net (#1233)

siril 1.2.0 September 15, 2023

* Fixed crash in background extraction samples removing (#1123)
* Fixed crash in binning with ushort images (4d4d4878)
* Fixed crash in findstar when a large saturated patch was close to border
* Fixed memory leaks in deconvolution code (3e122ad7)
* Fixed sorting in the rightmost columns in Dynamic PSF window (75586c04)
* Added logging typed command in stdout (06f67292)
* Improved path-checking and messages for astrometry.net local solver (Windows) (!524)
* Prevent crash using recomposition tool eyedroppers without images loaded (!526)
* Fix HaOiii script failure if input image has odd dimensions (!533)
* Fix errors in GNUplot process handling (!538)
* Fixed crash with seqextract_HaOIII command (!535)
* Fixed crash when trying to export csv from empty plot (#1150)
* Fixed deleting RA/Dec info when undoing an astrometry solve (#1119)
* Improved error detection and messages for astrometry (!516)
* Fixed sampling range specification for siril internal solver (!549)
* Fixed all command descriptions (!546)
* Fixed SER orientation after AVI conversion (#1120)
* Fixed rescaling float images upon loading when not in [0,1] range (#1155)
* Fixed initialization of guide image for clamping (#1114)
* Fixed disabling weighting in the GUI when widget is not visible (#1158)
* Fixed output_norm behavior for stacking to ignore border values (#1159)
* Fixed the check for the no space left condition in the conversion (#1108)
* Fixed DATE_OBS missing on seqapplyreg if interp was set to NONE (#1156)
* Fixed photometry issue with 8-bit .ser file (#1160)
* Fixed removing zero values in histogram calculations (#1164)
* Fixed pixel sizes after HaOIII extrcation (#1175)
* Fixed crash when passing only constants in pm expression (#1176)
* Fixed incorrect channel when adding star from selection in RGB vport (#1180)
* Allow to access to non-local disk (#1182)
* Allow the Star Recomposition UI to scroll when larger than the dialog (#1172)
* Fixed wrong Bayer interpretation after FITS-SER conversion (#1193)
* Fixed pixelmath argument parsing error (#1189)

siril 1.2.0-rc1 June 1, 2023

* Added GHS saturation stretch mode
* Added special formatter to parse date-time in path parsing
* Added Astro-TIFF in sequence export
* Added read of datetime in jpeg and png file with exiv2
* Added Danish language
* Changed Windows to build in console mode even for stable releases
* Changed gnuplot initialization to keep plots open after stopping main process (and fixed leak)
* Changed image opening for all images not from Siril (ensures DATAMAX is correct)
* Improved parsing of localization data for wider imaging software compatibility
* Improved DATE-OBS control and log for solar system features
* Improved clipping model in luminance-based GHS stretches
* Improved Wayland support
* Reviewed and fixed coordinate conversion from WCS to display for annotations, nomad command, pcc
* Improved astrometry.net handling on Windows to support more recent cygwin builds
* Updated URLs to query online catalogs
* Fixed handling of special characters in sequence name during conversion
* Fixed crash in seqstarnet when processing single-file sequences (SER, FITSEQ)
* Fixed hang in seqstarnet when processing a single-file sequence with no star mask
* Fixed using default masters names in calibrate (GUI)
* Fixed invoking external programs in CLI mode (Windows only)
* Fixed stream setting for all versions of ffmpeg (mp4 export crash)
* Fixed crash when doing manual registration of sequence with variable image sizes (now disabled)
* Fixed UI and command issues in deconvolution code
* Fixed star recomposition issue where LIVETIME and STACKCNT could be doubled when processing the starless and star mask parts of the same image
* Fixed "image copy error in previews" bug in asinh transformation
* Fixed reset of the viewports when reopening the RGB composition tool after opening a mono sequence
* Fixed star detection for undersampled mono images
* Fixed sequence cleaning with opened image and resetting the reference image
* Fixed photometry with 32bit images from PRISM
* Fixed incorrect behaviour when resetting right-hand stretch type in star recomposition tool
* Fixed sequence handling when images have different number of layers
* Fixed GNUplot terminals so they remain interactive and free resources when closed
* Fixed crash that could occur when parsing string keywords that contained forbidden characters
* Fixed calling external processes that left too many opened file descriptors
* Fixed Stop behavior for starnet and local astrometry.net
* Fixed crash when running merge_cfa in headless mode
* Fixed console logs output on Windows when messages contained widechars
* Fixed networking detection at build-time and made it and exiv2 optional
* Fixed bug in NetPBM file import
* Fixed pause button in livestacking

v1.2.0-beta2 March 12, 2023

* Fixed behavior on Windows when calling external programs (StarNet, astrometry.net)
* Fixed crash when converting sequence to SER
* Fixed PCC progress bar which never terminated
* Fixed AppImage Build
* Fixed crash when using deconvolution on a sequence
* Fixed SSL certificates locations on Windows which where preventing SearchObject related functions to succeed
* Fixed reading BAYERPAT key if it was set to NONE
* Fixed StarNet behavior when TIFF compression was ON
* Fixed crash in synthstar (full resynthetize and desaturate)
* Fixed handling widechars in config files (Windows only) which caused a crash at startup
* Fixed crash when selecting datapoints in Plot tab
* Fixed crash when sending a seqplatesolve or seqstarnet command with no other argument
* Fixed crash in global and 2pass registration, if a selection was active and the sequence had variable image sizes
* Fixed min and max framing borders calculations if the sequence had variable image sizes
* Fixed lost metadata with starnet
* Reworked GHS commands
* Added a warning when trying to read one-frame SER files
* Autodetect libfftw threading support
* Add support for Torch-based StarNet executables
* Improve hi/lo slider behaviour in stretch dialogs
* Star Recomposition tool has independent Apply and Reset controls to facilitate iterative stretches

v1.2.0-beta1 February 24, 2023

* Added livestacking mode with darks/CC/flats support, registration and stacking
* Added unlinking channels in autostretch preview
* Added RGB equalization and lightweight (faster) normalisation in stacking options
* Added LRGB composition command and PixelMath command for new offline compositions
* Added Starnet++ integration in GUI and command and mask creation
* Added Star Recomposition tool to mix and stretch starless and starmask images
* Added star intensive care to unsaturate stars
* Added new deconvolution tool with RL, Split Bregman and Wiener algorithms and several PSF generation options (replaces old tool)
* Added new denoising tool
* Added pcc command for headless PCC and plate solving
* Added local KStars star catalogue support for offline astrometry and PCC (NOMAD)
* Added a new framing assistant with several modes and image framing preview
* Added specifying max number of stars for registration
* Added bad pixel map option for preprocess, both in GUI and command
* Added and reviewed commands for offline and automatic post-processing
* Added background level and star count as new sequence filters
* Added option to compute sequence filtering threshold using k-sigma clipping
* Added weighing based on number of stars or wFWHM for stacking
* Added a new threading mechanism for per-image improved performance
* Added star selection from coordinates to seqpsf and star tracking with homography
* Added headless light curve creation from a list of star equatorial coordinates
* Added star list importing from the NINA exoplanet plugin for light curve creation
* Added relaxed mode for star detection for particularly bad images
* Added crop to selection to the rotation geometric transform
* Added a way to clean sequence file in the sequence tab (see also command seqclean)
* Added a warning when images are negative on calibration
* Added calibration details in the FITS history
* Added saving formulas (presets) in Pixel Math
* Added statistic functions to Pixel Math as well as mtf
* Added solar system object search from online service for image annotations
* Added zoom sliders and plot selection in Plot tab
* Added Moffat star profile as an option instead of Gaussian
* Added the possibility to run statistics on individual filters of CFA images
* Added parsing paths with header key values for preprocess, stack and save actions
* Added a high definition mode to auto-stretch visualization
* Added memory and processor count cgroups limits enforcement (linux only)
* Added a mapping file created by conversion operations
* Added background level and number of stars to stored registation data and plots
* Added commands: [update with https://free-astro.org/index.php?title=Siril:Commands#Commands_history ]
* Added KOMBAT alogrithm for registration and removed deprecated ECC
* Added choosing server to query object in astrometry
* Added shortcuts for astrometry (regular and photometric correction)
* Added option "full" to export all possible stats in seqstat command
* Added argument to executable to pass pipes path, allowing several instances to run simultaneously
* Added more reporting on online object search, avoiding duplicates in catalogues
* Added improved graphical interface to hyperbolic stretches
* Added 9-panel dialog tool showing corners and center of the image for a closer inspection
* Added NL-Bayes denoising algorithm with optional boosters DA3D, SOS and Anscombe VST
* Added undershoot clamping to bicubic and lanczos4 interpolation methods
* Added 9-panel dialog tool showing corners and center of the image for a closer inspection
* Added NL-Bayes denoising algorithm with optional boosters DA3D, SOS and Anscombe VST
* Added undershoot clamping to bicubic and lanczos4 interpolation methods
* Added CFA merge process for reconstructing a Bayer pattern previously split out with extraction
* Added binning and binxy command
* Added rejection maps creation on rejection stacking
* Added astro-tiff option in the command savetif with -astro
* Added ability to use Starnet++ on sequences
* Allowed area selection (and much more) to be done on RGB display tab
* Updated scripts to specify cosmetic correction is from masterdark with -cc=dark option
* Updated seq file version to v4. Registration block keeps homography information
* Updated behaviour of channel select toggles in histogram and hyperbolic stretch tools, allowing stretching only selected channels
* Replaced Libraw with RT debayering
* Replaced generalized hyperbolic transform stretch method by more general algorithms and optimised for speed
* Optimised asinh code for speed
* Improved Ha-OIII extraction to offer full resolution O-III output and improve star roundness
* Improved management of focal length, pixel size and binning, in settings and images
* Refactored global registration and added 2pass and Apply Existing methods
* Refactored 3-star registration to run the 3 stars analysis successively
* Refactored 1- and 2/3-stars registration into one single registration method
* Refactored PCC, using WCS information to identify stars instead of registration match
* Refactored settings, preferences and configuration file, adding get and set commands
* Refactored commands error handling
* Refactored light curve creation, filtering the reference stars to valid only
* Refactored PSF fitting to solve for the angle in all cases
* Refactored astrometry for command and sequence operation, astrometry.net interop.
* Fixed comet registration when registration was accumulated over existing data
* Fixed star detection for images with very large stars
* Fixed cancellation of seqpsf or seqcrop
* Fixed photometry analysis of stars with negative pixels around them
* Fixed dates keywords in sum and min/max algorithms
* Fixed FITS header preservation on RGB composition
* Fixed possible FITSEQ infinite loop and inconsistent numbering caused by hidden files in conversion
* Fixed sequence closing in script processing after each command
* Fixed opening of scientific FITS cube files
* Fixed gnuplot call for macOS/AppImage, by making its path configurable
* Fixed available memory computation for mac and the associated freeze
* Fixed bug in roworder of SER sequence created from TOP-DOWN FITS images
* Fixed bug when saving 16bits signed FITS images
* Fixed internationalization in siril-cli
* Fixed subsky command success status

v1.0.6 October 18, 2022

* Fixed crash on opening a malformed SER
* Fixed crash in savetif
* Fixed crash in polynomial background extraction when not enough sample were set
* Fixed bug in iif where no parameters could be used
* Fixed crash in seqstat when some images were deselected
* Fixed crash in star detection when large star was close to border
* Fixed bad behaviour of asinh blackpoint with monochrome/32bits images
* Fixed bug in PixelMath with negate values
* Fixed bug in SIMBAD request when object name contains '+'
* Fixed bug in rotational gradient

v1.0.5 September 09, 2022

* Fixed bug in eyedropper feature with 16bits images
* Added button to see original image in background extraction
* Fixed bug introduced in 1.0.4 with one pixel shift when registering meridian flipped images
* Fixed GAIA catalog parser

v1.0.4 September 02, 2022

* Fixed selected area for flat autonormalisation calc
* Fixed wrong initialization in polynomial background extraction
* Fixed cold pixels rejection in GESDT stacking
* Fixed x and y position in PSF and star detection
* Fixed RGB pixel display where Green and Blue were swapped
* Fixed random crash in Pixel Math
* Improved wcs import when formalism used is deprecated (CROTA + CDELT)
* Added dropper icon to set SP easily in GHT tool

v1.0.3 June 28, 2022

* Fixed memory leak in PixelMath
* Fixed memory leak in SER preview
* Fixed error in seqsubsky
* Fixed the start of two scripts from @ in succession
* Fixed homogeneous image bitpix detection on stacking
* Fixed dates in median and mean stack results
* Fixed bug in stack of some float images
* Fixed black point and clipping in asinh stretch function
* Added new thread for background extraction that does not freeze UI, with a progressbar for RBF
* Added generalised hyperbolic transform stretch method in Image Processing menu, based on algorithms proposed by David Payne in the astrobin forums

v1.0.2 May 16, 2022

* Added new RBF interpolation method in the background extraction tool
* Removed file name length limit in conversion
* Fixed crash in preprocess command if a quote was not closed in -bias= option
* Fixed crash when star detection box was expanded past a border
* Fixed crash in plot when X axis data contained negative values
* Fixed numerous bugs in the background extraction tool
* Fixed bug in PixelMath where only one char parameter where allowed
* Fixed bug in FITS partial reader

v1.0.1 April 6, 2022

* Added min,max, iif and logical operators in pixelmath
* Added support for 3 channels for direct preview of resulting composition in pixelmath
* Added parameters field in PixelMath
* Added reporting channel name in FILTER header key during split operation
* Added using FILTER keyword value for Pixel Math tool variable name
* Fixed using shift transform for global registration
* Fixed crash when changing image with preview opened
* Fixed crash when pressing Stop button during script execution
* Fixed crash that could occur when moving the mouse over the image while it was being updated
* Fixed date wrongly reported in the FITS header in SER/FITSEQ stacking when filtering out images
* Fixed excluding null pixels of both ref and target in linear match

v1.0.0 March 9, 2022

* Added ASTRO-TIFF standard
* Fixed memory consumption for all sequence operations
* Fixed settings for sequence export as webm film with VP9 codec
* Removed use of lo/hi cursors and fixed normalization for export
* Fixed load and close commands for scripts in GUI
* Fixed Bayer pattern in SER after extraction
* Fixed registration crash for small images
* Improved main panel separator positioning and keeping it in memory
* Improved speed of FITSEQ detection when scanning sequences
* Improve usability on MacOS
* Reintroduced compatibility with OpenCV 4.2 with disabled features

v1.0.0~RC2 December 08, 2021
Second Release candidate version for 1.0.0

* Fixes many crashes
* Minor improvements in plot feature
* Restore HD for macOS application

v1.0.0~RC1 November 20, 2021
First Release candidate version for 1.0.0

* New Pixel Math tool
* New plot tool to visualize and sort sequence based on any registration data field available
* New tilt estimation feature (from GUI or command)
* New SNR estimator in photometry analysis
* New button for quick photometry
* New commands seqcosme and seqcosme_cfa to remove deviant pixels on sequence, using file computed with find_hot
* New command boxselect to specify a selection box with x, y, w and h
* Improved candidates star detection speed and accuracy with a new algorithm
* Reviewed GUI and improved responsiveness
* Saving focal and WCS data in the swap file using undo/redo
* WCS data is now updated after geometric transformations (mirror, rotate and crop)
* Seqcrop command can now be used in scripts
* Added autocropping of wide-field images, as well as using a selection for plate solving
* Added choices of degrees of freedom (shift, similitude, affine or homography) for global registration
* Added UI button to plot WCS grid and compass
* Added user catalogue for astrometry annotation
* Added GAIA EDR3 catalogue for astrometry
* Added choice between clipboard and file for snapshot
* Added equalize CFA for X-Trans sensor
* Allowing debayer to be forced for SER files
* Converted constant bitrate quality to constant quality rate settings in sequence export to film
* Fixed memory leak in opencv that made registration of FITS files fail often
* Fixed FWHM units and star center position in Dynamic PSF
* Fixed global registration with various image sizes
* Fixed bug in ECC algorithm

v0.99.10.1 June 23, 2021
Patch version to fix some issues

* Fixed star detection with resolution < 1.0
* Fixed interpolation issue in global registration
* Fixed timestamp issue with glib < 2.66
* New MAD clipping algorithm

v0.99.10 June 11, 2021
Continuing the 1.x branch

* New drag and drop
* New presets for sequences export
* New choice between h264 and h265 for mp4 export
* New Generalized Extreme Studentized Deviate Test as a new rejection algorithm
* New weighted mean stacking based on bgnoise
* New independent normalization of each channel for color images
* New faster location and scale estimators to replace IKSS with similar accuracy
* New synthetic level for biases
* New 2- or 3-star registration algorithm with rotation
* New SER debayering at preprocess
* New green extraction from CFA
* New option to downsample image while platesolving
* Remember focal and pixel size in astrometry tool
* Updated sampling information after channel extraction and drizzle
* Fixed bands appearing on mean stacking for CFA SER sequences
* Fixed bug in FFT filter
* Fixed bug in statistics and normalization for 16b images
* Changed handling of zero values in statistics, global registration, normalization and stacking

v0.99.8.1 February 13, 2021
Patch version to fix a crash

* Fixed crash because of wcslib function

v0.99.8 February 10, 2021
Continuing the 1.x branch, with bug fixes and new features

* New ability to remove sequence frames from the "Plot" tab
* New merge command
* New astrometry annotation ability
* New snapshot function
* New conversion internal algorithm, can convert any sequence to any other sequence type too now
* Handle datetime in TIFF file
* Improved color saturation tool with a background factor to adjust the strength
* Reduced memory used by global registration
* Improving films (AVI and others) support: notifying the user, suggesting conversion, fixing parallel operations
* Fixed memory leak in minmax algorithms
* Fixed a bug in FITS from DSLR debayer when image height is odd
* Fixed out-of-memory conditions on global registration and median or mean stacking
* Fixed SER stacking with 32 bits output
* Fixed bitrate value issue in mp4 export
* Fixed normalization issue with SER files

v0.99.6 September 32, 2020
Continuing the 1.x branch

* Selection can be moved and freely modified, its size is displayed in UI (Sébastien Rombauts)
* Undo/Redo buttons now display the operations they act upon (Sébastien Rombauts)
* Added color profile in TIFF and PNG files
* Image display refactoring (Guillaume Roguez)
* Fixed a bug in demosaicing orientation
* Fixed a bug in macOS package where Siril was not multithreated
* Fixed memory leak in pixel max/min stacking
* Fixed crash when selecting 1 pixel
* Better integration in low resolution screen
* Added embed ICC profile in png and TIFF files
* By default Siril now checks update at startup
* By default Siril now needs “requires” command in Script file
* Refactoring of image display with pan capacity
* Added button + and – for zooming management

v0.99.4, August 14, 2020
Complete refactoring, starting 1.x branch

* New UI with a single window
* New demosaicing algorithms, RCD is now the default one
* New algorithm to fix the AF square with XTRANS sensor (Kristopher Setnes)
* New support for FITS decompression and compression with Rice/Gzip and HCompress methods (Fabrice Faure)
* New support for quantization and HCompress scale factor settings for FITS compression (Fabrice Faure)
* New functions to extract Ha and Ha/OII from RGB images
* New linear match function
* New link command to create symbolic links
* New convert command to convert all files (and link FITS)
* New preference entries for FITS compression settings (Fabrice Faure)
* New native image format: 32-bit floating point image
* New native sequence format: FITS sequence in a single image
* New UI for sequence image list
* New zoom handing: ctrl+scroll (up and down) is the new way to zoom in and out
* New preview in open dialog
* New language selector in preferences
* New image importer: HEIF format
* New stacking filtering criterion (weighted FWHM). It can exclude more spurious images
* New macOS bundle
* New RL deconvolution tool
* New keyword CTYPE3 for RGB FITS in order to be used by Aladin
* New binary siril-cli to start siril without X server
* New preference entries with darks/biases/flat libraries
* New preliminary Meson support (Florian Benedetti)
* New ROWORDER FITS keyword that should be used by several programm now
* X(Y)BAYEROFF can now be configured in preferences
* Parallelizing conversion and some other functions
* CI file was totally rewritten (Florian Benedetti)
* Config file was moved to more standard path
* Optimization of several algorithms (Ingo Weyrich)
* Background extraction is now available for sequence
* Midtone Transfer Function is now available for sequence
* Fixed code for Big Endian machine (Flössie)
* Fixed bug in SER joining operation when Bayer information was lost
* Fixed a bug of inaccessible directories in MacOS Catalina
* Fixed crash on some OpenCV operation with monochrome images
* Fixed annoying error boxes about missing disk drives on Windows

v0.9.12, November 04, 2019
Performance and stability update for v0.9.11

* Fixed stat computation on 3channel FITS
* Fixed free memory computation on Windows
* Fixed a bug in RGB compositing mode allowing now users to use multichannel image tools
* Fixed crash after deconvolution of monochrome images
* Fixed a bug in astrometry when downloaded catalog was too big
* New split cfa feature
* Script status (line currently executed) is displayed in a statusbar
* TIFF export is now available for sequences
* Better dialog windows management
* Histogram tool refactoring
* Provide new strategies for free memory management
* Provide new photometric catalog for color calibration (APASS)
* Added new filter: Contrast Limited Adaptive Histogram Equalization
* Open sequence by double clicking on seq file

v0.9.11, May 27, 2019
Performance, feature and stability update for v0.9.10

* New icon set
* New photometric color calibration tool
* New background extraction tool working with 64-bit precision and dither
* Improved processing speed by optimizing sorting algorithms to each use
* Parallelizing preprocessing
* New image filtering for sequence processing: possible from the command line and with multiple filters
* Improved free disk space feedback and checks before running preprocess, global registration and up-scaling at stacking
* New GTK+ theme settings: it can now be set from siril to dark or light, or kept to automatic detection
* New normalization to 16 bits for RAW images with less dynamic range (in general 12 or 14).
* Improved mouse selection by making it more dynamic
* Added drag and drop capability in the conversion treeview
* Added output file name argument to stacking commands
* New command setmem to limit used memory from scripts
* New clear and save buttons for the log in GUI
* Taking into account the Bayer matrix offset keywords from FITS headers
* Displaying script line when error occurs
* Allow registration on CFA SER sequences
* Processing monochrome images requires less memory, or can be more paralellized if memory was the limiting factor
* Fixed dark optimization
* Fixed crash in global registration on a sequence that contained a dark image
* Fixed management of the statistics of images on which they fail to be computed
* Fixed free disk space detection and usual processing commands on 32-bit systems
* Fixed free memory detection for stacking in case of up-scaling ('drizzle') and memory distribution to threads
* Fixed bug in FFT module
* Fixed bug in the drawn circle of photometry
* Fixed build fail with OpenCV 4.0.1
* Fixed SER sequence cropping
* Fixed regression in global registration for images having different size
* Added German translation

v0.9.10, Jan 16, 2019
Stability update for v0.9.9

* New astrometry tool that solves acquisition parameters from stars in the image (requires Web access and libcurl)
* New comet registration method
* Enabled previews for color saturation, asinh stretching, histogram transform and wavelets
* Added ability to join SER files
* Added a command stream using named pipes
* Added RGB flat normalisation for CFA images and command GREY_FLAT
* Added SETFINDSTAR command to define sigma and roundness parameters
* Added ASINH command and GUI function, for asinh stretching of images
* Added RGRADIENT command and GUI function
* Added negative transformation
* Made command SEQCROP scriptable
* Improved ECC alignment algorithm
* Improved global registration and fixed a bug
* Redesigned all dialog windows to conform to GNOME guidelines
* Preserving history in FITS file header when former history exists
* Preserving FITS keywords in sum stacked image
* Checking and increasing if needed maximum number of FITS that can be stacked on the system
* Automatically detecting GTK+ dark theme preference
* Adding a setting to activate image window positioning from the last session
* Fixed a bug in photometry where stars were too round
* Fixed an issue with wide chars on Windows
* Fixed some erratic behaviour when reference image was outside selection
* Fixed default rotation interpolation algorithm for register command
* Fixed a crash on sequence export with normalization
* Fixed line endings in scripts for all OS
* Fixed compilation for OpenCV 4.0
* Fixed dark optimization and added -opt option in PREPROCESS command
* Fixed a crash in global registration with unselected images

v0.9.9, Jun 07, 2018
Stability update for v0.9.8

* Major update of the command line, with completion and documentation in the GUI, enhanced scripting capability by running commands from a file and also allowing it to be run with no X11 server running with the -s command line option
* Added commands to stack and register a sequence
* Image statistics, including auto-stretch parameters and stacking normalization, are now cached in the seq file for better performance
* Global star registration now runs in parallel
* Workflow improvement by adding demosaicing as last part of the preprocessing
* Added a filtering method for stacking based on star roundness
* Added an option to normalize stacked images to 16-bit with average rejection algorithm
* All GUI save functions are now done in another thread
* Improved histogram transformation GUI
* Improved support of various FITS pixel formats
* Preserve known FITS keywords in the stacked image by average method
* Added native open and save dialogues for Windows users
* Various Windows bug fixes in SER handling
* Fixed wrong handling of scale variations in Drizzle case
* Fixed 8-bit images auto-stretch display
* Fixed BMP support
* Fixed issues in PNG and TIFF 8-bit export
* Fixed the "About" OS X menu

v0.9.8.3, Feb 19, 2018
Patch update for v0.9.8

* Check for new available version
* Handle XTRANS FUJIFILM RAWs
* Fixed Preprocessing SER files that gave corrupted SER results
* Fixed SaveBMP that added tif extension
* Fixed Registration on all images that was done on selected images instead
* Fixed Target directory that was ignored when saving as image
* Fixed crash with Wrong SER timestamp

v0.9.8, Jan 31, 2018
Stability update for v0.9.7

* Added SavePNG
* Allow to use gnuplot on Windows if it is installed on the default path
* Improve SER processing speed
* Opencv is now mandatory
* Implementation of a simplified Drizzle
* New tool for Lucy-Richardson deconvolution
* Conversion list tree is now sorted on first load. Sort is natural.
* Command stackall is available, with optional arguments, for all stacking methods
* Change default working directory to special directory 'Pictures' if it exists
* Reduce display time of autostretch
* Parallelize sum stacking
* Use thread-safe progress bar update instead of deprecated one. Run 'Check sequences' in a background task
* Add an option to set the generic image_hook behaviour when function fails
* Switch on "Images previously manually selected from the sequence" if user checks and unchecks frames
* Fixed numerous bug on Windows with wide char filenames
* Fixed dark theme icons
* Fixed exposure dates of exported SER sequences that were wrong with filtering
* Fixed the loss of color calibration on background extraction
* Fixed menu update after RGB composition
* Fixed bug in "Average" and "Median" stack for huge SER file
* Fixed when it was impossible to use multithread functions after star alignment in compositing tool
* Fixed crash when selecting "Best images .. (PSF)" if the loaded sequence has no PSF data
* Fixed sorted images by FWHM
* Fixed crash on stacking when no reference image is selected and first image of the sequence is excluded

v0.9.7, Sep 21, 2017
Stability update for v0.9.6

* Fixed French translation
* Fixed bug in registration from compositing for layers alignment
* Fixed crash when stacking failed
* Fixed limit of 4Go SER file for non POSIX Standard
* Improved global registration. New algorithm with homography

v0.9.6, Jun 20, 2017
Stability update for v0.9.5

* Allow sequence export to use stacking image filtering
* Get the working directory as an optional command line argument
* Improve photometry
* Fixed wrong selected image in list panel when list was sorted
* Fixed registration with unselected images which made progress bar exceed 100%
* Fixed again compilation that failed on KFreeBSD
* Fixed name of Red Layer using compositing tool that was wrong

v0.9.5, Nov 28, 2016
Stability update for v0.9.4
 * Implement a graph interface to display quality registration information
 * No X and Y binning value could lead to errors with fwhm
 * Take reference image as normalisation reference
 * Retrieve Bayer pattern from RAW file
 * Export sequence to MP4
 * Statistics should not take into account black point
 * Add ComboBox for registration interpolation
 * Fixed interpolation in global star registration that gave blurred results
 * Fixed FreeBSD intltool compilation fails
 * Fixed erroneous created sequence in registration with unselected images
 * Fixed compilation that failed on KFreeBSD

v0.9.4, Aug 17, 2016
Stability update for v0.9.3
 * Fixed issues with SER in generic processing function
 * Fixed inability to open FITS when filename had parenthesis
 * Fixed selecting new images did not update the number of selected images
 * Fixed histogram sliders lag on OS-X
 * Fixed message "Error in highest quality accepted for sequence processing....." during stack of %, even if quality data are computed
 * Fixed sequence export to SER with unselected images
 * Fixed global star alignment with angle close to 180deg
 * Fixed undo cosmetic correction
 * Fixed crash in peaker function
 * Fixed aborting global star registration summary
 * Fixed sequence list which was unreadable with dark GTK theme
 * Fixed the update of the list of images
 * Added support of internationalization: French, Dutch, Chinese, Italian, Arabic
 * Option for logarithm scale in histogram transformation
 * Add siril.desktop in archlinux
 * Added support for exporting sequence in avi format
 * Option to make a selection for global star registration in a smaller region
 * Read commands from a file
 * Option to follow star in registration
 * Added support for resizing exported sequence
 * Added support for reading and writing SER timestamps
 * Added support for RGB alignment
 * Added functionality to fix broken (0 framecount) SER files.

v0.9.3, Apr 12, 2016
Stability update for v0.9.2.
 * Fixed bug in preprocessing
 * Fixed compilation error in come conditions
 * Fixed uninitialized values
 * Fixed typos

v0.9.2, Apr 04, 2016
Stability update for v0.9.1.
 * Added support for dark optimization
 * Added hot pixel removal feature
 * Added Animated GIF output and registered sequence export
 * Added autostretch viewer mode
 * Allowing a reference magnitude to be set to get absolute magnitude instead of relative
 * New commands: sequence selection range and stackall
 * Added vertical banding noise removal tool
 * Providing a better planetary registration algorithm
 * Parallelized registration
 * Refactored conversion to include AVI to SER
 * Configurable "Are you sure" dialogues
 * ls command gives results in an ordered way
 * Updated to FFMS2 latest version
 * Clarified the use of demoisaicing
 * Improved star detection
 * Improved RGB compositing tool
 * Allowing manual selection of background samples
 * Fixed force recomputing statistics for stacking
 * Fixed noise estimation
 * Fixed entropy computation

v0.9.1, Nov 30, 2015.
Stability update for v0.9.0.
 * added support for GSL 2.
 * fixed crash on startup without existing config file

v0.9.0, Oct 16, 2015.
First stable version. High quality processing for deep-sky images is fully
functional, a basic processing is available for planetary images.
A list of solved issues and new features since the introduction of the bug
tracking system at mid-course can be seen here:
http://free-astro.org/bugs/roadmap_page.php?version_id=1
The main features introduced since the previous version are:
 * new global star registration, taking into account field rotation
 * new quality evaluation method for planetary images, used to sort the best
 * images selected for stacking
 * new parallelized stacking algorithm for all sequences, including all SER
   formats, allowing maximum used memory to be set
 * threading of the most time consuming processings, to keep the GUI reactive,
   as well as many other speed improvements
 * tested and improved on FreeBSD and MacOS X systems, and ARM architectures
 * undo/redo on processing operations
 * sequence cropping tool

v0.9.0-rc1, Dec 29, 2014.
 * many fixes including background extraction, compositing alignment, rejection
   algorithms, wavelets
 * threading of the heavy computations, to avoid graphical user interface freezing
   and provide a nice way of seeing what is happening in the console window
 * image rotation with any angle (not in registration yet)
 * Canon banding removing tool
 * GTK+ minimal version is now 3.6

v0.9.0-beta (new version), Nov 11, 2014: major refactoring. See more details at
http://free-astro.org/index.php/Siril:0.9.0_beta
 * new development team and website
 * many new image formats supported for import (converted to Siril's FITS: 8-bit
   and 16-bit BMP, TIFF, JPEG, PNG, NetPBM binary images, PIC (IRIS), RAW DSLR
   images and loaded natively: SER files and any film) and export
 * new demosaicing tool with 4 algoritms (AHD, VNG, Bilinear, Super Pixel)
 * better image sequence handling, with non-contiguous sequences, but still
   requiring file names to be postfixed by integers (like: image001.fit and not
   image001L.fit)
 * new graphical user interface based on GTK+ version 3.4 and above, and in
   general, update of dependencies to latest versions
 * new display modes added to the standard linear scaling with lo/hi bounds: log,
   asinh, sqr, sqrt, histeq, negative, false colors
 * manual translation as new registration method with two preview renderings of
   the current image with reference frame in transparency
 * automatic translation as new registration method for deep-sky images, based on
   the FWHM/PSF analysis of one star instead of DFT, more suited for planetary and
   nebula images
 * new commands available for the command line, see the list of available commands
 * a star finding algorithm with PSF information
 * new processing functions: unsharp mask, background extraction, green dominance
   removal, new method for background equalization, two-way Fourier transform used
   to remove annoying patterns in images, kappa-sigma stacking
 * new image compositing tool, allowing colour images to be created from multiple
   one-channel images by affecting user-defined colours
 * numerous bugs fixed and internal code refactoring for a better extensibility

v0.8
 * last release of the old Siril, in 2006.

v0.6
 * a intermediate release before a first beta release
	a lot of changes both in the GUI and the inner structure.
	48 bits RGB fits processing, bmp conversion

a sample session is given here :
	given a directory with a 24 bit bmp series 1.bmp... n.bmp,
	a sample session producing a registered 48bit fit stack
	of those is the following :
		change dir (go to the desired directory)
		file conversion: (defaults are ok for this example)
			->go
		sequence processing (siril detetcs and builds the image sequence)
		select a region in one of the R,G,B layers
			(registration will allways be computed on G layer)
		click register
		click stack
	you are done.

v0.5
 * first light of the sequence graphic interface

v0.3
 * 20050820; a few corrections.

v0.2
 * siril now has wavelet and wrecons<|MERGE_RESOLUTION|>--- conflicted
+++ resolved
@@ -23,11 +23,8 @@
 * Fix incorrect datatype in proofing transform (#1232)
 * When carrying out ICC profile changes on the image, any ROI set is cleared.
   This avoids excessively complex situations and makes the code more robust. (#1226)
-<<<<<<< HEAD
+* Add file filters programmatically. This allows them to be removed from the UI files, making it easier to keep using glade (for now) (!595)
 * Refactored wcs usage, by removing redundant info stored in the fit structure (!591 and #1154::1)
-=======
-* Add file filters programmatically. This allows them to be removed from the UI files, making it easier to keep using glade (for now) (!595)
->>>>>>> 4cc2018d
 
 siril 1.2.1
 xx/xx/xx
