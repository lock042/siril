--- conflicted
+++ resolved
@@ -29,12 +29,9 @@
 * Fixed incorrect behaviour when resetting right-hand stretch type in star recomposition tool
 * Fixed GNUplot terminals so they remain interactive and free resources when closed
 * Fixed crash that could occur when parsing string keywords that contained forbidden characters
-<<<<<<< HEAD
-* Added read of datetime in jpeg and png file with exiv2
-=======
 * Fixed calling external processes that left too many opened file descriptors
 * Fixed Stop behavior for starnet and local astrometry.net
->>>>>>> f1b9706a
+* Added read of datetime in jpeg and png file with exiv2
 
 v1.2.0-beta2 March 12, 2023
 
