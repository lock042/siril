--- conflicted
+++ resolved
@@ -73,11 +73,8 @@
 * Fixed handling wide-char characters in filenames on Windows (with cfitsio >= 4.4) (#1324)
 * Fixed handling wide-char characters in filenames on Windows (cfitsio rollback) (#1324)
 * Fix bug in GHT when only 1 or 2 channels are selected (#1329)
-<<<<<<< HEAD
+* Improve use of prngs (mt19937 now used throughout in place of rand() etc.) (!689)
 * Refactor networking code, add offline mode and add Gaia archive status indication (!687)
-=======
-* Improve use of prngs (mt19937 now used throughout in place of rand() etc.) (!689)
->>>>>>> d16d53a1
 
 siril 1.2.3 xxx xx, 2024
 
