siril 1.4.0 xx xx, xx

* Added support for JPEG XL image format
* Added comparison star list creation from Siril (!381)
* Allowed object search with their common name, from the annotations catalogues (!381)
* Added intensity profiling function (#5)
* Added internal plotting tool (siril_plot) to be used with profiling and light_curves (removed usage of GNUplot) (!543 !545)
* Added functionalities to kplot (hyphen markers, revert axes, removed statics) (!543)
* Fixed PRISM SITELAT/SITELONG keywords data (#1126)
* Improved RGB composition tool to do full homography registration (#943)
* Added new init for PSF fitting of oversampled stars (!537)
* Fixed running command catsearch threaded to avoid GUI freeze (#1167)
* Added git script repository integration (!560)
* Added ROI processing for certain functions (!571, fixes #1098 and #1188)
* Fixed crash in the new RGB compositing tool (#1205)
* Fixed loss of DATE-OBS header in RGB compositing tool
* Fixed https requests with libcurl for Windows crossroad builds (#604)
* Reduce verbosity of script reload logging (#1217)
* Split up the monolithic glade UI file (!550)
* Added fully color managed workflow using ICC profiles (!542, fixes #1010, #1207)
* Refactored catalogue management, making it consistent accross all catalogues (#1154::0 and !579)
* Added command conesearch (replaces nomad and solsys), including support for new catalogues (vsx, gcvs, exo, aavso_chart) (!579, #1171)
* Added more configurable colors for some overlays (#1230)
* Fixed incorrect datatype in proofing transform (#1232)
* When carrying out ICC profile changes on the image, any ROI set is cleared. This avoids excessively complex situations and makes the code more robust. (#1226)
* Added file filters programmatically. This allows them to be removed from the UI files, making it easier to keep using glade (for now) (!595)
* Added AAVSO photometry file format output and improving photometry UI (#1234)
* Refactored wcs usage, by removing redundant info stored in the fit structure (!591 and #1154::1)
* Fixed a crash when carrying out sequence geometry operations, caused by ROI (#1235)
* Fixed wavelets redraw. (#1236)
* Removed glib-networking as a dependency (#1157)
* Fixed a crash in asinh (#1246)
* Added color management to photometric color calibration, and SPCC as a new method. (!598)
* Added solving with distortions using SIP convention and handling writing related keywords in the header (!612 and #1154::3)
* Split Astrometry from (S)PCC
* Added ssl certificates in the appimage (#1259)
* Added better registration options to RGB align right-click menu and improve DATE-OBS handling in LRGB composition (!620)
* Added auto remove variable stars (VSX, GCVS, GaDR3-Varisum) from compstars list (!608)
* If directory does not exist during script execution, CMD_DIR_NOT_FOUND is returned (!628)
* Fixed issue where ICC profile with wrong channel count could be assigned if no previous ICC profile was assigned to an image (#1267)
* Added dark scaling to match exposure time (#1269)
* Added manual photometry output comparison stars file creation from UI (!614)
* Added near solve in Siril internal solver (#1154::4 and !631)
* Added FITS keyword update on single loaded images (#72)
* Added Color Conversion Matrices for single images and sequences (!630 and !641)
* Added versionning for init files (#1274)
* Added full blindsolve with Astrometry.net (#1154::5 and !636)
* Added avoiding to create a new sequence when platesolving sequences (#1154::6 and !636)
* Refactored astrometry GUI (#1154::6 and !636)
* Fixed several dialogs so they work after redo (#1276, #1279)
* Added an option that overrides the default (i.e. summation) behavior in PixelMath and RGB composition (#1272)
* Improved SEQHEADER command. Ability to print several keywords and new filter option (#1161)
* Refactoring of the keywords use (#668)
* Added Astrometric Registration for mosaic and little overlapping sequences (#1154::7 and !643)
* Added image undistortion using WCS SIP data when registering with astrometry (#1154::8 and !643)
<<<<<<< HEAD
* Added DRIZZLE (!633, closes #12, #170)
* Fix ser orientation error (#1258, #1261)
=======
* Added DRIZZLE and related script (!633, closes #12, #170)
>>>>>>> 1db4d0ce

siril 1.2.2 xx xx, 2024
* Removed background extraction samples after using it in script (#1265)
* Fixed catalog parser problem with negative declination (less than 1°) (#1270)
* Fixed weighting by number of stars during stacking if number of stars is the same accross the sequence (#1273)
* Improved mouse pan and zoom control to enable one-handed operation (!638, fixes #1271)
* Added an option to the LINK command in order to sort output by date (#1115)
* Fixed pixel size set by astrometry using binning_update preference (#1254)
* Fixed crash when querying stats on a CFA image with a selection smaller than a 2x2 square (#1286)
* Fixed crash when saving compressed and croped images (#1287)
* Disabled supernumerary use of openmp in demosaicing, which could lead to a crash (#1288)

siril 1.2.1 January 26, 2024

* Fixed Anscombe VST noise reduction option for mono images
* Fixed HEIF import (#1198)
* Fixed Noise Reduction Anscombe VST bug with mono images (#1200)
* Fixed problems with Fourier Transform planning > Estimate (#1199)
* Fixed data initialisation bugs in copyfits() and RGB compositing tool
* Fixed exported x-column for lightcurves when Julian date is not selected (#1220)
* Fixed sampling tolerance for astrometry which was incorrectly read (#1231)
* Allowed for RA/DEC to be sorted in PSF windows (#1214)
* Added SET-TEMP as valid FITS header to be saved (#1215)
* Added configurable color for background extraction sample and standard annotations (#1230)
* Fixed argument parsing error in makepsf (!593)
* Fixed light_curve and csv export from plot when some images were unselected from the sequence (#1169)
* Added undo/redo when platesolving with astrometry.net (#1233)
* Fixed crash in findstar when detecting stars close to the border (#1237)
* Fixed using wcs info when using light_curve command (#1195)
* Allowed moving file into workdir to be picked up for livestacking (#1223)
* Fixed the way we check if there is enough space to use quick photometry (#1238)
* Fixed platesolving close to poles (#1245)
* Fixed bit depth evaluation for 8-bit images (#1244)
* Fixed division by 0 in PixelMath (#1249)

siril 1.2.0 September 15, 2023

* Fixed crash in background extraction samples removing (#1123)
* Fixed crash in binning with ushort images (4d4d4878)
* Fixed crash in findstar when a large saturated patch was close to border
* Fixed memory leaks in deconvolution code (3e122ad7)
* Fixed sorting in the rightmost columns in Dynamic PSF window (75586c04)
* Added logging typed command in stdout (06f67292)
* Improved path-checking and messages for astrometry.net local solver (Windows) (!524)
* Prevent crash using recomposition tool eyedroppers without images loaded (!526)
* Fix HaOiii script failure if input image has odd dimensions (!533)
* Fix errors in GNUplot process handling (!538)
* Fixed crash with seqextract_HaOIII command (!535)
* Fixed crash when trying to export csv from empty plot (#1150)
* Fixed deleting RA/Dec info when undoing an astrometry solve (#1119)
* Improved error detection and messages for astrometry (!516)
* Fixed sampling range specification for siril internal solver (!549)
* Fixed all command descriptions (!546)
* Fixed SER orientation after AVI conversion (#1120)
* Fixed rescaling float images upon loading when not in [0,1] range (#1155)
* Fixed initialization of guide image for clamping (#1114)
* Fixed disabling weighting in the GUI when widget is not visible (#1158)
* Fixed output_norm behavior for stacking to ignore border values (#1159)
* Fixed the check for the no space left condition in the conversion (#1108)
* Fixed DATE_OBS missing on seqapplyreg if interp was set to NONE (#1156)
* Fixed photometry issue with 8-bit .ser file (#1160)
* Fixed removing zero values in histogram calculations (#1164)
* Fixed pixel sizes after HaOIII extrcation (#1175)
* Fixed crash when passing only constants in pm expression (#1176)
* Fixed incorrect channel when adding star from selection in RGB vport (#1180)
* Allow to access to non-local disk (#1182)
* Allow the Star Recomposition UI to scroll when larger than the dialog (#1172)
* Fixed wrong Bayer interpretation after FITS-SER conversion (#1193)
* Fixed pixelmath argument parsing error (#1189)

siril 1.2.0-rc1 June 1, 2023

* Added GHS saturation stretch mode
* Added special formatter to parse date-time in path parsing
* Added Astro-TIFF in sequence export
* Added read of datetime in jpeg and png file with exiv2
* Added Danish language
* Changed Windows to build in console mode even for stable releases
* Changed gnuplot initialization to keep plots open after stopping main process (and fixed leak)
* Changed image opening for all images not from Siril (ensures DATAMAX is correct)
* Improved parsing of localization data for wider imaging software compatibility
* Improved DATE-OBS control and log for solar system features
* Improved clipping model in luminance-based GHS stretches
* Improved Wayland support
* Reviewed and fixed coordinate conversion from WCS to display for annotations, nomad command, pcc
* Improved astrometry.net handling on Windows to support more recent cygwin builds
* Updated URLs to query online catalogs
* Fixed handling of special characters in sequence name during conversion
* Fixed crash in seqstarnet when processing single-file sequences (SER, FITSEQ)
* Fixed hang in seqstarnet when processing a single-file sequence with no star mask
* Fixed using default masters names in calibrate (GUI)
* Fixed invoking external programs in CLI mode (Windows only)
* Fixed stream setting for all versions of ffmpeg (mp4 export crash)
* Fixed crash when doing manual registration of sequence with variable image sizes (now disabled)
* Fixed UI and command issues in deconvolution code
* Fixed star recomposition issue where LIVETIME and STACKCNT could be doubled when processing the starless and star mask parts of the same image
* Fixed "image copy error in previews" bug in asinh transformation
* Fixed reset of the viewports when reopening the RGB composition tool after opening a mono sequence
* Fixed star detection for undersampled mono images
* Fixed sequence cleaning with opened image and resetting the reference image
* Fixed photometry with 32bit images from PRISM
* Fixed incorrect behaviour when resetting right-hand stretch type in star recomposition tool
* Fixed sequence handling when images have different number of layers
* Fixed GNUplot terminals so they remain interactive and free resources when closed
* Fixed crash that could occur when parsing string keywords that contained forbidden characters
* Fixed calling external processes that left too many opened file descriptors
* Fixed Stop behavior for starnet and local astrometry.net
* Fixed crash when running merge_cfa in headless mode
* Fixed console logs output on Windows when messages contained widechars
* Fixed networking detection at build-time and made it and exiv2 optional
* Fixed bug in NetPBM file import
* Fixed pause button in livestacking

v1.2.0-beta2 March 12, 2023

* Fixed behavior on Windows when calling external programs (StarNet, astrometry.net)
* Fixed crash when converting sequence to SER
* Fixed PCC progress bar which never terminated
* Fixed AppImage Build
* Fixed crash when using deconvolution on a sequence
* Fixed SSL certificates locations on Windows which where preventing SearchObject related functions to succeed
* Fixed reading BAYERPAT key if it was set to NONE
* Fixed StarNet behavior when TIFF compression was ON
* Fixed crash in synthstar (full resynthetize and desaturate)
* Fixed handling widechars in config files (Windows only) which caused a crash at startup
* Fixed crash when selecting datapoints in Plot tab
* Fixed crash when sending a seqplatesolve or seqstarnet command with no other argument
* Fixed crash in global and 2pass registration, if a selection was active and the sequence had variable image sizes
* Fixed min and max framing borders calculations if the sequence had variable image sizes
* Fixed lost metadata with starnet
* Reworked GHS commands
* Added a warning when trying to read one-frame SER files
* Autodetect libfftw threading support
* Add support for Torch-based StarNet executables
* Improve hi/lo slider behaviour in stretch dialogs
* Star Recomposition tool has independent Apply and Reset controls to facilitate iterative stretches

v1.2.0-beta1 February 24, 2023

* Added livestacking mode with darks/CC/flats support, registration and stacking
* Added unlinking channels in autostretch preview
* Added RGB equalization and lightweight (faster) normalisation in stacking options
* Added LRGB composition command and PixelMath command for new offline compositions
* Added Starnet++ integration in GUI and command and mask creation
* Added Star Recomposition tool to mix and stretch starless and starmask images
* Added star intensive care to unsaturate stars
* Added new deconvolution tool with RL, Split Bregman and Wiener algorithms and several PSF generation options (replaces old tool)
* Added new denoising tool
* Added pcc command for headless PCC and plate solving
* Added local KStars star catalogue support for offline astrometry and PCC (NOMAD)
* Added a new framing assistant with several modes and image framing preview
* Added specifying max number of stars for registration
* Added bad pixel map option for preprocess, both in GUI and command
* Added and reviewed commands for offline and automatic post-processing
* Added background level and star count as new sequence filters
* Added option to compute sequence filtering threshold using k-sigma clipping
* Added weighing based on number of stars or wFWHM for stacking
* Added a new threading mechanism for per-image improved performance
* Added star selection from coordinates to seqpsf and star tracking with homography
* Added headless light curve creation from a list of star equatorial coordinates
* Added star list importing from the NINA exoplanet plugin for light curve creation
* Added relaxed mode for star detection for particularly bad images
* Added crop to selection to the rotation geometric transform
* Added a way to clean sequence file in the sequence tab (see also command seqclean)
* Added a warning when images are negative on calibration
* Added calibration details in the FITS history
* Added saving formulas (presets) in Pixel Math
* Added statistic functions to Pixel Math as well as mtf
* Added solar system object search from online service for image annotations
* Added zoom sliders and plot selection in Plot tab
* Added Moffat star profile as an option instead of Gaussian
* Added the possibility to run statistics on individual filters of CFA images
* Added parsing paths with header key values for preprocess, stack and save actions
* Added a high definition mode to auto-stretch visualization
* Added memory and processor count cgroups limits enforcement (linux only)
* Added a mapping file created by conversion operations
* Added background level and number of stars to stored registation data and plots
* Added commands: [update with https://free-astro.org/index.php?title=Siril:Commands#Commands_history ]
* Added KOMBAT alogrithm for registration and removed deprecated ECC
* Added choosing server to query object in astrometry
* Added shortcuts for astrometry (regular and photometric correction)
* Added option "full" to export all possible stats in seqstat command
* Added argument to executable to pass pipes path, allowing several instances to run simultaneously
* Added more reporting on online object search, avoiding duplicates in catalogues
* Added improved graphical interface to hyperbolic stretches
* Added 9-panel dialog tool showing corners and center of the image for a closer inspection
* Added NL-Bayes denoising algorithm with optional boosters DA3D, SOS and Anscombe VST
* Added undershoot clamping to bicubic and lanczos4 interpolation methods
* Added 9-panel dialog tool showing corners and center of the image for a closer inspection
* Added NL-Bayes denoising algorithm with optional boosters DA3D, SOS and Anscombe VST
* Added undershoot clamping to bicubic and lanczos4 interpolation methods
* Added CFA merge process for reconstructing a Bayer pattern previously split out with extraction
* Added binning and binxy command
* Added rejection maps creation on rejection stacking
* Added astro-tiff option in the command savetif with -astro
* Added ability to use Starnet++ on sequences
* Allowed area selection (and much more) to be done on RGB display tab
* Updated scripts to specify cosmetic correction is from masterdark with -cc=dark option
* Updated seq file version to v4. Registration block keeps homography information
* Updated behaviour of channel select toggles in histogram and hyperbolic stretch tools, allowing stretching only selected channels
* Replaced Libraw with RT debayering
* Replaced generalized hyperbolic transform stretch method by more general algorithms and optimised for speed
* Optimised asinh code for speed
* Improved Ha-OIII extraction to offer full resolution O-III output and improve star roundness
* Improved management of focal length, pixel size and binning, in settings and images
* Refactored global registration and added 2pass and Apply Existing methods
* Refactored 3-star registration to run the 3 stars analysis successively
* Refactored 1- and 2/3-stars registration into one single registration method
* Refactored PCC, using WCS information to identify stars instead of registration match
* Refactored settings, preferences and configuration file, adding get and set commands
* Refactored commands error handling
* Refactored light curve creation, filtering the reference stars to valid only
* Refactored PSF fitting to solve for the angle in all cases
* Refactored astrometry for command and sequence operation, astrometry.net interop.
* Fixed comet registration when registration was accumulated over existing data
* Fixed star detection for images with very large stars
* Fixed cancellation of seqpsf or seqcrop
* Fixed photometry analysis of stars with negative pixels around them
* Fixed dates keywords in sum and min/max algorithms
* Fixed FITS header preservation on RGB composition
* Fixed possible FITSEQ infinite loop and inconsistent numbering caused by hidden files in conversion
* Fixed sequence closing in script processing after each command
* Fixed opening of scientific FITS cube files
* Fixed gnuplot call for macOS/AppImage, by making its path configurable
* Fixed available memory computation for mac and the associated freeze
* Fixed bug in roworder of SER sequence created from TOP-DOWN FITS images
* Fixed bug when saving 16bits signed FITS images
* Fixed internationalization in siril-cli
* Fixed subsky command success status

v1.0.6 October 18, 2022

* Fixed crash on opening a malformed SER
* Fixed crash in savetif
* Fixed crash in polynomial background extraction when not enough sample were set
* Fixed bug in iif where no parameters could be used
* Fixed crash in seqstat when some images were deselected
* Fixed crash in star detection when large star was close to border
* Fixed bad behaviour of asinh blackpoint with monochrome/32bits images
* Fixed bug in PixelMath with negate values
* Fixed bug in SIMBAD request when object name contains '+'
* Fixed bug in rotational gradient

v1.0.5 September 09, 2022

* Fixed bug in eyedropper feature with 16bits images
* Added button to see original image in background extraction
* Fixed bug introduced in 1.0.4 with one pixel shift when registering meridian flipped images
* Fixed GAIA catalog parser

v1.0.4 September 02, 2022

* Fixed selected area for flat autonormalisation calc
* Fixed wrong initialization in polynomial background extraction
* Fixed cold pixels rejection in GESDT stacking
* Fixed x and y position in PSF and star detection
* Fixed RGB pixel display where Green and Blue were swapped
* Fixed random crash in Pixel Math
* Improved wcs import when formalism used is deprecated (CROTA + CDELT)
* Added dropper icon to set SP easily in GHT tool

v1.0.3 June 28, 2022

* Fixed memory leak in PixelMath
* Fixed memory leak in SER preview
* Fixed error in seqsubsky
* Fixed the start of two scripts from @ in succession
* Fixed homogeneous image bitpix detection on stacking
* Fixed dates in median and mean stack results
* Fixed bug in stack of some float images
* Fixed black point and clipping in asinh stretch function
* Added new thread for background extraction that does not freeze UI, with a progressbar for RBF
* Added generalised hyperbolic transform stretch method in Image Processing menu, based on algorithms proposed by David Payne in the astrobin forums

v1.0.2 May 16, 2022

* Added new RBF interpolation method in the background extraction tool
* Removed file name length limit in conversion
* Fixed crash in preprocess command if a quote was not closed in -bias= option
* Fixed crash when star detection box was expanded past a border
* Fixed crash in plot when X axis data contained negative values
* Fixed numerous bugs in the background extraction tool
* Fixed bug in PixelMath where only one char parameter where allowed
* Fixed bug in FITS partial reader

v1.0.1 April 6, 2022

* Added min,max, iif and logical operators in pixelmath
* Added support for 3 channels for direct preview of resulting composition in pixelmath
* Added parameters field in PixelMath
* Added reporting channel name in FILTER header key during split operation
* Added using FILTER keyword value for Pixel Math tool variable name
* Fixed using shift transform for global registration
* Fixed crash when changing image with preview opened
* Fixed crash when pressing Stop button during script execution
* Fixed crash that could occur when moving the mouse over the image while it was being updated
* Fixed date wrongly reported in the FITS header in SER/FITSEQ stacking when filtering out images
* Fixed excluding null pixels of both ref and target in linear match

v1.0.0 March 9, 2022

* Added ASTRO-TIFF standard
* Fixed memory consumption for all sequence operations
* Fixed settings for sequence export as webm film with VP9 codec
* Removed use of lo/hi cursors and fixed normalization for export
* Fixed load and close commands for scripts in GUI
* Fixed Bayer pattern in SER after extraction
* Fixed registration crash for small images
* Improved main panel separator positioning and keeping it in memory
* Improved speed of FITSEQ detection when scanning sequences
* Improve usability on MacOS
* Reintroduced compatibility with OpenCV 4.2 with disabled features

v1.0.0~RC2 December 08, 2021
Second Release candidate version for 1.0.0

* Fixes many crashes
* Minor improvements in plot feature
* Restore HD for macOS application

v1.0.0~RC1 November 20, 2021
First Release candidate version for 1.0.0

* New Pixel Math tool
* New plot tool to visualize and sort sequence based on any registration data field available
* New tilt estimation feature (from GUI or command)
* New SNR estimator in photometry analysis
* New button for quick photometry
* New commands seqcosme and seqcosme_cfa to remove deviant pixels on sequence, using file computed with find_hot
* New command boxselect to specify a selection box with x, y, w and h
* Improved candidates star detection speed and accuracy with a new algorithm
* Reviewed GUI and improved responsiveness
* Saving focal and WCS data in the swap file using undo/redo
* WCS data is now updated after geometric transformations (mirror, rotate and crop)
* Seqcrop command can now be used in scripts
* Added autocropping of wide-field images, as well as using a selection for plate solving
* Added choices of degrees of freedom (shift, similitude, affine or homography) for global registration
* Added UI button to plot WCS grid and compass
* Added user catalogue for astrometry annotation
* Added GAIA EDR3 catalogue for astrometry
* Added choice between clipboard and file for snapshot
* Added equalize CFA for X-Trans sensor
* Allowing debayer to be forced for SER files
* Converted constant bitrate quality to constant quality rate settings in sequence export to film
* Fixed memory leak in opencv that made registration of FITS files fail often
* Fixed FWHM units and star center position in Dynamic PSF
* Fixed global registration with various image sizes
* Fixed bug in ECC algorithm

v0.99.10.1 June 23, 2021
Patch version to fix some issues

* Fixed star detection with resolution < 1.0
* Fixed interpolation issue in global registration
* Fixed timestamp issue with glib < 2.66
* New MAD clipping algorithm

v0.99.10 June 11, 2021
Continuing the 1.x branch

* New drag and drop
* New presets for sequences export
* New choice between h264 and h265 for mp4 export
* New Generalized Extreme Studentized Deviate Test as a new rejection algorithm
* New weighted mean stacking based on bgnoise
* New independent normalization of each channel for color images
* New faster location and scale estimators to replace IKSS with similar accuracy
* New synthetic level for biases
* New 2- or 3-star registration algorithm with rotation
* New SER debayering at preprocess
* New green extraction from CFA
* New option to downsample image while platesolving
* Remember focal and pixel size in astrometry tool
* Updated sampling information after channel extraction and drizzle
* Fixed bands appearing on mean stacking for CFA SER sequences
* Fixed bug in FFT filter
* Fixed bug in statistics and normalization for 16b images
* Changed handling of zero values in statistics, global registration, normalization and stacking

v0.99.8.1 February 13, 2021
Patch version to fix a crash

* Fixed crash because of wcslib function

v0.99.8 February 10, 2021
Continuing the 1.x branch, with bug fixes and new features

* New ability to remove sequence frames from the "Plot" tab
* New merge command
* New astrometry annotation ability
* New snapshot function
* New conversion internal algorithm, can convert any sequence to any other sequence type too now
* Handle datetime in TIFF file
* Improved color saturation tool with a background factor to adjust the strength
* Reduced memory used by global registration
* Improving films (AVI and others) support: notifying the user, suggesting conversion, fixing parallel operations
* Fixed memory leak in minmax algorithms
* Fixed a bug in FITS from DSLR debayer when image height is odd
* Fixed out-of-memory conditions on global registration and median or mean stacking
* Fixed SER stacking with 32 bits output
* Fixed bitrate value issue in mp4 export
* Fixed normalization issue with SER files

v0.99.6 September 32, 2020
Continuing the 1.x branch

* Selection can be moved and freely modified, its size is displayed in UI (Sébastien Rombauts)
* Undo/Redo buttons now display the operations they act upon (Sébastien Rombauts)
* Added color profile in TIFF and PNG files
* Image display refactoring (Guillaume Roguez)
* Fixed a bug in demosaicing orientation
* Fixed a bug in macOS package where Siril was not multithreated
* Fixed memory leak in pixel max/min stacking
* Fixed crash when selecting 1 pixel
* Better integration in low resolution screen
* Added embed ICC profile in png and TIFF files
* By default Siril now checks update at startup
* By default Siril now needs “requires” command in Script file
* Refactoring of image display with pan capacity
* Added button + and – for zooming management

v0.99.4, August 14, 2020
Complete refactoring, starting 1.x branch

* New UI with a single window
* New demosaicing algorithms, RCD is now the default one
* New algorithm to fix the AF square with XTRANS sensor (Kristopher Setnes)
* New support for FITS decompression and compression with Rice/Gzip and HCompress methods (Fabrice Faure)
* New support for quantization and HCompress scale factor settings for FITS compression (Fabrice Faure)
* New functions to extract Ha and Ha/OII from RGB images
* New linear match function
* New link command to create symbolic links
* New convert command to convert all files (and link FITS)
* New preference entries for FITS compression settings (Fabrice Faure)
* New native image format: 32-bit floating point image
* New native sequence format: FITS sequence in a single image
* New UI for sequence image list
* New zoom handing: ctrl+scroll (up and down) is the new way to zoom in and out
* New preview in open dialog
* New language selector in preferences
* New image importer: HEIF format
* New stacking filtering criterion (weighted FWHM). It can exclude more spurious images
* New macOS bundle
* New RL deconvolution tool
* New keyword CTYPE3 for RGB FITS in order to be used by Aladin
* New binary siril-cli to start siril without X server
* New preference entries with darks/biases/flat libraries
* New preliminary Meson support (Florian Benedetti)
* New ROWORDER FITS keyword that should be used by several programm now
* X(Y)BAYEROFF can now be configured in preferences
* Parallelizing conversion and some other functions
* CI file was totally rewritten (Florian Benedetti)
* Config file was moved to more standard path
* Optimization of several algorithms (Ingo Weyrich)
* Background extraction is now available for sequence
* Midtone Transfer Function is now available for sequence
* Fixed code for Big Endian machine (Flössie)
* Fixed bug in SER joining operation when Bayer information was lost
* Fixed a bug of inaccessible directories in MacOS Catalina
* Fixed crash on some OpenCV operation with monochrome images
* Fixed annoying error boxes about missing disk drives on Windows

v0.9.12, November 04, 2019
Performance and stability update for v0.9.11

* Fixed stat computation on 3channel FITS
* Fixed free memory computation on Windows
* Fixed a bug in RGB compositing mode allowing now users to use multichannel image tools
* Fixed crash after deconvolution of monochrome images
* Fixed a bug in astrometry when downloaded catalog was too big
* New split cfa feature
* Script status (line currently executed) is displayed in a statusbar
* TIFF export is now available for sequences
* Better dialog windows management
* Histogram tool refactoring
* Provide new strategies for free memory management
* Provide new photometric catalog for color calibration (APASS)
* Added new filter: Contrast Limited Adaptive Histogram Equalization
* Open sequence by double clicking on seq file

v0.9.11, May 27, 2019
Performance, feature and stability update for v0.9.10

* New icon set
* New photometric color calibration tool
* New background extraction tool working with 64-bit precision and dither
* Improved processing speed by optimizing sorting algorithms to each use
* Parallelizing preprocessing
* New image filtering for sequence processing: possible from the command line and with multiple filters
* Improved free disk space feedback and checks before running preprocess, global registration and up-scaling at stacking
* New GTK+ theme settings: it can now be set from siril to dark or light, or kept to automatic detection
* New normalization to 16 bits for RAW images with less dynamic range (in general 12 or 14).
* Improved mouse selection by making it more dynamic
* Added drag and drop capability in the conversion treeview
* Added output file name argument to stacking commands
* New command setmem to limit used memory from scripts
* New clear and save buttons for the log in GUI
* Taking into account the Bayer matrix offset keywords from FITS headers
* Displaying script line when error occurs
* Allow registration on CFA SER sequences
* Processing monochrome images requires less memory, or can be more paralellized if memory was the limiting factor
* Fixed dark optimization
* Fixed crash in global registration on a sequence that contained a dark image
* Fixed management of the statistics of images on which they fail to be computed
* Fixed free disk space detection and usual processing commands on 32-bit systems
* Fixed free memory detection for stacking in case of up-scaling ('drizzle') and memory distribution to threads
* Fixed bug in FFT module
* Fixed bug in the drawn circle of photometry
* Fixed build fail with OpenCV 4.0.1
* Fixed SER sequence cropping
* Fixed regression in global registration for images having different size
* Added German translation

v0.9.10, Jan 16, 2019
Stability update for v0.9.9

* New astrometry tool that solves acquisition parameters from stars in the image (requires Web access and libcurl)
* New comet registration method
* Enabled previews for color saturation, asinh stretching, histogram transform and wavelets
* Added ability to join SER files
* Added a command stream using named pipes
* Added RGB flat normalisation for CFA images and command GREY_FLAT
* Added SETFINDSTAR command to define sigma and roundness parameters
* Added ASINH command and GUI function, for asinh stretching of images
* Added RGRADIENT command and GUI function
* Added negative transformation
* Made command SEQCROP scriptable
* Improved ECC alignment algorithm
* Improved global registration and fixed a bug
* Redesigned all dialog windows to conform to GNOME guidelines
* Preserving history in FITS file header when former history exists
* Preserving FITS keywords in sum stacked image
* Checking and increasing if needed maximum number of FITS that can be stacked on the system
* Automatically detecting GTK+ dark theme preference
* Adding a setting to activate image window positioning from the last session
* Fixed a bug in photometry where stars were too round
* Fixed an issue with wide chars on Windows
* Fixed some erratic behaviour when reference image was outside selection
* Fixed default rotation interpolation algorithm for register command
* Fixed a crash on sequence export with normalization
* Fixed line endings in scripts for all OS
* Fixed compilation for OpenCV 4.0
* Fixed dark optimization and added -opt option in PREPROCESS command
* Fixed a crash in global registration with unselected images

v0.9.9, Jun 07, 2018
Stability update for v0.9.8

* Major update of the command line, with completion and documentation in the GUI, enhanced scripting capability by running commands from a file and also allowing it to be run with no X11 server running with the -s command line option
* Added commands to stack and register a sequence
* Image statistics, including auto-stretch parameters and stacking normalization, are now cached in the seq file for better performance
* Global star registration now runs in parallel
* Workflow improvement by adding demosaicing as last part of the preprocessing
* Added a filtering method for stacking based on star roundness
* Added an option to normalize stacked images to 16-bit with average rejection algorithm
* All GUI save functions are now done in another thread
* Improved histogram transformation GUI
* Improved support of various FITS pixel formats
* Preserve known FITS keywords in the stacked image by average method
* Added native open and save dialogues for Windows users
* Various Windows bug fixes in SER handling
* Fixed wrong handling of scale variations in Drizzle case
* Fixed 8-bit images auto-stretch display
* Fixed BMP support
* Fixed issues in PNG and TIFF 8-bit export
* Fixed the "About" OS X menu

v0.9.8.3, Feb 19, 2018
Patch update for v0.9.8

* Check for new available version
* Handle XTRANS FUJIFILM RAWs
* Fixed Preprocessing SER files that gave corrupted SER results
* Fixed SaveBMP that added tif extension
* Fixed Registration on all images that was done on selected images instead
* Fixed Target directory that was ignored when saving as image
* Fixed crash with Wrong SER timestamp

v0.9.8, Jan 31, 2018
Stability update for v0.9.7

* Added SavePNG
* Allow to use gnuplot on Windows if it is installed on the default path
* Improve SER processing speed
* Opencv is now mandatory
* Implementation of a simplified Drizzle
* New tool for Lucy-Richardson deconvolution
* Conversion list tree is now sorted on first load. Sort is natural.
* Command stackall is available, with optional arguments, for all stacking methods
* Change default working directory to special directory 'Pictures' if it exists
* Reduce display time of autostretch
* Parallelize sum stacking
* Use thread-safe progress bar update instead of deprecated one. Run 'Check sequences' in a background task
* Add an option to set the generic image_hook behaviour when function fails
* Switch on "Images previously manually selected from the sequence" if user checks and unchecks frames
* Fixed numerous bug on Windows with wide char filenames
* Fixed dark theme icons
* Fixed exposure dates of exported SER sequences that were wrong with filtering
* Fixed the loss of color calibration on background extraction
* Fixed menu update after RGB composition
* Fixed bug in "Average" and "Median" stack for huge SER file
* Fixed when it was impossible to use multithread functions after star alignment in compositing tool
* Fixed crash when selecting "Best images .. (PSF)" if the loaded sequence has no PSF data
* Fixed sorted images by FWHM
* Fixed crash on stacking when no reference image is selected and first image of the sequence is excluded

v0.9.7, Sep 21, 2017
Stability update for v0.9.6

* Fixed French translation
* Fixed bug in registration from compositing for layers alignment
* Fixed crash when stacking failed
* Fixed limit of 4Go SER file for non POSIX Standard
* Improved global registration. New algorithm with homography

v0.9.6, Jun 20, 2017
Stability update for v0.9.5

* Allow sequence export to use stacking image filtering
* Get the working directory as an optional command line argument
* Improve photometry
* Fixed wrong selected image in list panel when list was sorted
* Fixed registration with unselected images which made progress bar exceed 100%
* Fixed again compilation that failed on KFreeBSD
* Fixed name of Red Layer using compositing tool that was wrong

v0.9.5, Nov 28, 2016
Stability update for v0.9.4
 * Implement a graph interface to display quality registration information
 * No X and Y binning value could lead to errors with fwhm
 * Take reference image as normalisation reference
 * Retrieve Bayer pattern from RAW file
 * Export sequence to MP4
 * Statistics should not take into account black point
 * Add ComboBox for registration interpolation
 * Fixed interpolation in global star registration that gave blurred results
 * Fixed FreeBSD intltool compilation fails
 * Fixed erroneous created sequence in registration with unselected images
 * Fixed compilation that failed on KFreeBSD

v0.9.4, Aug 17, 2016
Stability update for v0.9.3
 * Fixed issues with SER in generic processing function
 * Fixed inability to open FITS when filename had parenthesis
 * Fixed selecting new images did not update the number of selected images
 * Fixed histogram sliders lag on OS-X
 * Fixed message "Error in highest quality accepted for sequence processing....." during stack of %, even if quality data are computed
 * Fixed sequence export to SER with unselected images
 * Fixed global star alignment with angle close to 180deg
 * Fixed undo cosmetic correction
 * Fixed crash in peaker function
 * Fixed aborting global star registration summary
 * Fixed sequence list which was unreadable with dark GTK theme
 * Fixed the update of the list of images
 * Added support of internationalization: French, Dutch, Chinese, Italian, Arabic
 * Option for logarithm scale in histogram transformation
 * Add siril.desktop in archlinux
 * Added support for exporting sequence in avi format
 * Option to make a selection for global star registration in a smaller region
 * Read commands from a file
 * Option to follow star in registration
 * Added support for resizing exported sequence
 * Added support for reading and writing SER timestamps
 * Added support for RGB alignment
 * Added functionality to fix broken (0 framecount) SER files.

v0.9.3, Apr 12, 2016
Stability update for v0.9.2.
 * Fixed bug in preprocessing
 * Fixed compilation error in come conditions
 * Fixed uninitialized values
 * Fixed typos

v0.9.2, Apr 04, 2016
Stability update for v0.9.1.
 * Added support for dark optimization
 * Added hot pixel removal feature
 * Added Animated GIF output and registered sequence export
 * Added autostretch viewer mode
 * Allowing a reference magnitude to be set to get absolute magnitude instead of relative
 * New commands: sequence selection range and stackall
 * Added vertical banding noise removal tool
 * Providing a better planetary registration algorithm
 * Parallelized registration
 * Refactored conversion to include AVI to SER
 * Configurable "Are you sure" dialogues
 * ls command gives results in an ordered way
 * Updated to FFMS2 latest version
 * Clarified the use of demoisaicing
 * Improved star detection
 * Improved RGB compositing tool
 * Allowing manual selection of background samples
 * Fixed force recomputing statistics for stacking
 * Fixed noise estimation
 * Fixed entropy computation

v0.9.1, Nov 30, 2015.
Stability update for v0.9.0.
 * added support for GSL 2.
 * fixed crash on startup without existing config file

v0.9.0, Oct 16, 2015.
First stable version. High quality processing for deep-sky images is fully
functional, a basic processing is available for planetary images.
A list of solved issues and new features since the introduction of the bug
tracking system at mid-course can be seen here:
http://free-astro.org/bugs/roadmap_page.php?version_id=1
The main features introduced since the previous version are:
 * new global star registration, taking into account field rotation
 * new quality evaluation method for planetary images, used to sort the best
 * images selected for stacking
 * new parallelized stacking algorithm for all sequences, including all SER
   formats, allowing maximum used memory to be set
 * threading of the most time consuming processings, to keep the GUI reactive,
   as well as many other speed improvements
 * tested and improved on FreeBSD and MacOS X systems, and ARM architectures
 * undo/redo on processing operations
 * sequence cropping tool

v0.9.0-rc1, Dec 29, 2014.
 * many fixes including background extraction, compositing alignment, rejection
   algorithms, wavelets
 * threading of the heavy computations, to avoid graphical user interface freezing
   and provide a nice way of seeing what is happening in the console window
 * image rotation with any angle (not in registration yet)
 * Canon banding removing tool
 * GTK+ minimal version is now 3.6

v0.9.0-beta (new version), Nov 11, 2014: major refactoring. See more details at
http://free-astro.org/index.php/Siril:0.9.0_beta
 * new development team and website
 * many new image formats supported for import (converted to Siril's FITS: 8-bit
   and 16-bit BMP, TIFF, JPEG, PNG, NetPBM binary images, PIC (IRIS), RAW DSLR
   images and loaded natively: SER files and any film) and export
 * new demosaicing tool with 4 algoritms (AHD, VNG, Bilinear, Super Pixel)
 * better image sequence handling, with non-contiguous sequences, but still
   requiring file names to be postfixed by integers (like: image001.fit and not
   image001L.fit)
 * new graphical user interface based on GTK+ version 3.4 and above, and in
   general, update of dependencies to latest versions
 * new display modes added to the standard linear scaling with lo/hi bounds: log,
   asinh, sqr, sqrt, histeq, negative, false colors
 * manual translation as new registration method with two preview renderings of
   the current image with reference frame in transparency
 * automatic translation as new registration method for deep-sky images, based on
   the FWHM/PSF analysis of one star instead of DFT, more suited for planetary and
   nebula images
 * new commands available for the command line, see the list of available commands
 * a star finding algorithm with PSF information
 * new processing functions: unsharp mask, background extraction, green dominance
   removal, new method for background equalization, two-way Fourier transform used
   to remove annoying patterns in images, kappa-sigma stacking
 * new image compositing tool, allowing colour images to be created from multiple
   one-channel images by affecting user-defined colours
 * numerous bugs fixed and internal code refactoring for a better extensibility

v0.8
 * last release of the old Siril, in 2006.

v0.6
 * a intermediate release before a first beta release
	a lot of changes both in the GUI and the inner structure.
	48 bits RGB fits processing, bmp conversion

a sample session is given here :
	given a directory with a 24 bit bmp series 1.bmp... n.bmp,
	a sample session producing a registered 48bit fit stack
	of those is the following :
		change dir (go to the desired directory)
		file conversion: (defaults are ok for this example)
			->go
		sequence processing (siril detetcs and builds the image sequence)
		select a region in one of the R,G,B layers
			(registration will allways be computed on G layer)
		click register
		click stack
	you are done.

v0.5
 * first light of the sequence graphic interface

v0.3
 * 20050820; a few corrections.

v0.2
 * siril now has wavelet and wrecons<|MERGE_RESOLUTION|>--- conflicted
+++ resolved
@@ -53,12 +53,8 @@
 * Refactoring of the keywords use (#668)
 * Added Astrometric Registration for mosaic and little overlapping sequences (#1154::7 and !643)
 * Added image undistortion using WCS SIP data when registering with astrometry (#1154::8 and !643)
-<<<<<<< HEAD
-* Added DRIZZLE (!633, closes #12, #170)
+* Added DRIZZLE and related script (!633, closes #12, #170)
 * Fix ser orientation error (#1258, #1261)
-=======
-* Added DRIZZLE and related script (!633, closes #12, #170)
->>>>>>> 1db4d0ce
 
 siril 1.2.2 xx xx, 2024
 * Removed background extraction samples after using it in script (#1265)
