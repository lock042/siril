--- conflicted
+++ resolved
@@ -17,13 +17,10 @@
 * Added logging typed command in stdout
 * Improved path-checking and messages for astrometry.net local solver (Windows)
 * Prevent crash using recomposition tool eyedroppers without images loaded
-<<<<<<< HEAD
 * Fix HaOiii script failure if input image has odd dimensions
 * Fix errors in GNUplot process handling
-=======
 * Fixed HaOiii script failure if input image has odd dimensions
 * Fixed crash with seqextract_HaOIII command
->>>>>>> 9b2c8004
 
 siril 1.2.0-rc1 June 1, 2023
 
