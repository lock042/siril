siril 1.4.0 xx xx, xx

* Added support for JPEG XL image format
* Added comparison star list creation from Siril (!381)
* Allowed object search with their common name, from the annotations catalogues (!381)
* Added intensity profiling function (#5)
* Added internal plotting tool (siril_plot) to be used with profiling and light_curves (removed usage of GNUplot) (!543 !545)
* Added functionalities to kplot (hyphen markers, revert axes, removed statics) (!543)
* Fixed PRISM SITELAT/SITELONG keywords data (#1126)
* Improved RGB composition tool to do full homography registration (#943)
* Added new init for PSF fitting of oversampled stars (!537)
* Fixed running command catsearch threaded to avoid GUI freeze (#1167)
* Added git script repository integration (!560)
* Added ROI processing for certain functions (!571, fixes #1098 and #1188)
* Fixed crash in the new RGB compositing tool (#1205)
* Fixed loss of DATE-OBS header in RGB compositing tool
* Fixed https requests with libcurl for Windows crossroad builds (#604)
* Reduce verbosity of script reload logging (#1217)
* Split up the monolithic glade UI file (!550)
* Added fully color managed workflow using ICC profiles (!542, fixes #1010, #1207)
* Refactored catalogue management, making it consistent accross all catalogues (#1154::0 and !579)
* Added command conesearch (replaces nomad and solsys), including support for new catalogues (vsx, gcvs, exo, aavso_chart) (!579, #1171)
* Added more configurable colors for some overlays (#1230)
* Fixed incorrect datatype in proofing transform (#1232)
* When carrying out ICC profile changes on the image, any ROI set is cleared. This avoids excessively complex situations and makes the code more robust. (#1226)
* Added file filters programmatically. This allows them to be removed from the UI files, making it easier to keep using glade (for now) (!595)
* Added AAVSO photometry file format output and improving photometry UI (#1234)
* Refactored wcs usage, by removing redundant info stored in the fit structure (!591 and #1154::1)
* Fixed a crash when carrying out sequence geometry operations, caused by ROI (#1235)
* Fixed wavelets redraw. (#1236)
* Removed glib-networking as a dependency (#1157)
* Fixed a crash in asinh (#1246)
* Added color management to photometric color calibration, and SPCC as a new method. (!598)
* Added solving with distortions using SIP convention and handling writing related keywords in the header (!612 and #1154::3)
* Split Astrometry from (S)PCC
* Added ssl certificates in the appimage (#1259)
* Added better registration options to RGB align right-click menu and improve DATE-OBS handling in LRGB composition (!620)
* Added auto remove variable stars (VSX, GCVS, GaDR3-Varisum) from compstars list (!608)
* If directory does not exist during script execution, CMD_DIR_NOT_FOUND is returned (!628)
* Fixed issue where ICC profile with wrong channel count could be assigned if no previous ICC profile was assigned to an image (#1267)
* Added dark scaling to match exposure time (#1269)
* Added manual photometry output comparison stars file creation from UI (!614)
* Added near solve in Siril internal solver (#1154::4 and !631)
* Added FITS keyword update on single loaded images (#72)
* Added Color Conversion Matrices for single images and sequences (!630 and !641)
* Added versionning for init files (#1274)
* Added full blindsolve with Astrometry.net (#1154::5 and !636)
* Added avoiding to create a new sequence when platesolving sequences (#1154::6 and !636)
* Refactored astrometry GUI (#1154::6 and !636)
* Added flexible aperture size depending in FWHM (#1278 !640)
* Fixed several dialogs so they work after redo (#1276, #1279)
* Added an option that overrides the default (i.e. summation) behavior in PixelMath and RGB composition (#1272)
* Improved SEQHEADER command. Ability to print several keywords and new filter option (#1161)
* Refactoring of the keywords use (#668)
* Added Astrometric Registration for mosaic and little overlapping sequences (#1154::7 and !643)
* Added image undistortion using WCS SIP data when registering with astrometry (#1154::8 and !643)
* Added DRIZZLE and related script (!633, closes #12, #170)
* Changed convention to Counterclokwise for the angle reported by astrometry (#1290)
* Removed calls to deprecated OpenMP functions (!662)
* Fixed bug where Bayer pattern was not read as needed for seqpsf (#1297)
* Updated SPCC handling of mono filters applicable to >1 channel (!667)
* Added preference for closest IAU observatory code(!669)
* Added ability to present startup notifications read from a file in gitlab (#1292)
* Changed max framing mode to avoid large black borders after registration, this is now handled at stacking step (!670)
* Added full mouse buttons and scroll wheels configuration (!672)
* Added edge preserving filters (bilateral and guided filters) (!576)
* Extended `requires` command to take optional second expiry parameter. (!674)
* Added a new keyword FILENAME to save the original filename after conversion. (!678)
* Added UI for conesearch and show commands (!680)
* Added atmosphere model for SPCC (accounts for Rayleigh scattering) (!684)
* Fixed a crash in ROI selection (#1320)
* Optimised GHT code (~2x speedup) and fixed associated bugs (#1194, #1314, #1319)
* Fixed handling wide-char characters in filenames on Windows (with cfitsio >= 4.4) (#1324)
* Fixed handling wide-char characters in filenames on Windows (cfitsio rollback) (#1324)
* Fix bug in GHT when only 1 or 2 channels are selected (#1329)
* Improve use of prngs (mt19937 now used throughout in place of rand() etc.) (!689)
<<<<<<< HEAD
* Refactor networking code, add offline mode and add Gaia archive status indication (!687)
=======
* Update Image processing menu (!700)
>>>>>>> d2e5310f

siril 1.2.3 June 19, 2024

* Fixed handling wide-char characters in filenames on Windows (cfitsio rollback) (#1324)
* Fixed compression error (files were not compressed anymore) (#1328)
* Fixed internet connection in macOS version (packaging issue)

siril 1.2.2 June 14, 2024

* Removed background extraction samples after using it in script (#1265)
* Fixed catalog parser problem with negative declination (less than 1°) (#1270)
* Fixed weighting by number of stars during stacking if number of stars is the same accross the sequence (#1273)
* Improved mouse pan and zoom control to enable one-handed operation (!638, fixes #1271)
* Added an option to the LINK command in order to sort output by date (#1115)
* Fixed pixel size set by astrometry using binning_update preference (#1254)
* Fixed crash when querying stats on a CFA image with a selection smaller than a 2x2 square (#1286)
* Fixed crash when saving compressed and croped images (#1287)
* Disabled supernumerary use of openmp in demosaicing, which could lead to a crash (#1288)
* Fixed ser orientation error (#1258, #1261)
* Fixed crash during rejection stacking when using shift-registered sequence (#1294)
* Fixed mouse scrollwheel scrolling too fast (#1151)
* Fixed drag & drop in image display on macOS (#1310)
* Fixed bug in rgradient (Larson Sekanina) filter (#1313)
* Fixed bug in generalized hyperbolic stretches (#1314)
* Fixed path parsing error with savetif (#1318)
* Added handling of empty command pipe reads (closes #1277)

siril 1.2.1 January 26, 2024

* Fixed Anscombe VST noise reduction option for mono images
* Fixed HEIF import (#1198)
* Fixed Noise Reduction Anscombe VST bug with mono images (#1200)
* Fixed problems with Fourier Transform planning > Estimate (#1199)
* Fixed data initialisation bugs in copyfits() and RGB compositing tool
* Fixed exported x-column for lightcurves when Julian date is not selected (#1220)
* Fixed sampling tolerance for astrometry which was incorrectly read (#1231)
* Allowed for RA/DEC to be sorted in PSF windows (#1214)
* Added SET-TEMP as valid FITS header to be saved (#1215)
* Added configurable color for background extraction sample and standard annotations (#1230)
* Fixed argument parsing error in makepsf (!593)
* Fixed light_curve and csv export from plot when some images were unselected from the sequence (#1169)
* Added undo/redo when platesolving with astrometry.net (#1233)
* Fixed crash in findstar when detecting stars close to the border (#1237)
* Fixed using wcs info when using light_curve command (#1195)
* Allowed moving file into workdir to be picked up for livestacking (#1223)
* Fixed the way we check if there is enough space to use quick photometry (#1238)
* Fixed platesolving close to poles (#1245)
* Fixed bit depth evaluation for 8-bit images (#1244)
* Fixed division by 0 in PixelMath (#1249)

siril 1.2.0 September 15, 2023

* Fixed crash in background extraction samples removing (#1123)
* Fixed crash in binning with ushort images (4d4d4878)
* Fixed crash in findstar when a large saturated patch was close to border
* Fixed memory leaks in deconvolution code (3e122ad7)
* Fixed sorting in the rightmost columns in Dynamic PSF window (75586c04)
* Added logging typed command in stdout (06f67292)
* Improved path-checking and messages for astrometry.net local solver (Windows) (!524)
* Prevent crash using recomposition tool eyedroppers without images loaded (!526)
* Fix HaOiii script failure if input image has odd dimensions (!533)
* Fix errors in GNUplot process handling (!538)
* Fixed crash with seqextract_HaOIII command (!535)
* Fixed crash when trying to export csv from empty plot (#1150)
* Fixed deleting RA/Dec info when undoing an astrometry solve (#1119)
* Improved error detection and messages for astrometry (!516)
* Fixed sampling range specification for siril internal solver (!549)
* Fixed all command descriptions (!546)
* Fixed SER orientation after AVI conversion (#1120)
* Fixed rescaling float images upon loading when not in [0,1] range (#1155)
* Fixed initialization of guide image for clamping (#1114)
* Fixed disabling weighting in the GUI when widget is not visible (#1158)
* Fixed output_norm behavior for stacking to ignore border values (#1159)
* Fixed the check for the no space left condition in the conversion (#1108)
* Fixed DATE_OBS missing on seqapplyreg if interp was set to NONE (#1156)
* Fixed photometry issue with 8-bit .ser file (#1160)
* Fixed removing zero values in histogram calculations (#1164)
* Fixed pixel sizes after HaOIII extrcation (#1175)
* Fixed crash when passing only constants in pm expression (#1176)
* Fixed incorrect channel when adding star from selection in RGB vport (#1180)
* Allow to access to non-local disk (#1182)
* Allow the Star Recomposition UI to scroll when larger than the dialog (#1172)
* Fixed wrong Bayer interpretation after FITS-SER conversion (#1193)
* Fixed pixelmath argument parsing error (#1189)

siril 1.2.0-rc1 June 1, 2023

* Added GHS saturation stretch mode
* Added special formatter to parse date-time in path parsing
* Added Astro-TIFF in sequence export
* Added read of datetime in jpeg and png file with exiv2
* Added Danish language
* Changed Windows to build in console mode even for stable releases
* Changed gnuplot initialization to keep plots open after stopping main process (and fixed leak)
* Changed image opening for all images not from Siril (ensures DATAMAX is correct)
* Improved parsing of localization data for wider imaging software compatibility
* Improved DATE-OBS control and log for solar system features
* Improved clipping model in luminance-based GHS stretches
* Improved Wayland support
* Reviewed and fixed coordinate conversion from WCS to display for annotations, nomad command, pcc
* Improved astrometry.net handling on Windows to support more recent cygwin builds
* Updated URLs to query online catalogs
* Fixed handling of special characters in sequence name during conversion
* Fixed crash in seqstarnet when processing single-file sequences (SER, FITSEQ)
* Fixed hang in seqstarnet when processing a single-file sequence with no star mask
* Fixed using default masters names in calibrate (GUI)
* Fixed invoking external programs in CLI mode (Windows only)
* Fixed stream setting for all versions of ffmpeg (mp4 export crash)
* Fixed crash when doing manual registration of sequence with variable image sizes (now disabled)
* Fixed UI and command issues in deconvolution code
* Fixed star recomposition issue where LIVETIME and STACKCNT could be doubled when processing the starless and star mask parts of the same image
* Fixed "image copy error in previews" bug in asinh transformation
* Fixed reset of the viewports when reopening the RGB composition tool after opening a mono sequence
* Fixed star detection for undersampled mono images
* Fixed sequence cleaning with opened image and resetting the reference image
* Fixed photometry with 32bit images from PRISM
* Fixed incorrect behaviour when resetting right-hand stretch type in star recomposition tool
* Fixed sequence handling when images have different number of layers
* Fixed GNUplot terminals so they remain interactive and free resources when closed
* Fixed crash that could occur when parsing string keywords that contained forbidden characters
* Fixed calling external processes that left too many opened file descriptors
* Fixed Stop behavior for starnet and local astrometry.net
* Fixed crash when running merge_cfa in headless mode
* Fixed console logs output on Windows when messages contained widechars
* Fixed networking detection at build-time and made it and exiv2 optional
* Fixed bug in NetPBM file import
* Fixed pause button in livestacking

v1.2.0-beta2 March 12, 2023

* Fixed behavior on Windows when calling external programs (StarNet, astrometry.net)
* Fixed crash when converting sequence to SER
* Fixed PCC progress bar which never terminated
* Fixed AppImage Build
* Fixed crash when using deconvolution on a sequence
* Fixed SSL certificates locations on Windows which where preventing SearchObject related functions to succeed
* Fixed reading BAYERPAT key if it was set to NONE
* Fixed StarNet behavior when TIFF compression was ON
* Fixed crash in synthstar (full resynthetize and desaturate)
* Fixed handling widechars in config files (Windows only) which caused a crash at startup
* Fixed crash when selecting datapoints in Plot tab
* Fixed crash when sending a seqplatesolve or seqstarnet command with no other argument
* Fixed crash in global and 2pass registration, if a selection was active and the sequence had variable image sizes
* Fixed min and max framing borders calculations if the sequence had variable image sizes
* Fixed lost metadata with starnet
* Reworked GHS commands
* Added a warning when trying to read one-frame SER files
* Autodetect libfftw threading support
* Add support for Torch-based StarNet executables
* Improve hi/lo slider behaviour in stretch dialogs
* Star Recomposition tool has independent Apply and Reset controls to facilitate iterative stretches

v1.2.0-beta1 February 24, 2023

* Added livestacking mode with darks/CC/flats support, registration and stacking
* Added unlinking channels in autostretch preview
* Added RGB equalization and lightweight (faster) normalisation in stacking options
* Added LRGB composition command and PixelMath command for new offline compositions
* Added Starnet++ integration in GUI and command and mask creation
* Added Star Recomposition tool to mix and stretch starless and starmask images
* Added star intensive care to unsaturate stars
* Added new deconvolution tool with RL, Split Bregman and Wiener algorithms and several PSF generation options (replaces old tool)
* Added new denoising tool
* Added pcc command for headless PCC and plate solving
* Added local KStars star catalogue support for offline astrometry and PCC (NOMAD)
* Added a new framing assistant with several modes and image framing preview
* Added specifying max number of stars for registration
* Added bad pixel map option for preprocess, both in GUI and command
* Added and reviewed commands for offline and automatic post-processing
* Added background level and star count as new sequence filters
* Added option to compute sequence filtering threshold using k-sigma clipping
* Added weighing based on number of stars or wFWHM for stacking
* Added a new threading mechanism for per-image improved performance
* Added star selection from coordinates to seqpsf and star tracking with homography
* Added headless light curve creation from a list of star equatorial coordinates
* Added star list importing from the NINA exoplanet plugin for light curve creation
* Added relaxed mode for star detection for particularly bad images
* Added crop to selection to the rotation geometric transform
* Added a way to clean sequence file in the sequence tab (see also command seqclean)
* Added a warning when images are negative on calibration
* Added calibration details in the FITS history
* Added saving formulas (presets) in Pixel Math
* Added statistic functions to Pixel Math as well as mtf
* Added solar system object search from online service for image annotations
* Added zoom sliders and plot selection in Plot tab
* Added Moffat star profile as an option instead of Gaussian
* Added the possibility to run statistics on individual filters of CFA images
* Added parsing paths with header key values for preprocess, stack and save actions
* Added a high definition mode to auto-stretch visualization
* Added memory and processor count cgroups limits enforcement (linux only)
* Added a mapping file created by conversion operations
* Added background level and number of stars to stored registation data and plots
* Added commands: [update with https://free-astro.org/index.php?title=Siril:Commands#Commands_history ]
* Added KOMBAT alogrithm for registration and removed deprecated ECC
* Added choosing server to query object in astrometry
* Added shortcuts for astrometry (regular and photometric correction)
* Added option "full" to export all possible stats in seqstat command
* Added argument to executable to pass pipes path, allowing several instances to run simultaneously
* Added more reporting on online object search, avoiding duplicates in catalogues
* Added improved graphical interface to hyperbolic stretches
* Added 9-panel dialog tool showing corners and center of the image for a closer inspection
* Added NL-Bayes denoising algorithm with optional boosters DA3D, SOS and Anscombe VST
* Added undershoot clamping to bicubic and lanczos4 interpolation methods
* Added 9-panel dialog tool showing corners and center of the image for a closer inspection
* Added NL-Bayes denoising algorithm with optional boosters DA3D, SOS and Anscombe VST
* Added undershoot clamping to bicubic and lanczos4 interpolation methods
* Added CFA merge process for reconstructing a Bayer pattern previously split out with extraction
* Added binning and binxy command
* Added rejection maps creation on rejection stacking
* Added astro-tiff option in the command savetif with -astro
* Added ability to use Starnet++ on sequences
* Allowed area selection (and much more) to be done on RGB display tab
* Updated scripts to specify cosmetic correction is from masterdark with -cc=dark option
* Updated seq file version to v4. Registration block keeps homography information
* Updated behaviour of channel select toggles in histogram and hyperbolic stretch tools, allowing stretching only selected channels
* Replaced Libraw with RT debayering
* Replaced generalized hyperbolic transform stretch method by more general algorithms and optimised for speed
* Optimised asinh code for speed
* Improved Ha-OIII extraction to offer full resolution O-III output and improve star roundness
* Improved management of focal length, pixel size and binning, in settings and images
* Refactored global registration and added 2pass and Apply Existing methods
* Refactored 3-star registration to run the 3 stars analysis successively
* Refactored 1- and 2/3-stars registration into one single registration method
* Refactored PCC, using WCS information to identify stars instead of registration match
* Refactored settings, preferences and configuration file, adding get and set commands
* Refactored commands error handling
* Refactored light curve creation, filtering the reference stars to valid only
* Refactored PSF fitting to solve for the angle in all cases
* Refactored astrometry for command and sequence operation, astrometry.net interop.
* Fixed comet registration when registration was accumulated over existing data
* Fixed star detection for images with very large stars
* Fixed cancellation of seqpsf or seqcrop
* Fixed photometry analysis of stars with negative pixels around them
* Fixed dates keywords in sum and min/max algorithms
* Fixed FITS header preservation on RGB composition
* Fixed possible FITSEQ infinite loop and inconsistent numbering caused by hidden files in conversion
* Fixed sequence closing in script processing after each command
* Fixed opening of scientific FITS cube files
* Fixed gnuplot call for macOS/AppImage, by making its path configurable
* Fixed available memory computation for mac and the associated freeze
* Fixed bug in roworder of SER sequence created from TOP-DOWN FITS images
* Fixed bug when saving 16bits signed FITS images
* Fixed internationalization in siril-cli
* Fixed subsky command success status

v1.0.6 October 18, 2022

* Fixed crash on opening a malformed SER
* Fixed crash in savetif
* Fixed crash in polynomial background extraction when not enough sample were set
* Fixed bug in iif where no parameters could be used
* Fixed crash in seqstat when some images were deselected
* Fixed crash in star detection when large star was close to border
* Fixed bad behaviour of asinh blackpoint with monochrome/32bits images
* Fixed bug in PixelMath with negate values
* Fixed bug in SIMBAD request when object name contains '+'
* Fixed bug in rotational gradient

v1.0.5 September 09, 2022

* Fixed bug in eyedropper feature with 16bits images
* Added button to see original image in background extraction
* Fixed bug introduced in 1.0.4 with one pixel shift when registering meridian flipped images
* Fixed GAIA catalog parser

v1.0.4 September 02, 2022

* Fixed selected area for flat autonormalisation calc
* Fixed wrong initialization in polynomial background extraction
* Fixed cold pixels rejection in GESDT stacking
* Fixed x and y position in PSF and star detection
* Fixed RGB pixel display where Green and Blue were swapped
* Fixed random crash in Pixel Math
* Improved wcs import when formalism used is deprecated (CROTA + CDELT)
* Added dropper icon to set SP easily in GHT tool

v1.0.3 June 28, 2022

* Fixed memory leak in PixelMath
* Fixed memory leak in SER preview
* Fixed error in seqsubsky
* Fixed the start of two scripts from @ in succession
* Fixed homogeneous image bitpix detection on stacking
* Fixed dates in median and mean stack results
* Fixed bug in stack of some float images
* Fixed black point and clipping in asinh stretch function
* Added new thread for background extraction that does not freeze UI, with a progressbar for RBF
* Added generalised hyperbolic transform stretch method in Image Processing menu, based on algorithms proposed by David Payne in the astrobin forums

v1.0.2 May 16, 2022

* Added new RBF interpolation method in the background extraction tool
* Removed file name length limit in conversion
* Fixed crash in preprocess command if a quote was not closed in -bias= option
* Fixed crash when star detection box was expanded past a border
* Fixed crash in plot when X axis data contained negative values
* Fixed numerous bugs in the background extraction tool
* Fixed bug in PixelMath where only one char parameter where allowed
* Fixed bug in FITS partial reader

v1.0.1 April 6, 2022

* Added min,max, iif and logical operators in pixelmath
* Added support for 3 channels for direct preview of resulting composition in pixelmath
* Added parameters field in PixelMath
* Added reporting channel name in FILTER header key during split operation
* Added using FILTER keyword value for Pixel Math tool variable name
* Fixed using shift transform for global registration
* Fixed crash when changing image with preview opened
* Fixed crash when pressing Stop button during script execution
* Fixed crash that could occur when moving the mouse over the image while it was being updated
* Fixed date wrongly reported in the FITS header in SER/FITSEQ stacking when filtering out images
* Fixed excluding null pixels of both ref and target in linear match

v1.0.0 March 9, 2022

* Added ASTRO-TIFF standard
* Fixed memory consumption for all sequence operations
* Fixed settings for sequence export as webm film with VP9 codec
* Removed use of lo/hi cursors and fixed normalization for export
* Fixed load and close commands for scripts in GUI
* Fixed Bayer pattern in SER after extraction
* Fixed registration crash for small images
* Improved main panel separator positioning and keeping it in memory
* Improved speed of FITSEQ detection when scanning sequences
* Improve usability on MacOS
* Reintroduced compatibility with OpenCV 4.2 with disabled features

v1.0.0~RC2 December 08, 2021
Second Release candidate version for 1.0.0

* Fixes many crashes
* Minor improvements in plot feature
* Restore HD for macOS application

v1.0.0~RC1 November 20, 2021
First Release candidate version for 1.0.0

* New Pixel Math tool
* New plot tool to visualize and sort sequence based on any registration data field available
* New tilt estimation feature (from GUI or command)
* New SNR estimator in photometry analysis
* New button for quick photometry
* New commands seqcosme and seqcosme_cfa to remove deviant pixels on sequence, using file computed with find_hot
* New command boxselect to specify a selection box with x, y, w and h
* Improved candidates star detection speed and accuracy with a new algorithm
* Reviewed GUI and improved responsiveness
* Saving focal and WCS data in the swap file using undo/redo
* WCS data is now updated after geometric transformations (mirror, rotate and crop)
* Seqcrop command can now be used in scripts
* Added autocropping of wide-field images, as well as using a selection for plate solving
* Added choices of degrees of freedom (shift, similitude, affine or homography) for global registration
* Added UI button to plot WCS grid and compass
* Added user catalogue for astrometry annotation
* Added GAIA EDR3 catalogue for astrometry
* Added choice between clipboard and file for snapshot
* Added equalize CFA for X-Trans sensor
* Allowing debayer to be forced for SER files
* Converted constant bitrate quality to constant quality rate settings in sequence export to film
* Fixed memory leak in opencv that made registration of FITS files fail often
* Fixed FWHM units and star center position in Dynamic PSF
* Fixed global registration with various image sizes
* Fixed bug in ECC algorithm

v0.99.10.1 June 23, 2021
Patch version to fix some issues

* Fixed star detection with resolution < 1.0
* Fixed interpolation issue in global registration
* Fixed timestamp issue with glib < 2.66
* New MAD clipping algorithm

v0.99.10 June 11, 2021
Continuing the 1.x branch

* New drag and drop
* New presets for sequences export
* New choice between h264 and h265 for mp4 export
* New Generalized Extreme Studentized Deviate Test as a new rejection algorithm
* New weighted mean stacking based on bgnoise
* New independent normalization of each channel for color images
* New faster location and scale estimators to replace IKSS with similar accuracy
* New synthetic level for biases
* New 2- or 3-star registration algorithm with rotation
* New SER debayering at preprocess
* New green extraction from CFA
* New option to downsample image while platesolving
* Remember focal and pixel size in astrometry tool
* Updated sampling information after channel extraction and drizzle
* Fixed bands appearing on mean stacking for CFA SER sequences
* Fixed bug in FFT filter
* Fixed bug in statistics and normalization for 16b images
* Changed handling of zero values in statistics, global registration, normalization and stacking

v0.99.8.1 February 13, 2021
Patch version to fix a crash

* Fixed crash because of wcslib function

v0.99.8 February 10, 2021
Continuing the 1.x branch, with bug fixes and new features

* New ability to remove sequence frames from the "Plot" tab
* New merge command
* New astrometry annotation ability
* New snapshot function
* New conversion internal algorithm, can convert any sequence to any other sequence type too now
* Handle datetime in TIFF file
* Improved color saturation tool with a background factor to adjust the strength
* Reduced memory used by global registration
* Improving films (AVI and others) support: notifying the user, suggesting conversion, fixing parallel operations
* Fixed memory leak in minmax algorithms
* Fixed a bug in FITS from DSLR debayer when image height is odd
* Fixed out-of-memory conditions on global registration and median or mean stacking
* Fixed SER stacking with 32 bits output
* Fixed bitrate value issue in mp4 export
* Fixed normalization issue with SER files

v0.99.6 September 32, 2020
Continuing the 1.x branch

* Selection can be moved and freely modified, its size is displayed in UI (Sébastien Rombauts)
* Undo/Redo buttons now display the operations they act upon (Sébastien Rombauts)
* Added color profile in TIFF and PNG files
* Image display refactoring (Guillaume Roguez)
* Fixed a bug in demosaicing orientation
* Fixed a bug in macOS package where Siril was not multithreated
* Fixed memory leak in pixel max/min stacking
* Fixed crash when selecting 1 pixel
* Better integration in low resolution screen
* Added embed ICC profile in png and TIFF files
* By default Siril now checks update at startup
* By default Siril now needs “requires” command in Script file
* Refactoring of image display with pan capacity
* Added button + and – for zooming management

v0.99.4, August 14, 2020
Complete refactoring, starting 1.x branch

* New UI with a single window
* New demosaicing algorithms, RCD is now the default one
* New algorithm to fix the AF square with XTRANS sensor (Kristopher Setnes)
* New support for FITS decompression and compression with Rice/Gzip and HCompress methods (Fabrice Faure)
* New support for quantization and HCompress scale factor settings for FITS compression (Fabrice Faure)
* New functions to extract Ha and Ha/OII from RGB images
* New linear match function
* New link command to create symbolic links
* New convert command to convert all files (and link FITS)
* New preference entries for FITS compression settings (Fabrice Faure)
* New native image format: 32-bit floating point image
* New native sequence format: FITS sequence in a single image
* New UI for sequence image list
* New zoom handing: ctrl+scroll (up and down) is the new way to zoom in and out
* New preview in open dialog
* New language selector in preferences
* New image importer: HEIF format
* New stacking filtering criterion (weighted FWHM). It can exclude more spurious images
* New macOS bundle
* New RL deconvolution tool
* New keyword CTYPE3 for RGB FITS in order to be used by Aladin
* New binary siril-cli to start siril without X server
* New preference entries with darks/biases/flat libraries
* New preliminary Meson support (Florian Benedetti)
* New ROWORDER FITS keyword that should be used by several programm now
* X(Y)BAYEROFF can now be configured in preferences
* Parallelizing conversion and some other functions
* CI file was totally rewritten (Florian Benedetti)
* Config file was moved to more standard path
* Optimization of several algorithms (Ingo Weyrich)
* Background extraction is now available for sequence
* Midtone Transfer Function is now available for sequence
* Fixed code for Big Endian machine (Flössie)
* Fixed bug in SER joining operation when Bayer information was lost
* Fixed a bug of inaccessible directories in MacOS Catalina
* Fixed crash on some OpenCV operation with monochrome images
* Fixed annoying error boxes about missing disk drives on Windows

v0.9.12, November 04, 2019
Performance and stability update for v0.9.11

* Fixed stat computation on 3channel FITS
* Fixed free memory computation on Windows
* Fixed a bug in RGB compositing mode allowing now users to use multichannel image tools
* Fixed crash after deconvolution of monochrome images
* Fixed a bug in astrometry when downloaded catalog was too big
* New split cfa feature
* Script status (line currently executed) is displayed in a statusbar
* TIFF export is now available for sequences
* Better dialog windows management
* Histogram tool refactoring
* Provide new strategies for free memory management
* Provide new photometric catalog for color calibration (APASS)
* Added new filter: Contrast Limited Adaptive Histogram Equalization
* Open sequence by double clicking on seq file

v0.9.11, May 27, 2019
Performance, feature and stability update for v0.9.10

* New icon set
* New photometric color calibration tool
* New background extraction tool working with 64-bit precision and dither
* Improved processing speed by optimizing sorting algorithms to each use
* Parallelizing preprocessing
* New image filtering for sequence processing: possible from the command line and with multiple filters
* Improved free disk space feedback and checks before running preprocess, global registration and up-scaling at stacking
* New GTK+ theme settings: it can now be set from siril to dark or light, or kept to automatic detection
* New normalization to 16 bits for RAW images with less dynamic range (in general 12 or 14).
* Improved mouse selection by making it more dynamic
* Added drag and drop capability in the conversion treeview
* Added output file name argument to stacking commands
* New command setmem to limit used memory from scripts
* New clear and save buttons for the log in GUI
* Taking into account the Bayer matrix offset keywords from FITS headers
* Displaying script line when error occurs
* Allow registration on CFA SER sequences
* Processing monochrome images requires less memory, or can be more paralellized if memory was the limiting factor
* Fixed dark optimization
* Fixed crash in global registration on a sequence that contained a dark image
* Fixed management of the statistics of images on which they fail to be computed
* Fixed free disk space detection and usual processing commands on 32-bit systems
* Fixed free memory detection for stacking in case of up-scaling ('drizzle') and memory distribution to threads
* Fixed bug in FFT module
* Fixed bug in the drawn circle of photometry
* Fixed build fail with OpenCV 4.0.1
* Fixed SER sequence cropping
* Fixed regression in global registration for images having different size
* Added German translation

v0.9.10, Jan 16, 2019
Stability update for v0.9.9

* New astrometry tool that solves acquisition parameters from stars in the image (requires Web access and libcurl)
* New comet registration method
* Enabled previews for color saturation, asinh stretching, histogram transform and wavelets
* Added ability to join SER files
* Added a command stream using named pipes
* Added RGB flat normalisation for CFA images and command GREY_FLAT
* Added SETFINDSTAR command to define sigma and roundness parameters
* Added ASINH command and GUI function, for asinh stretching of images
* Added RGRADIENT command and GUI function
* Added negative transformation
* Made command SEQCROP scriptable
* Improved ECC alignment algorithm
* Improved global registration and fixed a bug
* Redesigned all dialog windows to conform to GNOME guidelines
* Preserving history in FITS file header when former history exists
* Preserving FITS keywords in sum stacked image
* Checking and increasing if needed maximum number of FITS that can be stacked on the system
* Automatically detecting GTK+ dark theme preference
* Adding a setting to activate image window positioning from the last session
* Fixed a bug in photometry where stars were too round
* Fixed an issue with wide chars on Windows
* Fixed some erratic behaviour when reference image was outside selection
* Fixed default rotation interpolation algorithm for register command
* Fixed a crash on sequence export with normalization
* Fixed line endings in scripts for all OS
* Fixed compilation for OpenCV 4.0
* Fixed dark optimization and added -opt option in PREPROCESS command
* Fixed a crash in global registration with unselected images

v0.9.9, Jun 07, 2018
Stability update for v0.9.8

* Major update of the command line, with completion and documentation in the GUI, enhanced scripting capability by running commands from a file and also allowing it to be run with no X11 server running with the -s command line option
* Added commands to stack and register a sequence
* Image statistics, including auto-stretch parameters and stacking normalization, are now cached in the seq file for better performance
* Global star registration now runs in parallel
* Workflow improvement by adding demosaicing as last part of the preprocessing
* Added a filtering method for stacking based on star roundness
* Added an option to normalize stacked images to 16-bit with average rejection algorithm
* All GUI save functions are now done in another thread
* Improved histogram transformation GUI
* Improved support of various FITS pixel formats
* Preserve known FITS keywords in the stacked image by average method
* Added native open and save dialogues for Windows users
* Various Windows bug fixes in SER handling
* Fixed wrong handling of scale variations in Drizzle case
* Fixed 8-bit images auto-stretch display
* Fixed BMP support
* Fixed issues in PNG and TIFF 8-bit export
* Fixed the "About" OS X menu

v0.9.8.3, Feb 19, 2018
Patch update for v0.9.8

* Check for new available version
* Handle XTRANS FUJIFILM RAWs
* Fixed Preprocessing SER files that gave corrupted SER results
* Fixed SaveBMP that added tif extension
* Fixed Registration on all images that was done on selected images instead
* Fixed Target directory that was ignored when saving as image
* Fixed crash with Wrong SER timestamp

v0.9.8, Jan 31, 2018
Stability update for v0.9.7

* Added SavePNG
* Allow to use gnuplot on Windows if it is installed on the default path
* Improve SER processing speed
* Opencv is now mandatory
* Implementation of a simplified Drizzle
* New tool for Lucy-Richardson deconvolution
* Conversion list tree is now sorted on first load. Sort is natural.
* Command stackall is available, with optional arguments, for all stacking methods
* Change default working directory to special directory 'Pictures' if it exists
* Reduce display time of autostretch
* Parallelize sum stacking
* Use thread-safe progress bar update instead of deprecated one. Run 'Check sequences' in a background task
* Add an option to set the generic image_hook behaviour when function fails
* Switch on "Images previously manually selected from the sequence" if user checks and unchecks frames
* Fixed numerous bug on Windows with wide char filenames
* Fixed dark theme icons
* Fixed exposure dates of exported SER sequences that were wrong with filtering
* Fixed the loss of color calibration on background extraction
* Fixed menu update after RGB composition
* Fixed bug in "Average" and "Median" stack for huge SER file
* Fixed when it was impossible to use multithread functions after star alignment in compositing tool
* Fixed crash when selecting "Best images .. (PSF)" if the loaded sequence has no PSF data
* Fixed sorted images by FWHM
* Fixed crash on stacking when no reference image is selected and first image of the sequence is excluded

v0.9.7, Sep 21, 2017
Stability update for v0.9.6

* Fixed French translation
* Fixed bug in registration from compositing for layers alignment
* Fixed crash when stacking failed
* Fixed limit of 4Go SER file for non POSIX Standard
* Improved global registration. New algorithm with homography

v0.9.6, Jun 20, 2017
Stability update for v0.9.5

* Allow sequence export to use stacking image filtering
* Get the working directory as an optional command line argument
* Improve photometry
* Fixed wrong selected image in list panel when list was sorted
* Fixed registration with unselected images which made progress bar exceed 100%
* Fixed again compilation that failed on KFreeBSD
* Fixed name of Red Layer using compositing tool that was wrong

v0.9.5, Nov 28, 2016
Stability update for v0.9.4
 * Implement a graph interface to display quality registration information
 * No X and Y binning value could lead to errors with fwhm
 * Take reference image as normalisation reference
 * Retrieve Bayer pattern from RAW file
 * Export sequence to MP4
 * Statistics should not take into account black point
 * Add ComboBox for registration interpolation
 * Fixed interpolation in global star registration that gave blurred results
 * Fixed FreeBSD intltool compilation fails
 * Fixed erroneous created sequence in registration with unselected images
 * Fixed compilation that failed on KFreeBSD

v0.9.4, Aug 17, 2016
Stability update for v0.9.3
 * Fixed issues with SER in generic processing function
 * Fixed inability to open FITS when filename had parenthesis
 * Fixed selecting new images did not update the number of selected images
 * Fixed histogram sliders lag on OS-X
 * Fixed message "Error in highest quality accepted for sequence processing....." during stack of %, even if quality data are computed
 * Fixed sequence export to SER with unselected images
 * Fixed global star alignment with angle close to 180deg
 * Fixed undo cosmetic correction
 * Fixed crash in peaker function
 * Fixed aborting global star registration summary
 * Fixed sequence list which was unreadable with dark GTK theme
 * Fixed the update of the list of images
 * Added support of internationalization: French, Dutch, Chinese, Italian, Arabic
 * Option for logarithm scale in histogram transformation
 * Add siril.desktop in archlinux
 * Added support for exporting sequence in avi format
 * Option to make a selection for global star registration in a smaller region
 * Read commands from a file
 * Option to follow star in registration
 * Added support for resizing exported sequence
 * Added support for reading and writing SER timestamps
 * Added support for RGB alignment
 * Added functionality to fix broken (0 framecount) SER files.

v0.9.3, Apr 12, 2016
Stability update for v0.9.2.
 * Fixed bug in preprocessing
 * Fixed compilation error in come conditions
 * Fixed uninitialized values
 * Fixed typos

v0.9.2, Apr 04, 2016
Stability update for v0.9.1.
 * Added support for dark optimization
 * Added hot pixel removal feature
 * Added Animated GIF output and registered sequence export
 * Added autostretch viewer mode
 * Allowing a reference magnitude to be set to get absolute magnitude instead of relative
 * New commands: sequence selection range and stackall
 * Added vertical banding noise removal tool
 * Providing a better planetary registration algorithm
 * Parallelized registration
 * Refactored conversion to include AVI to SER
 * Configurable "Are you sure" dialogues
 * ls command gives results in an ordered way
 * Updated to FFMS2 latest version
 * Clarified the use of demoisaicing
 * Improved star detection
 * Improved RGB compositing tool
 * Allowing manual selection of background samples
 * Fixed force recomputing statistics for stacking
 * Fixed noise estimation
 * Fixed entropy computation

v0.9.1, Nov 30, 2015.
Stability update for v0.9.0.
 * added support for GSL 2.
 * fixed crash on startup without existing config file

v0.9.0, Oct 16, 2015.
First stable version. High quality processing for deep-sky images is fully
functional, a basic processing is available for planetary images.
A list of solved issues and new features since the introduction of the bug
tracking system at mid-course can be seen here:
http://free-astro.org/bugs/roadmap_page.php?version_id=1
The main features introduced since the previous version are:
 * new global star registration, taking into account field rotation
 * new quality evaluation method for planetary images, used to sort the best
 * images selected for stacking
 * new parallelized stacking algorithm for all sequences, including all SER
   formats, allowing maximum used memory to be set
 * threading of the most time consuming processings, to keep the GUI reactive,
   as well as many other speed improvements
 * tested and improved on FreeBSD and MacOS X systems, and ARM architectures
 * undo/redo on processing operations
 * sequence cropping tool

v0.9.0-rc1, Dec 29, 2014.
 * many fixes including background extraction, compositing alignment, rejection
   algorithms, wavelets
 * threading of the heavy computations, to avoid graphical user interface freezing
   and provide a nice way of seeing what is happening in the console window
 * image rotation with any angle (not in registration yet)
 * Canon banding removing tool
 * GTK+ minimal version is now 3.6

v0.9.0-beta (new version), Nov 11, 2014: major refactoring. See more details at
http://free-astro.org/index.php/Siril:0.9.0_beta
 * new development team and website
 * many new image formats supported for import (converted to Siril's FITS: 8-bit
   and 16-bit BMP, TIFF, JPEG, PNG, NetPBM binary images, PIC (IRIS), RAW DSLR
   images and loaded natively: SER files and any film) and export
 * new demosaicing tool with 4 algoritms (AHD, VNG, Bilinear, Super Pixel)
 * better image sequence handling, with non-contiguous sequences, but still
   requiring file names to be postfixed by integers (like: image001.fit and not
   image001L.fit)
 * new graphical user interface based on GTK+ version 3.4 and above, and in
   general, update of dependencies to latest versions
 * new display modes added to the standard linear scaling with lo/hi bounds: log,
   asinh, sqr, sqrt, histeq, negative, false colors
 * manual translation as new registration method with two preview renderings of
   the current image with reference frame in transparency
 * automatic translation as new registration method for deep-sky images, based on
   the FWHM/PSF analysis of one star instead of DFT, more suited for planetary and
   nebula images
 * new commands available for the command line, see the list of available commands
 * a star finding algorithm with PSF information
 * new processing functions: unsharp mask, background extraction, green dominance
   removal, new method for background equalization, two-way Fourier transform used
   to remove annoying patterns in images, kappa-sigma stacking
 * new image compositing tool, allowing colour images to be created from multiple
   one-channel images by affecting user-defined colours
 * numerous bugs fixed and internal code refactoring for a better extensibility

v0.8
 * last release of the old Siril, in 2006.

v0.6
 * a intermediate release before a first beta release
	a lot of changes both in the GUI and the inner structure.
	48 bits RGB fits processing, bmp conversion

a sample session is given here :
	given a directory with a 24 bit bmp series 1.bmp... n.bmp,
	a sample session producing a registered 48bit fit stack
	of those is the following :
		change dir (go to the desired directory)
		file conversion: (defaults are ok for this example)
			->go
		sequence processing (siril detetcs and builds the image sequence)
		select a region in one of the R,G,B layers
			(registration will allways be computed on G layer)
		click register
		click stack
	you are done.

v0.5
 * first light of the sequence graphic interface

v0.3
 * 20050820; a few corrections.

v0.2
 * siril now has wavelet and wrecons<|MERGE_RESOLUTION|>--- conflicted
+++ resolved
@@ -74,11 +74,8 @@
 * Fixed handling wide-char characters in filenames on Windows (cfitsio rollback) (#1324)
 * Fix bug in GHT when only 1 or 2 channels are selected (#1329)
 * Improve use of prngs (mt19937 now used throughout in place of rand() etc.) (!689)
-<<<<<<< HEAD
+* Update Image processing menu (!700)
 * Refactor networking code, add offline mode and add Gaia archive status indication (!687)
-=======
-* Update Image processing menu (!700)
->>>>>>> d2e5310f
 
 siril 1.2.3 June 19, 2024
 
