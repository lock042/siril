--- conflicted
+++ resolved
@@ -70,19 +70,14 @@
 * Added atmosphere model for SPCC (accounts for Rayleigh scattering) (!684)
 * Fixed a crash in ROI selection (#1320)
 * Optimised GHT code (~2x speedup) and fixed associated bugs (#1194, #1314, #1319)
-<<<<<<< HEAD
+* Fixed handling wide-char characters in filenames on Windows (with cfitsio >= 4.4) (#1324)
 * Refactor networking code, add offline mode and add Gaia archive status indication (!687)
-=======
-* Fixed handling wide-char characters in filenames on Windows (with cfitsio >= 4.4) (#1324)
-
 
 siril 1.2.3 xxx xx, 2024
 
 * Fixed handling wide-char characters in filenames on Windows (cfitsio rollback) (#1324)
 
-
 siril 1.2.2 June 14, 2024
->>>>>>> 83e76ec8
 
 * Removed background extraction samples after using it in script (#1265)
 * Fixed catalog parser problem with negative declination (less than 1°) (#1270)
