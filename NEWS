siril 1.4.0 xx xx, xx

* Added support for unknown keywords with path parsing (#1333)
* Fixed fits header parsing for integer values stored in scientific notation (#1331)
* Added support for JPEG XL image format
* Added comparison star list creation from Siril (!381)
* Allowed object search with their common name, from the annotations catalogues (!381)
* Added intensity profiling function (#5)
* Added internal plotting tool (siril_plot) to be used with profiling and light_curves (removed usage of GNUplot) (!543 !545)
* Added functionalities to kplot (hyphen markers, revert axes, removed statics) (!543)
* Fixed PRISM SITELAT/SITELONG keywords data (#1126)
* Improved RGB composition tool to do full homography registration (#943)
* Added new init for PSF fitting of oversampled stars (!537)
* Fixed running command catsearch threaded to avoid GUI freeze (#1167)
* Added git script repository integration (!560)
* Added ROI processing for certain functions (!571, fixes #1098 and #1188)
* Fixed crash in the new RGB compositing tool (#1205)
* Fixed loss of DATE-OBS header in RGB compositing tool
* Fixed https requests with libcurl for Windows crossroad builds (#604)
* Reduce verbosity of script reload logging (#1217)
* Split up the monolithic glade UI file (!550)
* Added fully color managed workflow using ICC profiles (!542, fixes #1010, #1207)
* Refactored catalogue management, making it consistent accross all catalogues (#1154::0 and !579)
* Added command conesearch (replaces nomad and solsys), including support for new catalogues (vsx, gcvs, exo, aavso_chart) (!579, #1171)
* Added more configurable colors for some overlays (#1230)
* Fixed incorrect datatype in proofing transform (#1232)
* When carrying out ICC profile changes on the image, any ROI set is cleared. This avoids excessively complex situations and makes the code more robust. (#1226)
* Added file filters programmatically. This allows them to be removed from the UI files, making it easier to keep using glade (for now) (!595)
* Added AAVSO photometry file format output and improving photometry UI (#1234)
* Refactored wcs usage, by removing redundant info stored in the fit structure (!591 and #1154::1)
* Fixed a crash when carrying out sequence geometry operations, caused by ROI (#1235)
* Fixed wavelets redraw. (#1236)
* Removed glib-networking as a dependency (#1157)
* Fixed a crash in asinh (#1246)
* Added color management to photometric color calibration, and SPCC as a new method. (!598)
* Added solving with distortions using SIP convention and handling writing related keywords in the header (!612 and #1154::3)
* Split Astrometry from (S)PCC
* Added ssl certificates in the appimage (#1259)
* Added better registration options to RGB align right-click menu and improve DATE-OBS handling in LRGB composition (!620)
* Added auto remove variable stars (VSX, GCVS, GaDR3-Varisum) from compstars list (!608)
* If directory does not exist during script execution, CMD_DIR_NOT_FOUND is returned (!628)
* Fixed issue where ICC profile with wrong channel count could be assigned if no previous ICC profile was assigned to an image (#1267)
* Added dark scaling to match exposure time (#1269)
* Added manual photometry output comparison stars file creation from UI (!614)
* Added near solve in Siril internal solver (#1154::4 and !631)
* Added FITS keyword update on single loaded images (#72) and on sequence (!705 and #1340 and #1312)
* Added Color Conversion Matrices for single images and sequences (!630 and !641)
* Added versionning for init files (#1274)
* Added full blindsolve with Astrometry.net (#1154::5 and !636)
* Added avoiding to create a new sequence when platesolving sequences (#1154::6 and !636)
* Refactored astrometry GUI (#1154::6 and !636)
* Added flexible aperture size depending in FWHM (#1278 !640)
* Fixed several dialogs so they work after redo (#1276, #1279)
* Added an option that overrides the default (i.e. summation) behavior in PixelMath and RGB composition (#1272)
* Improved SEQHEADER command. Ability to print several keywords and new filter option (#1161)
* Refactoring of the keywords use (#668)
* Added Astrometric Registration for mosaic and little overlapping sequences (#1154::7 and !643)
* Added image undistortion using WCS SIP data when registering with astrometry (#1154::8 and !643)
* Added DRIZZLE and related script (!633, closes #12, #170)
* Changed convention to Counterclokwise for the angle reported by astrometry (#1290)
* Removed calls to deprecated OpenMP functions (!662)
* Fixed bug where Bayer pattern was not read as needed for seqpsf (#1297)
* Updated SPCC handling of mono filters applicable to >1 channel (!667)
* Added preference for closest IAU observatory code(!669)
* Added ability to present startup notifications read from a file in gitlab (#1292)
* Changed max framing mode to avoid large black borders after registration, this is now handled at stacking step (!670)
* Added full mouse buttons and scroll wheels configuration (!672)
* Added edge preserving filters (bilateral and guided filters) (!576)
* Extended `requires` command to take optional second expiry parameter. (!674)
* Added a new keyword FILENAME to save the original filename after conversion. (!678)
* Added UI for conesearch and show commands (!680)
* Added atmosphere model for SPCC (accounts for Rayleigh scattering) (!684)
* Fixed a crash in ROI selection (#1320)
* Optimised GHT code (~2x speedup) and fixed associated bugs (#1194, #1314, #1319)
* Fixed handling wide-char characters in filenames on Windows (with cfitsio >= 4.4) (#1324)
* Fix bug in GHT when only 1 or 2 channels are selected (#1329)
* Improve use of prngs (mt19937 now used throughout in place of rand() etc.) (!689)
* Update Image processing menu (!700)
* Refactor networking code, add offline mode and add Gaia archive status indication (!687)
* Improve interaction of threaded functions and previews with ROI code (!701)
* Added GraXpert interface (!699), follow-up bugfix (#1346)
* Added the ability to resample by mnaximum dimension and preview jpg file size (!698)
* Optimised and refactored deconvolution code (!702)
* Added Curves Transformation tool (!677)
* Made reset buttons reset all GUI elements in a dialog window (!719)
* Fixed GHT and HT sharing states for a some GUI elements (#1357)
* Reads and compares checksum (DATASUM and CHECKSUM) if present in the FITS header (!723)
* Blocked certain processes when a processing dialog box is open (#1355)
* Fixed a bug with histogram / GHT widgets updating the image when the preview toggle was off (#1358)
* Check for and resolve pixel values outside [0 1] before certain operations (!697)
<<<<<<< HEAD
* Fixed a bug with histogram hi / mid / lo entry callback behaviour (!tbc)
=======
* Fixed seqpsf for images which write ADU in float (#1322)
>>>>>>> 14e35682

siril 1.2.4 xxx xx, 2024

* Fixed CFA statistics (#1342)
* Fixed calibration command bug disabling cosmetic correction (#1348)
* Fixed calibration GUI not parsing correcting flat when using path parsing (#1348)
* Fixed non-deterministic parallel subsky RBF (#1352)
* Fixed incorrect deconvolution command arg setting (issue raised on pixls.us)
* Fixed GHT and HT not reverting previews from other dialogs (#1356)
* Fixed crash when saving image (#1353)
* Fixed execute button in wavelets not reverting preview (#1362)
* Fixed CLAHE crash on mono image (#1354)
* Fixed crash while extracting Green channel on CFA FITSEQ (#1305)
* Fixed inverted sequences on exporting to SER (#1361)

siril 1.2.3 June 19, 2024

* Fixed handling wide-char characters in filenames on Windows (cfitsio rollback) (#1324)
* Fixed compression error (files were not compressed anymore) (#1328)
* Fixed internet connection in macOS version (packaging issue)

siril 1.2.2 June 14, 2024

* Removed background extraction samples after using it in script (#1265)
* Fixed catalog parser problem with negative declination (less than 1°) (#1270)
* Fixed weighting by number of stars during stacking if number of stars is the same accross the sequence (#1273)
* Improved mouse pan and zoom control to enable one-handed operation (!638, fixes #1271)
* Added an option to the LINK command in order to sort output by date (#1115)
* Fixed pixel size set by astrometry using binning_update preference (#1254)
* Fixed crash when querying stats on a CFA image with a selection smaller than a 2x2 square (#1286)
* Fixed crash when saving compressed and croped images (#1287)
* Disabled supernumerary use of openmp in demosaicing, which could lead to a crash (#1288)
* Fixed ser orientation error (#1258, #1261)
* Fixed crash during rejection stacking when using shift-registered sequence (#1294)
* Fixed mouse scrollwheel scrolling too fast (#1151)
* Fixed drag & drop in image display on macOS (#1310)
* Fixed bug in rgradient (Larson Sekanina) filter (#1313)
* Fixed bug in generalized hyperbolic stretches (#1314)
* Fixed path parsing error with savetif (#1318)
* Added handling of empty command pipe reads (closes #1277)

siril 1.2.1 January 26, 2024

* Fixed Anscombe VST noise reduction option for mono images
* Fixed HEIF import (#1198)
* Fixed Noise Reduction Anscombe VST bug with mono images (#1200)
* Fixed problems with Fourier Transform planning > Estimate (#1199)
* Fixed data initialisation bugs in copyfits() and RGB compositing tool
* Fixed exported x-column for lightcurves when Julian date is not selected (#1220)
* Fixed sampling tolerance for astrometry which was incorrectly read (#1231)
* Allowed for RA/DEC to be sorted in PSF windows (#1214)
* Added SET-TEMP as valid FITS header to be saved (#1215)
* Added configurable color for background extraction sample and standard annotations (#1230)
* Fixed argument parsing error in makepsf (!593)
* Fixed light_curve and csv export from plot when some images were unselected from the sequence (#1169)
* Added undo/redo when platesolving with astrometry.net (#1233)
* Fixed crash in findstar when detecting stars close to the border (#1237)
* Fixed using wcs info when using light_curve command (#1195)
* Allowed moving file into workdir to be picked up for livestacking (#1223)
* Fixed the way we check if there is enough space to use quick photometry (#1238)
* Fixed platesolving close to poles (#1245)
* Fixed bit depth evaluation for 8-bit images (#1244)
* Fixed division by 0 in PixelMath (#1249)

siril 1.2.0 September 15, 2023

* Fixed crash in background extraction samples removing (#1123)
* Fixed crash in binning with ushort images (4d4d4878)
* Fixed crash in findstar when a large saturated patch was close to border
* Fixed memory leaks in deconvolution code (3e122ad7)
* Fixed sorting in the rightmost columns in Dynamic PSF window (75586c04)
* Added logging typed command in stdout (06f67292)
* Improved path-checking and messages for astrometry.net local solver (Windows) (!524)
* Prevent crash using recomposition tool eyedroppers without images loaded (!526)
* Fix HaOiii script failure if input image has odd dimensions (!533)
* Fix errors in GNUplot process handling (!538)
* Fixed crash with seqextract_HaOIII command (!535)
* Fixed crash when trying to export csv from empty plot (#1150)
* Fixed deleting RA/Dec info when undoing an astrometry solve (#1119)
* Improved error detection and messages for astrometry (!516)
* Fixed sampling range specification for siril internal solver (!549)
* Fixed all command descriptions (!546)
* Fixed SER orientation after AVI conversion (#1120)
* Fixed rescaling float images upon loading when not in [0,1] range (#1155)
* Fixed initialization of guide image for clamping (#1114)
* Fixed disabling weighting in the GUI when widget is not visible (#1158)
* Fixed output_norm behavior for stacking to ignore border values (#1159)
* Fixed the check for the no space left condition in the conversion (#1108)
* Fixed DATE_OBS missing on seqapplyreg if interp was set to NONE (#1156)
* Fixed photometry issue with 8-bit .ser file (#1160)
* Fixed removing zero values in histogram calculations (#1164)
* Fixed pixel sizes after HaOIII extrcation (#1175)
* Fixed crash when passing only constants in pm expression (#1176)
* Fixed incorrect channel when adding star from selection in RGB vport (#1180)
* Allow to access to non-local disk (#1182)
* Allow the Star Recomposition UI to scroll when larger than the dialog (#1172)
* Fixed wrong Bayer interpretation after FITS-SER conversion (#1193)
* Fixed pixelmath argument parsing error (#1189)

siril 1.2.0-rc1 June 1, 2023

* Added GHS saturation stretch mode
* Added special formatter to parse date-time in path parsing
* Added Astro-TIFF in sequence export
* Added read of datetime in jpeg and png file with exiv2
* Added Danish language
* Changed Windows to build in console mode even for stable releases
* Changed gnuplot initialization to keep plots open after stopping main process (and fixed leak)
* Changed image opening for all images not from Siril (ensures DATAMAX is correct)
* Improved parsing of localization data for wider imaging software compatibility
* Improved DATE-OBS control and log for solar system features
* Improved clipping model in luminance-based GHS stretches
* Improved Wayland support
* Reviewed and fixed coordinate conversion from WCS to display for annotations, nomad command, pcc
* Improved astrometry.net handling on Windows to support more recent cygwin builds
* Updated URLs to query online catalogs
* Fixed handling of special characters in sequence name during conversion
* Fixed crash in seqstarnet when processing single-file sequences (SER, FITSEQ)
* Fixed hang in seqstarnet when processing a single-file sequence with no star mask
* Fixed using default masters names in calibrate (GUI)
* Fixed invoking external programs in CLI mode (Windows only)
* Fixed stream setting for all versions of ffmpeg (mp4 export crash)
* Fixed crash when doing manual registration of sequence with variable image sizes (now disabled)
* Fixed UI and command issues in deconvolution code
* Fixed star recomposition issue where LIVETIME and STACKCNT could be doubled when processing the starless and star mask parts of the same image
* Fixed "image copy error in previews" bug in asinh transformation
* Fixed reset of the viewports when reopening the RGB composition tool after opening a mono sequence
* Fixed star detection for undersampled mono images
* Fixed sequence cleaning with opened image and resetting the reference image
* Fixed photometry with 32bit images from PRISM
* Fixed incorrect behaviour when resetting right-hand stretch type in star recomposition tool
* Fixed sequence handling when images have different number of layers
* Fixed GNUplot terminals so they remain interactive and free resources when closed
* Fixed crash that could occur when parsing string keywords that contained forbidden characters
* Fixed calling external processes that left too many opened file descriptors
* Fixed Stop behavior for starnet and local astrometry.net
* Fixed crash when running merge_cfa in headless mode
* Fixed console logs output on Windows when messages contained widechars
* Fixed networking detection at build-time and made it and exiv2 optional
* Fixed bug in NetPBM file import
* Fixed pause button in livestacking

v1.2.0-beta2 March 12, 2023

* Fixed behavior on Windows when calling external programs (StarNet, astrometry.net)
* Fixed crash when converting sequence to SER
* Fixed PCC progress bar which never terminated
* Fixed AppImage Build
* Fixed crash when using deconvolution on a sequence
* Fixed SSL certificates locations on Windows which where preventing SearchObject related functions to succeed
* Fixed reading BAYERPAT key if it was set to NONE
* Fixed StarNet behavior when TIFF compression was ON
* Fixed crash in synthstar (full resynthetize and desaturate)
* Fixed handling widechars in config files (Windows only) which caused a crash at startup
* Fixed crash when selecting datapoints in Plot tab
* Fixed crash when sending a seqplatesolve or seqstarnet command with no other argument
* Fixed crash in global and 2pass registration, if a selection was active and the sequence had variable image sizes
* Fixed min and max framing borders calculations if the sequence had variable image sizes
* Fixed lost metadata with starnet
* Reworked GHS commands
* Added a warning when trying to read one-frame SER files
* Autodetect libfftw threading support
* Add support for Torch-based StarNet executables
* Improve hi/lo slider behaviour in stretch dialogs
* Star Recomposition tool has independent Apply and Reset controls to facilitate iterative stretches

v1.2.0-beta1 February 24, 2023

* Added livestacking mode with darks/CC/flats support, registration and stacking
* Added unlinking channels in autostretch preview
* Added RGB equalization and lightweight (faster) normalisation in stacking options
* Added LRGB composition command and PixelMath command for new offline compositions
* Added Starnet++ integration in GUI and command and mask creation
* Added Star Recomposition tool to mix and stretch starless and starmask images
* Added star intensive care to unsaturate stars
* Added new deconvolution tool with RL, Split Bregman and Wiener algorithms and several PSF generation options (replaces old tool)
* Added new denoising tool
* Added pcc command for headless PCC and plate solving
* Added local KStars star catalogue support for offline astrometry and PCC (NOMAD)
* Added a new framing assistant with several modes and image framing preview
* Added specifying max number of stars for registration
* Added bad pixel map option for preprocess, both in GUI and command
* Added and reviewed commands for offline and automatic post-processing
* Added background level and star count as new sequence filters
* Added option to compute sequence filtering threshold using k-sigma clipping
* Added weighing based on number of stars or wFWHM for stacking
* Added a new threading mechanism for per-image improved performance
* Added star selection from coordinates to seqpsf and star tracking with homography
* Added headless light curve creation from a list of star equatorial coordinates
* Added star list importing from the NINA exoplanet plugin for light curve creation
* Added relaxed mode for star detection for particularly bad images
* Added crop to selection to the rotation geometric transform
* Added a way to clean sequence file in the sequence tab (see also command seqclean)
* Added a warning when images are negative on calibration
* Added calibration details in the FITS history
* Added saving formulas (presets) in Pixel Math
* Added statistic functions to Pixel Math as well as mtf
* Added solar system object search from online service for image annotations
* Added zoom sliders and plot selection in Plot tab
* Added Moffat star profile as an option instead of Gaussian
* Added the possibility to run statistics on individual filters of CFA images
* Added parsing paths with header key values for preprocess, stack and save actions
* Added a high definition mode to auto-stretch visualization
* Added memory and processor count cgroups limits enforcement (linux only)
* Added a mapping file created by conversion operations
* Added background level and number of stars to stored registation data and plots
* Added commands: [update with https://free-astro.org/index.php?title=Siril:Commands#Commands_history ]
* Added KOMBAT alogrithm for registration and removed deprecated ECC
* Added choosing server to query object in astrometry
* Added shortcuts for astrometry (regular and photometric correction)
* Added option "full" to export all possible stats in seqstat command
* Added argument to executable to pass pipes path, allowing several instances to run simultaneously
* Added more reporting on online object search, avoiding duplicates in catalogues
* Added improved graphical interface to hyperbolic stretches
* Added 9-panel dialog tool showing corners and center of the image for a closer inspection
* Added NL-Bayes denoising algorithm with optional boosters DA3D, SOS and Anscombe VST
* Added undershoot clamping to bicubic and lanczos4 interpolation methods
* Added 9-panel dialog tool showing corners and center of the image for a closer inspection
* Added NL-Bayes denoising algorithm with optional boosters DA3D, SOS and Anscombe VST
* Added undershoot clamping to bicubic and lanczos4 interpolation methods
* Added CFA merge process for reconstructing a Bayer pattern previously split out with extraction
* Added binning and binxy command
* Added rejection maps creation on rejection stacking
* Added astro-tiff option in the command savetif with -astro
* Added ability to use Starnet++ on sequences
* Allowed area selection (and much more) to be done on RGB display tab
* Updated scripts to specify cosmetic correction is from masterdark with -cc=dark option
* Updated seq file version to v4. Registration block keeps homography information
* Updated behaviour of channel select toggles in histogram and hyperbolic stretch tools, allowing stretching only selected channels
* Replaced Libraw with RT debayering
* Replaced generalized hyperbolic transform stretch method by more general algorithms and optimised for speed
* Optimised asinh code for speed
* Improved Ha-OIII extraction to offer full resolution O-III output and improve star roundness
* Improved management of focal length, pixel size and binning, in settings and images
* Refactored global registration and added 2pass and Apply Existing methods
* Refactored 3-star registration to run the 3 stars analysis successively
* Refactored 1- and 2/3-stars registration into one single registration method
* Refactored PCC, using WCS information to identify stars instead of registration match
* Refactored settings, preferences and configuration file, adding get and set commands
* Refactored commands error handling
* Refactored light curve creation, filtering the reference stars to valid only
* Refactored PSF fitting to solve for the angle in all cases
* Refactored astrometry for command and sequence operation, astrometry.net interop.
* Fixed comet registration when registration was accumulated over existing data
* Fixed star detection for images with very large stars
* Fixed cancellation of seqpsf or seqcrop
* Fixed photometry analysis of stars with negative pixels around them
* Fixed dates keywords in sum and min/max algorithms
* Fixed FITS header preservation on RGB composition
* Fixed possible FITSEQ infinite loop and inconsistent numbering caused by hidden files in conversion
* Fixed sequence closing in script processing after each command
* Fixed opening of scientific FITS cube files
* Fixed gnuplot call for macOS/AppImage, by making its path configurable
* Fixed available memory computation for mac and the associated freeze
* Fixed bug in roworder of SER sequence created from TOP-DOWN FITS images
* Fixed bug when saving 16bits signed FITS images
* Fixed internationalization in siril-cli
* Fixed subsky command success status

v1.0.6 October 18, 2022

* Fixed crash on opening a malformed SER
* Fixed crash in savetif
* Fixed crash in polynomial background extraction when not enough sample were set
* Fixed bug in iif where no parameters could be used
* Fixed crash in seqstat when some images were deselected
* Fixed crash in star detection when large star was close to border
* Fixed bad behaviour of asinh blackpoint with monochrome/32bits images
* Fixed bug in PixelMath with negate values
* Fixed bug in SIMBAD request when object name contains '+'
* Fixed bug in rotational gradient

v1.0.5 September 09, 2022

* Fixed bug in eyedropper feature with 16bits images
* Added button to see original image in background extraction
* Fixed bug introduced in 1.0.4 with one pixel shift when registering meridian flipped images
* Fixed GAIA catalog parser

v1.0.4 September 02, 2022

* Fixed selected area for flat autonormalisation calc
* Fixed wrong initialization in polynomial background extraction
* Fixed cold pixels rejection in GESDT stacking
* Fixed x and y position in PSF and star detection
* Fixed RGB pixel display where Green and Blue were swapped
* Fixed random crash in Pixel Math
* Improved wcs import when formalism used is deprecated (CROTA + CDELT)
* Added dropper icon to set SP easily in GHT tool

v1.0.3 June 28, 2022

* Fixed memory leak in PixelMath
* Fixed memory leak in SER preview
* Fixed error in seqsubsky
* Fixed the start of two scripts from @ in succession
* Fixed homogeneous image bitpix detection on stacking
* Fixed dates in median and mean stack results
* Fixed bug in stack of some float images
* Fixed black point and clipping in asinh stretch function
* Added new thread for background extraction that does not freeze UI, with a progressbar for RBF
* Added generalised hyperbolic transform stretch method in Image Processing menu, based on algorithms proposed by David Payne in the astrobin forums

v1.0.2 May 16, 2022

* Added new RBF interpolation method in the background extraction tool
* Removed file name length limit in conversion
* Fixed crash in preprocess command if a quote was not closed in -bias= option
* Fixed crash when star detection box was expanded past a border
* Fixed crash in plot when X axis data contained negative values
* Fixed numerous bugs in the background extraction tool
* Fixed bug in PixelMath where only one char parameter where allowed
* Fixed bug in FITS partial reader

v1.0.1 April 6, 2022

* Added min,max, iif and logical operators in pixelmath
* Added support for 3 channels for direct preview of resulting composition in pixelmath
* Added parameters field in PixelMath
* Added reporting channel name in FILTER header key during split operation
* Added using FILTER keyword value for Pixel Math tool variable name
* Fixed using shift transform for global registration
* Fixed crash when changing image with preview opened
* Fixed crash when pressing Stop button during script execution
* Fixed crash that could occur when moving the mouse over the image while it was being updated
* Fixed date wrongly reported in the FITS header in SER/FITSEQ stacking when filtering out images
* Fixed excluding null pixels of both ref and target in linear match

v1.0.0 March 9, 2022

* Added ASTRO-TIFF standard
* Fixed memory consumption for all sequence operations
* Fixed settings for sequence export as webm film with VP9 codec
* Removed use of lo/hi cursors and fixed normalization for export
* Fixed load and close commands for scripts in GUI
* Fixed Bayer pattern in SER after extraction
* Fixed registration crash for small images
* Improved main panel separator positioning and keeping it in memory
* Improved speed of FITSEQ detection when scanning sequences
* Improve usability on MacOS
* Reintroduced compatibility with OpenCV 4.2 with disabled features

v1.0.0~RC2 December 08, 2021
Second Release candidate version for 1.0.0

* Fixes many crashes
* Minor improvements in plot feature
* Restore HD for macOS application

v1.0.0~RC1 November 20, 2021
First Release candidate version for 1.0.0

* New Pixel Math tool
* New plot tool to visualize and sort sequence based on any registration data field available
* New tilt estimation feature (from GUI or command)
* New SNR estimator in photometry analysis
* New button for quick photometry
* New commands seqcosme and seqcosme_cfa to remove deviant pixels on sequence, using file computed with find_hot
* New command boxselect to specify a selection box with x, y, w and h
* Improved candidates star detection speed and accuracy with a new algorithm
* Reviewed GUI and improved responsiveness
* Saving focal and WCS data in the swap file using undo/redo
* WCS data is now updated after geometric transformations (mirror, rotate and crop)
* Seqcrop command can now be used in scripts
* Added autocropping of wide-field images, as well as using a selection for plate solving
* Added choices of degrees of freedom (shift, similitude, affine or homography) for global registration
* Added UI button to plot WCS grid and compass
* Added user catalogue for astrometry annotation
* Added GAIA EDR3 catalogue for astrometry
* Added choice between clipboard and file for snapshot
* Added equalize CFA for X-Trans sensor
* Allowing debayer to be forced for SER files
* Converted constant bitrate quality to constant quality rate settings in sequence export to film
* Fixed memory leak in opencv that made registration of FITS files fail often
* Fixed FWHM units and star center position in Dynamic PSF
* Fixed global registration with various image sizes
* Fixed bug in ECC algorithm

v0.99.10.1 June 23, 2021
Patch version to fix some issues

* Fixed star detection with resolution < 1.0
* Fixed interpolation issue in global registration
* Fixed timestamp issue with glib < 2.66
* New MAD clipping algorithm

v0.99.10 June 11, 2021
Continuing the 1.x branch

* New drag and drop
* New presets for sequences export
* New choice between h264 and h265 for mp4 export
* New Generalized Extreme Studentized Deviate Test as a new rejection algorithm
* New weighted mean stacking based on bgnoise
* New independent normalization of each channel for color images
* New faster location and scale estimators to replace IKSS with similar accuracy
* New synthetic level for biases
* New 2- or 3-star registration algorithm with rotation
* New SER debayering at preprocess
* New green extraction from CFA
* New option to downsample image while platesolving
* Remember focal and pixel size in astrometry tool
* Updated sampling information after channel extraction and drizzle
* Fixed bands appearing on mean stacking for CFA SER sequences
* Fixed bug in FFT filter
* Fixed bug in statistics and normalization for 16b images
* Changed handling of zero values in statistics, global registration, normalization and stacking

v0.99.8.1 February 13, 2021
Patch version to fix a crash

* Fixed crash because of wcslib function

v0.99.8 February 10, 2021
Continuing the 1.x branch, with bug fixes and new features

* New ability to remove sequence frames from the "Plot" tab
* New merge command
* New astrometry annotation ability
* New snapshot function
* New conversion internal algorithm, can convert any sequence to any other sequence type too now
* Handle datetime in TIFF file
* Improved color saturation tool with a background factor to adjust the strength
* Reduced memory used by global registration
* Improving films (AVI and others) support: notifying the user, suggesting conversion, fixing parallel operations
* Fixed memory leak in minmax algorithms
* Fixed a bug in FITS from DSLR debayer when image height is odd
* Fixed out-of-memory conditions on global registration and median or mean stacking
* Fixed SER stacking with 32 bits output
* Fixed bitrate value issue in mp4 export
* Fixed normalization issue with SER files

v0.99.6 September 32, 2020
Continuing the 1.x branch

* Selection can be moved and freely modified, its size is displayed in UI (Sébastien Rombauts)
* Undo/Redo buttons now display the operations they act upon (Sébastien Rombauts)
* Added color profile in TIFF and PNG files
* Image display refactoring (Guillaume Roguez)
* Fixed a bug in demosaicing orientation
* Fixed a bug in macOS package where Siril was not multithreated
* Fixed memory leak in pixel max/min stacking
* Fixed crash when selecting 1 pixel
* Better integration in low resolution screen
* Added embed ICC profile in png and TIFF files
* By default Siril now checks update at startup
* By default Siril now needs “requires” command in Script file
* Refactoring of image display with pan capacity
* Added button + and – for zooming management

v0.99.4, August 14, 2020
Complete refactoring, starting 1.x branch

* New UI with a single window
* New demosaicing algorithms, RCD is now the default one
* New algorithm to fix the AF square with XTRANS sensor (Kristopher Setnes)
* New support for FITS decompression and compression with Rice/Gzip and HCompress methods (Fabrice Faure)
* New support for quantization and HCompress scale factor settings for FITS compression (Fabrice Faure)
* New functions to extract Ha and Ha/OII from RGB images
* New linear match function
* New link command to create symbolic links
* New convert command to convert all files (and link FITS)
* New preference entries for FITS compression settings (Fabrice Faure)
* New native image format: 32-bit floating point image
* New native sequence format: FITS sequence in a single image
* New UI for sequence image list
* New zoom handing: ctrl+scroll (up and down) is the new way to zoom in and out
* New preview in open dialog
* New language selector in preferences
* New image importer: HEIF format
* New stacking filtering criterion (weighted FWHM). It can exclude more spurious images
* New macOS bundle
* New RL deconvolution tool
* New keyword CTYPE3 for RGB FITS in order to be used by Aladin
* New binary siril-cli to start siril without X server
* New preference entries with darks/biases/flat libraries
* New preliminary Meson support (Florian Benedetti)
* New ROWORDER FITS keyword that should be used by several programm now
* X(Y)BAYEROFF can now be configured in preferences
* Parallelizing conversion and some other functions
* CI file was totally rewritten (Florian Benedetti)
* Config file was moved to more standard path
* Optimization of several algorithms (Ingo Weyrich)
* Background extraction is now available for sequence
* Midtone Transfer Function is now available for sequence
* Fixed code for Big Endian machine (Flössie)
* Fixed bug in SER joining operation when Bayer information was lost
* Fixed a bug of inaccessible directories in MacOS Catalina
* Fixed crash on some OpenCV operation with monochrome images
* Fixed annoying error boxes about missing disk drives on Windows

v0.9.12, November 04, 2019
Performance and stability update for v0.9.11

* Fixed stat computation on 3channel FITS
* Fixed free memory computation on Windows
* Fixed a bug in RGB compositing mode allowing now users to use multichannel image tools
* Fixed crash after deconvolution of monochrome images
* Fixed a bug in astrometry when downloaded catalog was too big
* New split cfa feature
* Script status (line currently executed) is displayed in a statusbar
* TIFF export is now available for sequences
* Better dialog windows management
* Histogram tool refactoring
* Provide new strategies for free memory management
* Provide new photometric catalog for color calibration (APASS)
* Added new filter: Contrast Limited Adaptive Histogram Equalization
* Open sequence by double clicking on seq file

v0.9.11, May 27, 2019
Performance, feature and stability update for v0.9.10

* New icon set
* New photometric color calibration tool
* New background extraction tool working with 64-bit precision and dither
* Improved processing speed by optimizing sorting algorithms to each use
* Parallelizing preprocessing
* New image filtering for sequence processing: possible from the command line and with multiple filters
* Improved free disk space feedback and checks before running preprocess, global registration and up-scaling at stacking
* New GTK+ theme settings: it can now be set from siril to dark or light, or kept to automatic detection
* New normalization to 16 bits for RAW images with less dynamic range (in general 12 or 14).
* Improved mouse selection by making it more dynamic
* Added drag and drop capability in the conversion treeview
* Added output file name argument to stacking commands
* New command setmem to limit used memory from scripts
* New clear and save buttons for the log in GUI
* Taking into account the Bayer matrix offset keywords from FITS headers
* Displaying script line when error occurs
* Allow registration on CFA SER sequences
* Processing monochrome images requires less memory, or can be more paralellized if memory was the limiting factor
* Fixed dark optimization
* Fixed crash in global registration on a sequence that contained a dark image
* Fixed management of the statistics of images on which they fail to be computed
* Fixed free disk space detection and usual processing commands on 32-bit systems
* Fixed free memory detection for stacking in case of up-scaling ('drizzle') and memory distribution to threads
* Fixed bug in FFT module
* Fixed bug in the drawn circle of photometry
* Fixed build fail with OpenCV 4.0.1
* Fixed SER sequence cropping
* Fixed regression in global registration for images having different size
* Added German translation

v0.9.10, Jan 16, 2019
Stability update for v0.9.9

* New astrometry tool that solves acquisition parameters from stars in the image (requires Web access and libcurl)
* New comet registration method
* Enabled previews for color saturation, asinh stretching, histogram transform and wavelets
* Added ability to join SER files
* Added a command stream using named pipes
* Added RGB flat normalisation for CFA images and command GREY_FLAT
* Added SETFINDSTAR command to define sigma and roundness parameters
* Added ASINH command and GUI function, for asinh stretching of images
* Added RGRADIENT command and GUI function
* Added negative transformation
* Made command SEQCROP scriptable
* Improved ECC alignment algorithm
* Improved global registration and fixed a bug
* Redesigned all dialog windows to conform to GNOME guidelines
* Preserving history in FITS file header when former history exists
* Preserving FITS keywords in sum stacked image
* Checking and increasing if needed maximum number of FITS that can be stacked on the system
* Automatically detecting GTK+ dark theme preference
* Adding a setting to activate image window positioning from the last session
* Fixed a bug in photometry where stars were too round
* Fixed an issue with wide chars on Windows
* Fixed some erratic behaviour when reference image was outside selection
* Fixed default rotation interpolation algorithm for register command
* Fixed a crash on sequence export with normalization
* Fixed line endings in scripts for all OS
* Fixed compilation for OpenCV 4.0
* Fixed dark optimization and added -opt option in PREPROCESS command
* Fixed a crash in global registration with unselected images

v0.9.9, Jun 07, 2018
Stability update for v0.9.8

* Major update of the command line, with completion and documentation in the GUI, enhanced scripting capability by running commands from a file and also allowing it to be run with no X11 server running with the -s command line option
* Added commands to stack and register a sequence
* Image statistics, including auto-stretch parameters and stacking normalization, are now cached in the seq file for better performance
* Global star registration now runs in parallel
* Workflow improvement by adding demosaicing as last part of the preprocessing
* Added a filtering method for stacking based on star roundness
* Added an option to normalize stacked images to 16-bit with average rejection algorithm
* All GUI save functions are now done in another thread
* Improved histogram transformation GUI
* Improved support of various FITS pixel formats
* Preserve known FITS keywords in the stacked image by average method
* Added native open and save dialogues for Windows users
* Various Windows bug fixes in SER handling
* Fixed wrong handling of scale variations in Drizzle case
* Fixed 8-bit images auto-stretch display
* Fixed BMP support
* Fixed issues in PNG and TIFF 8-bit export
* Fixed the "About" OS X menu

v0.9.8.3, Feb 19, 2018
Patch update for v0.9.8

* Check for new available version
* Handle XTRANS FUJIFILM RAWs
* Fixed Preprocessing SER files that gave corrupted SER results
* Fixed SaveBMP that added tif extension
* Fixed Registration on all images that was done on selected images instead
* Fixed Target directory that was ignored when saving as image
* Fixed crash with Wrong SER timestamp

v0.9.8, Jan 31, 2018
Stability update for v0.9.7

* Added SavePNG
* Allow to use gnuplot on Windows if it is installed on the default path
* Improve SER processing speed
* Opencv is now mandatory
* Implementation of a simplified Drizzle
* New tool for Lucy-Richardson deconvolution
* Conversion list tree is now sorted on first load. Sort is natural.
* Command stackall is available, with optional arguments, for all stacking methods
* Change default working directory to special directory 'Pictures' if it exists
* Reduce display time of autostretch
* Parallelize sum stacking
* Use thread-safe progress bar update instead of deprecated one. Run 'Check sequences' in a background task
* Add an option to set the generic image_hook behaviour when function fails
* Switch on "Images previously manually selected from the sequence" if user checks and unchecks frames
* Fixed numerous bug on Windows with wide char filenames
* Fixed dark theme icons
* Fixed exposure dates of exported SER sequences that were wrong with filtering
* Fixed the loss of color calibration on background extraction
* Fixed menu update after RGB composition
* Fixed bug in "Average" and "Median" stack for huge SER file
* Fixed when it was impossible to use multithread functions after star alignment in compositing tool
* Fixed crash when selecting "Best images .. (PSF)" if the loaded sequence has no PSF data
* Fixed sorted images by FWHM
* Fixed crash on stacking when no reference image is selected and first image of the sequence is excluded

v0.9.7, Sep 21, 2017
Stability update for v0.9.6

* Fixed French translation
* Fixed bug in registration from compositing for layers alignment
* Fixed crash when stacking failed
* Fixed limit of 4Go SER file for non POSIX Standard
* Improved global registration. New algorithm with homography

v0.9.6, Jun 20, 2017
Stability update for v0.9.5

* Allow sequence export to use stacking image filtering
* Get the working directory as an optional command line argument
* Improve photometry
* Fixed wrong selected image in list panel when list was sorted
* Fixed registration with unselected images which made progress bar exceed 100%
* Fixed again compilation that failed on KFreeBSD
* Fixed name of Red Layer using compositing tool that was wrong

v0.9.5, Nov 28, 2016
Stability update for v0.9.4
 * Implement a graph interface to display quality registration information
 * No X and Y binning value could lead to errors with fwhm
 * Take reference image as normalisation reference
 * Retrieve Bayer pattern from RAW file
 * Export sequence to MP4
 * Statistics should not take into account black point
 * Add ComboBox for registration interpolation
 * Fixed interpolation in global star registration that gave blurred results
 * Fixed FreeBSD intltool compilation fails
 * Fixed erroneous created sequence in registration with unselected images
 * Fixed compilation that failed on KFreeBSD

v0.9.4, Aug 17, 2016
Stability update for v0.9.3
 * Fixed issues with SER in generic processing function
 * Fixed inability to open FITS when filename had parenthesis
 * Fixed selecting new images did not update the number of selected images
 * Fixed histogram sliders lag on OS-X
 * Fixed message "Error in highest quality accepted for sequence processing....." during stack of %, even if quality data are computed
 * Fixed sequence export to SER with unselected images
 * Fixed global star alignment with angle close to 180deg
 * Fixed undo cosmetic correction
 * Fixed crash in peaker function
 * Fixed aborting global star registration summary
 * Fixed sequence list which was unreadable with dark GTK theme
 * Fixed the update of the list of images
 * Added support of internationalization: French, Dutch, Chinese, Italian, Arabic
 * Option for logarithm scale in histogram transformation
 * Add siril.desktop in archlinux
 * Added support for exporting sequence in avi format
 * Option to make a selection for global star registration in a smaller region
 * Read commands from a file
 * Option to follow star in registration
 * Added support for resizing exported sequence
 * Added support for reading and writing SER timestamps
 * Added support for RGB alignment
 * Added functionality to fix broken (0 framecount) SER files.

v0.9.3, Apr 12, 2016
Stability update for v0.9.2.
 * Fixed bug in preprocessing
 * Fixed compilation error in come conditions
 * Fixed uninitialized values
 * Fixed typos

v0.9.2, Apr 04, 2016
Stability update for v0.9.1.
 * Added support for dark optimization
 * Added hot pixel removal feature
 * Added Animated GIF output and registered sequence export
 * Added autostretch viewer mode
 * Allowing a reference magnitude to be set to get absolute magnitude instead of relative
 * New commands: sequence selection range and stackall
 * Added vertical banding noise removal tool
 * Providing a better planetary registration algorithm
 * Parallelized registration
 * Refactored conversion to include AVI to SER
 * Configurable "Are you sure" dialogues
 * ls command gives results in an ordered way
 * Updated to FFMS2 latest version
 * Clarified the use of demoisaicing
 * Improved star detection
 * Improved RGB compositing tool
 * Allowing manual selection of background samples
 * Fixed force recomputing statistics for stacking
 * Fixed noise estimation
 * Fixed entropy computation

v0.9.1, Nov 30, 2015.
Stability update for v0.9.0.
 * added support for GSL 2.
 * fixed crash on startup without existing config file

v0.9.0, Oct 16, 2015.
First stable version. High quality processing for deep-sky images is fully
functional, a basic processing is available for planetary images.
A list of solved issues and new features since the introduction of the bug
tracking system at mid-course can be seen here:
http://free-astro.org/bugs/roadmap_page.php?version_id=1
The main features introduced since the previous version are:
 * new global star registration, taking into account field rotation
 * new quality evaluation method for planetary images, used to sort the best
 * images selected for stacking
 * new parallelized stacking algorithm for all sequences, including all SER
   formats, allowing maximum used memory to be set
 * threading of the most time consuming processings, to keep the GUI reactive,
   as well as many other speed improvements
 * tested and improved on FreeBSD and MacOS X systems, and ARM architectures
 * undo/redo on processing operations
 * sequence cropping tool

v0.9.0-rc1, Dec 29, 2014.
 * many fixes including background extraction, compositing alignment, rejection
   algorithms, wavelets
 * threading of the heavy computations, to avoid graphical user interface freezing
   and provide a nice way of seeing what is happening in the console window
 * image rotation with any angle (not in registration yet)
 * Canon banding removing tool
 * GTK+ minimal version is now 3.6

v0.9.0-beta (new version), Nov 11, 2014: major refactoring. See more details at
http://free-astro.org/index.php/Siril:0.9.0_beta
 * new development team and website
 * many new image formats supported for import (converted to Siril's FITS: 8-bit
   and 16-bit BMP, TIFF, JPEG, PNG, NetPBM binary images, PIC (IRIS), RAW DSLR
   images and loaded natively: SER files and any film) and export
 * new demosaicing tool with 4 algoritms (AHD, VNG, Bilinear, Super Pixel)
 * better image sequence handling, with non-contiguous sequences, but still
   requiring file names to be postfixed by integers (like: image001.fit and not
   image001L.fit)
 * new graphical user interface based on GTK+ version 3.4 and above, and in
   general, update of dependencies to latest versions
 * new display modes added to the standard linear scaling with lo/hi bounds: log,
   asinh, sqr, sqrt, histeq, negative, false colors
 * manual translation as new registration method with two preview renderings of
   the current image with reference frame in transparency
 * automatic translation as new registration method for deep-sky images, based on
   the FWHM/PSF analysis of one star instead of DFT, more suited for planetary and
   nebula images
 * new commands available for the command line, see the list of available commands
 * a star finding algorithm with PSF information
 * new processing functions: unsharp mask, background extraction, green dominance
   removal, new method for background equalization, two-way Fourier transform used
   to remove annoying patterns in images, kappa-sigma stacking
 * new image compositing tool, allowing colour images to be created from multiple
   one-channel images by affecting user-defined colours
 * numerous bugs fixed and internal code refactoring for a better extensibility

v0.8
 * last release of the old Siril, in 2006.

v0.6
 * a intermediate release before a first beta release
	a lot of changes both in the GUI and the inner structure.
	48 bits RGB fits processing, bmp conversion

a sample session is given here :
	given a directory with a 24 bit bmp series 1.bmp... n.bmp,
	a sample session producing a registered 48bit fit stack
	of those is the following :
		change dir (go to the desired directory)
		file conversion: (defaults are ok for this example)
			->go
		sequence processing (siril detetcs and builds the image sequence)
		select a region in one of the R,G,B layers
			(registration will allways be computed on G layer)
		click register
		click stack
	you are done.

v0.5
 * first light of the sequence graphic interface

v0.3
 * 20050820; a few corrections.

v0.2
 * siril now has wavelet and wrecons<|MERGE_RESOLUTION|>--- conflicted
+++ resolved
@@ -88,11 +88,8 @@
 * Blocked certain processes when a processing dialog box is open (#1355)
 * Fixed a bug with histogram / GHT widgets updating the image when the preview toggle was off (#1358)
 * Check for and resolve pixel values outside [0 1] before certain operations (!697)
-<<<<<<< HEAD
 * Fixed a bug with histogram hi / mid / lo entry callback behaviour (!tbc)
-=======
 * Fixed seqpsf for images which write ADU in float (#1322)
->>>>>>> 14e35682
 
 siril 1.2.4 xxx xx, 2024
 
