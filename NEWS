siril 1.4.0 xx xx, xx

* Added comparison star list creation from Siril (!381)
* Allowed object search with their common name, from the annotations catalogues (!381)
* Added intensity profiling function (#5)
* Added internal plotting tool (siril_plot) to be used with profiling and light_curves (removed usage of GNUplot) (!543 !545)
* Added functionalities to kplot (hyphen markers, revert axes, removed statics) (!543)
* Fixed PRISM SITELAT/SITELONG keywords data (#1126)
* Improved RGB composition tool to do full homography registration (#943)
* Added new init for PSF fitting of oversampled stars (!537)
* Fixed running command catsearch threaded to avoid GUI freeze (#1167)
* Added git script repository integration (!560)
* Add ROI processing for certain functions (!571, fixes #1098 and #1188)
* Fixed crash in the new RGB compositing tool (#1205)
<<<<<<< HEAD
* Added bilateral filter tool (!576)
* Added support for multiple UI files (!576)

=======
* Fixed loss of DATE-OBS header in RGB compositing tool
* Reduce verbosity of script reload logging (#1217)
* Split up the monolithic glade UI file (!550)
* Added fully color managed workflow using ICC profiles (!542, fixes #1010, #1207)
* Refactored catalogue management, making it consistent accross all catalogues (#1154::0 and !579)
* Added command conesearch (replaces nomad and solsys), including support for new catalogues (vsx, gcvs, exo, aavso_chart) (!579, #1171)
>>>>>>> dc34bc9a

siril 1.2.1
xx/xx/xx

* Fixed Anscombe VST noise reduction option for mono images
* Fixed HEIF import (#1198)
* Fixed Noise Reduction Anscombe VST bug with mono images (#1200)
* Fixed problems with Fourier Transform planning > Estimate (#1199)
* Fixed data initialisation bugs in copyfits() and RGB compositing tool
* Allowed for RA/DEC to be sorted in PSF windows (#1214)
* Added SET-TEMP as valid FITS header to be saved (#1215)

siril 1.2.0 September 15, 2023

* Fixed crash in background extraction samples removing (#1123)
* Fixed crash in binning with ushort images (4d4d4878)
* Fixed crash in findstar when a large saturated patch was close to border
* Fixed memory leaks in deconvolution code (3e122ad7)
* Fixed sorting in the rightmost columns in Dynamic PSF window (75586c04)
* Added logging typed command in stdout (06f67292)
* Improved path-checking and messages for astrometry.net local solver (Windows) (!524)
* Prevent crash using recomposition tool eyedroppers without images loaded (!526)
* Fix HaOiii script failure if input image has odd dimensions (!533)
* Fix errors in GNUplot process handling (!538)
* Fixed crash with seqextract_HaOIII command (!535)
* Fixed crash when trying to export csv from empty plot (#1150)
* Fixed deleting RA/Dec info when undoing an astrometry solve (#1119)
* Improved error detection and messages for astrometry (!516)
* Fixed sampling range specification for siril internal solver (!549)
* Fixed all command descriptions (!546)
* Fixed SER orientation after AVI conversion (#1120)
* Fixed rescaling float images upon loading when not in [0,1] range (#1155)
* Fixed initialization of guide image for clamping (#1114)
* Fixed disabling weighting in the GUI when widget is not visible (#1158)
* Fixed output_norm behavior for stacking to ignore border values (#1159)
* Fixed the check for the no space left condition in the conversion (#1108)
* Fixed DATE_OBS missing on seqapplyreg if interp was set to NONE (#1156)
* Fixed photometry issue with 8-bit .ser file (#1160)
* Fixed removing zero values in histogram calculations (#1164)
* Fixed pixel sizes after HaOIII extrcation (#1175)
* Fixed crash when passing only constants in pm expression (#1176)
* Fixed incorrect channel when adding star from selection in RGB vport (#1180)
* Allow to access to non-local disk (#1182)
* Allow the Star Recomposition UI to scroll when larger than the dialog (#1172)
* Fixed wrong Bayer interpretation after FITS-SER conversion (#1193)
* Fixed pixelmath argument parsing error (#1189)

siril 1.2.0-rc1 June 1, 2023

* Added GHS saturation stretch mode
* Added special formatter to parse date-time in path parsing
* Added Astro-TIFF in sequence export
* Added read of datetime in jpeg and png file with exiv2
* Added Danish language
* Changed Windows to build in console mode even for stable releases
* Changed gnuplot initialization to keep plots open after stopping main process (and fixed leak)
* Changed image opening for all images not from Siril (ensures DATAMAX is correct)
* Improved parsing of localization data for wider imaging software compatibility
* Improved DATE-OBS control and log for solar system features
* Improved clipping model in luminance-based GHS stretches
* Improved Wayland support
* Reviewed and fixed coordinate conversion from WCS to display for annotations, nomad command, pcc
* Improved astrometry.net handling on Windows to support more recent cygwin builds
* Updated URLs to query online catalogs
* Fixed handling of special characters in sequence name during conversion
* Fixed crash in seqstarnet when processing single-file sequences (SER, FITSEQ)
* Fixed hang in seqstarnet when processing a single-file sequence with no star mask
* Fixed using default masters names in calibrate (GUI)
* Fixed invoking external programs in CLI mode (Windows only)
* Fixed stream setting for all versions of ffmpeg (mp4 export crash)
* Fixed crash when doing manual registration of sequence with variable image sizes (now disabled)
* Fixed UI and command issues in deconvolution code
* Fixed star recomposition issue where LIVETIME and STACKCNT could be doubled when processing the starless and star mask parts of the same image
* Fixed "image copy error in previews" bug in asinh transformation
* Fixed reset of the viewports when reopening the RGB composition tool after opening a mono sequence
* Fixed star detection for undersampled mono images
* Fixed sequence cleaning with opened image and resetting the reference image
* Fixed photometry with 32bit images from PRISM
* Fixed incorrect behaviour when resetting right-hand stretch type in star recomposition tool
* Fixed sequence handling when images have different number of layers
* Fixed GNUplot terminals so they remain interactive and free resources when closed
* Fixed crash that could occur when parsing string keywords that contained forbidden characters
* Fixed calling external processes that left too many opened file descriptors
* Fixed Stop behavior for starnet and local astrometry.net
* Fixed crash when running merge_cfa in headless mode
* Fixed console logs output on Windows when messages contained widechars
* Fixed networking detection at build-time and made it and exiv2 optional
* Fixed bug in NetPBM file import
* Fixed pause button in livestacking

v1.2.0-beta2 March 12, 2023

* Fixed behavior on Windows when calling external programs (StarNet, astrometry.net)
* Fixed crash when converting sequence to SER
* Fixed PCC progress bar which never terminated
* Fixed AppImage Build
* Fixed crash when using deconvolution on a sequence
* Fixed SSL certificates locations on Windows which where preventing SearchObject related functions to succeed
* Fixed reading BAYERPAT key if it was set to NONE
* Fixed StarNet behavior when TIFF compression was ON
* Fixed crash in synthstar (full resynthetize and desaturate)
* Fixed handling widechars in config files (Windows only) which caused a crash at startup
* Fixed crash when selecting datapoints in Plot tab
* Fixed crash when sending a seqplatesolve or seqstarnet command with no other argument
* Fixed crash in global and 2pass registration, if a selection was active and the sequence had variable image sizes
* Fixed min and max framing borders calculations if the sequence had variable image sizes
* Fixed lost metadata with starnet
* Reworked GHS commands
* Added a warning when trying to read one-frame SER files
* Autodetect libfftw threading support
* Add support for Torch-based StarNet executables
* Improve hi/lo slider behaviour in stretch dialogs
* Star Recomposition tool has independent Apply and Reset controls to facilitate iterative stretches

v1.2.0-beta1 February 24, 2023

* Added livestacking mode with darks/CC/flats support, registration and stacking
* Added unlinking channels in autostretch preview
* Added RGB equalization and lightweight (faster) normalisation in stacking options
* Added LRGB composition command and PixelMath command for new offline compositions
* Added Starnet++ integration in GUI and command and mask creation
* Added Star Recomposition tool to mix and stretch starless and starmask images
* Added star intensive care to unsaturate stars
* Added new deconvolution tool with RL, Split Bregman and Wiener algorithms and several PSF generation options (replaces old tool)
* Added new denoising tool
* Added pcc command for headless PCC and plate solving
* Added local KStars star catalogue support for offline astrometry and PCC (NOMAD)
* Added a new framing assistant with several modes and image framing preview
* Added specifying max number of stars for registration
* Added bad pixel map option for preprocess, both in GUI and command
* Added and reviewed commands for offline and automatic post-processing
* Added background level and star count as new sequence filters
* Added option to compute sequence filtering threshold using k-sigma clipping
* Added weighing based on number of stars or wFWHM for stacking
* Added a new threading mechanism for per-image improved performance
* Added star selection from coordinates to seqpsf and star tracking with homography
* Added headless light curve creation from a list of star equatorial coordinates
* Added star list importing from the NINA exoplanet plugin for light curve creation
* Added relaxed mode for star detection for particularly bad images
* Added crop to selection to the rotation geometric transform
* Added a way to clean sequence file in the sequence tab (see also command seqclean)
* Added a warning when images are negative on calibration
* Added calibration details in the FITS history
* Added saving formulas (presets) in Pixel Math
* Added statistic functions to Pixel Math as well as mtf
* Added solar system object search from online service for image annotations
* Added zoom sliders and plot selection in Plot tab
* Added Moffat star profile as an option instead of Gaussian
* Added the possibility to run statistics on individual filters of CFA images
* Added parsing paths with header key values for preprocess, stack and save actions
* Added a high definition mode to auto-stretch visualization
* Added memory and processor count cgroups limits enforcement (linux only)
* Added a mapping file created by conversion operations
* Added background level and number of stars to stored registation data and plots
* Added commands: [update with https://free-astro.org/index.php?title=Siril:Commands#Commands_history ]
* Added KOMBAT alogrithm for registration and removed deprecated ECC
* Added choosing server to query object in astrometry
* Added shortcuts for astrometry (regular and photometric correction)
* Added option "full" to export all possible stats in seqstat command
* Added argument to executable to pass pipes path, allowing several instances to run simultaneously
* Added more reporting on online object search, avoiding duplicates in catalogues
* Added improved graphical interface to hyperbolic stretches
* Added 9-panel dialog tool showing corners and center of the image for a closer inspection
* Added NL-Bayes denoising algorithm with optional boosters DA3D, SOS and Anscombe VST
* Added undershoot clamping to bicubic and lanczos4 interpolation methods
* Added 9-panel dialog tool showing corners and center of the image for a closer inspection
* Added NL-Bayes denoising algorithm with optional boosters DA3D, SOS and Anscombe VST
* Added undershoot clamping to bicubic and lanczos4 interpolation methods
* Added CFA merge process for reconstructing a Bayer pattern previously split out with extraction
* Added binning and binxy command
* Added rejection maps creation on rejection stacking
* Added astro-tiff option in the command savetif with -astro
* Added ability to use Starnet++ on sequences
* Allowed area selection (and much more) to be done on RGB display tab
* Updated scripts to specify cosmetic correction is from masterdark with -cc=dark option
* Updated seq file version to v4. Registration block keeps homography information
* Updated behaviour of channel select toggles in histogram and hyperbolic stretch tools, allowing stretching only selected channels
* Replaced Libraw with RT debayering
* Replaced generalized hyperbolic transform stretch method by more general algorithms and optimised for speed
* Optimised asinh code for speed
* Improved Ha-OIII extraction to offer full resolution O-III output and improve star roundness
* Improved management of focal length, pixel size and binning, in settings and images
* Refactored global registration and added 2pass and Apply Existing methods
* Refactored 3-star registration to run the 3 stars analysis successively
* Refactored 1- and 2/3-stars registration into one single registration method
* Refactored PCC, using WCS information to identify stars instead of registration match
* Refactored settings, preferences and configuration file, adding get and set commands
* Refactored commands error handling
* Refactored light curve creation, filtering the reference stars to valid only
* Refactored PSF fitting to solve for the angle in all cases
* Refactored astrometry for command and sequence operation, astrometry.net interop.
* Fixed comet registration when registration was accumulated over existing data
* Fixed star detection for images with very large stars
* Fixed cancellation of seqpsf or seqcrop
* Fixed photometry analysis of stars with negative pixels around them
* Fixed dates keywords in sum and min/max algorithms
* Fixed FITS header preservation on RGB composition
* Fixed possible FITSEQ infinite loop and inconsistent numbering caused by hidden files in conversion
* Fixed sequence closing in script processing after each command
* Fixed opening of scientific FITS cube files
* Fixed gnuplot call for macOS/AppImage, by making its path configurable
* Fixed available memory computation for mac and the associated freeze
* Fixed bug in roworder of SER sequence created from TOP-DOWN FITS images
* Fixed bug when saving 16bits signed FITS images
* Fixed internationalization in siril-cli
* Fixed subsky command success status

v1.0.6 October 18, 2022

* Fixed crash on opening a malformed SER
* Fixed crash in savetif
* Fixed crash in polynomial background extraction when not enough sample were set
* Fixed bug in iif where no parameters could be used
* Fixed crash in seqstat when some images were deselected
* Fixed crash in star detection when large star was close to border
* Fixed bad behaviour of asinh blackpoint with monochrome/32bits images
* Fixed bug in PixelMath with negate values
* Fixed bug in SIMBAD request when object name contains '+'
* Fixed bug in rotational gradient

v1.0.5 September 09, 2022

* Fixed bug in eyedropper feature with 16bits images
* Added button to see original image in background extraction
* Fixed bug introduced in 1.0.4 with one pixel shift when registering meridian flipped images
* Fixed GAIA catalog parser

v1.0.4 September 02, 2022

* Fixed selected area for flat autonormalisation calc
* Fixed wrong initialization in polynomial background extraction
* Fixed cold pixels rejection in GESDT stacking
* Fixed x and y position in PSF and star detection
* Fixed RGB pixel display where Green and Blue were swapped
* Fixed random crash in Pixel Math
* Improved wcs import when formalism used is deprecated (CROTA + CDELT)
* Added dropper icon to set SP easily in GHT tool

v1.0.3 June 28, 2022

* Fixed memory leak in PixelMath
* Fixed memory leak in SER preview
* Fixed error in seqsubsky
* Fixed the start of two scripts from @ in succession
* Fixed homogeneous image bitpix detection on stacking
* Fixed dates in median and mean stack results
* Fixed bug in stack of some float images
* Fixed black point and clipping in asinh stretch function
* Added new thread for background extraction that does not freeze UI, with a progressbar for RBF
* Added generalised hyperbolic transform stretch method in Image Processing menu, based on algorithms proposed by David Payne in the astrobin forums

v1.0.2 May 16, 2022

* Added new RBF interpolation method in the background extraction tool
* Removed file name length limit in conversion
* Fixed crash in preprocess command if a quote was not closed in -bias= option
* Fixed crash when star detection box was expanded past a border
* Fixed crash in plot when X axis data contained negative values
* Fixed numerous bugs in the background extraction tool
* Fixed bug in PixelMath where only one char parameter where allowed
* Fixed bug in FITS partial reader

v1.0.1 April 6, 2022

* Added min,max, iif and logical operators in pixelmath
* Added support for 3 channels for direct preview of resulting composition in pixelmath
* Added parameters field in PixelMath
* Added reporting channel name in FILTER header key during split operation
* Added using FILTER keyword value for Pixel Math tool variable name
* Fixed using shift transform for global registration
* Fixed crash when changing image with preview opened
* Fixed crash when pressing Stop button during script execution
* Fixed crash that could occur when moving the mouse over the image while it was being updated
* Fixed date wrongly reported in the FITS header in SER/FITSEQ stacking when filtering out images
* Fixed excluding null pixels of both ref and target in linear match

v1.0.0 March 9, 2022

* Added ASTRO-TIFF standard
* Fixed memory consumption for all sequence operations
* Fixed settings for sequence export as webm film with VP9 codec
* Removed use of lo/hi cursors and fixed normalization for export
* Fixed load and close commands for scripts in GUI
* Fixed Bayer pattern in SER after extraction
* Fixed registration crash for small images
* Improved main panel separator positioning and keeping it in memory
* Improved speed of FITSEQ detection when scanning sequences
* Improve usability on MacOS
* Reintroduced compatibility with OpenCV 4.2 with disabled features

v1.0.0~RC2 December 08, 2021
Second Release candidate version for 1.0.0

* Fixes many crashes
* Minor improvements in plot feature
* Restore HD for macOS application

v1.0.0~RC1 November 20, 2021
First Release candidate version for 1.0.0

* New Pixel Math tool
* New plot tool to visualize and sort sequence based on any registration data field available
* New tilt estimation feature (from GUI or command)
* New SNR estimator in photometry analysis
* New button for quick photometry
* New commands seqcosme and seqcosme_cfa to remove deviant pixels on sequence, using file computed with find_hot
* New command boxselect to specify a selection box with x, y, w and h
* Improved candidates star detection speed and accuracy with a new algorithm
* Reviewed GUI and improved responsiveness
* Saving focal and WCS data in the swap file using undo/redo
* WCS data is now updated after geometric transformations (mirror, rotate and crop)
* Seqcrop command can now be used in scripts
* Added autocropping of wide-field images, as well as using a selection for plate solving
* Added choices of degrees of freedom (shift, similitude, affine or homography) for global registration
* Added UI button to plot WCS grid and compass
* Added user catalogue for astrometry annotation
* Added GAIA EDR3 catalogue for astrometry
* Added choice between clipboard and file for snapshot
* Added equalize CFA for X-Trans sensor
* Allowing debayer to be forced for SER files
* Converted constant bitrate quality to constant quality rate settings in sequence export to film
* Fixed memory leak in opencv that made registration of FITS files fail often
* Fixed FWHM units and star center position in Dynamic PSF
* Fixed global registration with various image sizes
* Fixed bug in ECC algorithm

v0.99.10.1 June 23, 2021
Patch version to fix some issues

* Fixed star detection with resolution < 1.0
* Fixed interpolation issue in global registration
* Fixed timestamp issue with glib < 2.66
* New MAD clipping algorithm

v0.99.10 June 11, 2021
Continuing the 1.x branch

* New drag and drop
* New presets for sequences export
* New choice between h264 and h265 for mp4 export
* New Generalized Extreme Studentized Deviate Test as a new rejection algorithm
* New weighted mean stacking based on bgnoise
* New independent normalization of each channel for color images
* New faster location and scale estimators to replace IKSS with similar accuracy
* New synthetic level for biases
* New 2- or 3-star registration algorithm with rotation
* New SER debayering at preprocess
* New green extraction from CFA
* New option to downsample image while platesolving
* Remember focal and pixel size in astrometry tool
* Updated sampling information after channel extraction and drizzle
* Fixed bands appearing on mean stacking for CFA SER sequences
* Fixed bug in FFT filter
* Fixed bug in statistics and normalization for 16b images
* Changed handling of zero values in statistics, global registration, normalization and stacking

v0.99.8.1 February 13, 2021
Patch version to fix a crash

* Fixed crash because of wcslib function

v0.99.8 February 10, 2021
Continuing the 1.x branch, with bug fixes and new features

* New ability to remove sequence frames from the "Plot" tab
* New merge command
* New astrometry annotation ability
* New snapshot function
* New conversion internal algorithm, can convert any sequence to any other sequence type too now
* Handle datetime in TIFF file
* Improved color saturation tool with a background factor to adjust the strength
* Reduced memory used by global registration
* Improving films (AVI and others) support: notifying the user, suggesting conversion, fixing parallel operations
* Fixed memory leak in minmax algorithms
* Fixed a bug in FITS from DSLR debayer when image height is odd
* Fixed out-of-memory conditions on global registration and median or mean stacking
* Fixed SER stacking with 32 bits output
* Fixed bitrate value issue in mp4 export
* Fixed normalization issue with SER files

v0.99.6 September 32, 2020
Continuing the 1.x branch

* Selection can be moved and freely modified, its size is displayed in UI (Sébastien Rombauts)
* Undo/Redo buttons now display the operations they act upon (Sébastien Rombauts)
* Added color profile in TIFF and PNG files
* Image display refactoring (Guillaume Roguez)
* Fixed a bug in demosaicing orientation
* Fixed a bug in macOS package where Siril was not multithreated
* Fixed memory leak in pixel max/min stacking
* Fixed crash when selecting 1 pixel
* Better integration in low resolution screen
* Added embed ICC profile in png and TIFF files
* By default Siril now checks update at startup
* By default Siril now needs “requires” command in Script file
* Refactoring of image display with pan capacity
* Added button + and – for zooming management

v0.99.4, August 14, 2020
Complete refactoring, starting 1.x branch

* New UI with a single window
* New demosaicing algorithms, RCD is now the default one
* New algorithm to fix the AF square with XTRANS sensor (Kristopher Setnes)
* New support for FITS decompression and compression with Rice/Gzip and HCompress methods (Fabrice Faure)
* New support for quantization and HCompress scale factor settings for FITS compression (Fabrice Faure)
* New functions to extract Ha and Ha/OII from RGB images
* New linear match function
* New link command to create symbolic links
* New convert command to convert all files (and link FITS)
* New preference entries for FITS compression settings (Fabrice Faure)
* New native image format: 32-bit floating point image
* New native sequence format: FITS sequence in a single image
* New UI for sequence image list
* New zoom handing: ctrl+scroll (up and down) is the new way to zoom in and out
* New preview in open dialog
* New language selector in preferences
* New image importer: HEIF format
* New stacking filtering criterion (weighted FWHM). It can exclude more spurious images
* New macOS bundle
* New RL deconvolution tool
* New keyword CTYPE3 for RGB FITS in order to be used by Aladin
* New binary siril-cli to start siril without X server
* New preference entries with darks/biases/flat libraries
* New preliminary Meson support (Florian Benedetti)
* New ROWORDER FITS keyword that should be used by several programm now
* X(Y)BAYEROFF can now be configured in preferences
* Parallelizing conversion and some other functions
* CI file was totally rewritten (Florian Benedetti)
* Config file was moved to more standard path
* Optimization of several algorithms (Ingo Weyrich)
* Background extraction is now available for sequence
* Midtone Transfer Function is now available for sequence
* Fixed code for Big Endian machine (Flössie)
* Fixed bug in SER joining operation when Bayer information was lost
* Fixed a bug of inaccessible directories in MacOS Catalina
* Fixed crash on some OpenCV operation with monochrome images
* Fixed annoying error boxes about missing disk drives on Windows

v0.9.12, November 04, 2019
Performance and stability update for v0.9.11

* Fixed stat computation on 3channel FITS
* Fixed free memory computation on Windows
* Fixed a bug in RGB compositing mode allowing now users to use multichannel image tools
* Fixed crash after deconvolution of monochrome images
* Fixed a bug in astrometry when downloaded catalog was too big
* New split cfa feature
* Script status (line currently executed) is displayed in a statusbar
* TIFF export is now available for sequences
* Better dialog windows management
* Histogram tool refactoring
* Provide new strategies for free memory management
* Provide new photometric catalog for color calibration (APASS)
* Added new filter: Contrast Limited Adaptive Histogram Equalization
* Open sequence by double clicking on seq file

v0.9.11, May 27, 2019
Performance, feature and stability update for v0.9.10

* New icon set
* New photometric color calibration tool
* New background extraction tool working with 64-bit precision and dither
* Improved processing speed by optimizing sorting algorithms to each use
* Parallelizing preprocessing
* New image filtering for sequence processing: possible from the command line and with multiple filters
* Improved free disk space feedback and checks before running preprocess, global registration and up-scaling at stacking
* New GTK+ theme settings: it can now be set from siril to dark or light, or kept to automatic detection
* New normalization to 16 bits for RAW images with less dynamic range (in general 12 or 14).
* Improved mouse selection by making it more dynamic
* Added drag and drop capability in the conversion treeview
* Added output file name argument to stacking commands
* New command setmem to limit used memory from scripts
* New clear and save buttons for the log in GUI
* Taking into account the Bayer matrix offset keywords from FITS headers
* Displaying script line when error occurs
* Allow registration on CFA SER sequences
* Processing monochrome images requires less memory, or can be more paralellized if memory was the limiting factor
* Fixed dark optimization
* Fixed crash in global registration on a sequence that contained a dark image
* Fixed management of the statistics of images on which they fail to be computed
* Fixed free disk space detection and usual processing commands on 32-bit systems
* Fixed free memory detection for stacking in case of up-scaling ('drizzle') and memory distribution to threads
* Fixed bug in FFT module
* Fixed bug in the drawn circle of photometry
* Fixed build fail with OpenCV 4.0.1
* Fixed SER sequence cropping
* Fixed regression in global registration for images having different size
* Added German translation

v0.9.10, Jan 16, 2019
Stability update for v0.9.9

* New astrometry tool that solves acquisition parameters from stars in the image (requires Web access and libcurl)
* New comet registration method
* Enabled previews for color saturation, asinh stretching, histogram transform and wavelets
* Added ability to join SER files
* Added a command stream using named pipes
* Added RGB flat normalisation for CFA images and command GREY_FLAT
* Added SETFINDSTAR command to define sigma and roundness parameters
* Added ASINH command and GUI function, for asinh stretching of images
* Added RGRADIENT command and GUI function
* Added negative transformation
* Made command SEQCROP scriptable
* Improved ECC alignment algorithm
* Improved global registration and fixed a bug
* Redesigned all dialog windows to conform to GNOME guidelines
* Preserving history in FITS file header when former history exists
* Preserving FITS keywords in sum stacked image
* Checking and increasing if needed maximum number of FITS that can be stacked on the system
* Automatically detecting GTK+ dark theme preference
* Adding a setting to activate image window positioning from the last session
* Fixed a bug in photometry where stars were too round
* Fixed an issue with wide chars on Windows
* Fixed some erratic behaviour when reference image was outside selection
* Fixed default rotation interpolation algorithm for register command
* Fixed a crash on sequence export with normalization
* Fixed line endings in scripts for all OS
* Fixed compilation for OpenCV 4.0
* Fixed dark optimization and added -opt option in PREPROCESS command
* Fixed a crash in global registration with unselected images

v0.9.9, Jun 07, 2018
Stability update for v0.9.8

* Major update of the command line, with completion and documentation in the GUI, enhanced scripting capability by running commands from a file and also allowing it to be run with no X11 server running with the -s command line option
* Added commands to stack and register a sequence
* Image statistics, including auto-stretch parameters and stacking normalization, are now cached in the seq file for better performance
* Global star registration now runs in parallel
* Workflow improvement by adding demosaicing as last part of the preprocessing
* Added a filtering method for stacking based on star roundness
* Added an option to normalize stacked images to 16-bit with average rejection algorithm
* All GUI save functions are now done in another thread
* Improved histogram transformation GUI
* Improved support of various FITS pixel formats
* Preserve known FITS keywords in the stacked image by average method
* Added native open and save dialogues for Windows users
* Various Windows bug fixes in SER handling
* Fixed wrong handling of scale variations in Drizzle case
* Fixed 8-bit images auto-stretch display
* Fixed BMP support
* Fixed issues in PNG and TIFF 8-bit export
* Fixed the "About" OS X menu

v0.9.8.3, Feb 19, 2018
Patch update for v0.9.8

* Check for new available version
* Handle XTRANS FUJIFILM RAWs
* Fixed Preprocessing SER files that gave corrupted SER results
* Fixed SaveBMP that added tif extension
* Fixed Registration on all images that was done on selected images instead
* Fixed Target directory that was ignored when saving as image
* Fixed crash with Wrong SER timestamp

v0.9.8, Jan 31, 2018
Stability update for v0.9.7

* Added SavePNG
* Allow to use gnuplot on Windows if it is installed on the default path
* Improve SER processing speed
* Opencv is now mandatory
* Implementation of a simplified Drizzle
* New tool for Lucy-Richardson deconvolution
* Conversion list tree is now sorted on first load. Sort is natural.
* Command stackall is available, with optional arguments, for all stacking methods
* Change default working directory to special directory 'Pictures' if it exists
* Reduce display time of autostretch
* Parallelize sum stacking
* Use thread-safe progress bar update instead of deprecated one. Run 'Check sequences' in a background task
* Add an option to set the generic image_hook behaviour when function fails
* Switch on "Images previously manually selected from the sequence" if user checks and unchecks frames
* Fixed numerous bug on Windows with wide char filenames
* Fixed dark theme icons
* Fixed exposure dates of exported SER sequences that were wrong with filtering
* Fixed the loss of color calibration on background extraction
* Fixed menu update after RGB composition
* Fixed bug in "Average" and "Median" stack for huge SER file
* Fixed when it was impossible to use multithread functions after star alignment in compositing tool
* Fixed crash when selecting "Best images .. (PSF)" if the loaded sequence has no PSF data
* Fixed sorted images by FWHM
* Fixed crash on stacking when no reference image is selected and first image of the sequence is excluded

v0.9.7, Sep 21, 2017
Stability update for v0.9.6

* Fixed French translation
* Fixed bug in registration from compositing for layers alignment
* Fixed crash when stacking failed
* Fixed limit of 4Go SER file for non POSIX Standard
* Improved global registration. New algorithm with homography

v0.9.6, Jun 20, 2017
Stability update for v0.9.5

* Allow sequence export to use stacking image filtering
* Get the working directory as an optional command line argument
* Improve photometry
* Fixed wrong selected image in list panel when list was sorted
* Fixed registration with unselected images which made progress bar exceed 100%
* Fixed again compilation that failed on KFreeBSD
* Fixed name of Red Layer using compositing tool that was wrong

v0.9.5, Nov 28, 2016
Stability update for v0.9.4
 * Implement a graph interface to display quality registration information
 * No X and Y binning value could lead to errors with fwhm
 * Take reference image as normalisation reference
 * Retrieve Bayer pattern from RAW file
 * Export sequence to MP4
 * Statistics should not take into account black point
 * Add ComboBox for registration interpolation
 * Fixed interpolation in global star registration that gave blurred results
 * Fixed FreeBSD intltool compilation fails
 * Fixed erroneous created sequence in registration with unselected images
 * Fixed compilation that failed on KFreeBSD

v0.9.4, Aug 17, 2016
Stability update for v0.9.3
 * Fixed issues with SER in generic processing function
 * Fixed inability to open FITS when filename had parenthesis
 * Fixed selecting new images did not update the number of selected images
 * Fixed histogram sliders lag on OS-X
 * Fixed message "Error in highest quality accepted for sequence processing....." during stack of %, even if quality data are computed
 * Fixed sequence export to SER with unselected images
 * Fixed global star alignment with angle close to 180deg
 * Fixed undo cosmetic correction
 * Fixed crash in peaker function
 * Fixed aborting global star registration summary
 * Fixed sequence list which was unreadable with dark GTK theme
 * Fixed the update of the list of images
 * Added support of internationalization: French, Dutch, Chinese, Italian, Arabic
 * Option for logarithm scale in histogram transformation
 * Add siril.desktop in archlinux
 * Added support for exporting sequence in avi format
 * Option to make a selection for global star registration in a smaller region
 * Read commands from a file
 * Option to follow star in registration
 * Added support for resizing exported sequence
 * Added support for reading and writing SER timestamps
 * Added support for RGB alignment
 * Added functionality to fix broken (0 framecount) SER files.

v0.9.3, Apr 12, 2016
Stability update for v0.9.2.
 * Fixed bug in preprocessing
 * Fixed compilation error in come conditions
 * Fixed uninitialized values
 * Fixed typos

v0.9.2, Apr 04, 2016
Stability update for v0.9.1.
 * Added support for dark optimization
 * Added hot pixel removal feature
 * Added Animated GIF output and registered sequence export
 * Added autostretch viewer mode
 * Allowing a reference magnitude to be set to get absolute magnitude instead of relative
 * New commands: sequence selection range and stackall
 * Added vertical banding noise removal tool
 * Providing a better planetary registration algorithm
 * Parallelized registration
 * Refactored conversion to include AVI to SER
 * Configurable "Are you sure" dialogues
 * ls command gives results in an ordered way
 * Updated to FFMS2 latest version
 * Clarified the use of demoisaicing
 * Improved star detection
 * Improved RGB compositing tool
 * Allowing manual selection of background samples
 * Fixed force recomputing statistics for stacking
 * Fixed noise estimation
 * Fixed entropy computation

v0.9.1, Nov 30, 2015.
Stability update for v0.9.0.
 * added support for GSL 2.
 * fixed crash on startup without existing config file

v0.9.0, Oct 16, 2015.
First stable version. High quality processing for deep-sky images is fully
functional, a basic processing is available for planetary images.
A list of solved issues and new features since the introduction of the bug
tracking system at mid-course can be seen here:
http://free-astro.org/bugs/roadmap_page.php?version_id=1
The main features introduced since the previous version are:
 * new global star registration, taking into account field rotation
 * new quality evaluation method for planetary images, used to sort the best
 * images selected for stacking
 * new parallelized stacking algorithm for all sequences, including all SER
   formats, allowing maximum used memory to be set
 * threading of the most time consuming processings, to keep the GUI reactive,
   as well as many other speed improvements
 * tested and improved on FreeBSD and MacOS X systems, and ARM architectures
 * undo/redo on processing operations
 * sequence cropping tool

v0.9.0-rc1, Dec 29, 2014.
 * many fixes including background extraction, compositing alignment, rejection
   algorithms, wavelets
 * threading of the heavy computations, to avoid graphical user interface freezing
   and provide a nice way of seeing what is happening in the console window
 * image rotation with any angle (not in registration yet)
 * Canon banding removing tool
 * GTK+ minimal version is now 3.6

v0.9.0-beta (new version), Nov 11, 2014: major refactoring. See more details at
http://free-astro.org/index.php/Siril:0.9.0_beta
 * new development team and website
 * many new image formats supported for import (converted to Siril's FITS: 8-bit
   and 16-bit BMP, TIFF, JPEG, PNG, NetPBM binary images, PIC (IRIS), RAW DSLR
   images and loaded natively: SER files and any film) and export
 * new demosaicing tool with 4 algoritms (AHD, VNG, Bilinear, Super Pixel)
 * better image sequence handling, with non-contiguous sequences, but still
   requiring file names to be postfixed by integers (like: image001.fit and not
   image001L.fit)
 * new graphical user interface based on GTK+ version 3.4 and above, and in
   general, update of dependencies to latest versions
 * new display modes added to the standard linear scaling with lo/hi bounds: log,
   asinh, sqr, sqrt, histeq, negative, false colors
 * manual translation as new registration method with two preview renderings of
   the current image with reference frame in transparency
 * automatic translation as new registration method for deep-sky images, based on
   the FWHM/PSF analysis of one star instead of DFT, more suited for planetary and
   nebula images
 * new commands available for the command line, see the list of available commands
 * a star finding algorithm with PSF information
 * new processing functions: unsharp mask, background extraction, green dominance
   removal, new method for background equalization, two-way Fourier transform used
   to remove annoying patterns in images, kappa-sigma stacking
 * new image compositing tool, allowing colour images to be created from multiple
   one-channel images by affecting user-defined colours
 * numerous bugs fixed and internal code refactoring for a better extensibility

v0.8
 * last release of the old Siril, in 2006.

v0.6
 * a intermediate release before a first beta release
	a lot of changes both in the GUI and the inner structure.
	48 bits RGB fits processing, bmp conversion

a sample session is given here :
	given a directory with a 24 bit bmp series 1.bmp... n.bmp,
	a sample session producing a registered 48bit fit stack
	of those is the following :
		change dir (go to the desired directory)
		file conversion: (defaults are ok for this example)
			->go
		sequence processing (siril detetcs and builds the image sequence)
		select a region in one of the R,G,B layers
			(registration will allways be computed on G layer)
		click register
		click stack
	you are done.

v0.5
 * first light of the sequence graphic interface

v0.3
 * 20050820; a few corrections.

v0.2
 * siril now has wavelet and wrecons<|MERGE_RESOLUTION|>--- conflicted
+++ resolved
@@ -12,18 +12,14 @@
 * Added git script repository integration (!560)
 * Add ROI processing for certain functions (!571, fixes #1098 and #1188)
 * Fixed crash in the new RGB compositing tool (#1205)
-<<<<<<< HEAD
-* Added bilateral filter tool (!576)
-* Added support for multiple UI files (!576)
-
-=======
 * Fixed loss of DATE-OBS header in RGB compositing tool
 * Reduce verbosity of script reload logging (#1217)
 * Split up the monolithic glade UI file (!550)
 * Added fully color managed workflow using ICC profiles (!542, fixes #1010, #1207)
 * Refactored catalogue management, making it consistent accross all catalogues (#1154::0 and !579)
 * Added command conesearch (replaces nomad and solsys), including support for new catalogues (vsx, gcvs, exo, aavso_chart) (!579, #1171)
->>>>>>> dc34bc9a
+* Added bilateral filter tool (!576)
+* Added support for multiple UI files (!576)
 
 siril 1.2.1
 xx/xx/xx
