--- conflicted
+++ resolved
@@ -22,23 +22,20 @@
 * Fixed reset of the viewports when reopening the RGB composition tool after opening a mono sequence
 * Fixed terminology - "weighted" instead of "weighed", consistency in name of PCC tool
 * Enable detection for undersampled mono images
-* Improve Wayland support
+* Improved Wayland support
 * Fixed incorrect option name in `show` help text
 * Prevent cleaning stats from resetting the reference image
 * Fixed photometry with 32bit images from PRISM
 * Added Astro-TIFF in sequence export
 * Force statistics for all images not from Siril (ensures DATAMAX is correct)
 * Fixed incorrect behaviour when resetting right-hand stretch type in star recomposition tool
-<<<<<<< HEAD
 * Fixed sequence handling when images have different number of layers
-=======
 * Fixed GNUplot terminals so they remain interactive and free resources when closed
 * Fixed crash that could occur when parsing string keywords that contained forbidden characters
 * Fixed calling external processes that left too many opened file descriptors
 * Fixed Stop behavior for starnet and local astrometry.net
 * Added read of datetime in jpeg and png file with exiv2
 * Added Danish language
->>>>>>> 1ffdc0d3
 
 v1.2.0-beta2 March 12, 2023
 
