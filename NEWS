--- conflicted
+++ resolved
@@ -41,11 +41,8 @@
 * Fixed pixel sizes after HaOIII extrcation (#1175)
 * Fixed crash when passing only constants in pm expression (#1176)
 * Fixed incorrect channel when adding star from selection in RGB vport (#1180)
-<<<<<<< HEAD
 * Allow to access to non-local disk (#1182)
-=======
 * Allow the Star Recomposition UI to scroll when larger than the dialog
->>>>>>> ad8e7e89
 
 siril 1.2.0-rc1 June 1, 2023
 
