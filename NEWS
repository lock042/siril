--- conflicted
+++ resolved
@@ -9,7 +9,7 @@
 * Improved RGB composition tool to do full homography registration (#943)
 * Added new init for PSF fitting of oversampled stars (!537)
 * Fixed running command catsearch threaded to avoid GUI freeze (#1167)
-<<<<<<< HEAD
+* Added specific subfolder for photometry use (!569)
 * Add new catalog display aimed at photometry
 
 
@@ -17,9 +17,6 @@
 xx/xx/xx
 
 * Fixed Anscombe VST noise reduction option for mono images
-=======
-* Added specific subfolder for photometry use (!569)
->>>>>>> 724b71b1
 
 siril 1.2.0 September 15, 2023
 
