siril 1.4.0 xx xx, xx

* Added support for JPEG XL image format
* Added comparison star list creation from Siril (!381)
* Allowed object search with their common name, from the annotations catalogues (!381)
* Added intensity profiling function (#5)
* Added internal plotting tool (siril_plot) to be used with profiling and light_curves (removed usage of GNUplot) (!543 !545)
* Added functionalities to kplot (hyphen markers, revert axes, removed statics) (!543)
* Fixed PRISM SITELAT/SITELONG keywords data (#1126)
* Improved RGB composition tool to do full homography registration (#943)
* Added new init for PSF fitting of oversampled stars (!537)
* Fixed running command catsearch threaded to avoid GUI freeze (#1167)
* Added git script repository integration (!560)
* Added ROI processing for certain functions (!571, fixes #1098 and #1188)
* Fixed crash in the new RGB compositing tool (#1205)
* Fixed loss of DATE-OBS header in RGB compositing tool
* Fixed https requests with libcurl for Windows crossroad builds (#604)
* Reduce verbosity of script reload logging (#1217)
* Split up the monolithic glade UI file (!550)
* Added fully color managed workflow using ICC profiles (!542, fixes #1010, #1207)
* Refactored catalogue management, making it consistent accross all catalogues (#1154::0 and !579)
* Added command conesearch (replaces nomad and solsys), including support for new catalogues (vsx, gcvs, exo, aavso_chart) (!579, #1171)
* Added more configurable colors for some overlays (#1230)
* Fixed incorrect datatype in proofing transform (#1232)
* When carrying out ICC profile changes on the image, any ROI set is cleared. This avoids excessively complex situations and makes the code more robust. (#1226)
* Added file filters programmatically. This allows them to be removed from the UI files, making it easier to keep using glade (for now) (!595)
* Added AAVSO photometry file format output and improving photometry UI (#1234)
* Refactored wcs usage, by removing redundant info stored in the fit structure (!591 and #1154::1)
* Fixed a crash when carrying out sequence geometry operations, caused by ROI (#1235)
* Fixed wavelets redraw. (#1236)
* Removed glib-networking as a dependency (#1157)
* Fixed a crash in asinh (#1246)
* Added color management to photometric color calibration, and SPCC as a new method. (!598)
* Added solving with distortions using SIP convention and handling writing related keywords in the header (!612 and #1154::3)
* Split Astrometry from (S)PCC
* Added ssl certificates in the appimage (#1259)
* Added better registration options to RGB align right-click menu and improve DATE-OBS handling in LRGB composition (!620)
* Added auto remove variable stars (VSX, GCVS, GaDR3-Varisum) from compstars list (!608)
* If directory does not exist during script execution, CMD_DIR_NOT_FOUND is returned (!628)
* Fixed issue where ICC profile with wrong channel count could be assigned if no previous ICC profile was assigned to an image (#1267)
* Added dark scaling to match exposure time (#1269)
* Added manual photometry output comparison stars file creation from UI (!614)
* Added near solve in Siril internal solver (#1154::4 and !631)
<<<<<<< HEAD
* Improved mouse pan and zoom control to enable one-handed operation (!638, fixes #1271)
=======
* Added FITS keyword update on single loaded images (#72)
>>>>>>> 46abc0a3

siril 1.2.2 xx xx, 2024
* Removed background extraction samples after using it in script (#1265)
* Fixed catalog parser problem with negative declination (less than 1°) (#1270)
* Fixes weighing by number of stars during stacking if number of stars is the same accross the sequence (#1273)

siril 1.2.1 January 26, 2024

* Fixed Anscombe VST noise reduction option for mono images
* Fixed HEIF import (#1198)
* Fixed Noise Reduction Anscombe VST bug with mono images (#1200)
* Fixed problems with Fourier Transform planning > Estimate (#1199)
* Fixed data initialisation bugs in copyfits() and RGB compositing tool
* Fixed exported x-column for lightcurves when Julian date is not selected (#1220)
* Fixed sampling tolerance for astrometry which was incorrectly read (#1231)
* Allowed for RA/DEC to be sorted in PSF windows (#1214)
* Added SET-TEMP as valid FITS header to be saved (#1215)
* Added configurable color for background extraction sample and standard annotations (#1230)
* Fixed argument parsing error in makepsf (!593)
* Fixed light_curve and csv export from plot when some images were unselected from the sequence (#1169)
* Added undo/redo when platesolving with astrometry.net (#1233)
* Fixed crash in findstar when detecting stars close to the border (#1237)
* Fixed using wcs info when using light_curve command (#1195)
* Allowed moving file into workdir to be picked up for livestacking (#1223)
* Fixed the way we check if there is enough space to use quick photometry (#1238)
* Fixed platesolving close to poles (#1245)
* Fixed bit depth evaluation for 8-bit images (#1244)
* Fixed division by 0 in PixelMath (#1249)

siril 1.2.0 September 15, 2023

* Fixed crash in background extraction samples removing (#1123)
* Fixed crash in binning with ushort images (4d4d4878)
* Fixed crash in findstar when a large saturated patch was close to border
* Fixed memory leaks in deconvolution code (3e122ad7)
* Fixed sorting in the rightmost columns in Dynamic PSF window (75586c04)
* Added logging typed command in stdout (06f67292)
* Improved path-checking and messages for astrometry.net local solver (Windows) (!524)
* Prevent crash using recomposition tool eyedroppers without images loaded (!526)
* Fix HaOiii script failure if input image has odd dimensions (!533)
* Fix errors in GNUplot process handling (!538)
* Fixed crash with seqextract_HaOIII command (!535)
* Fixed crash when trying to export csv from empty plot (#1150)
* Fixed deleting RA/Dec info when undoing an astrometry solve (#1119)
* Improved error detection and messages for astrometry (!516)
* Fixed sampling range specification for siril internal solver (!549)
* Fixed all command descriptions (!546)
* Fixed SER orientation after AVI conversion (#1120)
* Fixed rescaling float images upon loading when not in [0,1] range (#1155)
* Fixed initialization of guide image for clamping (#1114)
* Fixed disabling weighting in the GUI when widget is not visible (#1158)
* Fixed output_norm behavior for stacking to ignore border values (#1159)
* Fixed the check for the no space left condition in the conversion (#1108)
* Fixed DATE_OBS missing on seqapplyreg if interp was set to NONE (#1156)
* Fixed photometry issue with 8-bit .ser file (#1160)
* Fixed removing zero values in histogram calculations (#1164)
* Fixed pixel sizes after HaOIII extrcation (#1175)
* Fixed crash when passing only constants in pm expression (#1176)
* Fixed incorrect channel when adding star from selection in RGB vport (#1180)
* Allow to access to non-local disk (#1182)
* Allow the Star Recomposition UI to scroll when larger than the dialog (#1172)
* Fixed wrong Bayer interpretation after FITS-SER conversion (#1193)
* Fixed pixelmath argument parsing error (#1189)

siril 1.2.0-rc1 June 1, 2023

* Added GHS saturation stretch mode
* Added special formatter to parse date-time in path parsing
* Added Astro-TIFF in sequence export
* Added read of datetime in jpeg and png file with exiv2
* Added Danish language
* Changed Windows to build in console mode even for stable releases
* Changed gnuplot initialization to keep plots open after stopping main process (and fixed leak)
* Changed image opening for all images not from Siril (ensures DATAMAX is correct)
* Improved parsing of localization data for wider imaging software compatibility
* Improved DATE-OBS control and log for solar system features
* Improved clipping model in luminance-based GHS stretches
* Improved Wayland support
* Reviewed and fixed coordinate conversion from WCS to display for annotations, nomad command, pcc
* Improved astrometry.net handling on Windows to support more recent cygwin builds
* Updated URLs to query online catalogs
* Fixed handling of special characters in sequence name during conversion
* Fixed crash in seqstarnet when processing single-file sequences (SER, FITSEQ)
* Fixed hang in seqstarnet when processing a single-file sequence with no star mask
* Fixed using default masters names in calibrate (GUI)
* Fixed invoking external programs in CLI mode (Windows only)
* Fixed stream setting for all versions of ffmpeg (mp4 export crash)
* Fixed crash when doing manual registration of sequence with variable image sizes (now disabled)
* Fixed UI and command issues in deconvolution code
* Fixed star recomposition issue where LIVETIME and STACKCNT could be doubled when processing the starless and star mask parts of the same image
* Fixed "image copy error in previews" bug in asinh transformation
* Fixed reset of the viewports when reopening the RGB composition tool after opening a mono sequence
* Fixed star detection for undersampled mono images
* Fixed sequence cleaning with opened image and resetting the reference image
* Fixed photometry with 32bit images from PRISM
* Fixed incorrect behaviour when resetting right-hand stretch type in star recomposition tool
* Fixed sequence handling when images have different number of layers
* Fixed GNUplot terminals so they remain interactive and free resources when closed
* Fixed crash that could occur when parsing string keywords that contained forbidden characters
* Fixed calling external processes that left too many opened file descriptors
* Fixed Stop behavior for starnet and local astrometry.net
* Fixed crash when running merge_cfa in headless mode
* Fixed console logs output on Windows when messages contained widechars
* Fixed networking detection at build-time and made it and exiv2 optional
* Fixed bug in NetPBM file import
* Fixed pause button in livestacking

v1.2.0-beta2 March 12, 2023

* Fixed behavior on Windows when calling external programs (StarNet, astrometry.net)
* Fixed crash when converting sequence to SER
* Fixed PCC progress bar which never terminated
* Fixed AppImage Build
* Fixed crash when using deconvolution on a sequence
* Fixed SSL certificates locations on Windows which where preventing SearchObject related functions to succeed
* Fixed reading BAYERPAT key if it was set to NONE
* Fixed StarNet behavior when TIFF compression was ON
* Fixed crash in synthstar (full resynthetize and desaturate)
* Fixed handling widechars in config files (Windows only) which caused a crash at startup
* Fixed crash when selecting datapoints in Plot tab
* Fixed crash when sending a seqplatesolve or seqstarnet command with no other argument
* Fixed crash in global and 2pass registration, if a selection was active and the sequence had variable image sizes
* Fixed min and max framing borders calculations if the sequence had variable image sizes
* Fixed lost metadata with starnet
* Reworked GHS commands
* Added a warning when trying to read one-frame SER files
* Autodetect libfftw threading support
* Add support for Torch-based StarNet executables
* Improve hi/lo slider behaviour in stretch dialogs
* Star Recomposition tool has independent Apply and Reset controls to facilitate iterative stretches

v1.2.0-beta1 February 24, 2023

* Added livestacking mode with darks/CC/flats support, registration and stacking
* Added unlinking channels in autostretch preview
* Added RGB equalization and lightweight (faster) normalisation in stacking options
* Added LRGB composition command and PixelMath command for new offline compositions
* Added Starnet++ integration in GUI and command and mask creation
* Added Star Recomposition tool to mix and stretch starless and starmask images
* Added star intensive care to unsaturate stars
* Added new deconvolution tool with RL, Split Bregman and Wiener algorithms and several PSF generation options (replaces old tool)
* Added new denoising tool
* Added pcc command for headless PCC and plate solving
* Added local KStars star catalogue support for offline astrometry and PCC (NOMAD)
* Added a new framing assistant with several modes and image framing preview
* Added specifying max number of stars for registration
* Added bad pixel map option for preprocess, both in GUI and command
* Added and reviewed commands for offline and automatic post-processing
* Added background level and star count as new sequence filters
* Added option to compute sequence filtering threshold using k-sigma clipping
* Added weighing based on number of stars or wFWHM for stacking
* Added a new threading mechanism for per-image improved performance
* Added star selection from coordinates to seqpsf and star tracking with homography
* Added headless light curve creation from a list of star equatorial coordinates
* Added star list importing from the NINA exoplanet plugin for light curve creation
* Added relaxed mode for star detection for particularly bad images
* Added crop to selection to the rotation geometric transform
* Added a way to clean sequence file in the sequence tab (see also command seqclean)
* Added a warning when images are negative on calibration
* Added calibration details in the FITS history
* Added saving formulas (presets) in Pixel Math
* Added statistic functions to Pixel Math as well as mtf
* Added solar system object search from online service for image annotations
* Added zoom sliders and plot selection in Plot tab
* Added Moffat star profile as an option instead of Gaussian
* Added the possibility to run statistics on individual filters of CFA images
* Added parsing paths with header key values for preprocess, stack and save actions
* Added a high definition mode to auto-stretch visualization
* Added memory and processor count cgroups limits enforcement (linux only)
* Added a mapping file created by conversion operations
* Added background level and number of stars to stored registation data and plots
* Added commands: [update with https://free-astro.org/index.php?title=Siril:Commands#Commands_history ]
* Added KOMBAT alogrithm for registration and removed deprecated ECC
* Added choosing server to query object in astrometry
* Added shortcuts for astrometry (regular and photometric correction)
* Added option "full" to export all possible stats in seqstat command
* Added argument to executable to pass pipes path, allowing several instances to run simultaneously
* Added more reporting on online object search, avoiding duplicates in catalogues
* Added improved graphical interface to hyperbolic stretches
* Added 9-panel dialog tool showing corners and center of the image for a closer inspection
* Added NL-Bayes denoising algorithm with optional boosters DA3D, SOS and Anscombe VST
* Added undershoot clamping to bicubic and lanczos4 interpolation methods
* Added 9-panel dialog tool showing corners and center of the image for a closer inspection
* Added NL-Bayes denoising algorithm with optional boosters DA3D, SOS and Anscombe VST
* Added undershoot clamping to bicubic and lanczos4 interpolation methods
* Added CFA merge process for reconstructing a Bayer pattern previously split out with extraction
* Added binning and binxy command
* Added rejection maps creation on rejection stacking
* Added astro-tiff option in the command savetif with -astro
* Added ability to use Starnet++ on sequences
* Allowed area selection (and much more) to be done on RGB display tab
* Updated scripts to specify cosmetic correction is from masterdark with -cc=dark option
* Updated seq file version to v4. Registration block keeps homography information
* Updated behaviour of channel select toggles in histogram and hyperbolic stretch tools, allowing stretching only selected channels
* Replaced Libraw with RT debayering
* Replaced generalized hyperbolic transform stretch method by more general algorithms and optimised for speed
* Optimised asinh code for speed
* Improved Ha-OIII extraction to offer full resolution O-III output and improve star roundness
* Improved management of focal length, pixel size and binning, in settings and images
* Refactored global registration and added 2pass and Apply Existing methods
* Refactored 3-star registration to run the 3 stars analysis successively
* Refactored 1- and 2/3-stars registration into one single registration method
* Refactored PCC, using WCS information to identify stars instead of registration match
* Refactored settings, preferences and configuration file, adding get and set commands
* Refactored commands error handling
* Refactored light curve creation, filtering the reference stars to valid only
* Refactored PSF fitting to solve for the angle in all cases
* Refactored astrometry for command and sequence operation, astrometry.net interop.
* Fixed comet registration when registration was accumulated over existing data
* Fixed star detection for images with very large stars
* Fixed cancellation of seqpsf or seqcrop
* Fixed photometry analysis of stars with negative pixels around them
* Fixed dates keywords in sum and min/max algorithms
* Fixed FITS header preservation on RGB composition
* Fixed possible FITSEQ infinite loop and inconsistent numbering caused by hidden files in conversion
* Fixed sequence closing in script processing after each command
* Fixed opening of scientific FITS cube files
* Fixed gnuplot call for macOS/AppImage, by making its path configurable
* Fixed available memory computation for mac and the associated freeze
* Fixed bug in roworder of SER sequence created from TOP-DOWN FITS images
* Fixed bug when saving 16bits signed FITS images
* Fixed internationalization in siril-cli
* Fixed subsky command success status

v1.0.6 October 18, 2022

* Fixed crash on opening a malformed SER
* Fixed crash in savetif
* Fixed crash in polynomial background extraction when not enough sample were set
* Fixed bug in iif where no parameters could be used
* Fixed crash in seqstat when some images were deselected
* Fixed crash in star detection when large star was close to border
* Fixed bad behaviour of asinh blackpoint with monochrome/32bits images
* Fixed bug in PixelMath with negate values
* Fixed bug in SIMBAD request when object name contains '+'
* Fixed bug in rotational gradient

v1.0.5 September 09, 2022

* Fixed bug in eyedropper feature with 16bits images
* Added button to see original image in background extraction
* Fixed bug introduced in 1.0.4 with one pixel shift when registering meridian flipped images
* Fixed GAIA catalog parser

v1.0.4 September 02, 2022

* Fixed selected area for flat autonormalisation calc
* Fixed wrong initialization in polynomial background extraction
* Fixed cold pixels rejection in GESDT stacking
* Fixed x and y position in PSF and star detection
* Fixed RGB pixel display where Green and Blue were swapped
* Fixed random crash in Pixel Math
* Improved wcs import when formalism used is deprecated (CROTA + CDELT)
* Added dropper icon to set SP easily in GHT tool

v1.0.3 June 28, 2022

* Fixed memory leak in PixelMath
* Fixed memory leak in SER preview
* Fixed error in seqsubsky
* Fixed the start of two scripts from @ in succession
* Fixed homogeneous image bitpix detection on stacking
* Fixed dates in median and mean stack results
* Fixed bug in stack of some float images
* Fixed black point and clipping in asinh stretch function
* Added new thread for background extraction that does not freeze UI, with a progressbar for RBF
* Added generalised hyperbolic transform stretch method in Image Processing menu, based on algorithms proposed by David Payne in the astrobin forums

v1.0.2 May 16, 2022

* Added new RBF interpolation method in the background extraction tool
* Removed file name length limit in conversion
* Fixed crash in preprocess command if a quote was not closed in -bias= option
* Fixed crash when star detection box was expanded past a border
* Fixed crash in plot when X axis data contained negative values
* Fixed numerous bugs in the background extraction tool
* Fixed bug in PixelMath where only one char parameter where allowed
* Fixed bug in FITS partial reader

v1.0.1 April 6, 2022

* Added min,max, iif and logical operators in pixelmath
* Added support for 3 channels for direct preview of resulting composition in pixelmath
* Added parameters field in PixelMath
* Added reporting channel name in FILTER header key during split operation
* Added using FILTER keyword value for Pixel Math tool variable name
* Fixed using shift transform for global registration
* Fixed crash when changing image with preview opened
* Fixed crash when pressing Stop button during script execution
* Fixed crash that could occur when moving the mouse over the image while it was being updated
* Fixed date wrongly reported in the FITS header in SER/FITSEQ stacking when filtering out images
* Fixed excluding null pixels of both ref and target in linear match

v1.0.0 March 9, 2022

* Added ASTRO-TIFF standard
* Fixed memory consumption for all sequence operations
* Fixed settings for sequence export as webm film with VP9 codec
* Removed use of lo/hi cursors and fixed normalization for export
* Fixed load and close commands for scripts in GUI
* Fixed Bayer pattern in SER after extraction
* Fixed registration crash for small images
* Improved main panel separator positioning and keeping it in memory
* Improved speed of FITSEQ detection when scanning sequences
* Improve usability on MacOS
* Reintroduced compatibility with OpenCV 4.2 with disabled features

v1.0.0~RC2 December 08, 2021
Second Release candidate version for 1.0.0

* Fixes many crashes
* Minor improvements in plot feature
* Restore HD for macOS application

v1.0.0~RC1 November 20, 2021
First Release candidate version for 1.0.0

* New Pixel Math tool
* New plot tool to visualize and sort sequence based on any registration data field available
* New tilt estimation feature (from GUI or command)
* New SNR estimator in photometry analysis
* New button for quick photometry
* New commands seqcosme and seqcosme_cfa to remove deviant pixels on sequence, using file computed with find_hot
* New command boxselect to specify a selection box with x, y, w and h
* Improved candidates star detection speed and accuracy with a new algorithm
* Reviewed GUI and improved responsiveness
* Saving focal and WCS data in the swap file using undo/redo
* WCS data is now updated after geometric transformations (mirror, rotate and crop)
* Seqcrop command can now be used in scripts
* Added autocropping of wide-field images, as well as using a selection for plate solving
* Added choices of degrees of freedom (shift, similitude, affine or homography) for global registration
* Added UI button to plot WCS grid and compass
* Added user catalogue for astrometry annotation
* Added GAIA EDR3 catalogue for astrometry
* Added choice between clipboard and file for snapshot
* Added equalize CFA for X-Trans sensor
* Allowing debayer to be forced for SER files
* Converted constant bitrate quality to constant quality rate settings in sequence export to film
* Fixed memory leak in opencv that made registration of FITS files fail often
* Fixed FWHM units and star center position in Dynamic PSF
* Fixed global registration with various image sizes
* Fixed bug in ECC algorithm

v0.99.10.1 June 23, 2021
Patch version to fix some issues

* Fixed star detection with resolution < 1.0
* Fixed interpolation issue in global registration
* Fixed timestamp issue with glib < 2.66
* New MAD clipping algorithm

v0.99.10 June 11, 2021
Continuing the 1.x branch

* New drag and drop
* New presets for sequences export
* New choice between h264 and h265 for mp4 export
* New Generalized Extreme Studentized Deviate Test as a new rejection algorithm
* New weighted mean stacking based on bgnoise
* New independent normalization of each channel for color images
* New faster location and scale estimators to replace IKSS with similar accuracy
* New synthetic level for biases
* New 2- or 3-star registration algorithm with rotation
* New SER debayering at preprocess
* New green extraction from CFA
* New option to downsample image while platesolving
* Remember focal and pixel size in astrometry tool
* Updated sampling information after channel extraction and drizzle
* Fixed bands appearing on mean stacking for CFA SER sequences
* Fixed bug in FFT filter
* Fixed bug in statistics and normalization for 16b images
* Changed handling of zero values in statistics, global registration, normalization and stacking

v0.99.8.1 February 13, 2021
Patch version to fix a crash

* Fixed crash because of wcslib function

v0.99.8 February 10, 2021
Continuing the 1.x branch, with bug fixes and new features

* New ability to remove sequence frames from the "Plot" tab
* New merge command
* New astrometry annotation ability
* New snapshot function
* New conversion internal algorithm, can convert any sequence to any other sequence type too now
* Handle datetime in TIFF file
* Improved color saturation tool with a background factor to adjust the strength
* Reduced memory used by global registration
* Improving films (AVI and others) support: notifying the user, suggesting conversion, fixing parallel operations
* Fixed memory leak in minmax algorithms
* Fixed a bug in FITS from DSLR debayer when image height is odd
* Fixed out-of-memory conditions on global registration and median or mean stacking
* Fixed SER stacking with 32 bits output
* Fixed bitrate value issue in mp4 export
* Fixed normalization issue with SER files

v0.99.6 September 32, 2020
Continuing the 1.x branch

* Selection can be moved and freely modified, its size is displayed in UI (Sébastien Rombauts)
* Undo/Redo buttons now display the operations they act upon (Sébastien Rombauts)
* Added color profile in TIFF and PNG files
* Image display refactoring (Guillaume Roguez)
* Fixed a bug in demosaicing orientation
* Fixed a bug in macOS package where Siril was not multithreated
* Fixed memory leak in pixel max/min stacking
* Fixed crash when selecting 1 pixel
* Better integration in low resolution screen
* Added embed ICC profile in png and TIFF files
* By default Siril now checks update at startup
* By default Siril now needs “requires” command in Script file
* Refactoring of image display with pan capacity
* Added button + and – for zooming management

v0.99.4, August 14, 2020
Complete refactoring, starting 1.x branch

* New UI with a single window
* New demosaicing algorithms, RCD is now the default one
* New algorithm to fix the AF square with XTRANS sensor (Kristopher Setnes)
* New support for FITS decompression and compression with Rice/Gzip and HCompress methods (Fabrice Faure)
* New support for quantization and HCompress scale factor settings for FITS compression (Fabrice Faure)
* New functions to extract Ha and Ha/OII from RGB images
* New linear match function
* New link command to create symbolic links
* New convert command to convert all files (and link FITS)
* New preference entries for FITS compression settings (Fabrice Faure)
* New native image format: 32-bit floating point image
* New native sequence format: FITS sequence in a single image
* New UI for sequence image list
* New zoom handing: ctrl+scroll (up and down) is the new way to zoom in and out
* New preview in open dialog
* New language selector in preferences
* New image importer: HEIF format
* New stacking filtering criterion (weighted FWHM). It can exclude more spurious images
* New macOS bundle
* New RL deconvolution tool
* New keyword CTYPE3 for RGB FITS in order to be used by Aladin
* New binary siril-cli to start siril without X server
* New preference entries with darks/biases/flat libraries
* New preliminary Meson support (Florian Benedetti)
* New ROWORDER FITS keyword that should be used by several programm now
* X(Y)BAYEROFF can now be configured in preferences
* Parallelizing conversion and some other functions
* CI file was totally rewritten (Florian Benedetti)
* Config file was moved to more standard path
* Optimization of several algorithms (Ingo Weyrich)
* Background extraction is now available for sequence
* Midtone Transfer Function is now available for sequence
* Fixed code for Big Endian machine (Flössie)
* Fixed bug in SER joining operation when Bayer information was lost
* Fixed a bug of inaccessible directories in MacOS Catalina
* Fixed crash on some OpenCV operation with monochrome images
* Fixed annoying error boxes about missing disk drives on Windows

v0.9.12, November 04, 2019
Performance and stability update for v0.9.11

* Fixed stat computation on 3channel FITS
* Fixed free memory computation on Windows
* Fixed a bug in RGB compositing mode allowing now users to use multichannel image tools
* Fixed crash after deconvolution of monochrome images
* Fixed a bug in astrometry when downloaded catalog was too big
* New split cfa feature
* Script status (line currently executed) is displayed in a statusbar
* TIFF export is now available for sequences
* Better dialog windows management
* Histogram tool refactoring
* Provide new strategies for free memory management
* Provide new photometric catalog for color calibration (APASS)
* Added new filter: Contrast Limited Adaptive Histogram Equalization
* Open sequence by double clicking on seq file

v0.9.11, May 27, 2019
Performance, feature and stability update for v0.9.10

* New icon set
* New photometric color calibration tool
* New background extraction tool working with 64-bit precision and dither
* Improved processing speed by optimizing sorting algorithms to each use
* Parallelizing preprocessing
* New image filtering for sequence processing: possible from the command line and with multiple filters
* Improved free disk space feedback and checks before running preprocess, global registration and up-scaling at stacking
* New GTK+ theme settings: it can now be set from siril to dark or light, or kept to automatic detection
* New normalization to 16 bits for RAW images with less dynamic range (in general 12 or 14).
* Improved mouse selection by making it more dynamic
* Added drag and drop capability in the conversion treeview
* Added output file name argument to stacking commands
* New command setmem to limit used memory from scripts
* New clear and save buttons for the log in GUI
* Taking into account the Bayer matrix offset keywords from FITS headers
* Displaying script line when error occurs
* Allow registration on CFA SER sequences
* Processing monochrome images requires less memory, or can be more paralellized if memory was the limiting factor
* Fixed dark optimization
* Fixed crash in global registration on a sequence that contained a dark image
* Fixed management of the statistics of images on which they fail to be computed
* Fixed free disk space detection and usual processing commands on 32-bit systems
* Fixed free memory detection for stacking in case of up-scaling ('drizzle') and memory distribution to threads
* Fixed bug in FFT module
* Fixed bug in the drawn circle of photometry
* Fixed build fail with OpenCV 4.0.1
* Fixed SER sequence cropping
* Fixed regression in global registration for images having different size
* Added German translation

v0.9.10, Jan 16, 2019
Stability update for v0.9.9

* New astrometry tool that solves acquisition parameters from stars in the image (requires Web access and libcurl)
* New comet registration method
* Enabled previews for color saturation, asinh stretching, histogram transform and wavelets
* Added ability to join SER files
* Added a command stream using named pipes
* Added RGB flat normalisation for CFA images and command GREY_FLAT
* Added SETFINDSTAR command to define sigma and roundness parameters
* Added ASINH command and GUI function, for asinh stretching of images
* Added RGRADIENT command and GUI function
* Added negative transformation
* Made command SEQCROP scriptable
* Improved ECC alignment algorithm
* Improved global registration and fixed a bug
* Redesigned all dialog windows to conform to GNOME guidelines
* Preserving history in FITS file header when former history exists
* Preserving FITS keywords in sum stacked image
* Checking and increasing if needed maximum number of FITS that can be stacked on the system
* Automatically detecting GTK+ dark theme preference
* Adding a setting to activate image window positioning from the last session
* Fixed a bug in photometry where stars were too round
* Fixed an issue with wide chars on Windows
* Fixed some erratic behaviour when reference image was outside selection
* Fixed default rotation interpolation algorithm for register command
* Fixed a crash on sequence export with normalization
* Fixed line endings in scripts for all OS
* Fixed compilation for OpenCV 4.0
* Fixed dark optimization and added -opt option in PREPROCESS command
* Fixed a crash in global registration with unselected images

v0.9.9, Jun 07, 2018
Stability update for v0.9.8

* Major update of the command line, with completion and documentation in the GUI, enhanced scripting capability by running commands from a file and also allowing it to be run with no X11 server running with the -s command line option
* Added commands to stack and register a sequence
* Image statistics, including auto-stretch parameters and stacking normalization, are now cached in the seq file for better performance
* Global star registration now runs in parallel
* Workflow improvement by adding demosaicing as last part of the preprocessing
* Added a filtering method for stacking based on star roundness
* Added an option to normalize stacked images to 16-bit with average rejection algorithm
* All GUI save functions are now done in another thread
* Improved histogram transformation GUI
* Improved support of various FITS pixel formats
* Preserve known FITS keywords in the stacked image by average method
* Added native open and save dialogues for Windows users
* Various Windows bug fixes in SER handling
* Fixed wrong handling of scale variations in Drizzle case
* Fixed 8-bit images auto-stretch display
* Fixed BMP support
* Fixed issues in PNG and TIFF 8-bit export
* Fixed the "About" OS X menu

v0.9.8.3, Feb 19, 2018
Patch update for v0.9.8

* Check for new available version
* Handle XTRANS FUJIFILM RAWs
* Fixed Preprocessing SER files that gave corrupted SER results
* Fixed SaveBMP that added tif extension
* Fixed Registration on all images that was done on selected images instead
* Fixed Target directory that was ignored when saving as image
* Fixed crash with Wrong SER timestamp

v0.9.8, Jan 31, 2018
Stability update for v0.9.7

* Added SavePNG
* Allow to use gnuplot on Windows if it is installed on the default path
* Improve SER processing speed
* Opencv is now mandatory
* Implementation of a simplified Drizzle
* New tool for Lucy-Richardson deconvolution
* Conversion list tree is now sorted on first load. Sort is natural.
* Command stackall is available, with optional arguments, for all stacking methods
* Change default working directory to special directory 'Pictures' if it exists
* Reduce display time of autostretch
* Parallelize sum stacking
* Use thread-safe progress bar update instead of deprecated one. Run 'Check sequences' in a background task
* Add an option to set the generic image_hook behaviour when function fails
* Switch on "Images previously manually selected from the sequence" if user checks and unchecks frames
* Fixed numerous bug on Windows with wide char filenames
* Fixed dark theme icons
* Fixed exposure dates of exported SER sequences that were wrong with filtering
* Fixed the loss of color calibration on background extraction
* Fixed menu update after RGB composition
* Fixed bug in "Average" and "Median" stack for huge SER file
* Fixed when it was impossible to use multithread functions after star alignment in compositing tool
* Fixed crash when selecting "Best images .. (PSF)" if the loaded sequence has no PSF data
* Fixed sorted images by FWHM
* Fixed crash on stacking when no reference image is selected and first image of the sequence is excluded

v0.9.7, Sep 21, 2017
Stability update for v0.9.6

* Fixed French translation
* Fixed bug in registration from compositing for layers alignment
* Fixed crash when stacking failed
* Fixed limit of 4Go SER file for non POSIX Standard
* Improved global registration. New algorithm with homography

v0.9.6, Jun 20, 2017
Stability update for v0.9.5

* Allow sequence export to use stacking image filtering
* Get the working directory as an optional command line argument
* Improve photometry
* Fixed wrong selected image in list panel when list was sorted
* Fixed registration with unselected images which made progress bar exceed 100%
* Fixed again compilation that failed on KFreeBSD
* Fixed name of Red Layer using compositing tool that was wrong

v0.9.5, Nov 28, 2016
Stability update for v0.9.4
 * Implement a graph interface to display quality registration information
 * No X and Y binning value could lead to errors with fwhm
 * Take reference image as normalisation reference
 * Retrieve Bayer pattern from RAW file
 * Export sequence to MP4
 * Statistics should not take into account black point
 * Add ComboBox for registration interpolation
 * Fixed interpolation in global star registration that gave blurred results
 * Fixed FreeBSD intltool compilation fails
 * Fixed erroneous created sequence in registration with unselected images
 * Fixed compilation that failed on KFreeBSD

v0.9.4, Aug 17, 2016
Stability update for v0.9.3
 * Fixed issues with SER in generic processing function
 * Fixed inability to open FITS when filename had parenthesis
 * Fixed selecting new images did not update the number of selected images
 * Fixed histogram sliders lag on OS-X
 * Fixed message "Error in highest quality accepted for sequence processing....." during stack of %, even if quality data are computed
 * Fixed sequence export to SER with unselected images
 * Fixed global star alignment with angle close to 180deg
 * Fixed undo cosmetic correction
 * Fixed crash in peaker function
 * Fixed aborting global star registration summary
 * Fixed sequence list which was unreadable with dark GTK theme
 * Fixed the update of the list of images
 * Added support of internationalization: French, Dutch, Chinese, Italian, Arabic
 * Option for logarithm scale in histogram transformation
 * Add siril.desktop in archlinux
 * Added support for exporting sequence in avi format
 * Option to make a selection for global star registration in a smaller region
 * Read commands from a file
 * Option to follow star in registration
 * Added support for resizing exported sequence
 * Added support for reading and writing SER timestamps
 * Added support for RGB alignment
 * Added functionality to fix broken (0 framecount) SER files.

v0.9.3, Apr 12, 2016
Stability update for v0.9.2.
 * Fixed bug in preprocessing
 * Fixed compilation error in come conditions
 * Fixed uninitialized values
 * Fixed typos

v0.9.2, Apr 04, 2016
Stability update for v0.9.1.
 * Added support for dark optimization
 * Added hot pixel removal feature
 * Added Animated GIF output and registered sequence export
 * Added autostretch viewer mode
 * Allowing a reference magnitude to be set to get absolute magnitude instead of relative
 * New commands: sequence selection range and stackall
 * Added vertical banding noise removal tool
 * Providing a better planetary registration algorithm
 * Parallelized registration
 * Refactored conversion to include AVI to SER
 * Configurable "Are you sure" dialogues
 * ls command gives results in an ordered way
 * Updated to FFMS2 latest version
 * Clarified the use of demoisaicing
 * Improved star detection
 * Improved RGB compositing tool
 * Allowing manual selection of background samples
 * Fixed force recomputing statistics for stacking
 * Fixed noise estimation
 * Fixed entropy computation

v0.9.1, Nov 30, 2015.
Stability update for v0.9.0.
 * added support for GSL 2.
 * fixed crash on startup without existing config file

v0.9.0, Oct 16, 2015.
First stable version. High quality processing for deep-sky images is fully
functional, a basic processing is available for planetary images.
A list of solved issues and new features since the introduction of the bug
tracking system at mid-course can be seen here:
http://free-astro.org/bugs/roadmap_page.php?version_id=1
The main features introduced since the previous version are:
 * new global star registration, taking into account field rotation
 * new quality evaluation method for planetary images, used to sort the best
 * images selected for stacking
 * new parallelized stacking algorithm for all sequences, including all SER
   formats, allowing maximum used memory to be set
 * threading of the most time consuming processings, to keep the GUI reactive,
   as well as many other speed improvements
 * tested and improved on FreeBSD and MacOS X systems, and ARM architectures
 * undo/redo on processing operations
 * sequence cropping tool

v0.9.0-rc1, Dec 29, 2014.
 * many fixes including background extraction, compositing alignment, rejection
   algorithms, wavelets
 * threading of the heavy computations, to avoid graphical user interface freezing
   and provide a nice way of seeing what is happening in the console window
 * image rotation with any angle (not in registration yet)
 * Canon banding removing tool
 * GTK+ minimal version is now 3.6

v0.9.0-beta (new version), Nov 11, 2014: major refactoring. See more details at
http://free-astro.org/index.php/Siril:0.9.0_beta
 * new development team and website
 * many new image formats supported for import (converted to Siril's FITS: 8-bit
   and 16-bit BMP, TIFF, JPEG, PNG, NetPBM binary images, PIC (IRIS), RAW DSLR
   images and loaded natively: SER files and any film) and export
 * new demosaicing tool with 4 algoritms (AHD, VNG, Bilinear, Super Pixel)
 * better image sequence handling, with non-contiguous sequences, but still
   requiring file names to be postfixed by integers (like: image001.fit and not
   image001L.fit)
 * new graphical user interface based on GTK+ version 3.4 and above, and in
   general, update of dependencies to latest versions
 * new display modes added to the standard linear scaling with lo/hi bounds: log,
   asinh, sqr, sqrt, histeq, negative, false colors
 * manual translation as new registration method with two preview renderings of
   the current image with reference frame in transparency
 * automatic translation as new registration method for deep-sky images, based on
   the FWHM/PSF analysis of one star instead of DFT, more suited for planetary and
   nebula images
 * new commands available for the command line, see the list of available commands
 * a star finding algorithm with PSF information
 * new processing functions: unsharp mask, background extraction, green dominance
   removal, new method for background equalization, two-way Fourier transform used
   to remove annoying patterns in images, kappa-sigma stacking
 * new image compositing tool, allowing colour images to be created from multiple
   one-channel images by affecting user-defined colours
 * numerous bugs fixed and internal code refactoring for a better extensibility

v0.8
 * last release of the old Siril, in 2006.

v0.6
 * a intermediate release before a first beta release
	a lot of changes both in the GUI and the inner structure.
	48 bits RGB fits processing, bmp conversion

a sample session is given here :
	given a directory with a 24 bit bmp series 1.bmp... n.bmp,
	a sample session producing a registered 48bit fit stack
	of those is the following :
		change dir (go to the desired directory)
		file conversion: (defaults are ok for this example)
			->go
		sequence processing (siril detetcs and builds the image sequence)
		select a region in one of the R,G,B layers
			(registration will allways be computed on G layer)
		click register
		click stack
	you are done.

v0.5
 * first light of the sequence graphic interface

v0.3
 * 20050820; a few corrections.

v0.2
 * siril now has wavelet and wrecons<|MERGE_RESOLUTION|>--- conflicted
+++ resolved
@@ -41,11 +41,8 @@
 * Added dark scaling to match exposure time (#1269)
 * Added manual photometry output comparison stars file creation from UI (!614)
 * Added near solve in Siril internal solver (#1154::4 and !631)
-<<<<<<< HEAD
 * Improved mouse pan and zoom control to enable one-handed operation (!638, fixes #1271)
-=======
 * Added FITS keyword update on single loaded images (#72)
->>>>>>> 46abc0a3
 
 siril 1.2.2 xx xx, 2024
 * Removed background extraction samples after using it in script (#1265)
