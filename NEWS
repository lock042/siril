--- conflicted
+++ resolved
@@ -28,13 +28,9 @@
 * Added Astro-TIFF in sequence export
 * Force statistics for all images not from Siril (ensures DATAMAX is correct)
 * Fixed incorrect behaviour when resetting right-hand stretch type in star recomposition tool
-<<<<<<< HEAD
 * Fixed GNUplot terminals so they remain interactive and free resources when closed
+* Fixed crash that could occur when parsing string keywords that contained forbidden characters
 * Added read of datetime in jpeg and png file with exiv2
-=======
-* Fix GNUplot terminals so they remain interactive and free resources when closed
-* Fixed crash that could occur when parsing string keywords that contained forbidden characters
->>>>>>> 7c6033fe
 
 v1.2.0-beta2 March 12, 2023
 
