siril 1.4.0 xx xx, xx

* Added support for JPEG XL image format
* Added comparison star list creation from Siril (!381)
* Allowed object search with their common name, from the annotations catalogues (!381)
* Added intensity profiling function (#5)
* Added internal plotting tool (siril_plot) to be used with profiling and light_curves (removed usage of GNUplot) (!543 !545)
* Added functionalities to kplot (hyphen markers, revert axes, removed statics) (!543)
* Fixed PRISM SITELAT/SITELONG keywords data (#1126)
* Improved RGB composition tool to do full homography registration (#943)
* Added new init for PSF fitting of oversampled stars (!537)
* Fixed running command catsearch threaded to avoid GUI freeze (#1167)
* Added git script repository integration (!560)
* Added ROI processing for certain functions (!571, fixes #1098 and #1188)
* Fixed crash in the new RGB compositing tool (#1205)
* Fixed loss of DATE-OBS header in RGB compositing tool
* Fixed https requests with libcurl for Windows crossroad builds (#604)
* Reduce verbosity of script reload logging (#1217)
* Split up the monolithic glade UI file (!550)
* Added fully color managed workflow using ICC profiles (!542, fixes #1010, #1207)
* Refactored catalogue management, making it consistent accross all catalogues (#1154::0 and !579)
* Added command conesearch (replaces nomad and solsys), including support for new catalogues (vsx, gcvs, exo, aavso_chart) (!579, #1171)
* Added more configurable colors for some overlays (#1230)
* Fixed incorrect datatype in proofing transform (#1232)
* When carrying out ICC profile changes on the image, any ROI set is cleared. This avoids excessively complex situations and makes the code more robust. (#1226)
* Added file filters programmatically. This allows them to be removed from the UI files, making it easier to keep using glade (for now) (!595)
* Added AAVSO photometry file format output and improving photometry UI (#1234)
* Refactored wcs usage, by removing redundant info stored in the fit structure (!591 and #1154::1)
* Fixed a crash when carrying out sequence geometry operations, caused by ROI (#1235)
* Fixed wavelets redraw. (#1236)
* Removed glib-networking as a dependency (#1157)
* Fixed a crash in asinh (#1246)
* Added color management to photometric color calibration, and SPCC as a new method. (!598)
* Added solving with distortions using SIP convention and handling writing related keywords in the header (!612 and #1154::3)
* Split Astrometry from (S)PCC
* Added ssl certificates in the appimage (#1259)
* Added better registration options to RGB align right-click menu and improve DATE-OBS handling in LRGB composition (!620)
* Added auto remove variable stars (VSX, GCVS, GaDR3-Varisum) from compstars list (!608)
* If directory does not exist during script execution, CMD_DIR_NOT_FOUND is returned (!628)
* Fixed issue where ICC profile with wrong channel count could be assigned if no previous ICC profile was assigned to an image (#1267)
* Added dark scaling to match exposure time (#1269)
* Added manual photometry output comparison stars file creation from UI (!614)
* Added near solve in Siril internal solver (#1154::4 and !631)
* Added FITS keyword update on single loaded images (#72)
* Added Color Conversion Matrices for single images and sequences (!630 and !641)
* Added versionning for init files (#1274)
* Added full blindsolve with Astrometry.net (#1154::5 and !636)
* Added avoiding to create a new sequence when platesolving sequences (#1154::6 and !636)
* Refactored astrometry GUI (#1154::6 and !636)
<<<<<<< HEAD
* Added flexible aperture size depending in FWHM (#1278 !640)
=======
* Fixed deconvolution so it works after redo (#1276)
>>>>>>> ca76eb0e

siril 1.2.2 xx xx, 2024
* Removed background extraction samples after using it in script (#1265)
* Fixed catalog parser problem with negative declination (less than 1°) (#1270)
* Fixed weighting by number of stars during stacking if number of stars is the same accross the sequence (#1273)
* Improved mouse pan and zoom control to enable one-handed operation (!638, fixes #1271)

siril 1.2.1 January 26, 2024

* Fixed Anscombe VST noise reduction option for mono images
* Fixed HEIF import (#1198)
* Fixed Noise Reduction Anscombe VST bug with mono images (#1200)
* Fixed problems with Fourier Transform planning > Estimate (#1199)
* Fixed data initialisation bugs in copyfits() and RGB compositing tool
* Fixed exported x-column for lightcurves when Julian date is not selected (#1220)
* Fixed sampling tolerance for astrometry which was incorrectly read (#1231)
* Allowed for RA/DEC to be sorted in PSF windows (#1214)
* Added SET-TEMP as valid FITS header to be saved (#1215)
* Added configurable color for background extraction sample and standard annotations (#1230)
* Fixed argument parsing error in makepsf (!593)
* Fixed light_curve and csv export from plot when some images were unselected from the sequence (#1169)
* Added undo/redo when platesolving with astrometry.net (#1233)
* Fixed crash in findstar when detecting stars close to the border (#1237)
* Fixed using wcs info when using light_curve command (#1195)
* Allowed moving file into workdir to be picked up for livestacking (#1223)
* Fixed the way we check if there is enough space to use quick photometry (#1238)
* Fixed platesolving close to poles (#1245)
* Fixed bit depth evaluation for 8-bit images (#1244)
* Fixed division by 0 in PixelMath (#1249)

siril 1.2.0 September 15, 2023

* Fixed crash in background extraction samples removing (#1123)
* Fixed crash in binning with ushort images (4d4d4878)
* Fixed crash in findstar when a large saturated patch was close to border
* Fixed memory leaks in deconvolution code (3e122ad7)
* Fixed sorting in the rightmost columns in Dynamic PSF window (75586c04)
* Added logging typed command in stdout (06f67292)
* Improved path-checking and messages for astrometry.net local solver (Windows) (!524)
* Prevent crash using recomposition tool eyedroppers without images loaded (!526)
* Fix HaOiii script failure if input image has odd dimensions (!533)
* Fix errors in GNUplot process handling (!538)
* Fixed crash with seqextract_HaOIII command (!535)
* Fixed crash when trying to export csv from empty plot (#1150)
* Fixed deleting RA/Dec info when undoing an astrometry solve (#1119)
* Improved error detection and messages for astrometry (!516)
* Fixed sampling range specification for siril internal solver (!549)
* Fixed all command descriptions (!546)
* Fixed SER orientation after AVI conversion (#1120)
* Fixed rescaling float images upon loading when not in [0,1] range (#1155)
* Fixed initialization of guide image for clamping (#1114)
* Fixed disabling weighting in the GUI when widget is not visible (#1158)
* Fixed output_norm behavior for stacking to ignore border values (#1159)
* Fixed the check for the no space left condition in the conversion (#1108)
* Fixed DATE_OBS missing on seqapplyreg if interp was set to NONE (#1156)
* Fixed photometry issue with 8-bit .ser file (#1160)
* Fixed removing zero values in histogram calculations (#1164)
* Fixed pixel sizes after HaOIII extrcation (#1175)
* Fixed crash when passing only constants in pm expression (#1176)
* Fixed incorrect channel when adding star from selection in RGB vport (#1180)
* Allow to access to non-local disk (#1182)
* Allow the Star Recomposition UI to scroll when larger than the dialog (#1172)
* Fixed wrong Bayer interpretation after FITS-SER conversion (#1193)
* Fixed pixelmath argument parsing error (#1189)

siril 1.2.0-rc1 June 1, 2023

* Added GHS saturation stretch mode
* Added special formatter to parse date-time in path parsing
* Added Astro-TIFF in sequence export
* Added read of datetime in jpeg and png file with exiv2
* Added Danish language
* Changed Windows to build in console mode even for stable releases
* Changed gnuplot initialization to keep plots open after stopping main process (and fixed leak)
* Changed image opening for all images not from Siril (ensures DATAMAX is correct)
* Improved parsing of localization data for wider imaging software compatibility
* Improved DATE-OBS control and log for solar system features
* Improved clipping model in luminance-based GHS stretches
* Improved Wayland support
* Reviewed and fixed coordinate conversion from WCS to display for annotations, nomad command, pcc
* Improved astrometry.net handling on Windows to support more recent cygwin builds
* Updated URLs to query online catalogs
* Fixed handling of special characters in sequence name during conversion
* Fixed crash in seqstarnet when processing single-file sequences (SER, FITSEQ)
* Fixed hang in seqstarnet when processing a single-file sequence with no star mask
* Fixed using default masters names in calibrate (GUI)
* Fixed invoking external programs in CLI mode (Windows only)
* Fixed stream setting for all versions of ffmpeg (mp4 export crash)
* Fixed crash when doing manual registration of sequence with variable image sizes (now disabled)
* Fixed UI and command issues in deconvolution code
* Fixed star recomposition issue where LIVETIME and STACKCNT could be doubled when processing the starless and star mask parts of the same image
* Fixed "image copy error in previews" bug in asinh transformation
* Fixed reset of the viewports when reopening the RGB composition tool after opening a mono sequence
* Fixed star detection for undersampled mono images
* Fixed sequence cleaning with opened image and resetting the reference image
* Fixed photometry with 32bit images from PRISM
* Fixed incorrect behaviour when resetting right-hand stretch type in star recomposition tool
* Fixed sequence handling when images have different number of layers
* Fixed GNUplot terminals so they remain interactive and free resources when closed
* Fixed crash that could occur when parsing string keywords that contained forbidden characters
* Fixed calling external processes that left too many opened file descriptors
* Fixed Stop behavior for starnet and local astrometry.net
* Fixed crash when running merge_cfa in headless mode
* Fixed console logs output on Windows when messages contained widechars
* Fixed networking detection at build-time and made it and exiv2 optional
* Fixed bug in NetPBM file import
* Fixed pause button in livestacking

v1.2.0-beta2 March 12, 2023

* Fixed behavior on Windows when calling external programs (StarNet, astrometry.net)
* Fixed crash when converting sequence to SER
* Fixed PCC progress bar which never terminated
* Fixed AppImage Build
* Fixed crash when using deconvolution on a sequence
* Fixed SSL certificates locations on Windows which where preventing SearchObject related functions to succeed
* Fixed reading BAYERPAT key if it was set to NONE
* Fixed StarNet behavior when TIFF compression was ON
* Fixed crash in synthstar (full resynthetize and desaturate)
* Fixed handling widechars in config files (Windows only) which caused a crash at startup
* Fixed crash when selecting datapoints in Plot tab
* Fixed crash when sending a seqplatesolve or seqstarnet command with no other argument
* Fixed crash in global and 2pass registration, if a selection was active and the sequence had variable image sizes
* Fixed min and max framing borders calculations if the sequence had variable image sizes
* Fixed lost metadata with starnet
* Reworked GHS commands
* Added a warning when trying to read one-frame SER files
* Autodetect libfftw threading support
* Add support for Torch-based StarNet executables
* Improve hi/lo slider behaviour in stretch dialogs
* Star Recomposition tool has independent Apply and Reset controls to facilitate iterative stretches

v1.2.0-beta1 February 24, 2023

* Added livestacking mode with darks/CC/flats support, registration and stacking
* Added unlinking channels in autostretch preview
* Added RGB equalization and lightweight (faster) normalisation in stacking options
* Added LRGB composition command and PixelMath command for new offline compositions
* Added Starnet++ integration in GUI and command and mask creation
* Added Star Recomposition tool to mix and stretch starless and starmask images
* Added star intensive care to unsaturate stars
* Added new deconvolution tool with RL, Split Bregman and Wiener algorithms and several PSF generation options (replaces old tool)
* Added new denoising tool
* Added pcc command for headless PCC and plate solving
* Added local KStars star catalogue support for offline astrometry and PCC (NOMAD)
* Added a new framing assistant with several modes and image framing preview
* Added specifying max number of stars for registration
* Added bad pixel map option for preprocess, both in GUI and command
* Added and reviewed commands for offline and automatic post-processing
* Added background level and star count as new sequence filters
* Added option to compute sequence filtering threshold using k-sigma clipping
* Added weighing based on number of stars or wFWHM for stacking
* Added a new threading mechanism for per-image improved performance
* Added star selection from coordinates to seqpsf and star tracking with homography
* Added headless light curve creation from a list of star equatorial coordinates
* Added star list importing from the NINA exoplanet plugin for light curve creation
* Added relaxed mode for star detection for particularly bad images
* Added crop to selection to the rotation geometric transform
* Added a way to clean sequence file in the sequence tab (see also command seqclean)
* Added a warning when images are negative on calibration
* Added calibration details in the FITS history
* Added saving formulas (presets) in Pixel Math
* Added statistic functions to Pixel Math as well as mtf
* Added solar system object search from online service for image annotations
* Added zoom sliders and plot selection in Plot tab
* Added Moffat star profile as an option instead of Gaussian
* Added the possibility to run statistics on individual filters of CFA images
* Added parsing paths with header key values for preprocess, stack and save actions
* Added a high definition mode to auto-stretch visualization
* Added memory and processor count cgroups limits enforcement (linux only)
* Added a mapping file created by conversion operations
* Added background level and number of stars to stored registation data and plots
* Added commands: [update with https://free-astro.org/index.php?title=Siril:Commands#Commands_history ]
* Added KOMBAT alogrithm for registration and removed deprecated ECC
* Added choosing server to query object in astrometry
* Added shortcuts for astrometry (regular and photometric correction)
* Added option "full" to export all possible stats in seqstat command
* Added argument to executable to pass pipes path, allowing several instances to run simultaneously
* Added more reporting on online object search, avoiding duplicates in catalogues
* Added improved graphical interface to hyperbolic stretches
* Added 9-panel dialog tool showing corners and center of the image for a closer inspection
* Added NL-Bayes denoising algorithm with optional boosters DA3D, SOS and Anscombe VST
* Added undershoot clamping to bicubic and lanczos4 interpolation methods
* Added 9-panel dialog tool showing corners and center of the image for a closer inspection
* Added NL-Bayes denoising algorithm with optional boosters DA3D, SOS and Anscombe VST
* Added undershoot clamping to bicubic and lanczos4 interpolation methods
* Added CFA merge process for reconstructing a Bayer pattern previously split out with extraction
* Added binning and binxy command
* Added rejection maps creation on rejection stacking
* Added astro-tiff option in the command savetif with -astro
* Added ability to use Starnet++ on sequences
* Allowed area selection (and much more) to be done on RGB display tab
* Updated scripts to specify cosmetic correction is from masterdark with -cc=dark option
* Updated seq file version to v4. Registration block keeps homography information
* Updated behaviour of channel select toggles in histogram and hyperbolic stretch tools, allowing stretching only selected channels
* Replaced Libraw with RT debayering
* Replaced generalized hyperbolic transform stretch method by more general algorithms and optimised for speed
* Optimised asinh code for speed
* Improved Ha-OIII extraction to offer full resolution O-III output and improve star roundness
* Improved management of focal length, pixel size and binning, in settings and images
* Refactored global registration and added 2pass and Apply Existing methods
* Refactored 3-star registration to run the 3 stars analysis successively
* Refactored 1- and 2/3-stars registration into one single registration method
* Refactored PCC, using WCS information to identify stars instead of registration match
* Refactored settings, preferences and configuration file, adding get and set commands
* Refactored commands error handling
* Refactored light curve creation, filtering the reference stars to valid only
* Refactored PSF fitting to solve for the angle in all cases
* Refactored astrometry for command and sequence operation, astrometry.net interop.
* Fixed comet registration when registration was accumulated over existing data
* Fixed star detection for images with very large stars
* Fixed cancellation of seqpsf or seqcrop
* Fixed photometry analysis of stars with negative pixels around them
* Fixed dates keywords in sum and min/max algorithms
* Fixed FITS header preservation on RGB composition
* Fixed possible FITSEQ infinite loop and inconsistent numbering caused by hidden files in conversion
* Fixed sequence closing in script processing after each command
* Fixed opening of scientific FITS cube files
* Fixed gnuplot call for macOS/AppImage, by making its path configurable
* Fixed available memory computation for mac and the associated freeze
* Fixed bug in roworder of SER sequence created from TOP-DOWN FITS images
* Fixed bug when saving 16bits signed FITS images
* Fixed internationalization in siril-cli
* Fixed subsky command success status

v1.0.6 October 18, 2022

* Fixed crash on opening a malformed SER
* Fixed crash in savetif
* Fixed crash in polynomial background extraction when not enough sample were set
* Fixed bug in iif where no parameters could be used
* Fixed crash in seqstat when some images were deselected
* Fixed crash in star detection when large star was close to border
* Fixed bad behaviour of asinh blackpoint with monochrome/32bits images
* Fixed bug in PixelMath with negate values
* Fixed bug in SIMBAD request when object name contains '+'
* Fixed bug in rotational gradient

v1.0.5 September 09, 2022

* Fixed bug in eyedropper feature with 16bits images
* Added button to see original image in background extraction
* Fixed bug introduced in 1.0.4 with one pixel shift when registering meridian flipped images
* Fixed GAIA catalog parser

v1.0.4 September 02, 2022

* Fixed selected area for flat autonormalisation calc
* Fixed wrong initialization in polynomial background extraction
* Fixed cold pixels rejection in GESDT stacking
* Fixed x and y position in PSF and star detection
* Fixed RGB pixel display where Green and Blue were swapped
* Fixed random crash in Pixel Math
* Improved wcs import when formalism used is deprecated (CROTA + CDELT)
* Added dropper icon to set SP easily in GHT tool

v1.0.3 June 28, 2022

* Fixed memory leak in PixelMath
* Fixed memory leak in SER preview
* Fixed error in seqsubsky
* Fixed the start of two scripts from @ in succession
* Fixed homogeneous image bitpix detection on stacking
* Fixed dates in median and mean stack results
* Fixed bug in stack of some float images
* Fixed black point and clipping in asinh stretch function
* Added new thread for background extraction that does not freeze UI, with a progressbar for RBF
* Added generalised hyperbolic transform stretch method in Image Processing menu, based on algorithms proposed by David Payne in the astrobin forums

v1.0.2 May 16, 2022

* Added new RBF interpolation method in the background extraction tool
* Removed file name length limit in conversion
* Fixed crash in preprocess command if a quote was not closed in -bias= option
* Fixed crash when star detection box was expanded past a border
* Fixed crash in plot when X axis data contained negative values
* Fixed numerous bugs in the background extraction tool
* Fixed bug in PixelMath where only one char parameter where allowed
* Fixed bug in FITS partial reader

v1.0.1 April 6, 2022

* Added min,max, iif and logical operators in pixelmath
* Added support for 3 channels for direct preview of resulting composition in pixelmath
* Added parameters field in PixelMath
* Added reporting channel name in FILTER header key during split operation
* Added using FILTER keyword value for Pixel Math tool variable name
* Fixed using shift transform for global registration
* Fixed crash when changing image with preview opened
* Fixed crash when pressing Stop button during script execution
* Fixed crash that could occur when moving the mouse over the image while it was being updated
* Fixed date wrongly reported in the FITS header in SER/FITSEQ stacking when filtering out images
* Fixed excluding null pixels of both ref and target in linear match

v1.0.0 March 9, 2022

* Added ASTRO-TIFF standard
* Fixed memory consumption for all sequence operations
* Fixed settings for sequence export as webm film with VP9 codec
* Removed use of lo/hi cursors and fixed normalization for export
* Fixed load and close commands for scripts in GUI
* Fixed Bayer pattern in SER after extraction
* Fixed registration crash for small images
* Improved main panel separator positioning and keeping it in memory
* Improved speed of FITSEQ detection when scanning sequences
* Improve usability on MacOS
* Reintroduced compatibility with OpenCV 4.2 with disabled features

v1.0.0~RC2 December 08, 2021
Second Release candidate version for 1.0.0

* Fixes many crashes
* Minor improvements in plot feature
* Restore HD for macOS application

v1.0.0~RC1 November 20, 2021
First Release candidate version for 1.0.0

* New Pixel Math tool
* New plot tool to visualize and sort sequence based on any registration data field available
* New tilt estimation feature (from GUI or command)
* New SNR estimator in photometry analysis
* New button for quick photometry
* New commands seqcosme and seqcosme_cfa to remove deviant pixels on sequence, using file computed with find_hot
* New command boxselect to specify a selection box with x, y, w and h
* Improved candidates star detection speed and accuracy with a new algorithm
* Reviewed GUI and improved responsiveness
* Saving focal and WCS data in the swap file using undo/redo
* WCS data is now updated after geometric transformations (mirror, rotate and crop)
* Seqcrop command can now be used in scripts
* Added autocropping of wide-field images, as well as using a selection for plate solving
* Added choices of degrees of freedom (shift, similitude, affine or homography) for global registration
* Added UI button to plot WCS grid and compass
* Added user catalogue for astrometry annotation
* Added GAIA EDR3 catalogue for astrometry
* Added choice between clipboard and file for snapshot
* Added equalize CFA for X-Trans sensor
* Allowing debayer to be forced for SER files
* Converted constant bitrate quality to constant quality rate settings in sequence export to film
* Fixed memory leak in opencv that made registration of FITS files fail often
* Fixed FWHM units and star center position in Dynamic PSF
* Fixed global registration with various image sizes
* Fixed bug in ECC algorithm

v0.99.10.1 June 23, 2021
Patch version to fix some issues

* Fixed star detection with resolution < 1.0
* Fixed interpolation issue in global registration
* Fixed timestamp issue with glib < 2.66
* New MAD clipping algorithm

v0.99.10 June 11, 2021
Continuing the 1.x branch

* New drag and drop
* New presets for sequences export
* New choice between h264 and h265 for mp4 export
* New Generalized Extreme Studentized Deviate Test as a new rejection algorithm
* New weighted mean stacking based on bgnoise
* New independent normalization of each channel for color images
* New faster location and scale estimators to replace IKSS with similar accuracy
* New synthetic level for biases
* New 2- or 3-star registration algorithm with rotation
* New SER debayering at preprocess
* New green extraction from CFA
* New option to downsample image while platesolving
* Remember focal and pixel size in astrometry tool
* Updated sampling information after channel extraction and drizzle
* Fixed bands appearing on mean stacking for CFA SER sequences
* Fixed bug in FFT filter
* Fixed bug in statistics and normalization for 16b images
* Changed handling of zero values in statistics, global registration, normalization and stacking

v0.99.8.1 February 13, 2021
Patch version to fix a crash

* Fixed crash because of wcslib function

v0.99.8 February 10, 2021
Continuing the 1.x branch, with bug fixes and new features

* New ability to remove sequence frames from the "Plot" tab
* New merge command
* New astrometry annotation ability
* New snapshot function
* New conversion internal algorithm, can convert any sequence to any other sequence type too now
* Handle datetime in TIFF file
* Improved color saturation tool with a background factor to adjust the strength
* Reduced memory used by global registration
* Improving films (AVI and others) support: notifying the user, suggesting conversion, fixing parallel operations
* Fixed memory leak in minmax algorithms
* Fixed a bug in FITS from DSLR debayer when image height is odd
* Fixed out-of-memory conditions on global registration and median or mean stacking
* Fixed SER stacking with 32 bits output
* Fixed bitrate value issue in mp4 export
* Fixed normalization issue with SER files

v0.99.6 September 32, 2020
Continuing the 1.x branch

* Selection can be moved and freely modified, its size is displayed in UI (Sébastien Rombauts)
* Undo/Redo buttons now display the operations they act upon (Sébastien Rombauts)
* Added color profile in TIFF and PNG files
* Image display refactoring (Guillaume Roguez)
* Fixed a bug in demosaicing orientation
* Fixed a bug in macOS package where Siril was not multithreated
* Fixed memory leak in pixel max/min stacking
* Fixed crash when selecting 1 pixel
* Better integration in low resolution screen
* Added embed ICC profile in png and TIFF files
* By default Siril now checks update at startup
* By default Siril now needs “requires” command in Script file
* Refactoring of image display with pan capacity
* Added button + and – for zooming management

v0.99.4, August 14, 2020
Complete refactoring, starting 1.x branch

* New UI with a single window
* New demosaicing algorithms, RCD is now the default one
* New algorithm to fix the AF square with XTRANS sensor (Kristopher Setnes)
* New support for FITS decompression and compression with Rice/Gzip and HCompress methods (Fabrice Faure)
* New support for quantization and HCompress scale factor settings for FITS compression (Fabrice Faure)
* New functions to extract Ha and Ha/OII from RGB images
* New linear match function
* New link command to create symbolic links
* New convert command to convert all files (and link FITS)
* New preference entries for FITS compression settings (Fabrice Faure)
* New native image format: 32-bit floating point image
* New native sequence format: FITS sequence in a single image
* New UI for sequence image list
* New zoom handing: ctrl+scroll (up and down) is the new way to zoom in and out
* New preview in open dialog
* New language selector in preferences
* New image importer: HEIF format
* New stacking filtering criterion (weighted FWHM). It can exclude more spurious images
* New macOS bundle
* New RL deconvolution tool
* New keyword CTYPE3 for RGB FITS in order to be used by Aladin
* New binary siril-cli to start siril without X server
* New preference entries with darks/biases/flat libraries
* New preliminary Meson support (Florian Benedetti)
* New ROWORDER FITS keyword that should be used by several programm now
* X(Y)BAYEROFF can now be configured in preferences
* Parallelizing conversion and some other functions
* CI file was totally rewritten (Florian Benedetti)
* Config file was moved to more standard path
* Optimization of several algorithms (Ingo Weyrich)
* Background extraction is now available for sequence
* Midtone Transfer Function is now available for sequence
* Fixed code for Big Endian machine (Flössie)
* Fixed bug in SER joining operation when Bayer information was lost
* Fixed a bug of inaccessible directories in MacOS Catalina
* Fixed crash on some OpenCV operation with monochrome images
* Fixed annoying error boxes about missing disk drives on Windows

v0.9.12, November 04, 2019
Performance and stability update for v0.9.11

* Fixed stat computation on 3channel FITS
* Fixed free memory computation on Windows
* Fixed a bug in RGB compositing mode allowing now users to use multichannel image tools
* Fixed crash after deconvolution of monochrome images
* Fixed a bug in astrometry when downloaded catalog was too big
* New split cfa feature
* Script status (line currently executed) is displayed in a statusbar
* TIFF export is now available for sequences
* Better dialog windows management
* Histogram tool refactoring
* Provide new strategies for free memory management
* Provide new photometric catalog for color calibration (APASS)
* Added new filter: Contrast Limited Adaptive Histogram Equalization
* Open sequence by double clicking on seq file

v0.9.11, May 27, 2019
Performance, feature and stability update for v0.9.10

* New icon set
* New photometric color calibration tool
* New background extraction tool working with 64-bit precision and dither
* Improved processing speed by optimizing sorting algorithms to each use
* Parallelizing preprocessing
* New image filtering for sequence processing: possible from the command line and with multiple filters
* Improved free disk space feedback and checks before running preprocess, global registration and up-scaling at stacking
* New GTK+ theme settings: it can now be set from siril to dark or light, or kept to automatic detection
* New normalization to 16 bits for RAW images with less dynamic range (in general 12 or 14).
* Improved mouse selection by making it more dynamic
* Added drag and drop capability in the conversion treeview
* Added output file name argument to stacking commands
* New command setmem to limit used memory from scripts
* New clear and save buttons for the log in GUI
* Taking into account the Bayer matrix offset keywords from FITS headers
* Displaying script line when error occurs
* Allow registration on CFA SER sequences
* Processing monochrome images requires less memory, or can be more paralellized if memory was the limiting factor
* Fixed dark optimization
* Fixed crash in global registration on a sequence that contained a dark image
* Fixed management of the statistics of images on which they fail to be computed
* Fixed free disk space detection and usual processing commands on 32-bit systems
* Fixed free memory detection for stacking in case of up-scaling ('drizzle') and memory distribution to threads
* Fixed bug in FFT module
* Fixed bug in the drawn circle of photometry
* Fixed build fail with OpenCV 4.0.1
* Fixed SER sequence cropping
* Fixed regression in global registration for images having different size
* Added German translation

v0.9.10, Jan 16, 2019
Stability update for v0.9.9

* New astrometry tool that solves acquisition parameters from stars in the image (requires Web access and libcurl)
* New comet registration method
* Enabled previews for color saturation, asinh stretching, histogram transform and wavelets
* Added ability to join SER files
* Added a command stream using named pipes
* Added RGB flat normalisation for CFA images and command GREY_FLAT
* Added SETFINDSTAR command to define sigma and roundness parameters
* Added ASINH command and GUI function, for asinh stretching of images
* Added RGRADIENT command and GUI function
* Added negative transformation
* Made command SEQCROP scriptable
* Improved ECC alignment algorithm
* Improved global registration and fixed a bug
* Redesigned all dialog windows to conform to GNOME guidelines
* Preserving history in FITS file header when former history exists
* Preserving FITS keywords in sum stacked image
* Checking and increasing if needed maximum number of FITS that can be stacked on the system
* Automatically detecting GTK+ dark theme preference
* Adding a setting to activate image window positioning from the last session
* Fixed a bug in photometry where stars were too round
* Fixed an issue with wide chars on Windows
* Fixed some erratic behaviour when reference image was outside selection
* Fixed default rotation interpolation algorithm for register command
* Fixed a crash on sequence export with normalization
* Fixed line endings in scripts for all OS
* Fixed compilation for OpenCV 4.0
* Fixed dark optimization and added -opt option in PREPROCESS command
* Fixed a crash in global registration with unselected images

v0.9.9, Jun 07, 2018
Stability update for v0.9.8

* Major update of the command line, with completion and documentation in the GUI, enhanced scripting capability by running commands from a file and also allowing it to be run with no X11 server running with the -s command line option
* Added commands to stack and register a sequence
* Image statistics, including auto-stretch parameters and stacking normalization, are now cached in the seq file for better performance
* Global star registration now runs in parallel
* Workflow improvement by adding demosaicing as last part of the preprocessing
* Added a filtering method for stacking based on star roundness
* Added an option to normalize stacked images to 16-bit with average rejection algorithm
* All GUI save functions are now done in another thread
* Improved histogram transformation GUI
* Improved support of various FITS pixel formats
* Preserve known FITS keywords in the stacked image by average method
* Added native open and save dialogues for Windows users
* Various Windows bug fixes in SER handling
* Fixed wrong handling of scale variations in Drizzle case
* Fixed 8-bit images auto-stretch display
* Fixed BMP support
* Fixed issues in PNG and TIFF 8-bit export
* Fixed the "About" OS X menu

v0.9.8.3, Feb 19, 2018
Patch update for v0.9.8

* Check for new available version
* Handle XTRANS FUJIFILM RAWs
* Fixed Preprocessing SER files that gave corrupted SER results
* Fixed SaveBMP that added tif extension
* Fixed Registration on all images that was done on selected images instead
* Fixed Target directory that was ignored when saving as image
* Fixed crash with Wrong SER timestamp

v0.9.8, Jan 31, 2018
Stability update for v0.9.7

* Added SavePNG
* Allow to use gnuplot on Windows if it is installed on the default path
* Improve SER processing speed
* Opencv is now mandatory
* Implementation of a simplified Drizzle
* New tool for Lucy-Richardson deconvolution
* Conversion list tree is now sorted on first load. Sort is natural.
* Command stackall is available, with optional arguments, for all stacking methods
* Change default working directory to special directory 'Pictures' if it exists
* Reduce display time of autostretch
* Parallelize sum stacking
* Use thread-safe progress bar update instead of deprecated one. Run 'Check sequences' in a background task
* Add an option to set the generic image_hook behaviour when function fails
* Switch on "Images previously manually selected from the sequence" if user checks and unchecks frames
* Fixed numerous bug on Windows with wide char filenames
* Fixed dark theme icons
* Fixed exposure dates of exported SER sequences that were wrong with filtering
* Fixed the loss of color calibration on background extraction
* Fixed menu update after RGB composition
* Fixed bug in "Average" and "Median" stack for huge SER file
* Fixed when it was impossible to use multithread functions after star alignment in compositing tool
* Fixed crash when selecting "Best images .. (PSF)" if the loaded sequence has no PSF data
* Fixed sorted images by FWHM
* Fixed crash on stacking when no reference image is selected and first image of the sequence is excluded

v0.9.7, Sep 21, 2017
Stability update for v0.9.6

* Fixed French translation
* Fixed bug in registration from compositing for layers alignment
* Fixed crash when stacking failed
* Fixed limit of 4Go SER file for non POSIX Standard
* Improved global registration. New algorithm with homography

v0.9.6, Jun 20, 2017
Stability update for v0.9.5

* Allow sequence export to use stacking image filtering
* Get the working directory as an optional command line argument
* Improve photometry
* Fixed wrong selected image in list panel when list was sorted
* Fixed registration with unselected images which made progress bar exceed 100%
* Fixed again compilation that failed on KFreeBSD
* Fixed name of Red Layer using compositing tool that was wrong

v0.9.5, Nov 28, 2016
Stability update for v0.9.4
 * Implement a graph interface to display quality registration information
 * No X and Y binning value could lead to errors with fwhm
 * Take reference image as normalisation reference
 * Retrieve Bayer pattern from RAW file
 * Export sequence to MP4
 * Statistics should not take into account black point
 * Add ComboBox for registration interpolation
 * Fixed interpolation in global star registration that gave blurred results
 * Fixed FreeBSD intltool compilation fails
 * Fixed erroneous created sequence in registration with unselected images
 * Fixed compilation that failed on KFreeBSD

v0.9.4, Aug 17, 2016
Stability update for v0.9.3
 * Fixed issues with SER in generic processing function
 * Fixed inability to open FITS when filename had parenthesis
 * Fixed selecting new images did not update the number of selected images
 * Fixed histogram sliders lag on OS-X
 * Fixed message "Error in highest quality accepted for sequence processing....." during stack of %, even if quality data are computed
 * Fixed sequence export to SER with unselected images
 * Fixed global star alignment with angle close to 180deg
 * Fixed undo cosmetic correction
 * Fixed crash in peaker function
 * Fixed aborting global star registration summary
 * Fixed sequence list which was unreadable with dark GTK theme
 * Fixed the update of the list of images
 * Added support of internationalization: French, Dutch, Chinese, Italian, Arabic
 * Option for logarithm scale in histogram transformation
 * Add siril.desktop in archlinux
 * Added support for exporting sequence in avi format
 * Option to make a selection for global star registration in a smaller region
 * Read commands from a file
 * Option to follow star in registration
 * Added support for resizing exported sequence
 * Added support for reading and writing SER timestamps
 * Added support for RGB alignment
 * Added functionality to fix broken (0 framecount) SER files.

v0.9.3, Apr 12, 2016
Stability update for v0.9.2.
 * Fixed bug in preprocessing
 * Fixed compilation error in come conditions
 * Fixed uninitialized values
 * Fixed typos

v0.9.2, Apr 04, 2016
Stability update for v0.9.1.
 * Added support for dark optimization
 * Added hot pixel removal feature
 * Added Animated GIF output and registered sequence export
 * Added autostretch viewer mode
 * Allowing a reference magnitude to be set to get absolute magnitude instead of relative
 * New commands: sequence selection range and stackall
 * Added vertical banding noise removal tool
 * Providing a better planetary registration algorithm
 * Parallelized registration
 * Refactored conversion to include AVI to SER
 * Configurable "Are you sure" dialogues
 * ls command gives results in an ordered way
 * Updated to FFMS2 latest version
 * Clarified the use of demoisaicing
 * Improved star detection
 * Improved RGB compositing tool
 * Allowing manual selection of background samples
 * Fixed force recomputing statistics for stacking
 * Fixed noise estimation
 * Fixed entropy computation

v0.9.1, Nov 30, 2015.
Stability update for v0.9.0.
 * added support for GSL 2.
 * fixed crash on startup without existing config file

v0.9.0, Oct 16, 2015.
First stable version. High quality processing for deep-sky images is fully
functional, a basic processing is available for planetary images.
A list of solved issues and new features since the introduction of the bug
tracking system at mid-course can be seen here:
http://free-astro.org/bugs/roadmap_page.php?version_id=1
The main features introduced since the previous version are:
 * new global star registration, taking into account field rotation
 * new quality evaluation method for planetary images, used to sort the best
 * images selected for stacking
 * new parallelized stacking algorithm for all sequences, including all SER
   formats, allowing maximum used memory to be set
 * threading of the most time consuming processings, to keep the GUI reactive,
   as well as many other speed improvements
 * tested and improved on FreeBSD and MacOS X systems, and ARM architectures
 * undo/redo on processing operations
 * sequence cropping tool

v0.9.0-rc1, Dec 29, 2014.
 * many fixes including background extraction, compositing alignment, rejection
   algorithms, wavelets
 * threading of the heavy computations, to avoid graphical user interface freezing
   and provide a nice way of seeing what is happening in the console window
 * image rotation with any angle (not in registration yet)
 * Canon banding removing tool
 * GTK+ minimal version is now 3.6

v0.9.0-beta (new version), Nov 11, 2014: major refactoring. See more details at
http://free-astro.org/index.php/Siril:0.9.0_beta
 * new development team and website
 * many new image formats supported for import (converted to Siril's FITS: 8-bit
   and 16-bit BMP, TIFF, JPEG, PNG, NetPBM binary images, PIC (IRIS), RAW DSLR
   images and loaded natively: SER files and any film) and export
 * new demosaicing tool with 4 algoritms (AHD, VNG, Bilinear, Super Pixel)
 * better image sequence handling, with non-contiguous sequences, but still
   requiring file names to be postfixed by integers (like: image001.fit and not
   image001L.fit)
 * new graphical user interface based on GTK+ version 3.4 and above, and in
   general, update of dependencies to latest versions
 * new display modes added to the standard linear scaling with lo/hi bounds: log,
   asinh, sqr, sqrt, histeq, negative, false colors
 * manual translation as new registration method with two preview renderings of
   the current image with reference frame in transparency
 * automatic translation as new registration method for deep-sky images, based on
   the FWHM/PSF analysis of one star instead of DFT, more suited for planetary and
   nebula images
 * new commands available for the command line, see the list of available commands
 * a star finding algorithm with PSF information
 * new processing functions: unsharp mask, background extraction, green dominance
   removal, new method for background equalization, two-way Fourier transform used
   to remove annoying patterns in images, kappa-sigma stacking
 * new image compositing tool, allowing colour images to be created from multiple
   one-channel images by affecting user-defined colours
 * numerous bugs fixed and internal code refactoring for a better extensibility

v0.8
 * last release of the old Siril, in 2006.

v0.6
 * a intermediate release before a first beta release
	a lot of changes both in the GUI and the inner structure.
	48 bits RGB fits processing, bmp conversion

a sample session is given here :
	given a directory with a 24 bit bmp series 1.bmp... n.bmp,
	a sample session producing a registered 48bit fit stack
	of those is the following :
		change dir (go to the desired directory)
		file conversion: (defaults are ok for this example)
			->go
		sequence processing (siril detetcs and builds the image sequence)
		select a region in one of the R,G,B layers
			(registration will allways be computed on G layer)
		click register
		click stack
	you are done.

v0.5
 * first light of the sequence graphic interface

v0.3
 * 20050820; a few corrections.

v0.2
 * siril now has wavelet and wrecons<|MERGE_RESOLUTION|>--- conflicted
+++ resolved
@@ -47,11 +47,8 @@
 * Added full blindsolve with Astrometry.net (#1154::5 and !636)
 * Added avoiding to create a new sequence when platesolving sequences (#1154::6 and !636)
 * Refactored astrometry GUI (#1154::6 and !636)
-<<<<<<< HEAD
 * Added flexible aperture size depending in FWHM (#1278 !640)
-=======
 * Fixed deconvolution so it works after redo (#1276)
->>>>>>> ca76eb0e
 
 siril 1.2.2 xx xx, 2024
 * Removed background extraction samples after using it in script (#1265)
