siril 1.4.0 xx xx, xx

* Added comparison star list creation from Siril (!381)
* Allowed object search with their common name, from the annotations catalogues (!381)
* Added intensity profiling function (#5)
* Added internal plotting tool (siril_plot) to be used with profiling and light_curves (removed usage of GNUplot) (!543 !545)
* Added functionalities to kplot (hyphen markers, revert axes, removed statics) (!543)
* Fixed PRISM SITELAT/SITELONG keywords data (#1126)
* Improved RGB composition tool to do full homography registration (#943)
* Added new init for PSF fitting of oversampled stars (!537)
* Fixed running command catsearch threaded to avoid GUI freeze (#1167)

siril 1.2.1
xx/xx/xx

* Fixed Anscombe VST noise reduction option for mono images

siril 1.2.0 September 15, 2023

* Fixed crash in background extraction samples removing (#1123)
* Fixed crash in binning with ushort images (4d4d4878)
* Fixed crash in findstar when a large saturated patch was close to border
* Fixed memory leaks in deconvolution code (3e122ad7)
* Fixed sorting in the rightmost columns in Dynamic PSF window (75586c04)
* Added logging typed command in stdout (06f67292)
* Improved path-checking and messages for astrometry.net local solver (Windows) (!524)
* Prevent crash using recomposition tool eyedroppers without images loaded (!526)
* Fix HaOiii script failure if input image has odd dimensions (!533)
* Fix errors in GNUplot process handling (!538)
* Fixed crash with seqextract_HaOIII command (!535)
* Fixed crash when trying to export csv from empty plot (#1150)
* Fixed deleting RA/Dec info when undoing an astrometry solve (#1119)
* Improved error detection and messages for astrometry (!516)
* Fixed sampling range specification for siril internal solver (!549)
* Fixed all command descriptions (!546)
* Fixed SER orientation after AVI conversion (#1120)
* Fixed rescaling float images upon loading when not in [0,1] range (#1155)
* Fixed initialization of guide image for clamping (#1114)
* Fixed disabling weighting in the GUI when widget is not visible (#1158)
* Fixed output_norm behavior for stacking to ignore border values (#1159)
* Fixed the check for the no space left condition in the conversion (#1108)
* Fixed DATE_OBS missing on seqapplyreg if interp was set to NONE (#1156)
* Fixed photometry issue with 8-bit .ser file (#1160)
* Fixed removing zero values in histogram calculations (#1164)
* Fixed pixel sizes after HaOIII extrcation (#1175)
* Fixed crash when passing only constants in pm expression (#1176)
* Fixed incorrect channel when adding star from selection in RGB vport (#1180)
<<<<<<< HEAD
* Allow the Star Recomposition UI to scroll when larger than the dialog
* Fixed boundery limit in photometry Light Curve calculation (#1169)
=======
* Allow to access to non-local disk (#1182)
* Allow the Star Recomposition UI to scroll when larger than the dialog (#1172)
* Fixed wrong Bayer interpretation after FITS-SER conversion (#1193)
* Fixed pixelmath argument parsing error (#1189)
>>>>>>> be127b18

siril 1.2.0-rc1 June 1, 2023

* Added GHS saturation stretch mode
* Added special formatter to parse date-time in path parsing
* Added Astro-TIFF in sequence export
* Added read of datetime in jpeg and png file with exiv2
* Added Danish language
* Changed Windows to build in console mode even for stable releases
* Changed gnuplot initialization to keep plots open after stopping main process (and fixed leak)
* Changed image opening for all images not from Siril (ensures DATAMAX is correct)
* Improved parsing of localization data for wider imaging software compatibility
* Improved DATE-OBS control and log for solar system features
* Improved clipping model in luminance-based GHS stretches
* Improved Wayland support
* Reviewed and fixed coordinate conversion from WCS to display for annotations, nomad command, pcc
* Improved astrometry.net handling on Windows to support more recent cygwin builds
* Updated URLs to query online catalogs
* Fixed handling of special characters in sequence name during conversion
* Fixed crash in seqstarnet when processing single-file sequences (SER, FITSEQ)
* Fixed hang in seqstarnet when processing a single-file sequence with no star mask
* Fixed using default masters names in calibrate (GUI)
* Fixed invoking external programs in CLI mode (Windows only)
* Fixed stream setting for all versions of ffmpeg (mp4 export crash)
* Fixed crash when doing manual registration of sequence with variable image sizes (now disabled)
* Fixed UI and command issues in deconvolution code
* Fixed star recomposition issue where LIVETIME and STACKCNT could be doubled when processing the starless and star mask parts of the same image
* Fixed "image copy error in previews" bug in asinh transformation
* Fixed reset of the viewports when reopening the RGB composition tool after opening a mono sequence
* Fixed star detection for undersampled mono images
* Fixed sequence cleaning with opened image and resetting the reference image
* Fixed photometry with 32bit images from PRISM
* Fixed incorrect behaviour when resetting right-hand stretch type in star recomposition tool
* Fixed sequence handling when images have different number of layers
* Fixed GNUplot terminals so they remain interactive and free resources when closed
* Fixed crash that could occur when parsing string keywords that contained forbidden characters
* Fixed calling external processes that left too many opened file descriptors
* Fixed Stop behavior for starnet and local astrometry.net
* Fixed crash when running merge_cfa in headless mode
* Fixed console logs output on Windows when messages contained widechars
* Fixed networking detection at build-time and made it and exiv2 optional
* Fixed bug in NetPBM file import
* Fixed pause button in livestacking

v1.2.0-beta2 March 12, 2023

* Fixed behavior on Windows when calling external programs (StarNet, astrometry.net)
* Fixed crash when converting sequence to SER
* Fixed PCC progress bar which never terminated
* Fixed AppImage Build
* Fixed crash when using deconvolution on a sequence
* Fixed SSL certificates locations on Windows which where preventing SearchObject related functions to succeed
* Fixed reading BAYERPAT key if it was set to NONE
* Fixed StarNet behavior when TIFF compression was ON
* Fixed crash in synthstar (full resynthetize and desaturate)
* Fixed handling widechars in config files (Windows only) which caused a crash at startup
* Fixed crash when selecting datapoints in Plot tab
* Fixed crash when sending a seqplatesolve or seqstarnet command with no other argument
* Fixed crash in global and 2pass registration, if a selection was active and the sequence had variable image sizes
* Fixed min and max framing borders calculations if the sequence had variable image sizes
* Fixed lost metadata with starnet
* Reworked GHS commands
* Added a warning when trying to read one-frame SER files
* Autodetect libfftw threading support
* Add support for Torch-based StarNet executables
* Improve hi/lo slider behaviour in stretch dialogs
* Star Recomposition tool has independent Apply and Reset controls to facilitate iterative stretches

v1.2.0-beta1 February 24, 2023

* Added livestacking mode with darks/CC/flats support, registration and stacking
* Added unlinking channels in autostretch preview
* Added RGB equalization and lightweight (faster) normalisation in stacking options
* Added LRGB composition command and PixelMath command for new offline compositions
* Added Starnet++ integration in GUI and command and mask creation
* Added Star Recomposition tool to mix and stretch starless and starmask images
* Added star intensive care to unsaturate stars
* Added new deconvolution tool with RL, Split Bregman and Wiener algorithms and several PSF generation options (replaces old tool)
* Added new denoising tool
* Added pcc command for headless PCC and plate solving
* Added local KStars star catalogue support for offline astrometry and PCC (NOMAD)
* Added a new framing assistant with several modes and image framing preview
* Added specifying max number of stars for registration
* Added bad pixel map option for preprocess, both in GUI and command
* Added and reviewed commands for offline and automatic post-processing
* Added background level and star count as new sequence filters
* Added option to compute sequence filtering threshold using k-sigma clipping
* Added weighing based on number of stars or wFWHM for stacking
* Added a new threading mechanism for per-image improved performance
* Added star selection from coordinates to seqpsf and star tracking with homography
* Added headless light curve creation from a list of star equatorial coordinates
* Added star list importing from the NINA exoplanet plugin for light curve creation
* Added relaxed mode for star detection for particularly bad images
* Added crop to selection to the rotation geometric transform
* Added a way to clean sequence file in the sequence tab (see also command seqclean)
* Added a warning when images are negative on calibration
* Added calibration details in the FITS history
* Added saving formulas (presets) in Pixel Math
* Added statistic functions to Pixel Math as well as mtf
* Added solar system object search from online service for image annotations
* Added zoom sliders and plot selection in Plot tab
* Added Moffat star profile as an option instead of Gaussian
* Added the possibility to run statistics on individual filters of CFA images
* Added parsing paths with header key values for preprocess, stack and save actions
* Added a high definition mode to auto-stretch visualization
* Added memory and processor count cgroups limits enforcement (linux only)
* Added a mapping file created by conversion operations
* Added background level and number of stars to stored registation data and plots
* Added commands: [update with https://free-astro.org/index.php?title=Siril:Commands#Commands_history ]
* Added KOMBAT alogrithm for registration and removed deprecated ECC
* Added choosing server to query object in astrometry
* Added shortcuts for astrometry (regular and photometric correction)
* Added option "full" to export all possible stats in seqstat command
* Added argument to executable to pass pipes path, allowing several instances to run simultaneously
* Added more reporting on online object search, avoiding duplicates in catalogues
* Added improved graphical interface to hyperbolic stretches
* Added 9-panel dialog tool showing corners and center of the image for a closer inspection
* Added NL-Bayes denoising algorithm with optional boosters DA3D, SOS and Anscombe VST
* Added undershoot clamping to bicubic and lanczos4 interpolation methods
* Added 9-panel dialog tool showing corners and center of the image for a closer inspection
* Added NL-Bayes denoising algorithm with optional boosters DA3D, SOS and Anscombe VST
* Added undershoot clamping to bicubic and lanczos4 interpolation methods
* Added CFA merge process for reconstructing a Bayer pattern previously split out with extraction
* Added binning and binxy command
* Added rejection maps creation on rejection stacking
* Added astro-tiff option in the command savetif with -astro
* Added ability to use Starnet++ on sequences
* Allowed area selection (and much more) to be done on RGB display tab
* Updated scripts to specify cosmetic correction is from masterdark with -cc=dark option
* Updated seq file version to v4. Registration block keeps homography information
* Updated behaviour of channel select toggles in histogram and hyperbolic stretch tools, allowing stretching only selected channels
* Replaced Libraw with RT debayering
* Replaced generalized hyperbolic transform stretch method by more general algorithms and optimised for speed
* Optimised asinh code for speed
* Improved Ha-OIII extraction to offer full resolution O-III output and improve star roundness
* Improved management of focal length, pixel size and binning, in settings and images
* Refactored global registration and added 2pass and Apply Existing methods
* Refactored 3-star registration to run the 3 stars analysis successively
* Refactored 1- and 2/3-stars registration into one single registration method
* Refactored PCC, using WCS information to identify stars instead of registration match
* Refactored settings, preferences and configuration file, adding get and set commands
* Refactored commands error handling
* Refactored light curve creation, filtering the reference stars to valid only
* Refactored PSF fitting to solve for the angle in all cases
* Refactored astrometry for command and sequence operation, astrometry.net interop.
* Fixed comet registration when registration was accumulated over existing data
* Fixed star detection for images with very large stars
* Fixed cancellation of seqpsf or seqcrop
* Fixed photometry analysis of stars with negative pixels around them
* Fixed dates keywords in sum and min/max algorithms
* Fixed FITS header preservation on RGB composition
* Fixed possible FITSEQ infinite loop and inconsistent numbering caused by hidden files in conversion
* Fixed sequence closing in script processing after each command
* Fixed opening of scientific FITS cube files
* Fixed gnuplot call for macOS/AppImage, by making its path configurable
* Fixed available memory computation for mac and the associated freeze
* Fixed bug in roworder of SER sequence created from TOP-DOWN FITS images
* Fixed bug when saving 16bits signed FITS images
* Fixed internationalization in siril-cli
* Fixed subsky command success status

v1.0.6 October 18, 2022

* Fixed crash on opening a malformed SER
* Fixed crash in savetif
* Fixed crash in polynomial background extraction when not enough sample were set
* Fixed bug in iif where no parameters could be used
* Fixed crash in seqstat when some images were deselected
* Fixed crash in star detection when large star was close to border
* Fixed bad behaviour of asinh blackpoint with monochrome/32bits images
* Fixed bug in PixelMath with negate values
* Fixed bug in SIMBAD request when object name contains '+'
* Fixed bug in rotational gradient

v1.0.5 September 09, 2022

* Fixed bug in eyedropper feature with 16bits images
* Added button to see original image in background extraction
* Fixed bug introduced in 1.0.4 with one pixel shift when registering meridian flipped images
* Fixed GAIA catalog parser

v1.0.4 September 02, 2022

* Fixed selected area for flat autonormalisation calc
* Fixed wrong initialization in polynomial background extraction
* Fixed cold pixels rejection in GESDT stacking
* Fixed x and y position in PSF and star detection
* Fixed RGB pixel display where Green and Blue were swapped
* Fixed random crash in Pixel Math
* Improved wcs import when formalism used is deprecated (CROTA + CDELT)
* Added dropper icon to set SP easily in GHT tool

v1.0.3 June 28, 2022

* Fixed memory leak in PixelMath
* Fixed memory leak in SER preview
* Fixed error in seqsubsky
* Fixed the start of two scripts from @ in succession
* Fixed homogeneous image bitpix detection on stacking
* Fixed dates in median and mean stack results
* Fixed bug in stack of some float images
* Fixed black point and clipping in asinh stretch function
* Added new thread for background extraction that does not freeze UI, with a progressbar for RBF
* Added generalised hyperbolic transform stretch method in Image Processing menu, based on algorithms proposed by David Payne in the astrobin forums

v1.0.2 May 16, 2022

* Added new RBF interpolation method in the background extraction tool
* Removed file name length limit in conversion
* Fixed crash in preprocess command if a quote was not closed in -bias= option
* Fixed crash when star detection box was expanded past a border
* Fixed crash in plot when X axis data contained negative values
* Fixed numerous bugs in the background extraction tool
* Fixed bug in PixelMath where only one char parameter where allowed
* Fixed bug in FITS partial reader

v1.0.1 April 6, 2022

* Added min,max, iif and logical operators in pixelmath
* Added support for 3 channels for direct preview of resulting composition in pixelmath
* Added parameters field in PixelMath
* Added reporting channel name in FILTER header key during split operation
* Added using FILTER keyword value for Pixel Math tool variable name
* Fixed using shift transform for global registration
* Fixed crash when changing image with preview opened
* Fixed crash when pressing Stop button during script execution
* Fixed crash that could occur when moving the mouse over the image while it was being updated
* Fixed date wrongly reported in the FITS header in SER/FITSEQ stacking when filtering out images
* Fixed excluding null pixels of both ref and target in linear match

v1.0.0 March 9, 2022

* Added ASTRO-TIFF standard
* Fixed memory consumption for all sequence operations
* Fixed settings for sequence export as webm film with VP9 codec
* Removed use of lo/hi cursors and fixed normalization for export
* Fixed load and close commands for scripts in GUI
* Fixed Bayer pattern in SER after extraction
* Fixed registration crash for small images
* Improved main panel separator positioning and keeping it in memory
* Improved speed of FITSEQ detection when scanning sequences
* Improve usability on MacOS
* Reintroduced compatibility with OpenCV 4.2 with disabled features

v1.0.0~RC2 December 08, 2021
Second Release candidate version for 1.0.0

* Fixes many crashes
* Minor improvements in plot feature
* Restore HD for macOS application

v1.0.0~RC1 November 20, 2021
First Release candidate version for 1.0.0

* New Pixel Math tool
* New plot tool to visualize and sort sequence based on any registration data field available
* New tilt estimation feature (from GUI or command)
* New SNR estimator in photometry analysis
* New button for quick photometry
* New commands seqcosme and seqcosme_cfa to remove deviant pixels on sequence, using file computed with find_hot
* New command boxselect to specify a selection box with x, y, w and h
* Improved candidates star detection speed and accuracy with a new algorithm
* Reviewed GUI and improved responsiveness
* Saving focal and WCS data in the swap file using undo/redo
* WCS data is now updated after geometric transformations (mirror, rotate and crop)
* Seqcrop command can now be used in scripts
* Added autocropping of wide-field images, as well as using a selection for plate solving
* Added choices of degrees of freedom (shift, similitude, affine or homography) for global registration
* Added UI button to plot WCS grid and compass
* Added user catalogue for astrometry annotation
* Added GAIA EDR3 catalogue for astrometry
* Added choice between clipboard and file for snapshot
* Added equalize CFA for X-Trans sensor
* Allowing debayer to be forced for SER files
* Converted constant bitrate quality to constant quality rate settings in sequence export to film
* Fixed memory leak in opencv that made registration of FITS files fail often
* Fixed FWHM units and star center position in Dynamic PSF
* Fixed global registration with various image sizes
* Fixed bug in ECC algorithm

v0.99.10.1 June 23, 2021
Patch version to fix some issues

* Fixed star detection with resolution < 1.0
* Fixed interpolation issue in global registration
* Fixed timestamp issue with glib < 2.66
* New MAD clipping algorithm

v0.99.10 June 11, 2021
Continuing the 1.x branch

* New drag and drop
* New presets for sequences export
* New choice between h264 and h265 for mp4 export
* New Generalized Extreme Studentized Deviate Test as a new rejection algorithm
* New weighted mean stacking based on bgnoise
* New independent normalization of each channel for color images
* New faster location and scale estimators to replace IKSS with similar accuracy
* New synthetic level for biases
* New 2- or 3-star registration algorithm with rotation
* New SER debayering at preprocess
* New green extraction from CFA
* New option to downsample image while platesolving
* Remember focal and pixel size in astrometry tool
* Updated sampling information after channel extraction and drizzle
* Fixed bands appearing on mean stacking for CFA SER sequences
* Fixed bug in FFT filter
* Fixed bug in statistics and normalization for 16b images
* Changed handling of zero values in statistics, global registration, normalization and stacking

v0.99.8.1 February 13, 2021
Patch version to fix a crash

* Fixed crash because of wcslib function

v0.99.8 February 10, 2021
Continuing the 1.x branch, with bug fixes and new features

* New ability to remove sequence frames from the "Plot" tab
* New merge command
* New astrometry annotation ability
* New snapshot function
* New conversion internal algorithm, can convert any sequence to any other sequence type too now
* Handle datetime in TIFF file
* Improved color saturation tool with a background factor to adjust the strength
* Reduced memory used by global registration
* Improving films (AVI and others) support: notifying the user, suggesting conversion, fixing parallel operations
* Fixed memory leak in minmax algorithms
* Fixed a bug in FITS from DSLR debayer when image height is odd
* Fixed out-of-memory conditions on global registration and median or mean stacking
* Fixed SER stacking with 32 bits output
* Fixed bitrate value issue in mp4 export
* Fixed normalization issue with SER files

v0.99.6 September 32, 2020
Continuing the 1.x branch

* Selection can be moved and freely modified, its size is displayed in UI (Sébastien Rombauts)
* Undo/Redo buttons now display the operations they act upon (Sébastien Rombauts)
* Added color profile in TIFF and PNG files
* Image display refactoring (Guillaume Roguez)
* Fixed a bug in demosaicing orientation
* Fixed a bug in macOS package where Siril was not multithreated
* Fixed memory leak in pixel max/min stacking
* Fixed crash when selecting 1 pixel
* Better integration in low resolution screen
* Added embed ICC profile in png and TIFF files
* By default Siril now checks update at startup
* By default Siril now needs “requires” command in Script file
* Refactoring of image display with pan capacity
* Added button + and – for zooming management

v0.99.4, August 14, 2020
Complete refactoring, starting 1.x branch

* New UI with a single window
* New demosaicing algorithms, RCD is now the default one
* New algorithm to fix the AF square with XTRANS sensor (Kristopher Setnes)
* New support for FITS decompression and compression with Rice/Gzip and HCompress methods (Fabrice Faure)
* New support for quantization and HCompress scale factor settings for FITS compression (Fabrice Faure)
* New functions to extract Ha and Ha/OII from RGB images
* New linear match function
* New link command to create symbolic links
* New convert command to convert all files (and link FITS)
* New preference entries for FITS compression settings (Fabrice Faure)
* New native image format: 32-bit floating point image
* New native sequence format: FITS sequence in a single image
* New UI for sequence image list
* New zoom handing: ctrl+scroll (up and down) is the new way to zoom in and out
* New preview in open dialog
* New language selector in preferences
* New image importer: HEIF format
* New stacking filtering criterion (weighted FWHM). It can exclude more spurious images
* New macOS bundle
* New RL deconvolution tool
* New keyword CTYPE3 for RGB FITS in order to be used by Aladin
* New binary siril-cli to start siril without X server
* New preference entries with darks/biases/flat libraries
* New preliminary Meson support (Florian Benedetti)
* New ROWORDER FITS keyword that should be used by several programm now
* X(Y)BAYEROFF can now be configured in preferences
* Parallelizing conversion and some other functions
* CI file was totally rewritten (Florian Benedetti)
* Config file was moved to more standard path
* Optimization of several algorithms (Ingo Weyrich)
* Background extraction is now available for sequence
* Midtone Transfer Function is now available for sequence
* Fixed code for Big Endian machine (Flössie)
* Fixed bug in SER joining operation when Bayer information was lost
* Fixed a bug of inaccessible directories in MacOS Catalina
* Fixed crash on some OpenCV operation with monochrome images
* Fixed annoying error boxes about missing disk drives on Windows

v0.9.12, November 04, 2019
Performance and stability update for v0.9.11

* Fixed stat computation on 3channel FITS
* Fixed free memory computation on Windows
* Fixed a bug in RGB compositing mode allowing now users to use multichannel image tools
* Fixed crash after deconvolution of monochrome images
* Fixed a bug in astrometry when downloaded catalog was too big
* New split cfa feature
* Script status (line currently executed) is displayed in a statusbar
* TIFF export is now available for sequences
* Better dialog windows management
* Histogram tool refactoring
* Provide new strategies for free memory management
* Provide new photometric catalog for color calibration (APASS)
* Added new filter: Contrast Limited Adaptive Histogram Equalization
* Open sequence by double clicking on seq file

v0.9.11, May 27, 2019
Performance, feature and stability update for v0.9.10

* New icon set
* New photometric color calibration tool
* New background extraction tool working with 64-bit precision and dither
* Improved processing speed by optimizing sorting algorithms to each use
* Parallelizing preprocessing
* New image filtering for sequence processing: possible from the command line and with multiple filters
* Improved free disk space feedback and checks before running preprocess, global registration and up-scaling at stacking
* New GTK+ theme settings: it can now be set from siril to dark or light, or kept to automatic detection
* New normalization to 16 bits for RAW images with less dynamic range (in general 12 or 14).
* Improved mouse selection by making it more dynamic
* Added drag and drop capability in the conversion treeview
* Added output file name argument to stacking commands
* New command setmem to limit used memory from scripts
* New clear and save buttons for the log in GUI
* Taking into account the Bayer matrix offset keywords from FITS headers
* Displaying script line when error occurs
* Allow registration on CFA SER sequences
* Processing monochrome images requires less memory, or can be more paralellized if memory was the limiting factor
* Fixed dark optimization
* Fixed crash in global registration on a sequence that contained a dark image
* Fixed management of the statistics of images on which they fail to be computed
* Fixed free disk space detection and usual processing commands on 32-bit systems
* Fixed free memory detection for stacking in case of up-scaling ('drizzle') and memory distribution to threads
* Fixed bug in FFT module
* Fixed bug in the drawn circle of photometry
* Fixed build fail with OpenCV 4.0.1
* Fixed SER sequence cropping
* Fixed regression in global registration for images having different size
* Added German translation

v0.9.10, Jan 16, 2019
Stability update for v0.9.9

* New astrometry tool that solves acquisition parameters from stars in the image (requires Web access and libcurl)
* New comet registration method
* Enabled previews for color saturation, asinh stretching, histogram transform and wavelets
* Added ability to join SER files
* Added a command stream using named pipes
* Added RGB flat normalisation for CFA images and command GREY_FLAT
* Added SETFINDSTAR command to define sigma and roundness parameters
* Added ASINH command and GUI function, for asinh stretching of images
* Added RGRADIENT command and GUI function
* Added negative transformation
* Made command SEQCROP scriptable
* Improved ECC alignment algorithm
* Improved global registration and fixed a bug
* Redesigned all dialog windows to conform to GNOME guidelines
* Preserving history in FITS file header when former history exists
* Preserving FITS keywords in sum stacked image
* Checking and increasing if needed maximum number of FITS that can be stacked on the system
* Automatically detecting GTK+ dark theme preference
* Adding a setting to activate image window positioning from the last session
* Fixed a bug in photometry where stars were too round
* Fixed an issue with wide chars on Windows
* Fixed some erratic behaviour when reference image was outside selection
* Fixed default rotation interpolation algorithm for register command
* Fixed a crash on sequence export with normalization
* Fixed line endings in scripts for all OS
* Fixed compilation for OpenCV 4.0
* Fixed dark optimization and added -opt option in PREPROCESS command
* Fixed a crash in global registration with unselected images

v0.9.9, Jun 07, 2018
Stability update for v0.9.8

* Major update of the command line, with completion and documentation in the GUI, enhanced scripting capability by running commands from a file and also allowing it to be run with no X11 server running with the -s command line option
* Added commands to stack and register a sequence
* Image statistics, including auto-stretch parameters and stacking normalization, are now cached in the seq file for better performance
* Global star registration now runs in parallel
* Workflow improvement by adding demosaicing as last part of the preprocessing
* Added a filtering method for stacking based on star roundness
* Added an option to normalize stacked images to 16-bit with average rejection algorithm
* All GUI save functions are now done in another thread
* Improved histogram transformation GUI
* Improved support of various FITS pixel formats
* Preserve known FITS keywords in the stacked image by average method
* Added native open and save dialogues for Windows users
* Various Windows bug fixes in SER handling
* Fixed wrong handling of scale variations in Drizzle case
* Fixed 8-bit images auto-stretch display
* Fixed BMP support
* Fixed issues in PNG and TIFF 8-bit export
* Fixed the "About" OS X menu

v0.9.8.3, Feb 19, 2018
Patch update for v0.9.8

* Check for new available version
* Handle XTRANS FUJIFILM RAWs
* Fixed Preprocessing SER files that gave corrupted SER results
* Fixed SaveBMP that added tif extension
* Fixed Registration on all images that was done on selected images instead
* Fixed Target directory that was ignored when saving as image
* Fixed crash with Wrong SER timestamp

v0.9.8, Jan 31, 2018
Stability update for v0.9.7

* Added SavePNG
* Allow to use gnuplot on Windows if it is installed on the default path
* Improve SER processing speed
* Opencv is now mandatory
* Implementation of a simplified Drizzle
* New tool for Lucy-Richardson deconvolution
* Conversion list tree is now sorted on first load. Sort is natural.
* Command stackall is available, with optional arguments, for all stacking methods
* Change default working directory to special directory 'Pictures' if it exists
* Reduce display time of autostretch
* Parallelize sum stacking
* Use thread-safe progress bar update instead of deprecated one. Run 'Check sequences' in a background task
* Add an option to set the generic image_hook behaviour when function fails
* Switch on "Images previously manually selected from the sequence" if user checks and unchecks frames
* Fixed numerous bug on Windows with wide char filenames
* Fixed dark theme icons
* Fixed exposure dates of exported SER sequences that were wrong with filtering
* Fixed the loss of color calibration on background extraction
* Fixed menu update after RGB composition
* Fixed bug in "Average" and "Median" stack for huge SER file
* Fixed when it was impossible to use multithread functions after star alignment in compositing tool
* Fixed crash when selecting "Best images .. (PSF)" if the loaded sequence has no PSF data
* Fixed sorted images by FWHM
* Fixed crash on stacking when no reference image is selected and first image of the sequence is excluded

v0.9.7, Sep 21, 2017
Stability update for v0.9.6

* Fixed French translation
* Fixed bug in registration from compositing for layers alignment
* Fixed crash when stacking failed
* Fixed limit of 4Go SER file for non POSIX Standard
* Improved global registration. New algorithm with homography

v0.9.6, Jun 20, 2017
Stability update for v0.9.5

* Allow sequence export to use stacking image filtering
* Get the working directory as an optional command line argument
* Improve photometry
* Fixed wrong selected image in list panel when list was sorted
* Fixed registration with unselected images which made progress bar exceed 100%
* Fixed again compilation that failed on KFreeBSD
* Fixed name of Red Layer using compositing tool that was wrong

v0.9.5, Nov 28, 2016
Stability update for v0.9.4
 * Implement a graph interface to display quality registration information
 * No X and Y binning value could lead to errors with fwhm
 * Take reference image as normalisation reference
 * Retrieve Bayer pattern from RAW file
 * Export sequence to MP4
 * Statistics should not take into account black point
 * Add ComboBox for registration interpolation
 * Fixed interpolation in global star registration that gave blurred results
 * Fixed FreeBSD intltool compilation fails
 * Fixed erroneous created sequence in registration with unselected images
 * Fixed compilation that failed on KFreeBSD

v0.9.4, Aug 17, 2016
Stability update for v0.9.3
 * Fixed issues with SER in generic processing function
 * Fixed inability to open FITS when filename had parenthesis
 * Fixed selecting new images did not update the number of selected images
 * Fixed histogram sliders lag on OS-X
 * Fixed message "Error in highest quality accepted for sequence processing....." during stack of %, even if quality data are computed
 * Fixed sequence export to SER with unselected images
 * Fixed global star alignment with angle close to 180deg
 * Fixed undo cosmetic correction
 * Fixed crash in peaker function
 * Fixed aborting global star registration summary
 * Fixed sequence list which was unreadable with dark GTK theme
 * Fixed the update of the list of images
 * Added support of internationalization: French, Dutch, Chinese, Italian, Arabic
 * Option for logarithm scale in histogram transformation
 * Add siril.desktop in archlinux
 * Added support for exporting sequence in avi format
 * Option to make a selection for global star registration in a smaller region
 * Read commands from a file
 * Option to follow star in registration
 * Added support for resizing exported sequence
 * Added support for reading and writing SER timestamps
 * Added support for RGB alignment
 * Added functionality to fix broken (0 framecount) SER files.

v0.9.3, Apr 12, 2016
Stability update for v0.9.2.
 * Fixed bug in preprocessing
 * Fixed compilation error in come conditions
 * Fixed uninitialized values
 * Fixed typos

v0.9.2, Apr 04, 2016
Stability update for v0.9.1.
 * Added support for dark optimization
 * Added hot pixel removal feature
 * Added Animated GIF output and registered sequence export
 * Added autostretch viewer mode
 * Allowing a reference magnitude to be set to get absolute magnitude instead of relative
 * New commands: sequence selection range and stackall
 * Added vertical banding noise removal tool
 * Providing a better planetary registration algorithm
 * Parallelized registration
 * Refactored conversion to include AVI to SER
 * Configurable "Are you sure" dialogues
 * ls command gives results in an ordered way
 * Updated to FFMS2 latest version
 * Clarified the use of demoisaicing
 * Improved star detection
 * Improved RGB compositing tool
 * Allowing manual selection of background samples
 * Fixed force recomputing statistics for stacking
 * Fixed noise estimation
 * Fixed entropy computation

v0.9.1, Nov 30, 2015.
Stability update for v0.9.0.
 * added support for GSL 2.
 * fixed crash on startup without existing config file

v0.9.0, Oct 16, 2015.
First stable version. High quality processing for deep-sky images is fully
functional, a basic processing is available for planetary images.
A list of solved issues and new features since the introduction of the bug
tracking system at mid-course can be seen here:
http://free-astro.org/bugs/roadmap_page.php?version_id=1
The main features introduced since the previous version are:
 * new global star registration, taking into account field rotation
 * new quality evaluation method for planetary images, used to sort the best
 * images selected for stacking
 * new parallelized stacking algorithm for all sequences, including all SER
   formats, allowing maximum used memory to be set
 * threading of the most time consuming processings, to keep the GUI reactive,
   as well as many other speed improvements
 * tested and improved on FreeBSD and MacOS X systems, and ARM architectures
 * undo/redo on processing operations
 * sequence cropping tool

v0.9.0-rc1, Dec 29, 2014.
 * many fixes including background extraction, compositing alignment, rejection
   algorithms, wavelets
 * threading of the heavy computations, to avoid graphical user interface freezing
   and provide a nice way of seeing what is happening in the console window
 * image rotation with any angle (not in registration yet)
 * Canon banding removing tool
 * GTK+ minimal version is now 3.6

v0.9.0-beta (new version), Nov 11, 2014: major refactoring. See more details at
http://free-astro.org/index.php/Siril:0.9.0_beta
 * new development team and website
 * many new image formats supported for import (converted to Siril's FITS: 8-bit
   and 16-bit BMP, TIFF, JPEG, PNG, NetPBM binary images, PIC (IRIS), RAW DSLR
   images and loaded natively: SER files and any film) and export
 * new demosaicing tool with 4 algoritms (AHD, VNG, Bilinear, Super Pixel)
 * better image sequence handling, with non-contiguous sequences, but still
   requiring file names to be postfixed by integers (like: image001.fit and not
   image001L.fit)
 * new graphical user interface based on GTK+ version 3.4 and above, and in
   general, update of dependencies to latest versions
 * new display modes added to the standard linear scaling with lo/hi bounds: log,
   asinh, sqr, sqrt, histeq, negative, false colors
 * manual translation as new registration method with two preview renderings of
   the current image with reference frame in transparency
 * automatic translation as new registration method for deep-sky images, based on
   the FWHM/PSF analysis of one star instead of DFT, more suited for planetary and
   nebula images
 * new commands available for the command line, see the list of available commands
 * a star finding algorithm with PSF information
 * new processing functions: unsharp mask, background extraction, green dominance
   removal, new method for background equalization, two-way Fourier transform used
   to remove annoying patterns in images, kappa-sigma stacking
 * new image compositing tool, allowing colour images to be created from multiple
   one-channel images by affecting user-defined colours
 * numerous bugs fixed and internal code refactoring for a better extensibility

v0.8
 * last release of the old Siril, in 2006.

v0.6
 * a intermediate release before a first beta release
	a lot of changes both in the GUI and the inner structure.
	48 bits RGB fits processing, bmp conversion

a sample session is given here :
	given a directory with a 24 bit bmp series 1.bmp... n.bmp,
	a sample session producing a registered 48bit fit stack
	of those is the following :
		change dir (go to the desired directory)
		file conversion: (defaults are ok for this example)
			->go
		sequence processing (siril detetcs and builds the image sequence)
		select a region in one of the R,G,B layers
			(registration will allways be computed on G layer)
		click register
		click stack
	you are done.

v0.5
 * first light of the sequence graphic interface

v0.3
 * 20050820; a few corrections.

v0.2
 * siril now has wavelet and wrecons<|MERGE_RESOLUTION|>--- conflicted
+++ resolved
@@ -45,15 +45,11 @@
 * Fixed pixel sizes after HaOIII extrcation (#1175)
 * Fixed crash when passing only constants in pm expression (#1176)
 * Fixed incorrect channel when adding star from selection in RGB vport (#1180)
-<<<<<<< HEAD
-* Allow the Star Recomposition UI to scroll when larger than the dialog
-* Fixed boundery limit in photometry Light Curve calculation (#1169)
-=======
 * Allow to access to non-local disk (#1182)
 * Allow the Star Recomposition UI to scroll when larger than the dialog (#1172)
 * Fixed wrong Bayer interpretation after FITS-SER conversion (#1193)
 * Fixed pixelmath argument parsing error (#1189)
->>>>>>> be127b18
+* Fixed boundery limit in photometry Light Curve calculation (#1169)
 
 siril 1.2.0-rc1 June 1, 2023
 
