--- conflicted
+++ resolved
@@ -31,16 +31,12 @@
 * Removed glib-networking as a dependency (#1157)
 * Fixed a crash in asinh (#1246)
 * Added color management to photometric color calibration, and SPCC as a new method. (!598)
-<<<<<<< HEAD
-* Added solving with distorsions using SIP convention and handling writing related keywords in the header (!612 and #1154::3)
-* Added manual photometry output comparison stars file creation from UI (!614)
-=======
 * Added solving with distortions using SIP convention and handling writing related keywords in the header (!612 and #1154::3)
 * Split Astrometry from (S)PCC
 * Added ssl certificates in the appimage (#1259)
 * Added better registration options to RGB align right-click menu and improve DATE-OBS handling in LRGB composition (!620)
 * Added auto remove variable stars (VSX, GCVS, GaDR3-Varisum) from compstars list (!608)
->>>>>>> be940aaf
+* Added manual photometry output comparison stars file creation from UI (!614)
 
 siril 1.2.1 January 26, 2024
 
