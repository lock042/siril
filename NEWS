siril 1.4.0 xx xx, xx

* Added support for JPEG XL image format
* Added comparison star list creation from Siril (!381)
* Allowed object search with their common name, from the annotations catalogues (!381)
* Added intensity profiling function (#5)
* Added internal plotting tool (siril_plot) to be used with profiling and light_curves (removed usage of GNUplot) (!543 !545)
* Added functionalities to kplot (hyphen markers, revert axes, removed statics) (!543)
* Fixed PRISM SITELAT/SITELONG keywords data (#1126)
* Improved RGB composition tool to do full homography registration (#943)
* Added new init for PSF fitting of oversampled stars (!537)
* Fixed running command catsearch threaded to avoid GUI freeze (#1167)
* Added git script repository integration (!560)
* Add ROI processing for certain functions (!571, fixes #1098 and #1188)
* Fixed crash in the new RGB compositing tool (#1205)
* Fixed loss of DATE-OBS header in RGB compositing tool
* Fixed https requests with libcurl for Windows crossroad builds (#604)
* Reduce verbosity of script reload logging (#1217)
* Split up the monolithic glade UI file (!550)
* Added fully color managed workflow using ICC profiles (!542, fixes #1010, #1207)
* Refactored catalogue management, making it consistent accross all catalogues (#1154::0 and !579)
* Added command conesearch (replaces nomad and solsys), including support for new catalogues (vsx, gcvs, exo, aavso_chart) (!579, #1171)
* Added more configurable colors for some overlays (#1230)
* Fixed incorrect datatype in proofing transform (#1232)
* When carrying out ICC profile changes on the image, any ROI set is cleared. This avoids excessively complex situations and makes the code more robust. (#1226)
* Added file filters programmatically. This allows them to be removed from the UI files, making it easier to keep using glade (for now) (!595)
* Added AAVSO photometry file format output and improving photometry UI (#1234)
* Refactored wcs usage, by removing redundant info stored in the fit structure (!591 and #1154::1)
<<<<<<< HEAD
* Fix a crash when carrying out sequence geometry operations, caused by ROI (#1235)
* Fix wavelets redraw. (#1236)
* Add color management to photometric color calibration. (!598)
=======
* Fixed a crash when carrying out sequence geometry operations, caused by ROI (#1235)
* Fixed wavelets redraw. (#1236)
* Removed glib-networking as a dependency (#1157)
>>>>>>> 22ca41c4

siril 1.2.1 xx xx, xx

* Fixed Anscombe VST noise reduction option for mono images
* Fixed HEIF import (#1198)
* Fixed Noise Reduction Anscombe VST bug with mono images (#1200)
* Fixed problems with Fourier Transform planning > Estimate (#1199)
* Fixed data initialisation bugs in copyfits() and RGB compositing tool
* Fixed exported x-column for lightcurves when Julian date is not selected (#1220)
* Fixed sampling tolerance for astrometry which was incorrectly read (#1231)
* Allowed for RA/DEC to be sorted in PSF windows (#1214)
* Added SET-TEMP as valid FITS header to be saved (#1215)
* Added configurable color for background extraction sample and standard annotations (#1230)
* Fixed argument parsing error in makepsf (!593)
* Fixed light_curve and csv export from plot when some images were unselected from the sequence (#1169)
* Added undo/redo when platesolving with astrometry.net (#1233)
* Fixed crash in findstar when detecting stars close to the border (#1237)
* Fixed using wcs info when using light_curve command (#1195)
* Allowed moving file into workdir to be picked up for livestacking (#1223)
* Fixed the way we check if there is enough space to use quick photometry (#1238)

siril 1.2.0 September 15, 2023

* Fixed crash in background extraction samples removing (#1123)
* Fixed crash in binning with ushort images (4d4d4878)
* Fixed crash in findstar when a large saturated patch was close to border
* Fixed memory leaks in deconvolution code (3e122ad7)
* Fixed sorting in the rightmost columns in Dynamic PSF window (75586c04)
* Added logging typed command in stdout (06f67292)
* Improved path-checking and messages for astrometry.net local solver (Windows) (!524)
* Prevent crash using recomposition tool eyedroppers without images loaded (!526)
* Fix HaOiii script failure if input image has odd dimensions (!533)
* Fix errors in GNUplot process handling (!538)
* Fixed crash with seqextract_HaOIII command (!535)
* Fixed crash when trying to export csv from empty plot (#1150)
* Fixed deleting RA/Dec info when undoing an astrometry solve (#1119)
* Improved error detection and messages for astrometry (!516)
* Fixed sampling range specification for siril internal solver (!549)
* Fixed all command descriptions (!546)
* Fixed SER orientation after AVI conversion (#1120)
* Fixed rescaling float images upon loading when not in [0,1] range (#1155)
* Fixed initialization of guide image for clamping (#1114)
* Fixed disabling weighting in the GUI when widget is not visible (#1158)
* Fixed output_norm behavior for stacking to ignore border values (#1159)
* Fixed the check for the no space left condition in the conversion (#1108)
* Fixed DATE_OBS missing on seqapplyreg if interp was set to NONE (#1156)
* Fixed photometry issue with 8-bit .ser file (#1160)
* Fixed removing zero values in histogram calculations (#1164)
* Fixed pixel sizes after HaOIII extrcation (#1175)
* Fixed crash when passing only constants in pm expression (#1176)
* Fixed incorrect channel when adding star from selection in RGB vport (#1180)
* Allow to access to non-local disk (#1182)
* Allow the Star Recomposition UI to scroll when larger than the dialog (#1172)
* Fixed wrong Bayer interpretation after FITS-SER conversion (#1193)
* Fixed pixelmath argument parsing error (#1189)

siril 1.2.0-rc1 June 1, 2023

* Added GHS saturation stretch mode
* Added special formatter to parse date-time in path parsing
* Added Astro-TIFF in sequence export
* Added read of datetime in jpeg and png file with exiv2
* Added Danish language
* Changed Windows to build in console mode even for stable releases
* Changed gnuplot initialization to keep plots open after stopping main process (and fixed leak)
* Changed image opening for all images not from Siril (ensures DATAMAX is correct)
* Improved parsing of localization data for wider imaging software compatibility
* Improved DATE-OBS control and log for solar system features
* Improved clipping model in luminance-based GHS stretches
* Improved Wayland support
* Reviewed and fixed coordinate conversion from WCS to display for annotations, nomad command, pcc
* Improved astrometry.net handling on Windows to support more recent cygwin builds
* Updated URLs to query online catalogs
* Fixed handling of special characters in sequence name during conversion
* Fixed crash in seqstarnet when processing single-file sequences (SER, FITSEQ)
* Fixed hang in seqstarnet when processing a single-file sequence with no star mask
* Fixed using default masters names in calibrate (GUI)
* Fixed invoking external programs in CLI mode (Windows only)
* Fixed stream setting for all versions of ffmpeg (mp4 export crash)
* Fixed crash when doing manual registration of sequence with variable image sizes (now disabled)
* Fixed UI and command issues in deconvolution code
* Fixed star recomposition issue where LIVETIME and STACKCNT could be doubled when processing the starless and star mask parts of the same image
* Fixed "image copy error in previews" bug in asinh transformation
* Fixed reset of the viewports when reopening the RGB composition tool after opening a mono sequence
* Fixed star detection for undersampled mono images
* Fixed sequence cleaning with opened image and resetting the reference image
* Fixed photometry with 32bit images from PRISM
* Fixed incorrect behaviour when resetting right-hand stretch type in star recomposition tool
* Fixed sequence handling when images have different number of layers
* Fixed GNUplot terminals so they remain interactive and free resources when closed
* Fixed crash that could occur when parsing string keywords that contained forbidden characters
* Fixed calling external processes that left too many opened file descriptors
* Fixed Stop behavior for starnet and local astrometry.net
* Fixed crash when running merge_cfa in headless mode
* Fixed console logs output on Windows when messages contained widechars
* Fixed networking detection at build-time and made it and exiv2 optional
* Fixed bug in NetPBM file import
* Fixed pause button in livestacking

v1.2.0-beta2 March 12, 2023

* Fixed behavior on Windows when calling external programs (StarNet, astrometry.net)
* Fixed crash when converting sequence to SER
* Fixed PCC progress bar which never terminated
* Fixed AppImage Build
* Fixed crash when using deconvolution on a sequence
* Fixed SSL certificates locations on Windows which where preventing SearchObject related functions to succeed
* Fixed reading BAYERPAT key if it was set to NONE
* Fixed StarNet behavior when TIFF compression was ON
* Fixed crash in synthstar (full resynthetize and desaturate)
* Fixed handling widechars in config files (Windows only) which caused a crash at startup
* Fixed crash when selecting datapoints in Plot tab
* Fixed crash when sending a seqplatesolve or seqstarnet command with no other argument
* Fixed crash in global and 2pass registration, if a selection was active and the sequence had variable image sizes
* Fixed min and max framing borders calculations if the sequence had variable image sizes
* Fixed lost metadata with starnet
* Reworked GHS commands
* Added a warning when trying to read one-frame SER files
* Autodetect libfftw threading support
* Add support for Torch-based StarNet executables
* Improve hi/lo slider behaviour in stretch dialogs
* Star Recomposition tool has independent Apply and Reset controls to facilitate iterative stretches

v1.2.0-beta1 February 24, 2023

* Added livestacking mode with darks/CC/flats support, registration and stacking
* Added unlinking channels in autostretch preview
* Added RGB equalization and lightweight (faster) normalisation in stacking options
* Added LRGB composition command and PixelMath command for new offline compositions
* Added Starnet++ integration in GUI and command and mask creation
* Added Star Recomposition tool to mix and stretch starless and starmask images
* Added star intensive care to unsaturate stars
* Added new deconvolution tool with RL, Split Bregman and Wiener algorithms and several PSF generation options (replaces old tool)
* Added new denoising tool
* Added pcc command for headless PCC and plate solving
* Added local KStars star catalogue support for offline astrometry and PCC (NOMAD)
* Added a new framing assistant with several modes and image framing preview
* Added specifying max number of stars for registration
* Added bad pixel map option for preprocess, both in GUI and command
* Added and reviewed commands for offline and automatic post-processing
* Added background level and star count as new sequence filters
* Added option to compute sequence filtering threshold using k-sigma clipping
* Added weighing based on number of stars or wFWHM for stacking
* Added a new threading mechanism for per-image improved performance
* Added star selection from coordinates to seqpsf and star tracking with homography
* Added headless light curve creation from a list of star equatorial coordinates
* Added star list importing from the NINA exoplanet plugin for light curve creation
* Added relaxed mode for star detection for particularly bad images
* Added crop to selection to the rotation geometric transform
* Added a way to clean sequence file in the sequence tab (see also command seqclean)
* Added a warning when images are negative on calibration
* Added calibration details in the FITS history
* Added saving formulas (presets) in Pixel Math
* Added statistic functions to Pixel Math as well as mtf
* Added solar system object search from online service for image annotations
* Added zoom sliders and plot selection in Plot tab
* Added Moffat star profile as an option instead of Gaussian
* Added the possibility to run statistics on individual filters of CFA images
* Added parsing paths with header key values for preprocess, stack and save actions
* Added a high definition mode to auto-stretch visualization
* Added memory and processor count cgroups limits enforcement (linux only)
* Added a mapping file created by conversion operations
* Added background level and number of stars to stored registation data and plots
* Added commands: [update with https://free-astro.org/index.php?title=Siril:Commands#Commands_history ]
* Added KOMBAT alogrithm for registration and removed deprecated ECC
* Added choosing server to query object in astrometry
* Added shortcuts for astrometry (regular and photometric correction)
* Added option "full" to export all possible stats in seqstat command
* Added argument to executable to pass pipes path, allowing several instances to run simultaneously
* Added more reporting on online object search, avoiding duplicates in catalogues
* Added improved graphical interface to hyperbolic stretches
* Added 9-panel dialog tool showing corners and center of the image for a closer inspection
* Added NL-Bayes denoising algorithm with optional boosters DA3D, SOS and Anscombe VST
* Added undershoot clamping to bicubic and lanczos4 interpolation methods
* Added 9-panel dialog tool showing corners and center of the image for a closer inspection
* Added NL-Bayes denoising algorithm with optional boosters DA3D, SOS and Anscombe VST
* Added undershoot clamping to bicubic and lanczos4 interpolation methods
* Added CFA merge process for reconstructing a Bayer pattern previously split out with extraction
* Added binning and binxy command
* Added rejection maps creation on rejection stacking
* Added astro-tiff option in the command savetif with -astro
* Added ability to use Starnet++ on sequences
* Allowed area selection (and much more) to be done on RGB display tab
* Updated scripts to specify cosmetic correction is from masterdark with -cc=dark option
* Updated seq file version to v4. Registration block keeps homography information
* Updated behaviour of channel select toggles in histogram and hyperbolic stretch tools, allowing stretching only selected channels
* Replaced Libraw with RT debayering
* Replaced generalized hyperbolic transform stretch method by more general algorithms and optimised for speed
* Optimised asinh code for speed
* Improved Ha-OIII extraction to offer full resolution O-III output and improve star roundness
* Improved management of focal length, pixel size and binning, in settings and images
* Refactored global registration and added 2pass and Apply Existing methods
* Refactored 3-star registration to run the 3 stars analysis successively
* Refactored 1- and 2/3-stars registration into one single registration method
* Refactored PCC, using WCS information to identify stars instead of registration match
* Refactored settings, preferences and configuration file, adding get and set commands
* Refactored commands error handling
* Refactored light curve creation, filtering the reference stars to valid only
* Refactored PSF fitting to solve for the angle in all cases
* Refactored astrometry for command and sequence operation, astrometry.net interop.
* Fixed comet registration when registration was accumulated over existing data
* Fixed star detection for images with very large stars
* Fixed cancellation of seqpsf or seqcrop
* Fixed photometry analysis of stars with negative pixels around them
* Fixed dates keywords in sum and min/max algorithms
* Fixed FITS header preservation on RGB composition
* Fixed possible FITSEQ infinite loop and inconsistent numbering caused by hidden files in conversion
* Fixed sequence closing in script processing after each command
* Fixed opening of scientific FITS cube files
* Fixed gnuplot call for macOS/AppImage, by making its path configurable
* Fixed available memory computation for mac and the associated freeze
* Fixed bug in roworder of SER sequence created from TOP-DOWN FITS images
* Fixed bug when saving 16bits signed FITS images
* Fixed internationalization in siril-cli
* Fixed subsky command success status

v1.0.6 October 18, 2022

* Fixed crash on opening a malformed SER
* Fixed crash in savetif
* Fixed crash in polynomial background extraction when not enough sample were set
* Fixed bug in iif where no parameters could be used
* Fixed crash in seqstat when some images were deselected
* Fixed crash in star detection when large star was close to border
* Fixed bad behaviour of asinh blackpoint with monochrome/32bits images
* Fixed bug in PixelMath with negate values
* Fixed bug in SIMBAD request when object name contains '+'
* Fixed bug in rotational gradient

v1.0.5 September 09, 2022

* Fixed bug in eyedropper feature with 16bits images
* Added button to see original image in background extraction
* Fixed bug introduced in 1.0.4 with one pixel shift when registering meridian flipped images
* Fixed GAIA catalog parser

v1.0.4 September 02, 2022

* Fixed selected area for flat autonormalisation calc
* Fixed wrong initialization in polynomial background extraction
* Fixed cold pixels rejection in GESDT stacking
* Fixed x and y position in PSF and star detection
* Fixed RGB pixel display where Green and Blue were swapped
* Fixed random crash in Pixel Math
* Improved wcs import when formalism used is deprecated (CROTA + CDELT)
* Added dropper icon to set SP easily in GHT tool

v1.0.3 June 28, 2022

* Fixed memory leak in PixelMath
* Fixed memory leak in SER preview
* Fixed error in seqsubsky
* Fixed the start of two scripts from @ in succession
* Fixed homogeneous image bitpix detection on stacking
* Fixed dates in median and mean stack results
* Fixed bug in stack of some float images
* Fixed black point and clipping in asinh stretch function
* Added new thread for background extraction that does not freeze UI, with a progressbar for RBF
* Added generalised hyperbolic transform stretch method in Image Processing menu, based on algorithms proposed by David Payne in the astrobin forums

v1.0.2 May 16, 2022

* Added new RBF interpolation method in the background extraction tool
* Removed file name length limit in conversion
* Fixed crash in preprocess command if a quote was not closed in -bias= option
* Fixed crash when star detection box was expanded past a border
* Fixed crash in plot when X axis data contained negative values
* Fixed numerous bugs in the background extraction tool
* Fixed bug in PixelMath where only one char parameter where allowed
* Fixed bug in FITS partial reader

v1.0.1 April 6, 2022

* Added min,max, iif and logical operators in pixelmath
* Added support for 3 channels for direct preview of resulting composition in pixelmath
* Added parameters field in PixelMath
* Added reporting channel name in FILTER header key during split operation
* Added using FILTER keyword value for Pixel Math tool variable name
* Fixed using shift transform for global registration
* Fixed crash when changing image with preview opened
* Fixed crash when pressing Stop button during script execution
* Fixed crash that could occur when moving the mouse over the image while it was being updated
* Fixed date wrongly reported in the FITS header in SER/FITSEQ stacking when filtering out images
* Fixed excluding null pixels of both ref and target in linear match

v1.0.0 March 9, 2022

* Added ASTRO-TIFF standard
* Fixed memory consumption for all sequence operations
* Fixed settings for sequence export as webm film with VP9 codec
* Removed use of lo/hi cursors and fixed normalization for export
* Fixed load and close commands for scripts in GUI
* Fixed Bayer pattern in SER after extraction
* Fixed registration crash for small images
* Improved main panel separator positioning and keeping it in memory
* Improved speed of FITSEQ detection when scanning sequences
* Improve usability on MacOS
* Reintroduced compatibility with OpenCV 4.2 with disabled features

v1.0.0~RC2 December 08, 2021
Second Release candidate version for 1.0.0

* Fixes many crashes
* Minor improvements in plot feature
* Restore HD for macOS application

v1.0.0~RC1 November 20, 2021
First Release candidate version for 1.0.0

* New Pixel Math tool
* New plot tool to visualize and sort sequence based on any registration data field available
* New tilt estimation feature (from GUI or command)
* New SNR estimator in photometry analysis
* New button for quick photometry
* New commands seqcosme and seqcosme_cfa to remove deviant pixels on sequence, using file computed with find_hot
* New command boxselect to specify a selection box with x, y, w and h
* Improved candidates star detection speed and accuracy with a new algorithm
* Reviewed GUI and improved responsiveness
* Saving focal and WCS data in the swap file using undo/redo
* WCS data is now updated after geometric transformations (mirror, rotate and crop)
* Seqcrop command can now be used in scripts
* Added autocropping of wide-field images, as well as using a selection for plate solving
* Added choices of degrees of freedom (shift, similitude, affine or homography) for global registration
* Added UI button to plot WCS grid and compass
* Added user catalogue for astrometry annotation
* Added GAIA EDR3 catalogue for astrometry
* Added choice between clipboard and file for snapshot
* Added equalize CFA for X-Trans sensor
* Allowing debayer to be forced for SER files
* Converted constant bitrate quality to constant quality rate settings in sequence export to film
* Fixed memory leak in opencv that made registration of FITS files fail often
* Fixed FWHM units and star center position in Dynamic PSF
* Fixed global registration with various image sizes
* Fixed bug in ECC algorithm

v0.99.10.1 June 23, 2021
Patch version to fix some issues

* Fixed star detection with resolution < 1.0
* Fixed interpolation issue in global registration
* Fixed timestamp issue with glib < 2.66
* New MAD clipping algorithm

v0.99.10 June 11, 2021
Continuing the 1.x branch

* New drag and drop
* New presets for sequences export
* New choice between h264 and h265 for mp4 export
* New Generalized Extreme Studentized Deviate Test as a new rejection algorithm
* New weighted mean stacking based on bgnoise
* New independent normalization of each channel for color images
* New faster location and scale estimators to replace IKSS with similar accuracy
* New synthetic level for biases
* New 2- or 3-star registration algorithm with rotation
* New SER debayering at preprocess
* New green extraction from CFA
* New option to downsample image while platesolving
* Remember focal and pixel size in astrometry tool
* Updated sampling information after channel extraction and drizzle
* Fixed bands appearing on mean stacking for CFA SER sequences
* Fixed bug in FFT filter
* Fixed bug in statistics and normalization for 16b images
* Changed handling of zero values in statistics, global registration, normalization and stacking

v0.99.8.1 February 13, 2021
Patch version to fix a crash

* Fixed crash because of wcslib function

v0.99.8 February 10, 2021
Continuing the 1.x branch, with bug fixes and new features

* New ability to remove sequence frames from the "Plot" tab
* New merge command
* New astrometry annotation ability
* New snapshot function
* New conversion internal algorithm, can convert any sequence to any other sequence type too now
* Handle datetime in TIFF file
* Improved color saturation tool with a background factor to adjust the strength
* Reduced memory used by global registration
* Improving films (AVI and others) support: notifying the user, suggesting conversion, fixing parallel operations
* Fixed memory leak in minmax algorithms
* Fixed a bug in FITS from DSLR debayer when image height is odd
* Fixed out-of-memory conditions on global registration and median or mean stacking
* Fixed SER stacking with 32 bits output
* Fixed bitrate value issue in mp4 export
* Fixed normalization issue with SER files

v0.99.6 September 32, 2020
Continuing the 1.x branch

* Selection can be moved and freely modified, its size is displayed in UI (Sébastien Rombauts)
* Undo/Redo buttons now display the operations they act upon (Sébastien Rombauts)
* Added color profile in TIFF and PNG files
* Image display refactoring (Guillaume Roguez)
* Fixed a bug in demosaicing orientation
* Fixed a bug in macOS package where Siril was not multithreated
* Fixed memory leak in pixel max/min stacking
* Fixed crash when selecting 1 pixel
* Better integration in low resolution screen
* Added embed ICC profile in png and TIFF files
* By default Siril now checks update at startup
* By default Siril now needs “requires” command in Script file
* Refactoring of image display with pan capacity
* Added button + and – for zooming management

v0.99.4, August 14, 2020
Complete refactoring, starting 1.x branch

* New UI with a single window
* New demosaicing algorithms, RCD is now the default one
* New algorithm to fix the AF square with XTRANS sensor (Kristopher Setnes)
* New support for FITS decompression and compression with Rice/Gzip and HCompress methods (Fabrice Faure)
* New support for quantization and HCompress scale factor settings for FITS compression (Fabrice Faure)
* New functions to extract Ha and Ha/OII from RGB images
* New linear match function
* New link command to create symbolic links
* New convert command to convert all files (and link FITS)
* New preference entries for FITS compression settings (Fabrice Faure)
* New native image format: 32-bit floating point image
* New native sequence format: FITS sequence in a single image
* New UI for sequence image list
* New zoom handing: ctrl+scroll (up and down) is the new way to zoom in and out
* New preview in open dialog
* New language selector in preferences
* New image importer: HEIF format
* New stacking filtering criterion (weighted FWHM). It can exclude more spurious images
* New macOS bundle
* New RL deconvolution tool
* New keyword CTYPE3 for RGB FITS in order to be used by Aladin
* New binary siril-cli to start siril without X server
* New preference entries with darks/biases/flat libraries
* New preliminary Meson support (Florian Benedetti)
* New ROWORDER FITS keyword that should be used by several programm now
* X(Y)BAYEROFF can now be configured in preferences
* Parallelizing conversion and some other functions
* CI file was totally rewritten (Florian Benedetti)
* Config file was moved to more standard path
* Optimization of several algorithms (Ingo Weyrich)
* Background extraction is now available for sequence
* Midtone Transfer Function is now available for sequence
* Fixed code for Big Endian machine (Flössie)
* Fixed bug in SER joining operation when Bayer information was lost
* Fixed a bug of inaccessible directories in MacOS Catalina
* Fixed crash on some OpenCV operation with monochrome images
* Fixed annoying error boxes about missing disk drives on Windows

v0.9.12, November 04, 2019
Performance and stability update for v0.9.11

* Fixed stat computation on 3channel FITS
* Fixed free memory computation on Windows
* Fixed a bug in RGB compositing mode allowing now users to use multichannel image tools
* Fixed crash after deconvolution of monochrome images
* Fixed a bug in astrometry when downloaded catalog was too big
* New split cfa feature
* Script status (line currently executed) is displayed in a statusbar
* TIFF export is now available for sequences
* Better dialog windows management
* Histogram tool refactoring
* Provide new strategies for free memory management
* Provide new photometric catalog for color calibration (APASS)
* Added new filter: Contrast Limited Adaptive Histogram Equalization
* Open sequence by double clicking on seq file

v0.9.11, May 27, 2019
Performance, feature and stability update for v0.9.10

* New icon set
* New photometric color calibration tool
* New background extraction tool working with 64-bit precision and dither
* Improved processing speed by optimizing sorting algorithms to each use
* Parallelizing preprocessing
* New image filtering for sequence processing: possible from the command line and with multiple filters
* Improved free disk space feedback and checks before running preprocess, global registration and up-scaling at stacking
* New GTK+ theme settings: it can now be set from siril to dark or light, or kept to automatic detection
* New normalization to 16 bits for RAW images with less dynamic range (in general 12 or 14).
* Improved mouse selection by making it more dynamic
* Added drag and drop capability in the conversion treeview
* Added output file name argument to stacking commands
* New command setmem to limit used memory from scripts
* New clear and save buttons for the log in GUI
* Taking into account the Bayer matrix offset keywords from FITS headers
* Displaying script line when error occurs
* Allow registration on CFA SER sequences
* Processing monochrome images requires less memory, or can be more paralellized if memory was the limiting factor
* Fixed dark optimization
* Fixed crash in global registration on a sequence that contained a dark image
* Fixed management of the statistics of images on which they fail to be computed
* Fixed free disk space detection and usual processing commands on 32-bit systems
* Fixed free memory detection for stacking in case of up-scaling ('drizzle') and memory distribution to threads
* Fixed bug in FFT module
* Fixed bug in the drawn circle of photometry
* Fixed build fail with OpenCV 4.0.1
* Fixed SER sequence cropping
* Fixed regression in global registration for images having different size
* Added German translation

v0.9.10, Jan 16, 2019
Stability update for v0.9.9

* New astrometry tool that solves acquisition parameters from stars in the image (requires Web access and libcurl)
* New comet registration method
* Enabled previews for color saturation, asinh stretching, histogram transform and wavelets
* Added ability to join SER files
* Added a command stream using named pipes
* Added RGB flat normalisation for CFA images and command GREY_FLAT
* Added SETFINDSTAR command to define sigma and roundness parameters
* Added ASINH command and GUI function, for asinh stretching of images
* Added RGRADIENT command and GUI function
* Added negative transformation
* Made command SEQCROP scriptable
* Improved ECC alignment algorithm
* Improved global registration and fixed a bug
* Redesigned all dialog windows to conform to GNOME guidelines
* Preserving history in FITS file header when former history exists
* Preserving FITS keywords in sum stacked image
* Checking and increasing if needed maximum number of FITS that can be stacked on the system
* Automatically detecting GTK+ dark theme preference
* Adding a setting to activate image window positioning from the last session
* Fixed a bug in photometry where stars were too round
* Fixed an issue with wide chars on Windows
* Fixed some erratic behaviour when reference image was outside selection
* Fixed default rotation interpolation algorithm for register command
* Fixed a crash on sequence export with normalization
* Fixed line endings in scripts for all OS
* Fixed compilation for OpenCV 4.0
* Fixed dark optimization and added -opt option in PREPROCESS command
* Fixed a crash in global registration with unselected images

v0.9.9, Jun 07, 2018
Stability update for v0.9.8

* Major update of the command line, with completion and documentation in the GUI, enhanced scripting capability by running commands from a file and also allowing it to be run with no X11 server running with the -s command line option
* Added commands to stack and register a sequence
* Image statistics, including auto-stretch parameters and stacking normalization, are now cached in the seq file for better performance
* Global star registration now runs in parallel
* Workflow improvement by adding demosaicing as last part of the preprocessing
* Added a filtering method for stacking based on star roundness
* Added an option to normalize stacked images to 16-bit with average rejection algorithm
* All GUI save functions are now done in another thread
* Improved histogram transformation GUI
* Improved support of various FITS pixel formats
* Preserve known FITS keywords in the stacked image by average method
* Added native open and save dialogues for Windows users
* Various Windows bug fixes in SER handling
* Fixed wrong handling of scale variations in Drizzle case
* Fixed 8-bit images auto-stretch display
* Fixed BMP support
* Fixed issues in PNG and TIFF 8-bit export
* Fixed the "About" OS X menu

v0.9.8.3, Feb 19, 2018
Patch update for v0.9.8

* Check for new available version
* Handle XTRANS FUJIFILM RAWs
* Fixed Preprocessing SER files that gave corrupted SER results
* Fixed SaveBMP that added tif extension
* Fixed Registration on all images that was done on selected images instead
* Fixed Target directory that was ignored when saving as image
* Fixed crash with Wrong SER timestamp

v0.9.8, Jan 31, 2018
Stability update for v0.9.7

* Added SavePNG
* Allow to use gnuplot on Windows if it is installed on the default path
* Improve SER processing speed
* Opencv is now mandatory
* Implementation of a simplified Drizzle
* New tool for Lucy-Richardson deconvolution
* Conversion list tree is now sorted on first load. Sort is natural.
* Command stackall is available, with optional arguments, for all stacking methods
* Change default working directory to special directory 'Pictures' if it exists
* Reduce display time of autostretch
* Parallelize sum stacking
* Use thread-safe progress bar update instead of deprecated one. Run 'Check sequences' in a background task
* Add an option to set the generic image_hook behaviour when function fails
* Switch on "Images previously manually selected from the sequence" if user checks and unchecks frames
* Fixed numerous bug on Windows with wide char filenames
* Fixed dark theme icons
* Fixed exposure dates of exported SER sequences that were wrong with filtering
* Fixed the loss of color calibration on background extraction
* Fixed menu update after RGB composition
* Fixed bug in "Average" and "Median" stack for huge SER file
* Fixed when it was impossible to use multithread functions after star alignment in compositing tool
* Fixed crash when selecting "Best images .. (PSF)" if the loaded sequence has no PSF data
* Fixed sorted images by FWHM
* Fixed crash on stacking when no reference image is selected and first image of the sequence is excluded

v0.9.7, Sep 21, 2017
Stability update for v0.9.6

* Fixed French translation
* Fixed bug in registration from compositing for layers alignment
* Fixed crash when stacking failed
* Fixed limit of 4Go SER file for non POSIX Standard
* Improved global registration. New algorithm with homography

v0.9.6, Jun 20, 2017
Stability update for v0.9.5

* Allow sequence export to use stacking image filtering
* Get the working directory as an optional command line argument
* Improve photometry
* Fixed wrong selected image in list panel when list was sorted
* Fixed registration with unselected images which made progress bar exceed 100%
* Fixed again compilation that failed on KFreeBSD
* Fixed name of Red Layer using compositing tool that was wrong

v0.9.5, Nov 28, 2016
Stability update for v0.9.4
 * Implement a graph interface to display quality registration information
 * No X and Y binning value could lead to errors with fwhm
 * Take reference image as normalisation reference
 * Retrieve Bayer pattern from RAW file
 * Export sequence to MP4
 * Statistics should not take into account black point
 * Add ComboBox for registration interpolation
 * Fixed interpolation in global star registration that gave blurred results
 * Fixed FreeBSD intltool compilation fails
 * Fixed erroneous created sequence in registration with unselected images
 * Fixed compilation that failed on KFreeBSD

v0.9.4, Aug 17, 2016
Stability update for v0.9.3
 * Fixed issues with SER in generic processing function
 * Fixed inability to open FITS when filename had parenthesis
 * Fixed selecting new images did not update the number of selected images
 * Fixed histogram sliders lag on OS-X
 * Fixed message "Error in highest quality accepted for sequence processing....." during stack of %, even if quality data are computed
 * Fixed sequence export to SER with unselected images
 * Fixed global star alignment with angle close to 180deg
 * Fixed undo cosmetic correction
 * Fixed crash in peaker function
 * Fixed aborting global star registration summary
 * Fixed sequence list which was unreadable with dark GTK theme
 * Fixed the update of the list of images
 * Added support of internationalization: French, Dutch, Chinese, Italian, Arabic
 * Option for logarithm scale in histogram transformation
 * Add siril.desktop in archlinux
 * Added support for exporting sequence in avi format
 * Option to make a selection for global star registration in a smaller region
 * Read commands from a file
 * Option to follow star in registration
 * Added support for resizing exported sequence
 * Added support for reading and writing SER timestamps
 * Added support for RGB alignment
 * Added functionality to fix broken (0 framecount) SER files.

v0.9.3, Apr 12, 2016
Stability update for v0.9.2.
 * Fixed bug in preprocessing
 * Fixed compilation error in come conditions
 * Fixed uninitialized values
 * Fixed typos

v0.9.2, Apr 04, 2016
Stability update for v0.9.1.
 * Added support for dark optimization
 * Added hot pixel removal feature
 * Added Animated GIF output and registered sequence export
 * Added autostretch viewer mode
 * Allowing a reference magnitude to be set to get absolute magnitude instead of relative
 * New commands: sequence selection range and stackall
 * Added vertical banding noise removal tool
 * Providing a better planetary registration algorithm
 * Parallelized registration
 * Refactored conversion to include AVI to SER
 * Configurable "Are you sure" dialogues
 * ls command gives results in an ordered way
 * Updated to FFMS2 latest version
 * Clarified the use of demoisaicing
 * Improved star detection
 * Improved RGB compositing tool
 * Allowing manual selection of background samples
 * Fixed force recomputing statistics for stacking
 * Fixed noise estimation
 * Fixed entropy computation

v0.9.1, Nov 30, 2015.
Stability update for v0.9.0.
 * added support for GSL 2.
 * fixed crash on startup without existing config file

v0.9.0, Oct 16, 2015.
First stable version. High quality processing for deep-sky images is fully
functional, a basic processing is available for planetary images.
A list of solved issues and new features since the introduction of the bug
tracking system at mid-course can be seen here:
http://free-astro.org/bugs/roadmap_page.php?version_id=1
The main features introduced since the previous version are:
 * new global star registration, taking into account field rotation
 * new quality evaluation method for planetary images, used to sort the best
 * images selected for stacking
 * new parallelized stacking algorithm for all sequences, including all SER
   formats, allowing maximum used memory to be set
 * threading of the most time consuming processings, to keep the GUI reactive,
   as well as many other speed improvements
 * tested and improved on FreeBSD and MacOS X systems, and ARM architectures
 * undo/redo on processing operations
 * sequence cropping tool

v0.9.0-rc1, Dec 29, 2014.
 * many fixes including background extraction, compositing alignment, rejection
   algorithms, wavelets
 * threading of the heavy computations, to avoid graphical user interface freezing
   and provide a nice way of seeing what is happening in the console window
 * image rotation with any angle (not in registration yet)
 * Canon banding removing tool
 * GTK+ minimal version is now 3.6

v0.9.0-beta (new version), Nov 11, 2014: major refactoring. See more details at
http://free-astro.org/index.php/Siril:0.9.0_beta
 * new development team and website
 * many new image formats supported for import (converted to Siril's FITS: 8-bit
   and 16-bit BMP, TIFF, JPEG, PNG, NetPBM binary images, PIC (IRIS), RAW DSLR
   images and loaded natively: SER files and any film) and export
 * new demosaicing tool with 4 algoritms (AHD, VNG, Bilinear, Super Pixel)
 * better image sequence handling, with non-contiguous sequences, but still
   requiring file names to be postfixed by integers (like: image001.fit and not
   image001L.fit)
 * new graphical user interface based on GTK+ version 3.4 and above, and in
   general, update of dependencies to latest versions
 * new display modes added to the standard linear scaling with lo/hi bounds: log,
   asinh, sqr, sqrt, histeq, negative, false colors
 * manual translation as new registration method with two preview renderings of
   the current image with reference frame in transparency
 * automatic translation as new registration method for deep-sky images, based on
   the FWHM/PSF analysis of one star instead of DFT, more suited for planetary and
   nebula images
 * new commands available for the command line, see the list of available commands
 * a star finding algorithm with PSF information
 * new processing functions: unsharp mask, background extraction, green dominance
   removal, new method for background equalization, two-way Fourier transform used
   to remove annoying patterns in images, kappa-sigma stacking
 * new image compositing tool, allowing colour images to be created from multiple
   one-channel images by affecting user-defined colours
 * numerous bugs fixed and internal code refactoring for a better extensibility

v0.8
 * last release of the old Siril, in 2006.

v0.6
 * a intermediate release before a first beta release
	a lot of changes both in the GUI and the inner structure.
	48 bits RGB fits processing, bmp conversion

a sample session is given here :
	given a directory with a 24 bit bmp series 1.bmp... n.bmp,
	a sample session producing a registered 48bit fit stack
	of those is the following :
		change dir (go to the desired directory)
		file conversion: (defaults are ok for this example)
			->go
		sequence processing (siril detetcs and builds the image sequence)
		select a region in one of the R,G,B layers
			(registration will allways be computed on G layer)
		click register
		click stack
	you are done.

v0.5
 * first light of the sequence graphic interface

v0.3
 * 20050820; a few corrections.

v0.2
 * siril now has wavelet and wrecons<|MERGE_RESOLUTION|>--- conflicted
+++ resolved
@@ -26,15 +26,10 @@
 * Added file filters programmatically. This allows them to be removed from the UI files, making it easier to keep using glade (for now) (!595)
 * Added AAVSO photometry file format output and improving photometry UI (#1234)
 * Refactored wcs usage, by removing redundant info stored in the fit structure (!591 and #1154::1)
-<<<<<<< HEAD
-* Fix a crash when carrying out sequence geometry operations, caused by ROI (#1235)
-* Fix wavelets redraw. (#1236)
-* Add color management to photometric color calibration. (!598)
-=======
 * Fixed a crash when carrying out sequence geometry operations, caused by ROI (#1235)
 * Fixed wavelets redraw. (#1236)
 * Removed glib-networking as a dependency (#1157)
->>>>>>> 22ca41c4
+* Add color management to photometric color calibration, and SPCC as a new method. (!598)
 
 siril 1.2.1 xx xx, xx
 
