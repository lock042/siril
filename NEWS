--- conflicted
+++ resolved
@@ -62,12 +62,9 @@
 * Fixed bug where Bayer pattern was not read as needed for seqpsf (#1297)
 * Updated SPCC handling of mono filters applicable to >1 channel (!667)
 * Added preference for closest IAU observatory code(!669)
-<<<<<<< HEAD
-* Added edge preserving filters (bilateral and guided filters) (!576)
-=======
 * Changed max framing mode to avoid large black borders after registration, this is now handled at stacking step (!670)
 * Added full mouse buttons and scroll wheels configuration (!672)
->>>>>>> b26a5278
+* Added edge preserving filters (bilateral and guided filters) (!576)
 
 siril 1.2.2 xx xx, 2024
 * Removed background extraction samples after using it in script (#1265)
