--- conflicted
+++ resolved
@@ -9,15 +9,12 @@
 * Improved RGB composition tool to do full homography registration (#943)
 * Added new init for PSF fitting of oversampled stars (!537)
 * Fixed running command catsearch threaded to avoid GUI freeze (#1167)
-<<<<<<< HEAD
-* Added specific subfolder for photometry use (!569)
-* Add new catalog display aimed at photometry
-
-=======
 * Added git script repository integration (!560)
 * Add ROI processing for certain functions (!571, fixes #1098 and #1188)
 * Fixed crash in the new RGB compositing tool (#1205)
->>>>>>> 0ee39ae3
+* Added specific subfolder for photometry use (!569)
+* Add new catalog display aimed at photometry
+
 
 siril 1.2.1
 xx/xx/xx
