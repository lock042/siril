crossroad source msys2

mkdir _deps && cd _deps

crossroad install lcms2 \
                  gtk3 \
<<<<<<< HEAD
=======
                  libgtksourceview-4 \
>>>>>>> f85ac2d1
                  fftw \
                  libjxl \
                  exiv2 \
                  gsl \
                  opencv\
                  libheif \
                  ffms2 \
                  cfitsio \
                  curl \
                  libgit2 \
                  libxisf \
                  mingw-w64-x86_64-gtksourceview4 \
                  mingw-w64-x86_64-python3.12 \
                  mingw-w64-x86_64-pkg-config \
# need to uninstall crt-git
# probably same root cause as https://github.com/msys2/MINGW-packages/issues/10837
# otherwise, it's messing up all the subsequent builds
crossroad uninstall crt-git

# Build LibRaw from github
git clone --depth 1 https://github.com/LibRaw/LibRaw.git
cd LibRaw
patch --binary -p1 < ../../build/windows/crossbuild-gitlab-ci/libraw.patch
autoreconf -fi && \
crossroad ./configure --disable-examples --disable-static && \
make install || exit 1
cd ..

if [ $? -ne 0 ]; then
  echo "Installation of pre-built dependencies failed.";
  exit 1;
fi<|MERGE_RESOLUTION|>--- conflicted
+++ resolved
@@ -4,10 +4,7 @@
 
 crossroad install lcms2 \
                   gtk3 \
-<<<<<<< HEAD
-=======
                   libgtksourceview-4 \
->>>>>>> f85ac2d1
                   fftw \
                   libjxl \
                   exiv2 \
@@ -19,7 +16,6 @@
                   curl \
                   libgit2 \
                   libxisf \
-                  mingw-w64-x86_64-gtksourceview4 \
                   mingw-w64-x86_64-python3.12 \
                   mingw-w64-x86_64-pkg-config \
 # need to uninstall crt-git
