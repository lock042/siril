{
    "app-id": "org.free_astro.siril",
    "runtime": "org.gnome.Platform",
    "runtime-version": "master",
    "sdk": "org.gnome.Sdk",
    "command": "siril",
    "rename-icon": "org.free_astro.siril",
    "finish-args": [
        "--share=ipc",
        "--share=network",
        "--socket=fallback-x11",
        "--socket=wayland",
        "--filesystem=host",
        /* Needed for gvfs to work */
        "--talk-name=org.gtk.vfs.*",
        "--filesystem=xdg-run/gvfs",
<<<<<<< HEAD
        "--filesystem=xdg-run/gvfsd"
        "--share=network"
=======
        "--filesystem=xdg-run/gvfsd",
		"--share=network"
>>>>>>> e6f1f9f3
    ],
    "modules": [
        {
            "name": "cfitsio",
            "config-opts": [
                "--enable-reentrant"
            ],
            "make-args": ["shared"],
            "cleanup": [
                "/include",
                "/lib/*.a",
                "/lib/*.la",
                "/lib/pkgconfig"
            ],
            "sources": [
                {
                    "type": "archive",
                    "url": "http://heasarc.gsfc.nasa.gov/FTP/software/fitsio/c/cfitsio-4.1.0.tar.gz",
                    "sha256": "b367c695d2831958e7166921c3b356d5dfa51b1ecee505b97416ba39d1b6c17a"
                }
            ]
        },
        {
            "name": "wcslib",
            "config-opts": [
                "LIBS=-pthread -lcurl -lm",
                "--without-pgplot",
                "--without-cfitsio",
                "--disable-fortran"
            ],
            "cleanup": [
                "/include",
                "/lib/*.a",
                "/lib/*.la",
                "/lib/pkgconfig"
            ],
            "sources": [
                {
                    "type": "archive",
                    "url": "ftp://ftp.atnf.csiro.au/pub/software/wcslib/wcslib-7.11.tar.bz2",
                    "sha256": "46befbfdf50cd4953896676a7d570094dc7661e2ae9677b092e7fb13cee3da5f"
                }
            ]
        },
        {
            "name": "gsl",
            "config-opts": [
                "--enable-shared",
                "--disable-static"
            ],
            "sources": [
                {
                    "type": "archive",
                    "url": "https://mirrors.ibiblio.org/gnu/gsl/gsl-2.7.1.tar.gz",
                    "sha256": "dcb0fbd43048832b757ff9942691a8dd70026d5da0ff85601e52687f6deeb34b"
                }
            ],
            "cleanup": [
                "/bin",
                "/include",
                "/lib/pkgconfig",
                "/lib/*.a",
                "/lib/*.la",
                "/share/aclocal",
                "/share/info",
                "/share/man"
            ]
        },
        {
            "name": "fftw3",
            "buildsystem": "autotools",
             "build-options": {
                "arch": {
                    "x86_64": {
                        "config-opts": [
                            "--enable-sse2",
                            "--enable-avx",
                            "--enable-avx-128-fma"
                        ]
                    },
                    "aarch64": {
                        "config-opts": [
                            "--enable-neon"
                        ]
                    }
                }
            },
            "config-opts": [
                "--enable-float",
                "--enable-threads",
                "--enable-openmp",
                "--disable-fortran"
            ],
            "sources": [
                {
                    "type": "archive",
                    "url": "http://fftw.org/fftw-3.3.10.tar.gz",
                    "sha256": "56c932549852cddcfafdab3820b0200c7742675be92179e59e6215b340e26467"
                }
            ],
            "cleanup": [
                "/bin",
                "/include",
                "/lib/*.a",
                "/lib/*.la",
                "/lib/cmake",
                "/lib/pkgconfig",
                "/share/info",
                "/share/man"
            ]
        },
        {
            "name": "exiv2",
            "buildsystem": "cmake-ninja",
            "config-opts": ["-DCMAKE_BUILD_TYPE=Release"],
            "cleanup": [
                "/bin",
                "/include",
                "/lib/cmake",
                "/lib/pkgconfig",
                "/lib/*.a",
                "/share/man"
            ],
            "sources": [
                {
                    "type": "archive",
                    "url": "https://github.com/Exiv2/exiv2/releases/download/v0.27.5/exiv2-0.27.5-Source.tar.gz",
                    "sha256": "35a58618ab236a901ca4928b0ad8b31007ebdc0386d904409d825024e45ea6e2"
                }
            ]
        },
        {
            "name": "libraw",
            "config-opts": [ "--disable-examples",
                             "--disable-jasper",
                             "--disable-static",
                             "--enable-jpeg",
                             "--enable-lcms",
                             "--enable-openmp" ],
            "cleanup": [ "/share/doc" ],
            "sources": [
                {
                    "type": "archive",
                    "url": "https://www.libraw.org/data/LibRaw-0.20.2.tar.gz",
                    "sha256": "dc1b486c2003435733043e4e05273477326e51c3ea554c6864a4eafaff1004a6"
                },
                {
                    "type": "shell",
                    "commands": [ "autoreconf -vfi" ]
                }
            ]
        },
        {
            "name": "libconfig",
            "config-opts": [
                "--disable-static",
                "--enable-shared"
            ],
            "sources": [
                {
                    "type": "archive",
                    "url": "https://hyperrealm.github.io/libconfig/dist/libconfig-1.7.3.tar.gz",
                    "sha256": "545166d6cac037744381d1e9cc5a5405094e7bfad16a411699bcff40bbb31ee7"
                }
            ],
            "cleanup": [
                "/include",
                "*.la",
                "*.a",
                "/lib/cmake",
                "/lib/pkgconfig"
            ]
        },
        {
            "name": "ffms2",
            "config-opts": [
                "--with-pic",
                "--disable-static",
                "--enable-shared"
            ],
            "cleanup": [
                "/include",
                "/lib/pkgconfig"
            ],
            "sources": [
                {
                    "type": "git",
                    "url": "https://github.com/FFMS/ffms2.git",
                    "branch": "master"
                }
            ]
        },
        {
            "name" : "libheif",
            "config-opts": [ "--disable-gdk-pixbuf" ],
            "cleanup": [ "/bin" ],
            "modules": [
                {
                    "name": "libde265",
                    "config-opts": [ "--disable-sherlock265" ],
                    "cleanup": [ "/bin" ],
                    "sources": [
                        {
                            "type": "archive",
                            "url": "https://github.com/strukturag/libde265/releases/download/v1.0.8/libde265-1.0.8.tar.gz",
                            "sha256": "24c791dd334fa521762320ff54f0febfd3c09fc978880a8c5fbc40a88f21d905"
                        }
                    ]
                }
            ],
            "sources" : [
                {
                    "url" : "https://github.com/strukturag/libheif/releases/download/v1.12.0/libheif-1.12.0.tar.gz",
                    "sha256" : "e1ac2abb354fdc8ccdca71363ebad7503ad731c84022cf460837f0839e171718",
                    "type" : "archive"
                }
            ]
        },
        {
            "name": "opencv",
            "buildsystem": "cmake-ninja",
            "builddir": true,
            "cleanup": [
                "/bin",
                "/include",
                "/lib/pkgconfig"
            ],
            "config-opts": [
                "-DCMAKE_BUILD_TYPE=Release",
                "-DBUILD_EXAMPLES=OFF",
                "-DOPENCV_GENERATE_PKGCONFIG=ON",
                "-DBUILD_DOCS=OFF",
                "-DBUILD_opencv_apps=OFF",
                "-DBUILD_opencv_python2=OFF",
                "-DBUILD_opencv_python3=OFF",
                "-DBUILD_PERF_TESTS=OFF",
                "-DBUILD_SHARED_LIBS=ON",
                "-DBUILD_TESTS=OFF",
                "-DENABLE_PRECOMPILED_HEADERS=OFF",
                "-DFORCE_VTK=OFF",
                "-DWITH_FFMPEG=OFF",
                "-DWITH_GDAL=OFF",
                "-DWITH_IPP=OFF",
                "-DWITH_OPENEXR=OFF",
                "-DWITH_OPENGL=OFF",
                "-DWITH_QT=OFF",
                "-DWITH_TBB=OFF",
                "-DWITH_XINE=OFF",
                "-DBUILD_JPEG=ON",
                "-DBUILD_TIFF=ON",
                "-DBUILD_PNG=ON"
            ],
            "sources": [
                {
                    "type": "archive",
                    "url": "https://github.com/opencv/opencv/archive/4.5.5.zip",
                    "sha256": "fb16b734db3a28e5119d513bd7c61ef417edf3756165dc6259519bb9d23d04e2"
                }
            ]
        },

        "shared-modules/intltool/intltool-0.51.json",
        {
            "name": "siril",
            "buildsystem": "meson",
            "config-opts": [
                "--buildtype=release"
            ],
            "post-install": [
                "sed -i s/text-x-seq/${FLATPAK_ID}.text-x-seq/ ${FLATPAK_DEST}/share/mime/packages/siril.xml",
                "mv ${FLATPAK_DEST}/share/mime/packages/siril.xml ${FLATPAK_DEST}/share/mime/packages/${FLATPAK_ID}.xml",
                "mv ${FLATPAK_DEST}/share/icons/hicolor/scalable/mimetypes/text-x-seq.svg ${FLATPAK_DEST}/share/icons/hicolor/scalable/mimetypes/${FLATPAK_ID}.text-x-seq.svg"
            ],
            "sources": [
                {
                    "type": "git",
                    "url": "https://gitlab.com/free-astro/siril.git",
                    "branch": "master"
                }
            ]
        }
    ]
}<|MERGE_RESOLUTION|>--- conflicted
+++ resolved
@@ -14,13 +14,8 @@
         /* Needed for gvfs to work */
         "--talk-name=org.gtk.vfs.*",
         "--filesystem=xdg-run/gvfs",
-<<<<<<< HEAD
-        "--filesystem=xdg-run/gvfsd"
+        "--filesystem=xdg-run/gvfsd",
         "--share=network"
-=======
-        "--filesystem=xdg-run/gvfsd",
-		"--share=network"
->>>>>>> e6f1f9f3
     ],
     "modules": [
         {
