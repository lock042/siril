FROM debian:oldstable
RUN sed -i 's/oldstable\/updates/oldstable-security\/updates/' /etc/apt/sources.list \
    && apt-get update -qyy \
    && apt-get install -y --no-install-recommends \
        at-spi2-core \
        build-essential \
        desktop-file-utils \
        unzip \
        hicolor-icon-theme \
        git \
        glib-networking \
        intltool \
        libexiv2-dev \
        libgtk-3-dev \
        libcfitsio-dev \
        libfftw3-dev \
        libgsl-dev \
        libconfig-dev \
        librsvg2-dev \
        libffms2-dev \
        libtiff-dev \
        libturbojpeg0 \
        libturbojpeg0-dev \
        libheif-dev \
        libpng-dev \
        libavformat-dev \
        libavutil-dev \
        libavcodec-dev \
        libswscale-dev \
        libswresample-dev \
        zstd \
        libzstd-dev \
        wget \
        libtool \
        libcurl4-gnutls-dev \
        wcslib-dev \
        python3 \
        python3-pip \
        libjson-glib-dev \
        libzstd-dev \
    && python3 -m pip install cmake==3.22.6 \
    && apt-get clean \
    && rm -rf /var/lib/apt/lists/*
RUN git clone https://github.com/LibRaw/LibRaw.git \
    && cd LibRaw \
    && autoreconf -fi \
    && ./configure --disable-examples --disable-static --prefix /usr \
    && make install \
    && cd .. \
<<<<<<< HEAD
    && rm -rf LibRaw
RUN git clone https://github.com/mm2/Little-CMS \
    && cd Little-CMS \
    && git checkout lcms2.14 \
    && ./configure --with-fastfloat --with-threaded --prefix /usr \
    && make install \
    && cd .. \
    && rm -rf Little-CMS
RUN git clone --branch v0.2.7 --single-branch https://gitea.nouspiro.space/nou/libXISF.git \
=======
    && rm -rf LibRaw \
    && git clone --branch v0.2.7 --single-branch https://gitea.nouspiro.space/nou/libXISF.git \
>>>>>>> 29e57c40
    && cd libXISF \
    && mkdir -p build && cd build \
    && cmake -DCMAKE_INSTALL_PREFIX:PATH=/usr .. \
    && make install \
    && cd ../.. \
    && rm -rf libXISF
RUN wget -O opencv.zip https://github.com/opencv/opencv/archive/4.5.3.zip \
    && unzip opencv.zip && cd opencv-4.5.3 \
    && mkdir -p build && cd build \
    && cmake -DCMAKE_INSTALL_PREFIX:PATH=/usr \
        -DOPENCV_GENERATE_PKGCONFIG=ON \
        -DBUILD_DOCS=OFF \
        -DBUILD_EXAMPLES=OFF \
        -DBUILD_opencv_apps=OFF \
        -DBUILD_opencv_python2=OFF \
        -DBUILD_opencv_python3=OFF \
        -DBUILD_PERF_TESTS=OFF \
        -DBUILD_SHARED_LIBS=ON \
        -DBUILD_TESTS=OFF \
        -DCMAKE_BUILD_TYPE=RELEASE \
        -DENABLE_PRECOMPILED_HEADERS=OFF \
        -DFORCE_VTK=OFF \
        -DWITH_FFMPEG=OFF \
        -DWITH_GDAL=OFF \
        -DWITH_IPP=OFF \
        -DWITH_OPENEXR=OFF \
        -DWITH_OPENGL=OFF \
        -DWITH_QT=OFF \
        -DWITH_TBB=OFF \
        -DWITH_XINE=OFF \
        -DBUILD_JPEG=ON \
        -DBUILD_TIFF=ON \
        -DBUILD_PNG=ON ..\
    && make install \
    && cd ../.. \
    && rm -rf opencv-4.5.3 opencv.zip \
    && python3 -m pip install meson \
    && python3 -m pip install ninja!=1.11.1<|MERGE_RESOLUTION|>--- conflicted
+++ resolved
@@ -47,7 +47,6 @@
     && ./configure --disable-examples --disable-static --prefix /usr \
     && make install \
     && cd .. \
-<<<<<<< HEAD
     && rm -rf LibRaw
 RUN git clone https://github.com/mm2/Little-CMS \
     && cd Little-CMS \
@@ -57,10 +56,6 @@
     && cd .. \
     && rm -rf Little-CMS
 RUN git clone --branch v0.2.7 --single-branch https://gitea.nouspiro.space/nou/libXISF.git \
-=======
-    && rm -rf LibRaw \
-    && git clone --branch v0.2.7 --single-branch https://gitea.nouspiro.space/nou/libXISF.git \
->>>>>>> 29e57c40
     && cd libXISF \
     && mkdir -p build && cd build \
     && cmake -DCMAKE_INSTALL_PREFIX:PATH=/usr .. \
