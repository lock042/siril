--- conflicted
+++ resolved
@@ -1,10 +1,6 @@
 ############################################
 # Script for Siril 0.9
-<<<<<<< HEAD
 # March 2020
-=======
-# March 2019
->>>>>>> 802ebdc5
 # (C) Cyril Richard
 # Modified by Colmic
 # DSLR_preprocessing v1.5
@@ -27,11 +23,7 @@
 #preprocess lights
 cd lights
 convertraw light_
-<<<<<<< HEAD
 preprocess light_ -bias=../biases/bias_stacked -debayer
-=======
-preprocess light_ -bias=../biases/bias_stacked -debayer -stretch
->>>>>>> 802ebdc5
 
 #align lights
 register pp_light_
