--- conflicted
+++ resolved
@@ -246,7 +246,6 @@
   siril_cpp_flag += '-DHAVE_LIBRTPROCESS'
 endif
 
-<<<<<<< HEAD
 htmesh_dep = dependency('htmesh', required : false)
 if not htmesh_dep.found()
   opt_var = cmake.subproject_options()
@@ -263,10 +262,7 @@
 endif
 
 
-## Optionnal dependencies
-=======
 ## Optional dependencies
->>>>>>> 16ecac6b
 
 openmp_dep = []
 if enable_openmp
