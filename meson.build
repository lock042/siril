--- conflicted
+++ resolved
@@ -440,8 +440,6 @@
 install_data(['AUTHORS', 'LICENSE.md'],
              rename : ['doc/siril/AUTHORS', 'doc/siril/LICENSE.md'],
              install_dir : siril_share)
-<<<<<<< HEAD
-=======
 
 
 ################################################################################
@@ -477,5 +475,4 @@
     'libcurl'   : libcurl_dep.found(),
     'criterion' : libraw_dep.found(),
   }, section: 'Optional dependencies'
-)
->>>>>>> 085cad6b
+)