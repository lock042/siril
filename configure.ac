dnl Process this file with autoconf to produce a configure script.
m4_define([siril_major_version], [1])
m4_define([siril_minor_version], [1])
m4_define([siril_micro_version], [0])
m4_define([siril_prerelease_version], [alpha1])
m4_define([siril_version],
          [siril_major_version.siril_minor_version.siril_micro_version])
m4_define([siril_version_full],
          [siril_major_version().siril_minor_version().siril_micro_version()m4_bpatsubst(siril_prerelease_version(), [^], [-])])

m4_define([siril_unstable],
          m4_if(m4_eval(siril_minor_version % 2), [1], [yes], [no]))
m4_define([siril_stable],
          m4_if(m4_eval(siril_minor_version % 2), [0], [yes], [no]))

dnl change siril_version_full by siril_version for stable release
dnl AC_INIT([siril], [siril_version_full],
AC_INIT([siril], [siril_version],
        [https://gitlab.com/free-astro/siril/issues],
        [siril],
        [https://www.siril.org])

AM_INIT_AUTOMAKE([subdir-objects])
AC_CONFIG_HEADERS(config.h)
AC_CONFIG_SRCDIR([src/main.c])
AC_CONFIG_MACRO_DIR([m4])

SIRIL_UNSTABLE=siril_unstable

dnl ================================================================
dnl Gettext stuff.
dnl ================================================================
IT_PROG_INTLTOOL([0.50])
AC_SUBST([GETTEXT_PACKAGE], [siril])
AC_SUBST(SIRIL_UNSTABLE)

remember_set_CFLAGS="$CFLAGS"

AC_PROG_CC

m4_include(m4/openmp.m4)
AC_OPENMP

AC_LANG([C])
AC_LANG([C++])

# remove -g flag from default CFLAGS
if test "x$remember_set_CFLAGS" = "x"; then
	if test "$CFLAGS" = "-g -O2"; then
		CFLAGS="-O2"
	elif test "$CFLAGS" = "-g"; then
		CFLAGS=""
	fi
fi

CFLAGS="-D_FILE_OFFSET_BITS=64 -Werror=unknown-pragmas -Werror=unused-label -fno-common -ftree-vectorize -fno-math-errno $CFLAGS $OPENMP_CFLAGS"
CXXFLAGS="$CFLAGS"

if test "x$SIRIL_UNSTABLE" = "xyes"; then
  AC_DEFINE(SIRIL_UNSTABLE, 1,
            [Define to 1 if this is an unstable version of Siril])
fi
AM_CONDITIONAL(SIRIL_UNSTABLE, test "x$SIRIL_UNSTABLE" = "xyes")

dnl Set PACKAGE_SOURCE_DIR in config.h.
packagesrcdir=`cd $srcdir && pwd`
AC_DEFINE_UNQUOTED(PACKAGE_SOURCE_DIR, "${packagesrcdir}", [Package source dir])

# Checks for header files.
AC_CHECK_HEADERS([execinfo.h sys/vfs.h sys/vmount.h sys/statfs.h sys/statvfs.h sys/filio.h])

# Checks for reallocarray function (used in kplot)
AC_CHECK_FUNCS(reallocarray, AC_DEFINE([HAVE_REALLOCARRAY], [1], [reallocarray is available]), )
# Checks for library functions.
AC_CHECK_FUNCS(timegm gmtime_r)

AC_CHECK_FUNCS(backtrace, , AC_CHECK_LIB(execinfo, backtrace))

dnl Set PACKAGE_DOC_DIR in config.h.
dnl AC_DEFINE_UNQUOTED(PACKAGE_DOC_DIR, "${ac_default_prefix}/share/doc/${PACKAGE}", "package doc dir")

dnl On some platforms, std::atomic needs a helper library
AC_MSG_CHECKING(whether -latomic is needed)
AC_LINK_IFELSE([AC_LANG_SOURCE([[
  #include <atomic>
  #include <cstdint>
  std::atomic<std::int64_t> v;
  int main() {
    return v;
  }
]])], STD_ATOMIC_NEED_LIBATOMIC=no, STD_ATOMIC_NEED_LIBATOMIC=yes)
AC_MSG_RESULT($STD_ATOMIC_NEED_LIBATOMIC)
if test "x$STD_ATOMIC_NEED_LIBATOMIC" = xyes; then
  LIBATOMIC_LIBS="-latomic"
fi
AC_SUBST([LIBATOMIC_LIBS])

dnl ================ PLATFORM CHECKS ================

dnl Compute the canonical host-system type variable (need config.guess and config.sub)
AC_CANONICAL_HOST

AC_MSG_CHECKING([if compiling for Win32])
case "$host_os" in
  mingw* | cygwin*)
    platform_win32=yes
    ;;
  *)
    platform_win32=no
    ;;
esac
AC_MSG_RESULT([$platform_win32])

dnl ================ MANDATORY DEPENDENCIES ================
dnl check math lib
AC_CHECK_LIB(m, log, LIBS="$LIBS -lm")

dnl check GLIB version
PKG_CHECK_MODULES(GLIB, glib-2.0 >= 2.56.0)
case "$host_os" in
  mingw*)
    PKG_CHECK_MODULES([GIO],[gio-2.0 >= 2.56.0 gio-windows-2.0 >= 2.56.0])
    ;;
  *)
    PKG_CHECK_MODULES([GIO],[gio-2.0 >= 2.56.0 gio-unix-2.0 >= 2.56.0])
    ;;
esac

dnl Check for json-glib
PKG_CHECK_MODULES(JSON_GLIB, json-glib-1.0 >= 1.2.6)

dnl check libexiv2
PKG_CHECK_MODULES(EXIV2, exiv2 >= 0.25)

dnl check GTK
PKG_CHECK_MODULES(GTK, gtk+-3.0 >= 3.20.0)

dnl check cairo
PKG_CHECK_MODULES(CAIRO, cairo)

dnl check fftw3
PKG_CHECK_MODULES(FFTW, [fftw3f])

dnl check GNU Scientific Library
PKG_CHECK_MODULES(GSL, [gsl < 2],
	[AC_DEFINE([HAVE_GSL_1], [1], [Use GSL 1])],
	[PKG_CHECK_MODULES(GSL, [gsl >= 2],
		[AC_DEFINE([HAVE_GSL_2], [1], [Use GSL 2])])
	])

dnl check cfitsio
PKG_CHECK_MODULES(CFITSIO, [cfitsio])

dnl check opencv
AC_PROG_CXX
if test -n "$CXX" && ( test "X$CXX" != "Xno" &&
	( (test "X$CXX" = "Xg++" && `g++ -v >/dev/null 2>&1` ) ||
	(test "X$CXX" != "Xg++"))) ; then
	AC_PROG_CXXCPP

	dnl check for C++11 support
	m4_include([m4/ax_cxx_compile_stdcxx.m4])
	AX_CXX_COMPILE_STDCXX(11, noext, mandatory)

	PKG_CHECK_MODULES([OPENCV], [opencv4 >= 4.4.0],
			  [AC_DEFINE([HAVE_CV44], [1], [Using OpenCV4.4])]
			  [OPENCV_LIBS="-lopencv_core -lopencv_imgproc -lopencv_calib3d"],
			  [PKG_CHECK_MODULES([OPENCV], [opencv4 >= 4.2.0],
					     [AC_MSG_WARN([OpenCV 4.2 found, translation-only registration will be disabled - requires 4.4])]
					     [OPENCV_LIBS="-lopencv_core -lopencv_imgproc -lopencv_calib3d"],
					     AC_MSG_ERROR([opencv not found.]))])
else
	AC_MSG_ERROR([no C++ compiler found])
	fi

PKG_CHECK_MODULES(LIBRTPROCESS, [rtprocess], have_rtprocess="yes", have_rtprocess="no")
if test "x$have_rtprocess" = "xno"; then
  AC_MSG_NOTICE([librtprocess not found])
  if test "$cross_compiling" != "yes"; then
    dnl check CMake used for librtprocess
    AC_PATH_PROG(CMAKE, cmake, no)
    if test "x$CMAKE" = xno; then
      AC_MSG_ERROR([CMAKE not found (needed to built internal librtprocess)])
    fi

    CMAKE_GENERATOR=
    if test "$platform_win32" = "yes"; then
      CMAKE_GENERATOR="-G \"MSYS Makefiles\""
    fi
    AC_SUBST([CMAKE_GENERATOR])

    AC_MSG_NOTICE([librtprocess will be built statically])
  else
    # When cross-compiling, you should build rtprocess yourself and
    # install it yourself.
    AC_MSG_ERROR([librtprocess not found])
  fi
fi
AM_CONDITIONAL(HAVE_LIBRTPROCESS, test "x$have_rtprocess" = "xyes")

<<<<<<< HEAD
if test "$cross_compiling" != "yes"; then
	dnl check CMake used for htmesh
	AC_PATH_PROG(CMAKE, cmake, no)
	if test "x$CMAKE" = xno; then
		AC_MSG_ERROR([CMAKE not found (needed to built internal htmesh)])
	fi

	CMAKE_GENERATOR=
	if test "$platform_win32" = "yes"; then
		CMAKE_GENERATOR="-G \"MSYS Makefiles\""
	fi
	AC_SUBST([CMAKE_GENERATOR])

	AC_MSG_NOTICE([htmesh will be built statically])
else
	# When cross-compiling, you should build rtprocess yourself and
	# install it yourself.
	AC_MSG_ERROR([htmesh cannot be built])
fi
AM_CONDITIONAL(HAVE_HTMESH, test "x$have_htmesh" = "xyes")

dnl ================ OPTIONAL DEPENDECIES ================
=======
dnl ================ OPTIONAL DEPENDENCIES ================
>>>>>>> 16ecac6b

dnl check raw lib
PKG_CHECK_MODULES(LIBRAW, [libraw >= 0.17],
		  [AC_DEFINE([HAVE_LIBRAW], [1], [Using RAW images])],
		  AC_MSG_WARN([libraw not found. Not using RAW importer.]))

dnl check tiff lib
PKG_CHECK_MODULES(LIBTIFF, [libtiff-4],
		  [AC_DEFINE([HAVE_LIBTIFF], [1], [Using TIFF images])],
		  AC_MSG_WARN([libtiff not found. Not using TIFF importer and exporter.]))

dnl check jpeg lib
dnl PKG_CHECK_MODULES(JPEG, [libjpeg])
AC_CHECK_LIB(jpeg, jpeg_mem_src, [],
	     AC_MSG_WARN([libjpeg not found. Not using JPEG importer and exporter.]))

dnl check png lib
PKG_CHECK_MODULES(LIBPNG, [libpng >= 1.6],
		  [AC_DEFINE([HAVE_LIBPNG], [1], [Using PNG images])],
		  AC_MSG_WARN([libpng not found. Not using PNG importer and exporter.]))

dnl check heif lib
PKG_CHECK_MODULES(LIBHEIF, [libheif],
		  [AC_DEFINE([HAVE_LIBHEIF], [1], [Using HEIF images])],
		  AC_MSG_WARN([libheif not found. Not using HEIF importer and exporter.]))

dnl check ffms2
PKG_CHECK_MODULES(FFMS2, [ffms2],
		  [AC_DEFINE([HAVE_FFMS2], [1], [Using FFMS2])],
		  AC_MSG_WARN([libffms2 not found. Not using AVI importer.]))

dnl checking several ffmpeg libraries
PKG_CHECK_MODULES(FFMPEG, [libavformat libavutil >= 55.20 libavcodec libswscale libswresample],
		  [AC_DEFINE([HAVE_FFMPEG], [1], [film export supported])],
		  AC_MSG_WARN([ffmpeg libav libraries not found or too old. Not using film export formats.]))

dnl checking libcurl
m4_include([m4/libcurl.m4])
LIBCURL_CHECK_CONFIG([yes], [7.10.0],
		     [AC_DEFINE([HAVE_LIBCURL], [1], [Using Libcurl])],
		     AC_MSG_WARN([libcurl not found. Not using web interaction.]))

dnl check wcslib
PKG_CHECK_MODULES(WCSLIB, [wcslib],
		  [AC_DEFINE([HAVE_WCSLIB], [1], [Using WCSLIB])],
		  AC_MSG_WARN([wcslib not found. Not using WCS API.]))

dnl check libconfig
PKG_CHECK_MODULES([LIBCONFIG], [libconfig >= 1.4],
		  [AC_DEFINE([HAVE_LIBCONFIG], [1], [Using libconfig])],
		  AC_MSG_WARN([libconfig not found. Old configuration file will not be read.]))

dnl ================================================================
dnl Collect some arguments.
dnl ================================================================
AC_ARG_ENABLE(debug,
	      [AS_HELP_STRING([--enable-debug],
			      [enable debug build [default=no]])],,
			      [enable_debug="no"])

AM_CONDITIONAL([SIRIL_DEBUG],[test "x$enable_debug" = "xyes"])

if test "x$enable_debug" = "xyes"; then
	AC_DEFINE([SIRIL_OUTPUT_DEBUG], [1], [Using debug output])
	CFLAGS="-g $CFLAGS"
	CXXFLAGS="$CFLAGS"
fi

#####################################
# Check for Platform and architecture
#####################################
platform_family="other"
PATHSEP=':'
AC_MSG_CHECKING([platform and architecture])
case "$host_os" in
	linux-* | freebsd-*)
		platform=unix
		platform_family="linux"
		;;
	cygwin*)
		platform=windows
		platform_family="windows"
		;;
	mingw*)
		platform=windows
		platform_family="windows"
		PATHSEP=';'
		CFLAGS=" $CFLAGS -D_WIN32_WINNT=0x0600 -DWINVER=0x0600 "
		CXXFLAGS=" $CXXFLAGS -D_WIN32_WINNT=0x0600 -DWINVER=0x0600 "
		case "$host_cpu" in
			x86_64)
				;;
			*)
				WIN32_LARGE_ADDRESS_AWARE='-Wl,--large-address-aware'
				;;
		esac
		;;
	darwin*)
		platform=osx
		platform_family="macos"
		AC_SUBST(EXTRA_LIBS,'-framework AppKit')
		CFLAGS="$CFLAGS -ObjC"
		;;
esac
AC_MSG_RESULT([$platform])
AM_CONDITIONAL([PLATFORM_UNIX], [test "$platform" = "unix"])
AM_CONDITIONAL([PLATFORM_WIN32], [test "$platform" = "windows"])
AM_CONDITIONAL([PLATFORM_OSX], [test "$platform" = "osx"])

AC_DEFINE_UNQUOTED(SIRIL_BUILD_PLATFORM_FAMILY, "$platform_family",
		   [The OS family this was built for])

AC_SUBST(WIN32_LARGE_ADDRESS_AWARE)
AC_SUBST(PATHSEP)

if test "$platform" = "windows"; then
	AC_CHECK_PROG(ms_librarian, lib.exe, yes, no)
	AC_CHECK_TOOL(WINDRES, windres, :)
else
	WINDRES=":"
	AC_PROG_LN_S
fi

AM_CONDITIONAL(MS_LIB_AVAILABLE, test "x$ms_librarian" = xyes)
AM_CONDITIONAL(HAVE_WINDRES, test "x$WINDRES" != "x:")

AC_SUBST(WINDRES)

#####################################
# Check for gdk windowing style
#####################################
AC_MSG_CHECKING([for native gdk windows style])
gdk_targets=`$PKG_CONFIG --variable=targets gdk-3.0`
gdk_windowing="x11"
for target in $gdk_targets;
do
	case "$target" in
		quartz)
			gdk_windowing=quartz
			;;
		win32)
			gdk_windowing=win32
			;;
	esac
done

AC_MSG_RESULT([$gdk_windowing])
AM_CONDITIONAL(GDK_WINDOWING_QUARTZ, test "$gdk_windowing" = "quartz")
AM_CONDITIONAL(GDK_WINDOWING_WIN32, test "$gdk_windowing" = "win32")
AM_CONDITIONAL(GDK_WINDOWING_X11, test "$gdk_windowing" = "x11")

if test "$platform" = "osx"; then
	AC_DEFINE([OS_OSX],[1],[Defined if os is Mac OSX])

	PKG_CHECK_MODULES(GTK_MAC, gtk-mac-integration-gtk3 >= 2.0.8)

	AC_SUBST(GTK_MAC_CFLAGS)
	AC_SUBST(GTK_MAC_LIBS)
fi

if test `uname` != "Darwin"; then
	if (test "$platform" = "windows") ; then
		AC_SUBST(EXTRA_LIBS,'-lpsapi')
	fi
fi

#################
# Bundle packages
#################

AC_MSG_CHECKING([whether we build a relocatable package])
AC_ARG_ENABLE(relocatable-bundle,
              [  --enable-relocatable-bundle
                          build with resources considered bundled under the same prefix
                          (default=auto)],,
              enable_relocatable_bundle=auto)

if test "x$enable_relocatable_bundle" != xno &&
   test "x$enable_relocatable_bundle" != xyes; then
  # By default, assume building for Windows or macOS everything to be on
  # the same prefix and can be relocated.
  # On other platforms, build-time paths are meaningful.
  if test "$platform" = "osx" ||
     test "$platform" = "windows"; then
     enable_relocatable_bundle=yes
  else
     enable_relocatable_bundle=no
  fi
fi
if test "x$enable_relocatable_bundle" = xyes; then
  AC_DEFINE(ENABLE_RELOCATABLE_RESOURCES, 1,
            [Define to 1 if resources are considered bundled under the same prefix])
fi
AM_CONDITIONAL(ENABLE_RELOCATABLE_RESOURCES, test x$enable_relocatable_bundle = xyes)

AC_MSG_RESULT([$enable_relocatable_bundle])

AC_SUBST([AM_LDFLAGS])

AC_CONFIG_FILES([Makefile src/Makefile subprojects/Makefile data/Makefile pixmaps/Makefile pixmaps/icons/Makefile platform-specific/Makefile platform-specific/linux/Makefile po/Makefile.in])
AC_OUTPUT<|MERGE_RESOLUTION|>--- conflicted
+++ resolved
@@ -198,7 +198,6 @@
 fi
 AM_CONDITIONAL(HAVE_LIBRTPROCESS, test "x$have_rtprocess" = "xyes")
 
-<<<<<<< HEAD
 if test "$cross_compiling" != "yes"; then
 	dnl check CMake used for htmesh
 	AC_PATH_PROG(CMAKE, cmake, no)
@@ -220,10 +219,7 @@
 fi
 AM_CONDITIONAL(HAVE_HTMESH, test "x$have_htmesh" = "xyes")
 
-dnl ================ OPTIONAL DEPENDECIES ================
-=======
 dnl ================ OPTIONAL DEPENDENCIES ================
->>>>>>> 16ecac6b
 
 dnl check raw lib
 PKG_CHECK_MODULES(LIBRAW, [libraw >= 0.17],
