siril 1.4.0-beta2
XX/XX/25

**Fixes:**
* Fixed option -weight= for stack command and add filtering criteria in HISTORY key of stacked image (#1545)
* Fixed crash and slowness when refreshing the scripts list (#1548, #1574)
* Immplemented a better linear regression algorithm for SPCC (!853)
* Python scripts are now sorted alphabetically (#1559)
* Fixed crash in Noise Reduction with Independent Channels option selected (#1567)
* Fixed UI hang when manually refreshing scripts or SPCC (#1566)
* Fixed incorrect behaviour when using set_image_pixeldata to chage the number of channels (#1570)
* Fixed incorrect siril command return values (#1569)
* Fixed crash in astrometric registration when the reference image could not be platesolved (#1557)
* Fixed preventing max framing export in seqapplyreg with FITSEQ or SER (#1561)
* Fixed obscode that was not exported in the AAVSO csv (#1577)
* Removed graxpert_deconv from the command line (#1575)
* Fixed SPCC failing to open files on Windows when the filepath contains non-ASCII characters (e.g., accented characters) (#1584)
* Fixed parameter parsing in PixelMath (#1594)
* Fixed bad font kerning on macOS (#1508)
* Fixed crash on Windows language change (#1560)
* Fixed incorrect option handling in denoise (#1599)
* Fixed poor star detection when input sequence was in 16b and preferences set in 32b (#1614)
* Fixed incorrect image size with latest cameras added to LibRaw, Siril now uses 202502 snapshot (#1565)
* Fixed metadata filling problem in PixelMath using $T (#1605)
* Fixed python API SirilInterface::set_seq_frame_incl (#1617)
* Fixed FWHM units when printing alignement results (#1616)

**Improvements:**
* Scripts can be opened in the editor directly from the Script Preferences treeview (#1556, !860)
* Added a fork of tkfilebrowser to support improved script UI file selection on Linux (!864)
* Implemented a better linear regression algorithm for SPCC (!853)
* Python scripts are now sorted alphabetically (#1559)
* Made crop and ROI selection CFA-aware (#1579)
* Added an optional rate limit for smooth scroll zoom speed (#1576)
* Added SirilInterface.create_new_seq() and SirilInterface.is_cli() in sirilpy (!867)
* GraXpert "Use GPU" now defaults to False but is persistent (saved in config)
<<<<<<< HEAD
* Added utility.ONNXHelper class in python module to make it easier to ensure the correct onnxruntime module is installed. (!874)
=======
* Added ability to calibrate images for debayering only, without Dark, Flat, or Bias files (#1619)
>>>>>>> cf954f5a

siril 1.4.0-beta1
04/26/25

**New features:**
* Added support for unknown keywords with path parsing (#1333)
* Added support for JPEG XL image format
* Added comparison star list creation from Siril (!381)
* Added intensity profiling function (#5)
* Added internal plotting tool (siril_plot) to be used with profiling and light_curves (removed usage of GNUplot) (!543 !545)
* Added git script repository integration (!560)
* Added ROI processing for certain functions (!571, fixes #1098 and #1188)
* Added fully color managed workflow using ICC profiles (!542, fixes #1010, #1207)
* Added command conesearch (replaces nomad and solsys), including support for new catalogues (vsx, gcvs, exo, aavso_chart) (!579, #1171)
* Added AAVSO photometry file format output and improving photometry UI (#1234)
* Added color management to photometric color calibration, and SPCC as a new method. (!598)
* Added solving with distortions using SIP convention and handling writing related keywords in the header (!612 and #1154::3)
* Added full blindsolve with Astrometry.net (#1154::5 and !636)
* Added Astrometric Registration for mosaic and little overlapping sequences (#1154::7 and !643)
* Added image undistortion using WCS SIP data during registration (#1154::8,!643 and #1285)
* Refactored wcs usage, by removing redundant info stored in the fit structure (!591 and #1154::1)
* Added support for offline Gaia catalogue extracts with HEALpixel-based indexing (!795, !797)
* Added master distortion files (!686)
* Added ssl certificates in the appimage (#1259)
* Added dark scaling to match exposure time (#1269)
* Added manual photometry output comparison stars file creation from UI (!614)
* Added near solve in Siril internal solver (#1154::4 and !631)
* Added FITS keyword update on single loaded images (#72) and on sequence (!705 and #1340 and #1312)
* Added Color Conversion Matrices for single images and sequences (!630 and !641)
* Added versionning for init files (#1274)
* Added flexible aperture size depending in FWHM (#1278 !640)
* Added DRIZZLE and related script (!633, closes #12, #170)
* Added preference for closest IAU observatory code(!669)
* Added ability to present startup notifications read from a file in gitlab (#1292)
* Added full mouse buttons and scroll wheels configuration (!672)
* Added edge preserving filters (bilateral and guided filters) (!576)
* Extended `requires` command to take optional second expiry parameter. (!674)
* Added a new keyword FILENAME to save the original filename after conversion. (!678)
* Added UI for conesearch and show commands (!680)
* Added atmosphere model for SPCC (accounts for Rayleigh scattering) (!684)
* Added the `pwd` command to print the current working directory (!743)
* Added GraXpert interface (!699), follow-up bugfix (#1346)
* Added the ability to resample by maximum dimension and preview jpg file size (!698)
* Added Curves Transformation tool (!677)
* Read and compares checksum (DATASUM and CHECKSUM) if present in the FITS header (!723)
* Added a new cosmetic filter to remove purple fringing on bright stars (!726)
* Added blending masks and normalization on overlaps for rejection stacking, to stitch mosaics (!764)
* Added python scripting (!765)
* Added local annotations catalogues for IAU constellations lines and names (!800)
* Added a popup menu for the "annotation" button, displaying the list of catalogs (!804)

**Improvements:**
* Allowed object search with their common name, from the annotations catalogues (!381)
* Improved RGB composition tool to do full homography registration (#943)
* Reduced verbosity of script reload logging (#1217)
* Added more configurable colors for some overlays (#1230)
* Improved SEQHEADER command. Ability to print several keywords and new filter option (#1161)
* Refactored the keywords use (#668)
* Changed convention to Counterclokwise for the angle reported by astrometry (#1290)
* Split Astrometry from (S)PCC
* Changed max framing mode to avoid large black borders after registration, this is now handled at stacking step (!670)
* Optimised GHT code (~2x speedup) and fixed associated bugs (#1194, #1314, #1319)
* Improved interaction of threaded functions and previews with ROI code (!701)
* Optimised and refactored deconvolution code (!702 and !753)
* Updated Image processing menu (!700)
* Refactored registration processes and GUI (#1285)
* Improved use of prngs (mt19937 now used throughout in place of rand() etc.) (!689)
* Refactored networking code, add offline mode and add Gaia archive status indication (!687)
* Improved the usability of merging CFA sequences (!759)
* Allowed the token $T to be used in PixelMath (!768)
* Make PixelMath follows bit depth preferences (#1100)
* Allow background removal from CFA images / sequences, for better integration into drizzle workflow (!777)
* Added an option to save the stack result in 32b irrespective of the Preferences (#1165)
* Ported JSON parsing and generation code to use yyjson instead of glib-json for a 10x speedup (!796)

**GUI improvements:**
* Split up the monolithic glade UI file (!550)
* Refactored catalogue management, making it consistent across all catalogues (#1154::0 and !579)
* Refactored astrometry GUI (#1154::6 and !636)
* Added better registration options to RGB align right-click menu and improve DATE-OBS handling in LRGB composition (!620)
* Made reset buttons reset all GUI elements in a dialog window (!719)

**Fixes:**
* Fixed PRISM SITELAT/SITELONG keywords data (#1126)
* Fixed running command catsearch threaded to avoid GUI freeze (#1167)
* Fixed https requests with libcurl for Windows crossroad builds (#604)
* Fixed wavelets redraw (#1236)
* Fixed a crash in asinh (#1246)
* Fixed several dialogs so they work after redo (#1276, #1279)
* Fixed bug where Bayer pattern was not read as needed for seqpsf (#1297)
* Fixed handling wide-char characters in filenames on Windows (with cfitsio >= 4.4) (#1324)
* Fixed bug in GHT when only 1 or 2 channels are selected (#1329)
* Fixed GHT and HT sharing states for some GUI elements (#1357)
* Blocked certain processes when a processing dialog box is open (#1355)
* Fixed a bug with histogram / GHT widgets updating the image when the preview toggle was off (#1358)
* Checked for and resolve pixel values outside [0 1] before certain operations (!697)
* Fixed seqpsf for images which write ADU in float (#1322)
* Fixed crash in catsearch when object is unknown (#1383)
* Fixed local astrometry.net solver non-functional on flatpak (#1392)
* Fixed crash in 2-pass registration when sequence had less than 5 images (#1473)
* Prevented crash when using the sequence browser during an AVI sequence operation (#143)
* Prevented crash when opening a HEIF image with a jpeg extension (#1478)
* Fixed crash at startup on macOS when no ~/Pictures folder is found (#1486)
* Fixed loss of metadata when Siril uses preview (#1491)
* Fixed handling NaNs in float statistics (#1487)
* Fixed h264 and h265 export (!828)
* Fixed memory error when created new FITS image (#1524)

**Misc:**
* Removed glib-networking as a dependency (#1157)
* Removed calls to deprecated OpenMP functions (!662)
* If directory does not exist during script execution, CMD_DIR_NOT_FOUND is returned (!628)
* Refactored processing of sequence operations that generate multiple output sequences (!739)
* Added a memory check for the preview image (#778)
* Removed Windows cross-build CI and improved performance of native CI (!767)
* Move executables from 'Contents/Resources/bin' to 'Contents/MacOS' (!812)

siril 1.2.6
01/22/25
* Fixed sign error in messier catalog (#1453)
* Fixed Save As feature (#1452)
* Fixed handling widechar with an updated version of cfitsio (#1456)
* Changed configuration directory on macOS to org.siril.Siril (!798)

siril 1.2.5
11/22/24
* Fixed crash in gaussVertical() on macOS (issue reported on pixls.us, !742)
* Fixed free space disk computation on macOS, probably for good (#1368 and #1375 and #1422)
* Fixed crash if the CWD changes after a first successfull Automated light Curve process (#1378 !746)
* Fixed bug in TIFF files that have TIFFTAG_MINSAMPLEVALUE and TIFFTAG_MAXSAMPLEVALUE set to 0 by removing these tags (#1381)
* Added HISTORY after seqcrop and GUI crop (#1142)
* Better handling of Siril opening when double-clicking on an image, under macOS (#1308, #1428 and #1140)
* Fixed potential crash in synthstar (issue reported via facebook)

siril 1.2.4
09/11/24

* Fixed CFA statistics (#1342)
* Fixed calibration command bug disabling cosmetic correction (#1348)
* Fixed calibration GUI not parsing correcting flat when using path parsing (#1348)
* Fixed non-deterministic parallel subsky RBF (#1352)
* Fixed incorrect deconvolution command arg setting (issue raised on pixls.us)
* Fixed GHT and HT not reverting previews from other dialogs (#1356)
* Fixed crash when saving image (#1353)
* Fixed execute button in wavelets not reverting preview (#1362)
* Fixed CLAHE crash on mono image (#1354)
* Fixed crash while extracting Green channel on CFA FITSEQ (#1305)
* Fixed inverted sequences on exporting to SER (#1361)
* Fixed a bug with histogram hi / mid / lo entry callback behaviour (!735)
* Fixed free space disk computation on macOS (#1368)

siril 1.2.3
06/19/24

* Fixed handling wide-char characters in filenames on Windows (cfitsio rollback) (#1324)
* Fixed compression error (files were not compressed anymore) (#1328)
* Fixed internet connection in macOS version (packaging issue)

siril 1.2.2
06/14/24

* Removed background extraction samples after using it in script (#1265)
* Fixed catalog parser problem with negative declination (less than 1°) (#1270)
* Fixed weighting by number of stars during stacking if number of stars is the same across the sequence (#1273)
* Improved mouse pan and zoom control to enable one-handed operation (!638, fixes #1271)
* Added an option to the LINK command in order to sort output by date (#1115)
* Fixed pixel size set by astrometry using binning_update preference (#1254)
* Fixed crash when querying stats on a CFA image with a selection smaller than a 2x2 square (#1286)
* Fixed crash when saving compressed and croped images (#1287)
* Disabled supernumerary use of openmp in demosaicing, which could lead to a crash (#1288)
* Fixed ser orientation error (#1258, #1261)
* Fixed crash during rejection stacking when using shift-registered sequence (#1294)
* Fixed mouse scrollwheel scrolling too fast (#1151)
* Fixed drag & drop in image display on macOS (#1310)
* Fixed bug in rgradient (Larson Sekanina) filter (#1313)
* Fixed bug in generalized hyperbolic stretches (#1314)
* Fixed path parsing error with savetif (#1318)
* Added handling of empty command pipe reads (closes #1277)

siril 1.2.1
01/26/24

* Fixed Anscombe VST noise reduction option for mono images
* Fixed HEIF import (#1198)
* Fixed Noise Reduction Anscombe VST bug with mono images (#1200)
* Fixed problems with Fourier Transform planning > Estimate (#1199)
* Fixed data initialisation bugs in copyfits() and RGB compositing tool
* Fixed exported x-column for lightcurves when Julian date is not selected (#1220)
* Fixed sampling tolerance for astrometry which was incorrectly read (#1231)
* Allowed for RA/DEC to be sorted in PSF windows (#1214)
* Added SET-TEMP as valid FITS header to be saved (#1215)
* Added configurable color for background extraction sample and standard annotations (#1230)
* Fixed argument parsing error in makepsf (!593)
* Fixed light_curve and csv export from plot when some images were unselected from the sequence (#1169)
* Added undo/redo when platesolving with astrometry.net (#1233)
* Fixed crash in findstar when detecting stars close to the border (#1237)
* Fixed using wcs info when using light_curve command (#1195)
* Allowed moving file into workdir to be picked up for livestacking (#1223)
* Fixed the way we check if there is enough space to use quick photometry (#1238)
* Fixed platesolving close to poles (#1245)
* Fixed bit depth evaluation for 8-bit images (#1244)
* Fixed division by 0 in PixelMath (#1249)

siril 1.2.0
09/15/23

* Fixed crash in background extraction samples removing (#1123)
* Fixed crash in binning with ushort images (4d4d4878)
* Fixed crash in findstar when a large saturated patch was close to border
* Fixed memory leaks in deconvolution code (3e122ad7)
* Fixed sorting in the rightmost columns in Dynamic PSF window (75586c04)
* Added logging typed command in stdout (06f67292)
* Improved path-checking and messages for astrometry.net local solver (Windows) (!524)
* Prevent crash using recomposition tool eyedroppers without images loaded (!526)
* Fix HaOiii script failure if input image has odd dimensions (!533)
* Fix errors in GNUplot process handling (!538)
* Fixed crash with seqextract_HaOIII command (!535)
* Fixed crash when trying to export csv from empty plot (#1150)
* Fixed deleting RA/Dec info when undoing an astrometry solve (#1119)
* Improved error detection and messages for astrometry (!516)
* Fixed sampling range specification for siril internal solver (!549)
* Fixed all command descriptions (!546)
* Fixed SER orientation after AVI conversion (#1120)
* Fixed rescaling float images upon loading when not in [0,1] range (#1155)
* Fixed initialization of guide image for clamping (#1114)
* Fixed disabling weighting in the GUI when widget is not visible (#1158)
* Fixed output_norm behavior for stacking to ignore border values (#1159)
* Fixed the check for the no space left condition in the conversion (#1108)
* Fixed DATE_OBS missing on seqapplyreg if interp was set to NONE (#1156)
* Fixed photometry issue with 8-bit .ser file (#1160)
* Fixed removing zero values in histogram calculations (#1164)
* Fixed pixel sizes after HaOIII extrcation (#1175)
* Fixed crash when passing only constants in pm expression (#1176)
* Fixed incorrect channel when adding star from selection in RGB vport (#1180)
* Allow to access to non-local disk (#1182)
* Allow the Star Recomposition UI to scroll when larger than the dialog (#1172)
* Fixed wrong Bayer interpretation after FITS-SER conversion (#1193)
* Fixed pixelmath argument parsing error (#1189)

siril 1.2.0-rc1
06/01/23

* Added GHS saturation stretch mode
* Added special formatter to parse date-time in path parsing
* Added Astro-TIFF in sequence export
* Added read of datetime in jpeg and png file with exiv2
* Added Danish language
* Changed Windows to build in console mode even for stable releases
* Changed gnuplot initialization to keep plots open after stopping main process (and fixed leak) (!538)
* Changed image opening for all images not from Siril (ensures DATAMAX is correct)
* Improved parsing of localization data for wider imaging software compatibility
* Improved DATE-OBS control and log for solar system features
* Improved clipping model in luminance-based GHS stretches
* Improved Wayland support
* Reviewed and fixed coordinate conversion from WCS to display for annotations, nomad command, pcc
* Improved astrometry.net handling on Windows to support more recent cygwin builds
* Updated URLs to query online catalogs
* Fixed handling of special characters in sequence name during conversion
* Fixed crash in seqstarnet when processing single-file sequences (SER, FITSEQ)
* Fixed hang in seqstarnet when processing a single-file sequence with no star mask
* Fixed using default masters names in calibrate (GUI)
* Fixed invoking external programs in CLI mode (Windows only)
* Fixed stream setting for all versions of ffmpeg (mp4 export crash)
* Fixed crash when doing manual registration of sequence with variable image sizes (now disabled)
* Fixed UI and command issues in deconvolution code
* Fixed star recomposition issue where LIVETIME and STACKCNT could be doubled when processing the starless and star mask parts of the same image
* Fixed "image copy error in previews" bug in asinh transformation
* Fixed reset of the viewports when reopening the RGB composition tool after opening a mono sequence
* Fixed star detection for undersampled mono images
* Fixed sequence cleaning with opened image and resetting the reference image
* Fixed photometry with 32bit images from PRISM
* Fixed incorrect behaviour when resetting right-hand stretch type in star recomposition tool
* Fixed sequence handling when images have different number of layers
* Fixed GNUplot terminals so they remain interactive and free resources when closed
* Fixed crash that could occur when parsing string keywords that contained forbidden characters
* Fixed calling external processes that left too many opened file descriptors
* Fixed Stop behavior for starnet and local astrometry.net
* Fixed crash when running merge_cfa in headless mode
* Fixed console logs output on Windows when messages contained widechars
* Fixed networking detection at build-time and made it and exiv2 optional
* Fixed bug in NetPBM file import
* Fixed pause button in livestacking

siril 1.2.0-beta2
03/12/23

* Fixed behavior on Windows when calling external programs (StarNet, astrometry.net)
* Fixed crash when converting sequence to SER
* Fixed PCC progress bar which never terminated
* Fixed AppImage Build
* Fixed crash when using deconvolution on a sequence
* Fixed SSL certificates locations on Windows which where preventing SearchObject related functions to succeed
* Fixed reading BAYERPAT key if it was set to NONE
* Fixed StarNet behavior when TIFF compression was ON
* Fixed crash in synthstar (full resynthetize and desaturate)
* Fixed handling widechars in config files (Windows only) which caused a crash at startup
* Fixed crash when selecting datapoints in Plot tab
* Fixed crash when sending a seqplatesolve or seqstarnet command with no other argument
* Fixed crash in global and 2pass registration, if a selection was active and the sequence had variable image sizes
* Fixed min and max framing borders calculations if the sequence had variable image sizes
* Fixed lost metadata with starnet
* Reworked GHS commands
* Added a warning when trying to read one-frame SER files
* Autodetect libfftw threading support
* Add support for Torch-based StarNet executables
* Improve hi/lo slider behaviour in stretch dialogs
* Star Recomposition tool has independent Apply and Reset controls to facilitate iterative stretches

siril 1.2.0-beta1
02/24/23

* Added livestacking mode with darks/CC/flats support, registration and stacking
* Added unlinking channels in autostretch preview
* Added RGB equalization and lightweight (faster) normalisation in stacking options
* Added LRGB composition command and PixelMath command for new offline compositions
* Added Starnet++ integration in GUI and command and mask creation
* Added Star Recomposition tool to mix and stretch starless and starmask images
* Added star intensive care to unsaturate stars
* Added new deconvolution tool with RL, Split Bregman and Wiener algorithms and several PSF generation options (replaces old tool)
* Added new denoising tool
* Added pcc command for headless PCC and plate solving
* Added local KStars star catalogue support for offline astrometry and PCC (NOMAD)
* Added a new framing assistant with several modes and image framing preview
* Added specifying max number of stars for registration
* Added bad pixel map option for preprocess, both in GUI and command
* Added and reviewed commands for offline and automatic post-processing
* Added background level and star count as new sequence filters
* Added option to compute sequence filtering threshold using k-sigma clipping
* Added weighing based on number of stars or wFWHM for stacking
* Added a new threading mechanism for per-image improved performance
* Added star selection from coordinates to seqpsf and star tracking with homography
* Added headless light curve creation from a list of star equatorial coordinates
* Added star list importing from the NINA exoplanet plugin for light curve creation
* Added relaxed mode for star detection for particularly bad images
* Added crop to selection to the rotation geometric transform
* Added a way to clean sequence file in the sequence tab (see also command seqclean)
* Added a warning when images are negative on calibration
* Added calibration details in the FITS history
* Added saving formulas (presets) in Pixel Math
* Added statistic functions to Pixel Math as well as mtf
* Added solar system object search from online service for image annotations
* Added zoom sliders and plot selection in Plot tab
* Added Moffat star profile as an option instead of Gaussian
* Added the possibility to run statistics on individual filters of CFA images
* Added parsing paths with header key values for preprocess, stack and save actions
* Added a high definition mode to auto-stretch visualization
* Added memory and processor count cgroups limits enforcement (linux only)
* Added a mapping file created by conversion operations
* Added background level and number of stars to stored registation data and plots
* Added commands: [update with https://free-astro.org/index.php?title=Siril:Commands#Commands_history ]
* Added KOMBAT alogrithm for registration and removed deprecated ECC
* Added choosing server to query object in astrometry
* Added shortcuts for astrometry (regular and photometric correction)
* Added option "full" to export all possible stats in seqstat command
* Added argument to executable to pass pipes path, allowing several instances to run simultaneously
* Added more reporting on online object search, avoiding duplicates in catalogues
* Added improved graphical interface to hyperbolic stretches
* Added 9-panel dialog tool showing corners and center of the image for a closer inspection
* Added NL-Bayes denoising algorithm with optional boosters DA3D, SOS and Anscombe VST
* Added undershoot clamping to bicubic and lanczos4 interpolation methods
* Added 9-panel dialog tool showing corners and center of the image for a closer inspection
* Added NL-Bayes denoising algorithm with optional boosters DA3D, SOS and Anscombe VST
* Added undershoot clamping to bicubic and lanczos4 interpolation methods
* Added CFA merge process for reconstructing a Bayer pattern previously split out with extraction
* Added binning and binxy command
* Added rejection maps creation on rejection stacking
* Added astro-tiff option in the command savetif with -astro
* Added ability to use Starnet++ on sequences
* Allowed area selection (and much more) to be done on RGB display tab
* Updated scripts to specify cosmetic correction is from masterdark with -cc=dark option
* Updated seq file version to v4. Registration block keeps homography information
* Updated behaviour of channel select toggles in histogram and hyperbolic stretch tools, allowing stretching only selected channels
* Replaced Libraw with RT debayering
* Replaced generalized hyperbolic transform stretch method by more general algorithms and optimised for speed
* Optimised asinh code for speed
* Improved Ha-OIII extraction to offer full resolution O-III output and improve star roundness
* Improved management of focal length, pixel size and binning, in settings and images
* Refactored global registration and added 2pass and Apply Existing methods
* Refactored 3-star registration to run the 3 stars analysis successively
* Refactored 1- and 2/3-stars registration into one single registration method
* Refactored PCC, using WCS information to identify stars instead of registration match
* Refactored settings, preferences and configuration file, adding get and set commands
* Refactored commands error handling
* Refactored light curve creation, filtering the reference stars to valid only
* Refactored PSF fitting to solve for the angle in all cases
* Refactored astrometry for command and sequence operation, astrometry.net interop.
* Fixed comet registration when registration was accumulated over existing data
* Fixed star detection for images with very large stars
* Fixed cancellation of seqpsf or seqcrop
* Fixed photometry analysis of stars with negative pixels around them
* Fixed dates keywords in sum and min/max algorithms
* Fixed FITS header preservation on RGB composition
* Fixed possible FITSEQ infinite loop and inconsistent numbering caused by hidden files in conversion
* Fixed sequence closing in script processing after each command
* Fixed opening of scientific FITS cube files
* Fixed gnuplot call for macOS/AppImage, by making its path configurable
* Fixed available memory computation for mac and the associated freeze
* Fixed bug in roworder of SER sequence created from TOP-DOWN FITS images
* Fixed bug when saving 16bits signed FITS images
* Fixed internationalization in siril-cli
* Fixed subsky command success status

siril 1.0.6
10/18/22

* Fixed crash on opening a malformed SER
* Fixed crash in savetif
* Fixed crash in polynomial background extraction when not enough sample were set
* Fixed bug in iif where no parameters could be used
* Fixed crash in seqstat when some images were deselected
* Fixed crash in star detection when large star was close to border
* Fixed bad behaviour of asinh blackpoint with monochrome/32bits images
* Fixed bug in PixelMath with negate values
* Fixed bug in SIMBAD request when object name contains '+'
* Fixed bug in rotational gradient

siril 1.0.5
09/09/22

* Fixed bug in eyedropper feature with 16bits images
* Added button to see original image in background extraction
* Fixed bug introduced in 1.0.4 with one pixel shift when registering meridian flipped images
* Fixed GAIA catalog parser

siril 1.0.4
09/02/22

* Fixed selected area for flat autonormalisation calc
* Fixed wrong initialization in polynomial background extraction
* Fixed cold pixels rejection in GESDT stacking
* Fixed x and y position in PSF and star detection
* Fixed RGB pixel display where Green and Blue were swapped
* Fixed random crash in Pixel Math
* Improved wcs import when formalism used is deprecated (CROTA + CDELT)
* Added dropper icon to set SP easily in GHT tool

siril 1.0.3
06/28/22

* Fixed memory leak in PixelMath
* Fixed memory leak in SER preview
* Fixed error in seqsubsky
* Fixed the start of two scripts from @ in succession
* Fixed homogeneous image bitpix detection on stacking
* Fixed dates in median and mean stack results
* Fixed bug in stack of some float images
* Fixed black point and clipping in asinh stretch function
* Added new thread for background extraction that does not freeze UI, with a progressbar for RBF
* Added generalised hyperbolic transform stretch method in Image Processing menu, based on algorithms proposed by David Payne in the astrobin forums

siril 1.0.2
05/16/22

* Added new RBF interpolation method in the background extraction tool
* Removed file name length limit in conversion
* Fixed crash in preprocess command if a quote was not closed in -bias= option
* Fixed crash when star detection box was expanded past a border
* Fixed crash in plot when X axis data contained negative values
* Fixed numerous bugs in the background extraction tool
* Fixed bug in PixelMath where only one char parameter where allowed
* Fixed bug in FITS partial reader

siril 1.0.1
04/06/22

* Added min,max, iif and logical operators in pixelmath
* Added support for 3 channels for direct preview of resulting composition in pixelmath
* Added parameters field in PixelMath
* Added reporting channel name in FILTER header key during split operation
* Added using FILTER keyword value for Pixel Math tool variable name
* Fixed using shift transform for global registration
* Fixed crash when changing image with preview opened
* Fixed crash when pressing Stop button during script execution
* Fixed crash that could occur when moving the mouse over the image while it was being updated
* Fixed date wrongly reported in the FITS header in SER/FITSEQ stacking when filtering out images
* Fixed excluding null pixels of both ref and target in linear match

siril 1.0.0
03/09/22

* Added ASTRO-TIFF standard
* Fixed memory consumption for all sequence operations
* Fixed settings for sequence export as webm film with VP9 codec
* Removed use of lo/hi cursors and fixed normalization for export
* Fixed load and close commands for scripts in GUI
* Fixed Bayer pattern in SER after extraction
* Fixed registration crash for small images
* Improved main panel separator positioning and keeping it in memory
* Improved speed of FITSEQ detection when scanning sequences
* Improve usability on MacOS
* Reintroduced compatibility with OpenCV 4.2 with disabled features

siril 1.0.0~RC2
12/08/21

* Fixes many crashes
* Minor improvements in plot feature
* Restore HD for macOS application

siril 1.0.0~RC1
11/20/21

* New Pixel Math tool
* New plot tool to visualize and sort sequence based on any registration data field available
* New tilt estimation feature (from GUI or command)
* New SNR estimator in photometry analysis
* New button for quick photometry
* New commands seqcosme and seqcosme_cfa to remove deviant pixels on sequence, using file computed with find_hot
* New command boxselect to specify a selection box with x, y, w and h
* Improved candidates star detection speed and accuracy with a new algorithm
* Reviewed GUI and improved responsiveness
* Saving focal and WCS data in the swap file using undo/redo
* WCS data is now updated after geometric transformations (mirror, rotate and crop)
* Seqcrop command can now be used in scripts
* Added autocropping of wide-field images, as well as using a selection for plate solving
* Added choices of degrees of freedom (shift, similitude, affine or homography) for global registration
* Added UI button to plot WCS grid and compass
* Added user catalogue for astrometry annotation
* Added GAIA EDR3 catalogue for astrometry
* Added choice between clipboard and file for snapshot
* Added equalize CFA for X-Trans sensor
* Allowing debayer to be forced for SER files
* Converted constant bitrate quality to constant quality rate settings in sequence export to film
* Fixed memory leak in opencv that made registration of FITS files fail often
* Fixed FWHM units and star center position in Dynamic PSF
* Fixed global registration with various image sizes
* Fixed bug in ECC algorithm

siril 0.99.10.1
06/23/21

* Fixed star detection with resolution < 1.0
* Fixed interpolation issue in global registration
* Fixed timestamp issue with glib < 2.66
* New MAD clipping algorithm

siril 0.99.10
06/11/21

* New drag and drop
* New presets for sequences export
* New choice between h264 and h265 for mp4 export
* New Generalized Extreme Studentized Deviate Test as a new rejection algorithm
* New weighted mean stacking based on bgnoise
* New independent normalization of each channel for color images
* New faster location and scale estimators to replace IKSS with similar accuracy
* New synthetic level for biases
* New 2- or 3-star registration algorithm with rotation
* New SER debayering at preprocess
* New green extraction from CFA
* New option to downsample image while platesolving
* Remember focal and pixel size in astrometry tool
* Updated sampling information after channel extraction and drizzle
* Fixed bands appearing on mean stacking for CFA SER sequences
* Fixed bug in FFT filter
* Fixed bug in statistics and normalization for 16b images
* Changed handling of zero values in statistics, global registration, normalization and stacking

siril 0.99.8.1
02/13/21

* Fixed crash because of wcslib function

siril 0.99.8
02/10/21

* New ability to remove sequence frames from the "Plot" tab
* New merge command
* New astrometry annotation ability
* New snapshot function
* New conversion internal algorithm, can convert any sequence to any other sequence type too now
* Handle datetime in TIFF file
* Improved color saturation tool with a background factor to adjust the strength
* Reduced memory used by global registration
* Improving films (AVI and others) support: notifying the user, suggesting conversion, fixing parallel operations
* Fixed memory leak in minmax algorithms
* Fixed a bug in FITS from DSLR debayer when image height is odd
* Fixed out-of-memory conditions on global registration and median or mean stacking
* Fixed SER stacking with 32 bits output
* Fixed bitrate value issue in mp4 export
* Fixed normalization issue with SER files

siril 0.99.6
09/23/20

* Selection can be moved and freely modified, its size is displayed in UI (Sébastien Rombauts)
* Undo/Redo buttons now display the operations they act upon (Sébastien Rombauts)
* Added color profile in TIFF and PNG files
* Image display refactoring (Guillaume Roguez)
* Fixed a bug in demosaicing orientation
* Fixed a bug in macOS package where Siril was not multithreated
* Fixed memory leak in pixel max/min stacking
* Fixed crash when selecting 1 pixel
* Better integration in low resolution screen
* Added embed ICC profile in png and TIFF files
* By default Siril now checks update at startup
* By default Siril now needs “requires” command in Script file
* Refactoring of image display with pan capacity
* Added button + and – for zooming management

siril 0.99.4
08/14/20

* New UI with a single window
* New demosaicing algorithms, RCD is now the default one
* New algorithm to fix the AF square with XTRANS sensor (Kristopher Setnes)
* New support for FITS decompression and compression with Rice/Gzip and HCompress methods (Fabrice Faure)
* New support for quantization and HCompress scale factor settings for FITS compression (Fabrice Faure)
* New functions to extract Ha and Ha/OII from RGB images
* New linear match function
* New link command to create symbolic links
* New convert command to convert all files (and link FITS)
* New preference entries for FITS compression settings (Fabrice Faure)
* New native image format: 32-bit floating point image
* New native sequence format: FITS sequence in a single image
* New UI for sequence image list
* New zoom handing: ctrl+scroll (up and down) is the new way to zoom in and out
* New preview in open dialog
* New language selector in preferences
* New image importer: HEIF format
* New stacking filtering criterion (weighted FWHM). It can exclude more spurious images
* New macOS bundle
* New RL deconvolution tool
* New keyword CTYPE3 for RGB FITS in order to be used by Aladin
* New binary siril-cli to start siril without X server
* New preference entries with darks/biases/flat libraries
* New preliminary Meson support (Florian Benedetti)
* New ROWORDER FITS keyword that should be used by several programm now
* X(Y)BAYEROFF can now be configured in preferences
* Parallelizing conversion and some other functions
* CI file was totally rewritten (Florian Benedetti)
* Config file was moved to more standard path
* Optimization of several algorithms (Ingo Weyrich)
* Background extraction is now available for sequence
* Midtone Transfer Function is now available for sequence
* Fixed code for Big Endian machine (Flössie)
* Fixed bug in SER joining operation when Bayer information was lost
* Fixed a bug of inaccessible directories in MacOS Catalina
* Fixed crash on some OpenCV operation with monochrome images
* Fixed annoying error boxes about missing disk drives on Windows

siril 0.9.12
11/04/19

* Fixed stat computation on 3channel FITS
* Fixed free memory computation on Windows
* Fixed a bug in RGB compositing mode allowing now users to use multichannel image tools
* Fixed crash after deconvolution of monochrome images
* Fixed a bug in astrometry when downloaded catalog was too big
* New split cfa feature
* Script status (line currently executed) is displayed in a statusbar
* TIFF export is now available for sequences
* Better dialog windows management
* Histogram tool refactoring
* Provide new strategies for free memory management
* Provide new photometric catalog for color calibration (APASS)
* Added new filter: Contrast Limited Adaptive Histogram Equalization
* Open sequence by double clicking on seq file

siril 0.9.11
05/27/19

* New icon set
* New photometric color calibration tool
* New background extraction tool working with 64-bit precision and dither
* Improved processing speed by optimizing sorting algorithms to each use
* Parallelizing preprocessing
* New image filtering for sequence processing: possible from the command line and with multiple filters
* Improved free disk space feedback and checks before running preprocess, global registration and up-scaling at stacking
* New GTK+ theme settings: it can now be set from siril to dark or light, or kept to automatic detection
* New normalization to 16 bits for RAW images with less dynamic range (in general 12 or 14)
* Improved mouse selection by making it more dynamic
* Added drag and drop capability in the conversion treeview
* Added output file name argument to stacking commands
* New command setmem to limit used memory from scripts
* New clear and save buttons for the log in GUI
* Taking into account the Bayer matrix offset keywords from FITS headers
* Displaying script line when error occurs
* Allow registration on CFA SER sequences
* Processing monochrome images requires less memory, or can be more paralellized if memory was the limiting factor
* Fixed dark optimization
* Fixed crash in global registration on a sequence that contained a dark image
* Fixed management of the statistics of images on which they fail to be computed
* Fixed free disk space detection and usual processing commands on 32-bit systems
* Fixed free memory detection for stacking in case of up-scaling ('drizzle') and memory distribution to threads
* Fixed bug in FFT module
* Fixed bug in the drawn circle of photometry
* Fixed build fail with OpenCV 4.0.1
* Fixed SER sequence cropping
* Fixed regression in global registration for images having different size
* Added German translation

siril 0.9.10
01/16/19

* New astrometry tool that solves acquisition parameters from stars in the image (requires Web access and libcurl)
* New comet registration method
* Enabled previews for color saturation, asinh stretching, histogram transform and wavelets
* Added ability to join SER files
* Added a command stream using named pipes
* Added RGB flat normalisation for CFA images and command GREY_FLAT
* Added SETFINDSTAR command to define sigma and roundness parameters
* Added ASINH command and GUI function, for asinh stretching of images
* Added RGRADIENT command and GUI function
* Added negative transformation
* Made command SEQCROP scriptable
* Improved ECC alignment algorithm
* Improved global registration and fixed a bug
* Redesigned all dialog windows to conform to GNOME guidelines
* Preserving history in FITS file header when former history exists
* Preserving FITS keywords in sum stacked image
* Checking and increasing if needed maximum number of FITS that can be stacked on the system
* Automatically detecting GTK+ dark theme preference
* Adding a setting to activate image window positioning from the last session
* Fixed a bug in photometry where stars were too round
* Fixed an issue with wide chars on Windows
* Fixed some erratic behaviour when reference image was outside selection
* Fixed default rotation interpolation algorithm for register command
* Fixed a crash on sequence export with normalization
* Fixed line endings in scripts for all OS
* Fixed compilation for OpenCV 4.0
* Fixed dark optimization and added -opt option in PREPROCESS command
* Fixed a crash in global registration with unselected images

siril 0.9.9
06/07/18

* Major update of the command line, with completion and documentation in the GUI, enhanced scripting capability by running commands from a file and also allowing it to be run with no X11 server running with the -s command line option
* Added commands to stack and register a sequence
* Image statistics, including auto-stretch parameters and stacking normalization, are now cached in the seq file for better performance
* Global star registration now runs in parallel
* Workflow improvement by adding demosaicing as last part of the preprocessing
* Added a filtering method for stacking based on star roundness
* Added an option to normalize stacked images to 16-bit with average rejection algorithm
* All GUI save functions are now done in another thread
* Improved histogram transformation GUI
* Improved support of various FITS pixel formats
* Preserve known FITS keywords in the stacked image by average method
* Added native open and save dialogues for Windows users
* Various Windows bug fixes in SER handling
* Fixed wrong handling of scale variations in Drizzle case
* Fixed 8-bit images auto-stretch display
* Fixed BMP support
* Fixed issues in PNG and TIFF 8-bit export
* Fixed the "About" OS X menu

siril 0.9.8.3
02/19/18

* Check for new available version
* Handle XTRANS FUJIFILM RAWs
* Fixed Preprocessing SER files that gave corrupted SER results
* Fixed SaveBMP that added tif extension
* Fixed Registration on all images that was done on selected images instead
* Fixed Target directory that was ignored when saving as image
* Fixed crash with Wrong SER timestamp

siril 0.9.8
01/31/18

* Added SavePNG
* Allow to use gnuplot on Windows if it is installed on the default path
* Improve SER processing speed
* Opencv is now mandatory
* Implementation of a simplified Drizzle
* New tool for Lucy-Richardson deconvolution
* Conversion list tree is now sorted on first load. Sort is natural.
* Command stackall is available, with optional arguments, for all stacking methods
* Change default working directory to special directory 'Pictures' if it exists
* Reduce display time of autostretch
* Parallelize sum stacking
* Use thread-safe progress bar update instead of deprecated one. Run 'Check sequences' in a background task
* Add an option to set the generic image_hook behaviour when function fails
* Switch on "Images previously manually selected from the sequence" if user checks and unchecks frames
* Fixed numerous bug on Windows with wide char filenames
* Fixed dark theme icons
* Fixed exposure dates of exported SER sequences that were wrong with filtering
* Fixed the loss of color calibration on background extraction
* Fixed menu update after RGB composition
* Fixed bug in "Average" and "Median" stack for huge SER file
* Fixed when it was impossible to use multithread functions after star alignment in compositing tool
* Fixed crash when selecting "Best images .. (PSF)" if the loaded sequence has no PSF data
* Fixed sorted images by FWHM
* Fixed crash on stacking when no reference image is selected and first image of the sequence is excluded

siril 0.9.7
09/21/17

* Fixed French translation
* Fixed bug in registration from compositing for layers alignment
* Fixed crash when stacking failed
* Fixed limit of 4Go SER file for non POSIX Standard
* Improved global registration. New algorithm with homography

siril 0.9.6
06/20/17

* Allow sequence export to use stacking image filtering
* Get the working directory as an optional command line argument
* Improve photometry
* Fixed wrong selected image in list panel when list was sorted
* Fixed registration with unselected images which made progress bar exceed 100%
* Fixed again compilation that failed on KFreeBSD
* Fixed name of Red Layer using compositing tool that was wrong

siril 0.9.5
11/28/16

* Implement a graph interface to display quality registration information
* No X and Y binning value could lead to errors with fwhm
* Take reference image as normalisation reference
* Retrieve Bayer pattern from RAW file
* Export sequence to MP4
* Statistics should not take into account black point
* Add ComboBox for registration interpolation
* Fixed interpolation in global star registration that gave blurred results
* Fixed FreeBSD intltool compilation fails
* Fixed erroneous created sequence in registration with unselected images
* Fixed compilation that failed on KFreeBSD

siril 0.9.4
08/17/16

* Fixed issues with SER in generic processing function
* Fixed inability to open FITS when filename had parenthesis
* Fixed selecting new images did not update the number of selected images
* Fixed histogram sliders lag on OS-X
* Fixed message "Error in highest quality accepted for sequence processing....." during stack of %, even if quality data are computed
* Fixed sequence export to SER with unselected images
* Fixed global star alignment with angle close to 180deg
* Fixed undo cosmetic correction
* Fixed crash in peaker function
* Fixed aborting global star registration summary
* Fixed sequence list which was unreadable with dark GTK theme
* Fixed the update of the list of images
* Added support of internationalization: French, Dutch, Chinese, Italian, Arabic
* Option for logarithm scale in histogram transformation
* Add siril.desktop in archlinux
* Added support for exporting sequence in avi format
* Option to make a selection for global star registration in a smaller region
* Read commands from a file
* Option to follow star in registration
* Added support for resizing exported sequence
* Added support for reading and writing SER timestamps
* Added support for RGB alignment
* Added functionality to fix broken (0 framecount) SER files.

siril 0.9.3
04/16/16

* Fixed bug in preprocessing
* Fixed compilation error in some conditions
* Fixed uninitialized values
* Fixed typos

siril 0.9.2
04/04/16

* Added support for dark optimization
* Added hot pixel removal feature
* Added Animated GIF output and registered sequence export
* Added autostretch viewer mode
* Allowing a reference magnitude to be set to get absolute magnitude instead of relative
* New commands: sequence selection range and stackall
* Added vertical banding noise removal tool
* Providing a better planetary registration algorithm
* Parallelized registration
* Refactored conversion to include AVI to SER
* Configurable "Are you sure" dialogues
* ls command gives results in an ordered way
* Updated to FFMS2 latest version
* Clarified the use of demoisaicing
* Improved star detection
* Improved RGB compositing tool
* Allowing manual selection of background samples
* Fixed force recomputing statistics for stacking
* Fixed noise estimation
* Fixed entropy computation

siril 0.9.1
12/01/15

* added support for GSL 2
* fixed crash on startup without existing config file

siril 0.9.0
10/16/15

* new global star registration, taking into account field rotation
* new quality evaluation method for planetary images, used to sort the best
* images selected for stacking
* new parallelized stacking algorithm for all sequences, including all SER formats, allowing maximum used memory to be set
* threading of the most time consuming processings, to keep the GUI reactive, as well as many other speed improvements
* tested and improved on FreeBSD and MacOS X systems, and ARM architectures
* undo/redo on processing operations
* sequence cropping tool

siril 0.9.0rc1
12/29/14

* many fixes including background extraction, compositing alignment, rejection algorithm, wavelets
* threading of the heavy computations, to avoid graphical user interface freezing and provide a nice way of seeing what is happening in the console window
* image rotation with any angle (not in registration yet)
* new Canon banding removing tool
* GTK+ version is now 3.6 or above

siril 0.9.0b1
11/11/14

* new image formats supported for import and export (BMP, TIFF, JPEG, PNG, NetPBM, PIC (IRIS) RAW DSLR images)
* better image sequence handling with non-contiguous sequences, but still requiring file names to be postfixed by integers
* new graphical user interface based on GTK+ version 3.4 and above
* new display modes added to the standard linear scaling with lo/hi bounds
* manual translation as new registration method with two preview renderings of the current image with reference frame in transparency
* automatic translation as new registration method for deep-sky images, based on the PSF analysis of one star
* new commands available for the command line
* a star finding algorithm with PSF information
* new background extraction tool
* new processing functions
* new image compositing tool
* new stacking methods with rejection algorithms
* numerous bugs fixed and internal code refactoring
<|MERGE_RESOLUTION|>--- conflicted
+++ resolved
@@ -34,11 +34,8 @@
 * Added an optional rate limit for smooth scroll zoom speed (#1576)
 * Added SirilInterface.create_new_seq() and SirilInterface.is_cli() in sirilpy (!867)
 * GraXpert "Use GPU" now defaults to False but is persistent (saved in config)
-<<<<<<< HEAD
 * Added utility.ONNXHelper class in python module to make it easier to ensure the correct onnxruntime module is installed. (!874)
-=======
 * Added ability to calibrate images for debayering only, without Dark, Flat, or Bias files (#1619)
->>>>>>> cf954f5a
 
 siril 1.4.0-beta1
 04/26/25
