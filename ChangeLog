--- conflicted
+++ resolved
@@ -12,16 +12,13 @@
 * Fixed an issue where an incorrect colourspace transform could be applied when saving a32-bit TIFF (#1730)
 * Fixed handling of automatic scripts git repository update flag
 * Fixed crash in commands seqpsf and seqtilt when executed from the command line (#1736)
-<<<<<<< HEAD
-* Fixed handling bayer/Xtrans patterns in more robust way accross the codebase (!903)
-=======
 * Fixed crash/memory allocation for stack min or max with 16b images (#1746)
 * Fixed magnitude calculation in Dynamic PSF, this affects mostly faint stars for images in 32b (#1739)
 * Fixed wrong cache file name (parent directory twice in the returned path) resulting in impossibility to cache files (#1734)
+* Fixed handling bayer/Xtrans patterns in more robust way accross the codebase (!903)
 
 **Improvements:**
 * Compiled .pyc scripts are now only shown in the scripts menu if their magic number matches the available intepreter
->>>>>>> 09161783
 
 siril 1.4.0-beta3
 07/11/25
