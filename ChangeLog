siril 1.4.0
xx/xx/xx

* Added support for unknown keywords with path parsing (#1333)
* Fixed fits header parsing for integer values stored in scientific notation (#1331)
* Added support for JPEG XL image format
* Added comparison star list creation from Siril (!381)
* Allowed object search with their common name, from the annotations catalogues (!381)
* Added intensity profiling function (#5)
* Added internal plotting tool (siril_plot) to be used with profiling and light_curves (removed usage of GNUplot) (!543 !545)
* Added functionalities to kplot (hyphen markers, revert axes, removed statics) (!543)
* Fixed PRISM SITELAT/SITELONG keywords data (#1126)
* Improved RGB composition tool to do full homography registration (#943)
* Added new init for PSF fitting of oversampled stars (!537)
* Fixed running command catsearch threaded to avoid GUI freeze (#1167)
* Added git script repository integration (!560)
* Added ROI processing for certain functions (!571, fixes #1098 and #1188)
* Fixed crash in the new RGB compositing tool (#1205)
* Fixed loss of DATE-OBS header in RGB compositing tool
* Fixed https requests with libcurl for Windows crossroad builds (#604)
* Reduce verbosity of script reload logging (#1217)
* Split up the monolithic glade UI file (!550)
* Added fully color managed workflow using ICC profiles (!542, fixes #1010, #1207)
* Refactored catalogue management, making it consistent accross all catalogues (#1154::0 and !579)
* Added command conesearch (replaces nomad and solsys), including support for new catalogues (vsx, gcvs, exo, aavso_chart) (!579, #1171)
* Added more configurable colors for some overlays (#1230)
* Fixed incorrect datatype in proofing transform (#1232)
* When carrying out ICC profile changes on the image, any ROI set is cleared. This avoids excessively complex situations and makes the code more robust. (#1226)
* Added file filters programmatically. This allows them to be removed from the UI files, making it easier to keep using glade (for now) (!595)
* Added AAVSO photometry file format output and improving photometry UI (#1234)
* Refactored wcs usage, by removing redundant info stored in the fit structure (!591 and #1154::1)
* Fixed a crash when carrying out sequence geometry operations, caused by ROI (#1235)
* Fixed wavelets redraw. (#1236)
* Removed glib-networking as a dependency (#1157)
* Fixed a crash in asinh (#1246)
* Added color management to photometric color calibration, and SPCC as a new method. (!598)
* Added solving with distortions using SIP convention and handling writing related keywords in the header (!612 and #1154::3)
* Split Astrometry from (S)PCC
* Added ssl certificates in the appimage (#1259)
* Added better registration options to RGB align right-click menu and improve DATE-OBS handling in LRGB composition (!620)
* Added auto remove variable stars (VSX, GCVS, GaDR3-Varisum) from compstars list (!608)
* If directory does not exist during script execution, CMD_DIR_NOT_FOUND is returned (!628)
* Fixed issue where ICC profile with wrong channel count could be assigned if no previous ICC profile was assigned to an image (#1267)
* Added dark scaling to match exposure time (#1269)
* Added manual photometry output comparison stars file creation from UI (!614)
* Added near solve in Siril internal solver (#1154::4 and !631)
* Added FITS keyword update on single loaded images (#72) and on sequence (!705 and #1340 and #1312)
* Added Color Conversion Matrices for single images and sequences (!630 and !641)
* Added versionning for init files (#1274)
* Added full blindsolve with Astrometry.net (#1154::5 and !636)
* Added avoiding to create a new sequence when platesolving sequences (#1154::6 and !636)
* Refactored astrometry GUI (#1154::6 and !636)
* Added flexible aperture size depending in FWHM (#1278 !640)
* Fixed several dialogs so they work after redo (#1276, #1279)
* Added an option that overrides the default (i.e. summation) behavior in PixelMath and RGB composition (#1272)
* Improved SEQHEADER command. Ability to print several keywords and new filter option (#1161)
* Refactoring of the keywords use (#668)
* Added Astrometric Registration for mosaic and little overlapping sequences (#1154::7 and !643)
* Added image undistortion using WCS SIP data when registering with astrometry (#1154::8 and !643)
* Added DRIZZLE and related script (!633, closes #12, #170)
* Changed convention to Counterclokwise for the angle reported by astrometry (#1290)
* Removed calls to deprecated OpenMP functions (!662)
* Fixed bug where Bayer pattern was not read as needed for seqpsf (#1297)
* Updated SPCC handling of mono filters applicable to >1 channel (!667)
* Added preference for closest IAU observatory code(!669)
* Added ability to present startup notifications read from a file in gitlab (#1292)
* Changed max framing mode to avoid large black borders after registration, this is now handled at stacking step (!670)
* Added full mouse buttons and scroll wheels configuration (!672)
* Added edge preserving filters (bilateral and guided filters) (!576)
* Extended `requires` command to take optional second expiry parameter. (!674)
* Added a new keyword FILENAME to save the original filename after conversion. (!678)
* Added UI for conesearch and show commands (!680)
* Added atmosphere model for SPCC (accounts for Rayleigh scattering) (!684)
* Fixed a crash in ROI selection (#1320)
* Optimised GHT code (~2x speedup) and fixed associated bugs (#1194, #1314, #1319)
* Fixed handling wide-char characters in filenames on Windows (with cfitsio >= 4.4) (#1324)
* Fixed bug in GHT when only 1 or 2 channels are selected (#1329)
* Improve use of prngs (mt19937 now used throughout in place of rand() etc.) (!689)
* Update Image processing menu (!700)
* Refactor networking code, add offline mode and add Gaia archive status indication (!687)
* Improve interaction of threaded functions and previews with ROI code (!701)
* Added GraXpert interface (!699), follow-up bugfix (#1346)
* Added the ability to resample by mnaximum dimension and preview jpg file size (!698)
* Optimised and refactored deconvolution code (!702)
* Added Curves Transformation tool (!677)
* Made reset buttons reset all GUI elements in a dialog window (!719)
* Fixed GHT and HT sharing states for a some GUI elements (#1357)
* Reads and compares checksum (DATASUM and CHECKSUM) if present in the FITS header (!723)
* Blocked certain processes when a processing dialog box is open (#1355)
* Fixed a bug with histogram / GHT widgets updating the image when the preview toggle was off (#1358)
* Check for and resolve pixel values outside [0 1] before certain operations (!697)
* Fixed seqpsf for images which write ADU in float (#1322)
* Added the `pwd` command to print the current working directory (!743)
* Refactor processing of sequence operations that generate multiple output sequences (!739)
* Improved behaviour of image composition ops with regard to making the FITS headers viewable (!747)
* Added a memory check for the preview image (#778)
* Implement a new cosmetic filter to remove purple fringing on bright stars (!726)
<<<<<<< HEAD
* Merge star list files on sequence merge (#942)
=======
* Fix crash in catsearch when object is unknown (#1383)
>>>>>>> 48e71c5f

siril 1.2.5
xx/xx/xx
* Fixed crash in gaussVertical() on macOS (issue reported on pixls.us, !742)
* Fixed free space disk computation on macOS, probably for good (#1368 and #1375)
* Fixed crash if the CWD changes after a first successfull Automated light Curve process (#1378 !746)
* Fixed bug in TIFF files that have TIFFTAG_MINSAMPLEVALUE and TIFFTAG_MAXSAMPLEVALUE set to 0 by removing these tags (#1381)
* Added HISTORY after seqcrop and GUI crop (#1142)

siril 1.2.4
09/11/24

* Fixed CFA statistics (#1342)
* Fixed calibration command bug disabling cosmetic correction (#1348)
* Fixed calibration GUI not parsing correcting flat when using path parsing (#1348)
* Fixed non-deterministic parallel subsky RBF (#1352)
* Fixed incorrect deconvolution command arg setting (issue raised on pixls.us)
* Fixed GHT and HT not reverting previews from other dialogs (#1356)
* Fixed crash when saving image (#1353)
* Fixed execute button in wavelets not reverting preview (#1362)
* Fixed CLAHE crash on mono image (#1354)
* Fixed crash while extracting Green channel on CFA FITSEQ (#1305)
* Fixed inverted sequences on exporting to SER (#1361)
* Fixed a bug with histogram hi / mid / lo entry callback behaviour (!735)
* Fixed free space disk computation on macOS (#1368)

siril 1.2.3
06/19/24

* Fixed handling wide-char characters in filenames on Windows (cfitsio rollback) (#1324)
* Fixed compression error (files were not compressed anymore) (#1328)
* Fixed internet connection in macOS version (packaging issue)

siril 1.2.2
06/14/24

* Removed background extraction samples after using it in script (#1265)
* Fixed catalog parser problem with negative declination (less than 1°) (#1270)
* Fixed weighting by number of stars during stacking if number of stars is the same across the sequence (#1273)
* Improved mouse pan and zoom control to enable one-handed operation (!638, fixes #1271)
* Added an option to the LINK command in order to sort output by date (#1115)
* Fixed pixel size set by astrometry using binning_update preference (#1254)
* Fixed crash when querying stats on a CFA image with a selection smaller than a 2x2 square (#1286)
* Fixed crash when saving compressed and croped images (#1287)
* Disabled supernumerary use of openmp in demosaicing, which could lead to a crash (#1288)
* Fixed ser orientation error (#1258, #1261)
* Fixed crash during rejection stacking when using shift-registered sequence (#1294)
* Fixed mouse scrollwheel scrolling too fast (#1151)
* Fixed drag & drop in image display on macOS (#1310)
* Fixed bug in rgradient (Larson Sekanina) filter (#1313)
* Fixed bug in generalized hyperbolic stretches (#1314)
* Fixed path parsing error with savetif (#1318)
* Added handling of empty command pipe reads (closes #1277)

siril 1.2.1
01/26/24

* Fixed Anscombe VST noise reduction option for mono images
* Fixed HEIF import (#1198)
* Fixed Noise Reduction Anscombe VST bug with mono images (#1200)
* Fixed problems with Fourier Transform planning > Estimate (#1199)
* Fixed data initialisation bugs in copyfits() and RGB compositing tool
* Fixed exported x-column for lightcurves when Julian date is not selected (#1220)
* Fixed sampling tolerance for astrometry which was incorrectly read (#1231)
* Allowed for RA/DEC to be sorted in PSF windows (#1214)
* Added SET-TEMP as valid FITS header to be saved (#1215)
* Added configurable color for background extraction sample and standard annotations (#1230)
* Fixed argument parsing error in makepsf (!593)
* Fixed light_curve and csv export from plot when some images were unselected from the sequence (#1169)
* Added undo/redo when platesolving with astrometry.net (#1233)
* Fixed crash in findstar when detecting stars close to the border (#1237)
* Fixed using wcs info when using light_curve command (#1195)
* Allowed moving file into workdir to be picked up for livestacking (#1223)
* Fixed the way we check if there is enough space to use quick photometry (#1238)
* Fixed platesolving close to poles (#1245)
* Fixed bit depth evaluation for 8-bit images (#1244)
* Fixed division by 0 in PixelMath (#1249)

siril 1.2.0
09/15/23

* Fixed crash in background extraction samples removing (#1123)
* Fixed crash in binning with ushort images (4d4d4878)
* Fixed crash in findstar when a large saturated patch was close to border
* Fixed memory leaks in deconvolution code (3e122ad7)
* Fixed sorting in the rightmost columns in Dynamic PSF window (75586c04)
* Added logging typed command in stdout (06f67292)
* Improved path-checking and messages for astrometry.net local solver (Windows) (!524)
* Prevent crash using recomposition tool eyedroppers without images loaded (!526)
* Fix HaOiii script failure if input image has odd dimensions (!533)
* Fix errors in GNUplot process handling (!538)
* Fixed crash with seqextract_HaOIII command (!535)
* Fixed crash when trying to export csv from empty plot (#1150)
* Fixed deleting RA/Dec info when undoing an astrometry solve (#1119)
* Improved error detection and messages for astrometry (!516)
* Fixed sampling range specification for siril internal solver (!549)
* Fixed all command descriptions (!546)
* Fixed SER orientation after AVI conversion (#1120)
* Fixed rescaling float images upon loading when not in [0,1] range (#1155)
* Fixed initialization of guide image for clamping (#1114)
* Fixed disabling weighting in the GUI when widget is not visible (#1158)
* Fixed output_norm behavior for stacking to ignore border values (#1159)
* Fixed the check for the no space left condition in the conversion (#1108)
* Fixed DATE_OBS missing on seqapplyreg if interp was set to NONE (#1156)
* Fixed photometry issue with 8-bit .ser file (#1160)
* Fixed removing zero values in histogram calculations (#1164)
* Fixed pixel sizes after HaOIII extrcation (#1175)
* Fixed crash when passing only constants in pm expression (#1176)
* Fixed incorrect channel when adding star from selection in RGB vport (#1180)
* Allow to access to non-local disk (#1182)
* Allow the Star Recomposition UI to scroll when larger than the dialog (#1172)
* Fixed wrong Bayer interpretation after FITS-SER conversion (#1193)
* Fixed pixelmath argument parsing error (#1189)

siril 1.2.0-rc1
06/01/23

* Added GHS saturation stretch mode
* Added special formatter to parse date-time in path parsing
* Added Astro-TIFF in sequence export
* Added read of datetime in jpeg and png file with exiv2
* Added Danish language
* Changed Windows to build in console mode even for stable releases
* Changed gnuplot initialization to keep plots open after stopping main process (and fixed leak) (!538)
* Changed image opening for all images not from Siril (ensures DATAMAX is correct)
* Improved parsing of localization data for wider imaging software compatibility
* Improved DATE-OBS control and log for solar system features
* Improved clipping model in luminance-based GHS stretches
* Improved Wayland support
* Reviewed and fixed coordinate conversion from WCS to display for annotations, nomad command, pcc
* Improved astrometry.net handling on Windows to support more recent cygwin builds
* Updated URLs to query online catalogs
* Fixed handling of special characters in sequence name during conversion
* Fixed crash in seqstarnet when processing single-file sequences (SER, FITSEQ)
* Fixed hang in seqstarnet when processing a single-file sequence with no star mask
* Fixed using default masters names in calibrate (GUI)
* Fixed invoking external programs in CLI mode (Windows only)
* Fixed stream setting for all versions of ffmpeg (mp4 export crash)
* Fixed crash when doing manual registration of sequence with variable image sizes (now disabled)
* Fixed UI and command issues in deconvolution code
* Fixed star recomposition issue where LIVETIME and STACKCNT could be doubled when processing the starless and star mask parts of the same image
* Fixed "image copy error in previews" bug in asinh transformation
* Fixed reset of the viewports when reopening the RGB composition tool after opening a mono sequence
* Fixed star detection for undersampled mono images
* Fixed sequence cleaning with opened image and resetting the reference image
* Fixed photometry with 32bit images from PRISM
* Fixed incorrect behaviour when resetting right-hand stretch type in star recomposition tool
* Fixed sequence handling when images have different number of layers
* Fixed GNUplot terminals so they remain interactive and free resources when closed
* Fixed crash that could occur when parsing string keywords that contained forbidden characters
* Fixed calling external processes that left too many opened file descriptors
* Fixed Stop behavior for starnet and local astrometry.net
* Fixed crash when running merge_cfa in headless mode
* Fixed console logs output on Windows when messages contained widechars
* Fixed networking detection at build-time and made it and exiv2 optional
* Fixed bug in NetPBM file import
* Fixed pause button in livestacking

siril 1.2.0-beta2
03/12/23

* Fixed behavior on Windows when calling external programs (StarNet, astrometry.net)
* Fixed crash when converting sequence to SER
* Fixed PCC progress bar which never terminated
* Fixed AppImage Build
* Fixed crash when using deconvolution on a sequence
* Fixed SSL certificates locations on Windows which where preventing SearchObject related functions to succeed
* Fixed reading BAYERPAT key if it was set to NONE
* Fixed StarNet behavior when TIFF compression was ON
* Fixed crash in synthstar (full resynthetize and desaturate)
* Fixed handling widechars in config files (Windows only) which caused a crash at startup
* Fixed crash when selecting datapoints in Plot tab
* Fixed crash when sending a seqplatesolve or seqstarnet command with no other argument
* Fixed crash in global and 2pass registration, if a selection was active and the sequence had variable image sizes
* Fixed min and max framing borders calculations if the sequence had variable image sizes
* Fixed lost metadata with starnet
* Reworked GHS commands
* Added a warning when trying to read one-frame SER files
* Autodetect libfftw threading support
* Add support for Torch-based StarNet executables
* Improve hi/lo slider behaviour in stretch dialogs
* Star Recomposition tool has independent Apply and Reset controls to facilitate iterative stretches

siril 1.2.0-beta1
02/24/23

* Added livestacking mode with darks/CC/flats support, registration and stacking
* Added unlinking channels in autostretch preview
* Added RGB equalization and lightweight (faster) normalisation in stacking options
* Added LRGB composition command and PixelMath command for new offline compositions
* Added Starnet++ integration in GUI and command and mask creation
* Added Star Recomposition tool to mix and stretch starless and starmask images
* Added star intensive care to unsaturate stars
* Added new deconvolution tool with RL, Split Bregman and Wiener algorithms and several PSF generation options (replaces old tool)
* Added new denoising tool
* Added pcc command for headless PCC and plate solving
* Added local KStars star catalogue support for offline astrometry and PCC (NOMAD)
* Added a new framing assistant with several modes and image framing preview
* Added specifying max number of stars for registration
* Added bad pixel map option for preprocess, both in GUI and command
* Added and reviewed commands for offline and automatic post-processing
* Added background level and star count as new sequence filters
* Added option to compute sequence filtering threshold using k-sigma clipping
* Added weighing based on number of stars or wFWHM for stacking
* Added a new threading mechanism for per-image improved performance
* Added star selection from coordinates to seqpsf and star tracking with homography
* Added headless light curve creation from a list of star equatorial coordinates
* Added star list importing from the NINA exoplanet plugin for light curve creation
* Added relaxed mode for star detection for particularly bad images
* Added crop to selection to the rotation geometric transform
* Added a way to clean sequence file in the sequence tab (see also command seqclean)
* Added a warning when images are negative on calibration
* Added calibration details in the FITS history
* Added saving formulas (presets) in Pixel Math
* Added statistic functions to Pixel Math as well as mtf
* Added solar system object search from online service for image annotations
* Added zoom sliders and plot selection in Plot tab
* Added Moffat star profile as an option instead of Gaussian
* Added the possibility to run statistics on individual filters of CFA images
* Added parsing paths with header key values for preprocess, stack and save actions
* Added a high definition mode to auto-stretch visualization
* Added memory and processor count cgroups limits enforcement (linux only)
* Added a mapping file created by conversion operations
* Added background level and number of stars to stored registation data and plots
* Added commands: [update with https://free-astro.org/index.php?title=Siril:Commands#Commands_history ]
* Added KOMBAT alogrithm for registration and removed deprecated ECC
* Added choosing server to query object in astrometry
* Added shortcuts for astrometry (regular and photometric correction)
* Added option "full" to export all possible stats in seqstat command
* Added argument to executable to pass pipes path, allowing several instances to run simultaneously
* Added more reporting on online object search, avoiding duplicates in catalogues
* Added improved graphical interface to hyperbolic stretches
* Added 9-panel dialog tool showing corners and center of the image for a closer inspection
* Added NL-Bayes denoising algorithm with optional boosters DA3D, SOS and Anscombe VST
* Added undershoot clamping to bicubic and lanczos4 interpolation methods
* Added 9-panel dialog tool showing corners and center of the image for a closer inspection
* Added NL-Bayes denoising algorithm with optional boosters DA3D, SOS and Anscombe VST
* Added undershoot clamping to bicubic and lanczos4 interpolation methods
* Added CFA merge process for reconstructing a Bayer pattern previously split out with extraction
* Added binning and binxy command
* Added rejection maps creation on rejection stacking
* Added astro-tiff option in the command savetif with -astro
* Added ability to use Starnet++ on sequences
* Allowed area selection (and much more) to be done on RGB display tab
* Updated scripts to specify cosmetic correction is from masterdark with -cc=dark option
* Updated seq file version to v4. Registration block keeps homography information
* Updated behaviour of channel select toggles in histogram and hyperbolic stretch tools, allowing stretching only selected channels
* Replaced Libraw with RT debayering
* Replaced generalized hyperbolic transform stretch method by more general algorithms and optimised for speed
* Optimised asinh code for speed
* Improved Ha-OIII extraction to offer full resolution O-III output and improve star roundness
* Improved management of focal length, pixel size and binning, in settings and images
* Refactored global registration and added 2pass and Apply Existing methods
* Refactored 3-star registration to run the 3 stars analysis successively
* Refactored 1- and 2/3-stars registration into one single registration method
* Refactored PCC, using WCS information to identify stars instead of registration match
* Refactored settings, preferences and configuration file, adding get and set commands
* Refactored commands error handling
* Refactored light curve creation, filtering the reference stars to valid only
* Refactored PSF fitting to solve for the angle in all cases
* Refactored astrometry for command and sequence operation, astrometry.net interop.
* Fixed comet registration when registration was accumulated over existing data
* Fixed star detection for images with very large stars
* Fixed cancellation of seqpsf or seqcrop
* Fixed photometry analysis of stars with negative pixels around them
* Fixed dates keywords in sum and min/max algorithms
* Fixed FITS header preservation on RGB composition
* Fixed possible FITSEQ infinite loop and inconsistent numbering caused by hidden files in conversion
* Fixed sequence closing in script processing after each command
* Fixed opening of scientific FITS cube files
* Fixed gnuplot call for macOS/AppImage, by making its path configurable
* Fixed available memory computation for mac and the associated freeze
* Fixed bug in roworder of SER sequence created from TOP-DOWN FITS images
* Fixed bug when saving 16bits signed FITS images
* Fixed internationalization in siril-cli
* Fixed subsky command success status

siril 1.0.6
10/18/22

* Fixed crash on opening a malformed SER
* Fixed crash in savetif
* Fixed crash in polynomial background extraction when not enough sample were set
* Fixed bug in iif where no parameters could be used
* Fixed crash in seqstat when some images were deselected
* Fixed crash in star detection when large star was close to border
* Fixed bad behaviour of asinh blackpoint with monochrome/32bits images
* Fixed bug in PixelMath with negate values
* Fixed bug in SIMBAD request when object name contains '+'
* Fixed bug in rotational gradient

siril 1.0.5
09/09/22

* Fixed bug in eyedropper feature with 16bits images
* Added button to see original image in background extraction
* Fixed bug introduced in 1.0.4 with one pixel shift when registering meridian flipped images
* Fixed GAIA catalog parser

siril 1.0.4
09/02/22

* Fixed selected area for flat autonormalisation calc
* Fixed wrong initialization in polynomial background extraction
* Fixed cold pixels rejection in GESDT stacking
* Fixed x and y position in PSF and star detection
* Fixed RGB pixel display where Green and Blue were swapped
* Fixed random crash in Pixel Math
* Improved wcs import when formalism used is deprecated (CROTA + CDELT)
* Added dropper icon to set SP easily in GHT tool

siril 1.0.3
06/28/22

* Fixed memory leak in PixelMath
* Fixed memory leak in SER preview
* Fixed error in seqsubsky
* Fixed the start of two scripts from @ in succession
* Fixed homogeneous image bitpix detection on stacking
* Fixed dates in median and mean stack results
* Fixed bug in stack of some float images
* Fixed black point and clipping in asinh stretch function
* Added new thread for background extraction that does not freeze UI, with a progressbar for RBF
* Added generalised hyperbolic transform stretch method in Image Processing menu, based on algorithms proposed by David Payne in the astrobin forums

siril 1.0.2
05/16/22

* Added new RBF interpolation method in the background extraction tool
* Removed file name length limit in conversion
* Fixed crash in preprocess command if a quote was not closed in -bias= option
* Fixed crash when star detection box was expanded past a border
* Fixed crash in plot when X axis data contained negative values
* Fixed numerous bugs in the background extraction tool
* Fixed bug in PixelMath where only one char parameter where allowed
* Fixed bug in FITS partial reader

siril 1.0.1
04/06/22

* Added min,max, iif and logical operators in pixelmath
* Added support for 3 channels for direct preview of resulting composition in pixelmath
* Added parameters field in PixelMath
* Added reporting channel name in FILTER header key during split operation
* Added using FILTER keyword value for Pixel Math tool variable name
* Fixed using shift transform for global registration
* Fixed crash when changing image with preview opened
* Fixed crash when pressing Stop button during script execution
* Fixed crash that could occur when moving the mouse over the image while it was being updated
* Fixed date wrongly reported in the FITS header in SER/FITSEQ stacking when filtering out images
* Fixed excluding null pixels of both ref and target in linear match

siril 1.0.0
03/09/22

* Added ASTRO-TIFF standard
* Fixed memory consumption for all sequence operations
* Fixed settings for sequence export as webm film with VP9 codec
* Removed use of lo/hi cursors and fixed normalization for export
* Fixed load and close commands for scripts in GUI
* Fixed Bayer pattern in SER after extraction
* Fixed registration crash for small images
* Improved main panel separator positioning and keeping it in memory
* Improved speed of FITSEQ detection when scanning sequences
* Improve usability on MacOS
* Reintroduced compatibility with OpenCV 4.2 with disabled features

siril 1.0.0~RC2
12/08/21

* Fixes many crashes
* Minor improvements in plot feature
* Restore HD for macOS application

siril 1.0.0~RC1
11/20/21

* New Pixel Math tool
* New plot tool to visualize and sort sequence based on any registration data field available
* New tilt estimation feature (from GUI or command)
* New SNR estimator in photometry analysis
* New button for quick photometry
* New commands seqcosme and seqcosme_cfa to remove deviant pixels on sequence, using file computed with find_hot
* New command boxselect to specify a selection box with x, y, w and h
* Improved candidates star detection speed and accuracy with a new algorithm
* Reviewed GUI and improved responsiveness
* Saving focal and WCS data in the swap file using undo/redo
* WCS data is now updated after geometric transformations (mirror, rotate and crop)
* Seqcrop command can now be used in scripts
* Added autocropping of wide-field images, as well as using a selection for plate solving
* Added choices of degrees of freedom (shift, similitude, affine or homography) for global registration
* Added UI button to plot WCS grid and compass
* Added user catalogue for astrometry annotation
* Added GAIA EDR3 catalogue for astrometry
* Added choice between clipboard and file for snapshot
* Added equalize CFA for X-Trans sensor
* Allowing debayer to be forced for SER files
* Converted constant bitrate quality to constant quality rate settings in sequence export to film
* Fixed memory leak in opencv that made registration of FITS files fail often
* Fixed FWHM units and star center position in Dynamic PSF
* Fixed global registration with various image sizes
* Fixed bug in ECC algorithm

siril 0.99.10.1
06/23/21

* Fixed star detection with resolution < 1.0
* Fixed interpolation issue in global registration
* Fixed timestamp issue with glib < 2.66
* New MAD clipping algorithm

siril 0.99.10
06/11/21

* New drag and drop
* New presets for sequences export
* New choice between h264 and h265 for mp4 export
* New Generalized Extreme Studentized Deviate Test as a new rejection algorithm
* New weighted mean stacking based on bgnoise
* New independent normalization of each channel for color images
* New faster location and scale estimators to replace IKSS with similar accuracy
* New synthetic level for biases
* New 2- or 3-star registration algorithm with rotation
* New SER debayering at preprocess
* New green extraction from CFA
* New option to downsample image while platesolving
* Remember focal and pixel size in astrometry tool
* Updated sampling information after channel extraction and drizzle
* Fixed bands appearing on mean stacking for CFA SER sequences
* Fixed bug in FFT filter
* Fixed bug in statistics and normalization for 16b images
* Changed handling of zero values in statistics, global registration, normalization and stacking

siril 0.99.8.1
02/13/21

* Fixed crash because of wcslib function

siril 0.99.8
02/10/21

* New ability to remove sequence frames from the "Plot" tab
* New merge command
* New astrometry annotation ability
* New snapshot function
* New conversion internal algorithm, can convert any sequence to any other sequence type too now
* Handle datetime in TIFF file
* Improved color saturation tool with a background factor to adjust the strength
* Reduced memory used by global registration
* Improving films (AVI and others) support: notifying the user, suggesting conversion, fixing parallel operations
* Fixed memory leak in minmax algorithms
* Fixed a bug in FITS from DSLR debayer when image height is odd
* Fixed out-of-memory conditions on global registration and median or mean stacking
* Fixed SER stacking with 32 bits output
* Fixed bitrate value issue in mp4 export
* Fixed normalization issue with SER files

siril 0.99.6
09/23/20

* Selection can be moved and freely modified, its size is displayed in UI (Sébastien Rombauts)
* Undo/Redo buttons now display the operations they act upon (Sébastien Rombauts)
* Added color profile in TIFF and PNG files
* Image display refactoring (Guillaume Roguez)
* Fixed a bug in demosaicing orientation
* Fixed a bug in macOS package where Siril was not multithreated
* Fixed memory leak in pixel max/min stacking
* Fixed crash when selecting 1 pixel
* Better integration in low resolution screen
* Added embed ICC profile in png and TIFF files
* By default Siril now checks update at startup
* By default Siril now needs “requires” command in Script file
* Refactoring of image display with pan capacity
* Added button + and – for zooming management

siril 0.99.4
08/14/20

* New UI with a single window
* New demosaicing algorithms, RCD is now the default one
* New algorithm to fix the AF square with XTRANS sensor (Kristopher Setnes)
* New support for FITS decompression and compression with Rice/Gzip and HCompress methods (Fabrice Faure)
* New support for quantization and HCompress scale factor settings for FITS compression (Fabrice Faure)
* New functions to extract Ha and Ha/OII from RGB images
* New linear match function
* New link command to create symbolic links
* New convert command to convert all files (and link FITS)
* New preference entries for FITS compression settings (Fabrice Faure)
* New native image format: 32-bit floating point image
* New native sequence format: FITS sequence in a single image
* New UI for sequence image list
* New zoom handing: ctrl+scroll (up and down) is the new way to zoom in and out
* New preview in open dialog
* New language selector in preferences
* New image importer: HEIF format
* New stacking filtering criterion (weighted FWHM). It can exclude more spurious images
* New macOS bundle
* New RL deconvolution tool
* New keyword CTYPE3 for RGB FITS in order to be used by Aladin
* New binary siril-cli to start siril without X server
* New preference entries with darks/biases/flat libraries
* New preliminary Meson support (Florian Benedetti)
* New ROWORDER FITS keyword that should be used by several programm now
* X(Y)BAYEROFF can now be configured in preferences
* Parallelizing conversion and some other functions
* CI file was totally rewritten (Florian Benedetti)
* Config file was moved to more standard path
* Optimization of several algorithms (Ingo Weyrich)
* Background extraction is now available for sequence
* Midtone Transfer Function is now available for sequence
* Fixed code for Big Endian machine (Flössie)
* Fixed bug in SER joining operation when Bayer information was lost
* Fixed a bug of inaccessible directories in MacOS Catalina
* Fixed crash on some OpenCV operation with monochrome images
* Fixed annoying error boxes about missing disk drives on Windows

siril 0.9.12
11/04/19

* Fixed stat computation on 3channel FITS
* Fixed free memory computation on Windows
* Fixed a bug in RGB compositing mode allowing now users to use multichannel image tools
* Fixed crash after deconvolution of monochrome images
* Fixed a bug in astrometry when downloaded catalog was too big
* New split cfa feature
* Script status (line currently executed) is displayed in a statusbar
* TIFF export is now available for sequences
* Better dialog windows management
* Histogram tool refactoring
* Provide new strategies for free memory management
* Provide new photometric catalog for color calibration (APASS)
* Added new filter: Contrast Limited Adaptive Histogram Equalization
* Open sequence by double clicking on seq file

siril 0.9.11
05/27/19

* New icon set
* New photometric color calibration tool
* New background extraction tool working with 64-bit precision and dither
* Improved processing speed by optimizing sorting algorithms to each use
* Parallelizing preprocessing
* New image filtering for sequence processing: possible from the command line and with multiple filters
* Improved free disk space feedback and checks before running preprocess, global registration and up-scaling at stacking
* New GTK+ theme settings: it can now be set from siril to dark or light, or kept to automatic detection
* New normalization to 16 bits for RAW images with less dynamic range (in general 12 or 14)
* Improved mouse selection by making it more dynamic
* Added drag and drop capability in the conversion treeview
* Added output file name argument to stacking commands
* New command setmem to limit used memory from scripts
* New clear and save buttons for the log in GUI
* Taking into account the Bayer matrix offset keywords from FITS headers
* Displaying script line when error occurs
* Allow registration on CFA SER sequences
* Processing monochrome images requires less memory, or can be more paralellized if memory was the limiting factor
* Fixed dark optimization
* Fixed crash in global registration on a sequence that contained a dark image
* Fixed management of the statistics of images on which they fail to be computed
* Fixed free disk space detection and usual processing commands on 32-bit systems
* Fixed free memory detection for stacking in case of up-scaling ('drizzle') and memory distribution to threads
* Fixed bug in FFT module
* Fixed bug in the drawn circle of photometry
* Fixed build fail with OpenCV 4.0.1
* Fixed SER sequence cropping
* Fixed regression in global registration for images having different size
* Added German translation

siril 0.9.10
01/16/19

* New astrometry tool that solves acquisition parameters from stars in the image (requires Web access and libcurl)
* New comet registration method
* Enabled previews for color saturation, asinh stretching, histogram transform and wavelets
* Added ability to join SER files
* Added a command stream using named pipes
* Added RGB flat normalisation for CFA images and command GREY_FLAT
* Added SETFINDSTAR command to define sigma and roundness parameters
* Added ASINH command and GUI function, for asinh stretching of images
* Added RGRADIENT command and GUI function
* Added negative transformation
* Made command SEQCROP scriptable
* Improved ECC alignment algorithm
* Improved global registration and fixed a bug
* Redesigned all dialog windows to conform to GNOME guidelines
* Preserving history in FITS file header when former history exists
* Preserving FITS keywords in sum stacked image
* Checking and increasing if needed maximum number of FITS that can be stacked on the system
* Automatically detecting GTK+ dark theme preference
* Adding a setting to activate image window positioning from the last session
* Fixed a bug in photometry where stars were too round
* Fixed an issue with wide chars on Windows
* Fixed some erratic behaviour when reference image was outside selection
* Fixed default rotation interpolation algorithm for register command
* Fixed a crash on sequence export with normalization
* Fixed line endings in scripts for all OS
* Fixed compilation for OpenCV 4.0
* Fixed dark optimization and added -opt option in PREPROCESS command
* Fixed a crash in global registration with unselected images

siril 0.9.9
06/07/18

* Major update of the command line, with completion and documentation in the GUI, enhanced scripting capability by running commands from a file and also allowing it to be run with no X11 server running with the -s command line option
* Added commands to stack and register a sequence
* Image statistics, including auto-stretch parameters and stacking normalization, are now cached in the seq file for better performance
* Global star registration now runs in parallel
* Workflow improvement by adding demosaicing as last part of the preprocessing
* Added a filtering method for stacking based on star roundness
* Added an option to normalize stacked images to 16-bit with average rejection algorithm
* All GUI save functions are now done in another thread
* Improved histogram transformation GUI
* Improved support of various FITS pixel formats
* Preserve known FITS keywords in the stacked image by average method
* Added native open and save dialogues for Windows users
* Various Windows bug fixes in SER handling
* Fixed wrong handling of scale variations in Drizzle case
* Fixed 8-bit images auto-stretch display
* Fixed BMP support
* Fixed issues in PNG and TIFF 8-bit export
* Fixed the "About" OS X menu

siril 0.9.8.3
02/19/18

* Check for new available version
* Handle XTRANS FUJIFILM RAWs
* Fixed Preprocessing SER files that gave corrupted SER results
* Fixed SaveBMP that added tif extension
* Fixed Registration on all images that was done on selected images instead
* Fixed Target directory that was ignored when saving as image
* Fixed crash with Wrong SER timestamp

siril 0.9.8
01/31/18

* Added SavePNG
* Allow to use gnuplot on Windows if it is installed on the default path
* Improve SER processing speed
* Opencv is now mandatory
* Implementation of a simplified Drizzle
* New tool for Lucy-Richardson deconvolution
* Conversion list tree is now sorted on first load. Sort is natural.
* Command stackall is available, with optional arguments, for all stacking methods
* Change default working directory to special directory 'Pictures' if it exists
* Reduce display time of autostretch
* Parallelize sum stacking
* Use thread-safe progress bar update instead of deprecated one. Run 'Check sequences' in a background task
* Add an option to set the generic image_hook behaviour when function fails
* Switch on "Images previously manually selected from the sequence" if user checks and unchecks frames
* Fixed numerous bug on Windows with wide char filenames
* Fixed dark theme icons
* Fixed exposure dates of exported SER sequences that were wrong with filtering
* Fixed the loss of color calibration on background extraction
* Fixed menu update after RGB composition
* Fixed bug in "Average" and "Median" stack for huge SER file
* Fixed when it was impossible to use multithread functions after star alignment in compositing tool
* Fixed crash when selecting "Best images .. (PSF)" if the loaded sequence has no PSF data
* Fixed sorted images by FWHM
* Fixed crash on stacking when no reference image is selected and first image of the sequence is excluded

siril 0.9.7
09/21/17

* Fixed French translation
* Fixed bug in registration from compositing for layers alignment
* Fixed crash when stacking failed
* Fixed limit of 4Go SER file for non POSIX Standard
* Improved global registration. New algorithm with homography

siril 0.9.6
06/20/17

* Allow sequence export to use stacking image filtering
* Get the working directory as an optional command line argument
* Improve photometry
* Fixed wrong selected image in list panel when list was sorted
* Fixed registration with unselected images which made progress bar exceed 100%
* Fixed again compilation that failed on KFreeBSD
* Fixed name of Red Layer using compositing tool that was wrong

siril 0.9.5
11/28/16

* Implement a graph interface to display quality registration information
* No X and Y binning value could lead to errors with fwhm
* Take reference image as normalisation reference
* Retrieve Bayer pattern from RAW file
* Export sequence to MP4
* Statistics should not take into account black point
* Add ComboBox for registration interpolation
* Fixed interpolation in global star registration that gave blurred results
* Fixed FreeBSD intltool compilation fails
* Fixed erroneous created sequence in registration with unselected images
* Fixed compilation that failed on KFreeBSD

siril 0.9.4
08/17/16

* Fixed issues with SER in generic processing function
* Fixed inability to open FITS when filename had parenthesis
* Fixed selecting new images did not update the number of selected images
* Fixed histogram sliders lag on OS-X
* Fixed message "Error in highest quality accepted for sequence processing....." during stack of %, even if quality data are computed
* Fixed sequence export to SER with unselected images
* Fixed global star alignment with angle close to 180deg
* Fixed undo cosmetic correction
* Fixed crash in peaker function
* Fixed aborting global star registration summary
* Fixed sequence list which was unreadable with dark GTK theme
* Fixed the update of the list of images
* Added support of internationalization: French, Dutch, Chinese, Italian, Arabic
* Option for logarithm scale in histogram transformation
* Add siril.desktop in archlinux
* Added support for exporting sequence in avi format
* Option to make a selection for global star registration in a smaller region
* Read commands from a file
* Option to follow star in registration
* Added support for resizing exported sequence
* Added support for reading and writing SER timestamps
* Added support for RGB alignment
* Added functionality to fix broken (0 framecount) SER files.

siril 0.9.3
04/16/16

* Fixed bug in preprocessing
* Fixed compilation error in some conditions
* Fixed uninitialized values
* Fixed typos

siril 0.9.2
04/04/16

* Added support for dark optimization
* Added hot pixel removal feature
* Added Animated GIF output and registered sequence export
* Added autostretch viewer mode
* Allowing a reference magnitude to be set to get absolute magnitude instead of relative
* New commands: sequence selection range and stackall
* Added vertical banding noise removal tool
* Providing a better planetary registration algorithm
* Parallelized registration
* Refactored conversion to include AVI to SER
* Configurable "Are you sure" dialogues
* ls command gives results in an ordered way
* Updated to FFMS2 latest version
* Clarified the use of demoisaicing
* Improved star detection
* Improved RGB compositing tool
* Allowing manual selection of background samples
* Fixed force recomputing statistics for stacking
* Fixed noise estimation
* Fixed entropy computation

siril 0.9.1
12/01/15

* added support for GSL 2
* fixed crash on startup without existing config file

siril 0.9.0
10/16/15

* new global star registration, taking into account field rotation
* new quality evaluation method for planetary images, used to sort the best
* images selected for stacking
* new parallelized stacking algorithm for all sequences, including all SER formats, allowing maximum used memory to be set
* threading of the most time consuming processings, to keep the GUI reactive, as well as many other speed improvements
* tested and improved on FreeBSD and MacOS X systems, and ARM architectures
* undo/redo on processing operations
* sequence cropping tool

siril 0.9.0rc1
12/29/14

* many fixes including background extraction, compositing alignment, rejection algorithm, wavelets
* threading of the heavy computations, to avoid graphical user interface freezing and provide a nice way of seeing what is happening in the console window
* image rotation with any angle (not in registration yet)
* new Canon banding removing tool
* GTK+ version is now 3.6 or above

siril 0.9.0b1
11/11/14

* new image formats supported for import and export (BMP, TIFF, JPEG, PNG, NetPBM, PIC (IRIS) RAW DSLR images)
* better image sequence handling with non-contiguous sequences, but still requiring file names to be postfixed by integers
* new graphical user interface based on GTK+ version 3.4 and above
* new display modes added to the standard linear scaling with lo/hi bounds
* manual translation as new registration method with two preview renderings of the current image with reference frame in transparency
* automatic translation as new registration method for deep-sky images, based on the PSF analysis of one star
* new commands available for the command line
* a star finding algorithm with PSF information
* new background extraction tool
* new processing functions
* new image compositing tool
* new stacking methods with rejection algorithms
* numerous bugs fixed and internal code refactoring
<|MERGE_RESOLUTION|>--- conflicted
+++ resolved
@@ -95,11 +95,8 @@
 * Improved behaviour of image composition ops with regard to making the FITS headers viewable (!747)
 * Added a memory check for the preview image (#778)
 * Implement a new cosmetic filter to remove purple fringing on bright stars (!726)
-<<<<<<< HEAD
 * Merge star list files on sequence merge (#942)
-=======
 * Fix crash in catsearch when object is unknown (#1383)
->>>>>>> 48e71c5f
 
 siril 1.2.5
 xx/xx/xx
