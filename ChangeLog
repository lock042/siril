--- conflicted
+++ resolved
@@ -10,16 +10,13 @@
 * Improved RGB composition tool to do full homography registration (#943)
 * Added new init for PSF fitting of oversampled stars (!537)
 * Fixed running command catsearch threaded to avoid GUI freeze (#1167)
-<<<<<<< HEAD
+* Added specific subfolder for photometry use (!569)
 * Add new catalog display aimed at photometry
 
 siril 1.2.1
 xx/xx/xx
 
 * Fixed Anscombe VST noise reduction option for mono images
-=======
-* Added specific subfolder for photometry use (!569)
->>>>>>> 681f199d
 
 siril 1.2.0
 09/15/23
