siril 1.2.0-rc1
xx/xx/xx

* Fixed crash in seqstarnet when processing single-file sequences (SER, FITSEQ)
* Fixed hang in seqstarnet when processing a single-file sequence with no star mask
* Fixed using default masters names in calibrate (GUI)
* Fixed invoking external programs in CLI mode (Windows only)
* Fixed stream setting for all versions of ffmpeg (mp4 export crash)
* Fixed crash when doing manual registration of sequence with variable image sizes (now disabled)
* Added special formatter to parse date-time in path parsing
* Added better handling of special characters in sequence name during conversion
* Changed Windows to build in console mode even for stable releases
* Changed gnuplot initialization to keep plots open after stopping main process (and fixed leak)
* Improved parsing of localization data for wider imaging software compatibility
* Improved DATE-OBS control and log for solar system features
* Improved clipping model in luminance-based GHS stretches
* Added GHS saturation stretch mode
* Fixed UI and command issues in deconvolution code
* Print help and deconvolution tips URLs to the log
* Fixed star recomposition issue where LIVETIME and STACKCNT could be doubled when processing the starless and star mask parts of the same image
* Fixed "image copy error in previews" bug in asinh transformation
* Fixed reset of the viewports when reopening the RGB composition tool after opening a mono sequence
* Fixed terminology - "weighted" instead of "weighed", consistency in name of PCC tool
* Enable detection for undersampled mono images
* Improved Wayland support
* Fixed incorrect option name in `show` help text
* Prevent cleaning stats from resetting the reference image
* Fixed photometry with 32bit images from PRISM
* Added Astro-TIFF in sequence export
* Force statistics for all images not from Siril (ensures DATAMAX is correct)
* Fixed incorrect behaviour when resetting right-hand stretch type in star recomposition tool
<<<<<<< HEAD
* Reviewed and fixed coordinate conversion from WCS to display for annotations, nomad command, pcc
* Improved astrometry.net handling on Windows to support more recent cygwin builds
* Updated URLs to query online catalogs
=======
* Fixed sequence handling when images have different number of layers
>>>>>>> a1278d33
* Fixed GNUplot terminals so they remain interactive and free resources when closed
* Fixed crash that could occur when parsing string keywords that contained forbidden characters
* Fixed calling external processes that left too many opened file descriptors
* Fixed Stop behavior for starnet and local astrometry.net
* Added read of datetime in jpeg and png file with exiv2
* Added Danish language

siril 1.2.0-beta2
03/12/23

* Fixed behavior on Windows when calling external programs (StarNet, astrometry.net)
* Fixed crash when converting sequence to SER
* Fixed PCC progress bar which never terminated
* Fixed AppImage Build
* Fixed crash when using deconvolution on a sequence
* Fixed SSL certificates locations on Windows which where preventing SearchObject related functions to succeed
* Fixed reading BAYERPAT key if it was set to NONE
* Fixed StarNet behavior when TIFF compression was ON
* Fixed crash in synthstar (full resynthetize and desaturate)
* Fixed handling widechars in config files (Windows only) which caused a crash at startup
* Fixed crash when selecting datapoints in Plot tab
* Fixed crash when sending a seqplatesolve or seqstarnet command with no other argument
* Fixed crash in global and 2pass registration, if a selection was active and the sequence had variable image sizes
* Fixed min and max framing borders calculations if the sequence had variable image sizes
* Fixed lost metadata with starnet
* Reworked GHS commands
* Added a warning when trying to read one-frame SER files
* Autodetect libfftw threading support
* Add support for Torch-based StarNet executables
* Improve hi/lo slider behaviour in stretch dialogs
* Star Recomposition tool has independent Apply and Reset controls to facilitate iterative stretches

siril 1.2.0-beta1
02/24/23

* Added livestacking mode with darks/CC/flats support, registration and stacking
* Added unlinking channels in autostretch preview
* Added RGB equalization and lightweight (faster) normalisation in stacking options
* Added LRGB composition command and PixelMath command for new offline compositions
* Added Starnet++ integration in GUI and command and mask creation
* Added Star Recomposition tool to mix and stretch starless and starmask images
* Added star intensive care to unsaturate stars
* Added new deconvolution tool with RL, Split Bregman and Wiener algorithms and several PSF generation options (replaces old tool)
* Added new denoising tool
* Added pcc command for headless PCC and plate solving
* Added local KStars star catalogue support for offline astrometry and PCC (NOMAD)
* Added a new framing assistant with several modes and image framing preview
* Added specifying max number of stars for registration
* Added bad pixel map option for preprocess, both in GUI and command
* Added and reviewed commands for offline and automatic post-processing
* Added background level and star count as new sequence filters
* Added option to compute sequence filtering threshold using k-sigma clipping
* Added weighing based on number of stars or wFWHM for stacking
* Added a new threading mechanism for per-image improved performance
* Added star selection from coordinates to seqpsf and star tracking with homography
* Added headless light curve creation from a list of star equatorial coordinates
* Added star list importing from the NINA exoplanet plugin for light curve creation
* Added relaxed mode for star detection for particularly bad images
* Added crop to selection to the rotation geometric transform
* Added a way to clean sequence file in the sequence tab (see also command seqclean)
* Added a warning when images are negative on calibration
* Added calibration details in the FITS history
* Added saving formulas (presets) in Pixel Math
* Added statistic functions to Pixel Math as well as mtf
* Added solar system object search from online service for image annotations
* Added zoom sliders and plot selection in Plot tab
* Added Moffat star profile as an option instead of Gaussian
* Added the possibility to run statistics on individual filters of CFA images
* Added parsing paths with header key values for preprocess, stack and save actions
* Added a high definition mode to auto-stretch visualization
* Added memory and processor count cgroups limits enforcement (linux only)
* Added a mapping file created by conversion operations
* Added background level and number of stars to stored registation data and plots
* Added commands: [update with https://free-astro.org/index.php?title=Siril:Commands#Commands_history ]
* Added KOMBAT alogrithm for registration and removed deprecated ECC
* Added choosing server to query object in astrometry
* Added shortcuts for astrometry (regular and photometric correction)
* Added option "full" to export all possible stats in seqstat command
* Added argument to executable to pass pipes path, allowing several instances to run simultaneously
* Added more reporting on online object search, avoiding duplicates in catalogues
* Added improved graphical interface to hyperbolic stretches
* Added 9-panel dialog tool showing corners and center of the image for a closer inspection
* Added NL-Bayes denoising algorithm with optional boosters DA3D, SOS and Anscombe VST
* Added undershoot clamping to bicubic and lanczos4 interpolation methods
* Added 9-panel dialog tool showing corners and center of the image for a closer inspection
* Added NL-Bayes denoising algorithm with optional boosters DA3D, SOS and Anscombe VST
* Added undershoot clamping to bicubic and lanczos4 interpolation methods
* Added CFA merge process for reconstructing a Bayer pattern previously split out with extraction
* Added binning and binxy command
* Added rejection maps creation on rejection stacking
* Added astro-tiff option in the command savetif with -astro
* Added ability to use Starnet++ on sequences
* Allowed area selection (and much more) to be done on RGB display tab
* Updated scripts to specify cosmetic correction is from masterdark with -cc=dark option
* Updated seq file version to v4. Registration block keeps homography information
* Updated behaviour of channel select toggles in histogram and hyperbolic stretch tools, allowing stretching only selected channels
* Replaced Libraw with RT debayering
* Replaced generalized hyperbolic transform stretch method by more general algorithms and optimised for speed
* Optimised asinh code for speed
* Improved Ha-OIII extraction to offer full resolution O-III output and improve star roundness
* Improved management of focal length, pixel size and binning, in settings and images
* Refactored global registration and added 2pass and Apply Existing methods
* Refactored 3-star registration to run the 3 stars analysis successively
* Refactored 1- and 2/3-stars registration into one single registration method
* Refactored PCC, using WCS information to identify stars instead of registration match
* Refactored settings, preferences and configuration file, adding get and set commands
* Refactored commands error handling
* Refactored light curve creation, filtering the reference stars to valid only
* Refactored PSF fitting to solve for the angle in all cases
* Refactored astrometry for command and sequence operation, astrometry.net interop.
* Fixed comet registration when registration was accumulated over existing data
* Fixed star detection for images with very large stars
* Fixed cancellation of seqpsf or seqcrop
* Fixed photometry analysis of stars with negative pixels around them
* Fixed dates keywords in sum and min/max algorithms
* Fixed FITS header preservation on RGB composition
* Fixed possible FITSEQ infinite loop and inconsistent numbering caused by hidden files in conversion
* Fixed sequence closing in script processing after each command
* Fixed opening of scientific FITS cube files
* Fixed gnuplot call for macOS/AppImage, by making its path configurable
* Fixed available memory computation for mac and the associated freeze
* Fixed bug in roworder of SER sequence created from TOP-DOWN FITS images
* Fixed bug when saving 16bits signed FITS images
* Fixed internationalization in siril-cli
* Fixed subsky command success status

siril 1.0.6
10/18/22

* Fixed crash on opening a malformed SER
* Fixed crash in savetif
* Fixed crash in polynomial background extraction when not enough sample were set
* Fixed bug in iif where no parameters could be used
* Fixed crash in seqstat when some images were deselected
* Fixed crash in star detection when large star was close to border
* Fixed bad behaviour of asinh blackpoint with monochrome/32bits images
* Fixed bug in PixelMath with negate values
* Fixed bug in SIMBAD request when object name contains '+'
* Fixed bug in rotational gradient

siril 1.0.5
09/09/22

* Fixed bug in eyedropper feature with 16bits images
* Added button to see original image in background extraction
* Fixed bug introduced in 1.0.4 with one pixel shift when registering meridian flipped images
* Fixed GAIA catalog parser

siril 1.0.4
09/02/22

* Fixed selected area for flat autonormalisation calc
* Fixed wrong initialization in polynomial background extraction
* Fixed cold pixels rejection in GESDT stacking
* Fixed x and y position in PSF and star detection
* Fixed RGB pixel display where Green and Blue were swapped
* Fixed random crash in Pixel Math
* Improved wcs import when formalism used is deprecated (CROTA + CDELT)
* Added dropper icon to set SP easily in GHT tool

siril 1.0.3
06/28/22

* Fixed memory leak in PixelMath
* Fixed memory leak in SER preview
* Fixed error in seqsubsky
* Fixed the start of two scripts from @ in succession
* Fixed homogeneous image bitpix detection on stacking
* Fixed dates in median and mean stack results
* Fixed bug in stack of some float images
* Fixed black point and clipping in asinh stretch function
* Added new thread for background extraction that does not freeze UI, with a progressbar for RBF
* Added generalised hyperbolic transform stretch method in Image Processing menu, based on algorithms proposed by David Payne in the astrobin forums

siril 1.0.2
05/16/22

* Added new RBF interpolation method in the background extraction tool
* Removed file name length limit in conversion
* Fixed crash in preprocess command if a quote was not closed in -bias= option
* Fixed crash when star detection box was expanded past a border
* Fixed crash in plot when X axis data contained negative values
* Fixed numerous bugs in the background extraction tool
* Fixed bug in PixelMath where only one char parameter where allowed
* Fixed bug in FITS partial reader

siril 1.0.1
04/06/22

* Added min,max, iif and logical operators in pixelmath
* Added support for 3 channels for direct preview of resulting composition in pixelmath
* Added parameters field in PixelMath
* Added reporting channel name in FILTER header key during split operation
* Added using FILTER keyword value for Pixel Math tool variable name
* Fixed using shift transform for global registration
* Fixed crash when changing image with preview opened
* Fixed crash when pressing Stop button during script execution
* Fixed crash that could occur when moving the mouse over the image while it was being updated
* Fixed date wrongly reported in the FITS header in SER/FITSEQ stacking when filtering out images
* Fixed excluding null pixels of both ref and target in linear match

siril 1.0.0
03/09/22

* Added ASTRO-TIFF standard
* Fixed memory consumption for all sequence operations
* Fixed settings for sequence export as webm film with VP9 codec
* Removed use of lo/hi cursors and fixed normalization for export
* Fixed load and close commands for scripts in GUI
* Fixed Bayer pattern in SER after extraction
* Fixed registration crash for small images
* Improved main panel separator positioning and keeping it in memory
* Improved speed of FITSEQ detection when scanning sequences
* Improve usability on MacOS
* Reintroduced compatibility with OpenCV 4.2 with disabled features

siril 1.0.0~RC2
12/08/21

* Fixes many crashes
* Minor improvements in plot feature
* Restore HD for macOS application

siril 1.0.0~RC1
11/20/21

* New Pixel Math tool
* New plot tool to visualize and sort sequence based on any registration data field available
* New tilt estimation feature (from GUI or command)
* New SNR estimator in photometry analysis
* New button for quick photometry
* New commands seqcosme and seqcosme_cfa to remove deviant pixels on sequence, using file computed with find_hot
* New command boxselect to specify a selection box with x, y, w and h
* Improved candidates star detection speed and accuracy with a new algorithm
* Reviewed GUI and improved responsiveness
* Saving focal and WCS data in the swap file using undo/redo
* WCS data is now updated after geometric transformations (mirror, rotate and crop)
* Seqcrop command can now be used in scripts
* Added autocropping of wide-field images, as well as using a selection for plate solving
* Added choices of degrees of freedom (shift, similitude, affine or homography) for global registration
* Added UI button to plot WCS grid and compass
* Added user catalogue for astrometry annotation
* Added GAIA EDR3 catalogue for astrometry
* Added choice between clipboard and file for snapshot
* Added equalize CFA for X-Trans sensor
* Allowing debayer to be forced for SER files
* Converted constant bitrate quality to constant quality rate settings in sequence export to film
* Fixed memory leak in opencv that made registration of FITS files fail often
* Fixed FWHM units and star center position in Dynamic PSF
* Fixed global registration with various image sizes
* Fixed bug in ECC algorithm

siril 0.99.10.1
06/23/21

* Fixed star detection with resolution < 1.0
* Fixed interpolation issue in global registration
* Fixed timestamp issue with glib < 2.66
* New MAD clipping algorithm

siril 0.99.10
06/11/21

* New drag and drop
* New presets for sequences export
* New choice between h264 and h265 for mp4 export
* New Generalized Extreme Studentized Deviate Test as a new rejection algorithm
* New weighted mean stacking based on bgnoise
* New independent normalization of each channel for color images
* New faster location and scale estimators to replace IKSS with similar accuracy
* New synthetic level for biases
* New 2- or 3-star registration algorithm with rotation
* New SER debayering at preprocess
* New green extraction from CFA
* New option to downsample image while platesolving
* Remember focal and pixel size in astrometry tool
* Updated sampling information after channel extraction and drizzle
* Fixed bands appearing on mean stacking for CFA SER sequences
* Fixed bug in FFT filter
* Fixed bug in statistics and normalization for 16b images
* Changed handling of zero values in statistics, global registration, normalization and stacking

siril 0.99.8.1
02/13/21

* Fixed crash because of wcslib function

siril 0.99.8
02/10/21

* New ability to remove sequence frames from the "Plot" tab
* New merge command
* New astrometry annotation ability
* New snapshot function
* New conversion internal algorithm, can convert any sequence to any other sequence type too now
* Handle datetime in TIFF file
* Improved color saturation tool with a background factor to adjust the strength
* Reduced memory used by global registration
* Improving films (AVI and others) support: notifying the user, suggesting conversion, fixing parallel operations
* Fixed memory leak in minmax algorithms
* Fixed a bug in FITS from DSLR debayer when image height is odd
* Fixed out-of-memory conditions on global registration and median or mean stacking
* Fixed SER stacking with 32 bits output
* Fixed bitrate value issue in mp4 export
* Fixed normalization issue with SER files

siril 0.99.6
09/23/20

* Selection can be moved and freely modified, its size is displayed in UI (Sébastien Rombauts)
* Undo/Redo buttons now display the operations they act upon (Sébastien Rombauts)
* Added color profile in TIFF and PNG files
* Image display refactoring (Guillaume Roguez)
* Fixed a bug in demosaicing orientation
* Fixed a bug in macOS package where Siril was not multithreated
* Fixed memory leak in pixel max/min stacking
* Fixed crash when selecting 1 pixel
* Better integration in low resolution screen
* Added embed ICC profile in png and TIFF files
* By default Siril now checks update at startup
* By default Siril now needs “requires” command in Script file
* Refactoring of image display with pan capacity
* Added button + and – for zooming management

siril 0.99.4
08/14/20

* New UI with a single window
* New demosaicing algorithms, RCD is now the default one
* New algorithm to fix the AF square with XTRANS sensor (Kristopher Setnes)
* New support for FITS decompression and compression with Rice/Gzip and HCompress methods (Fabrice Faure)
* New support for quantization and HCompress scale factor settings for FITS compression (Fabrice Faure)
* New functions to extract Ha and Ha/OII from RGB images
* New linear match function
* New link command to create symbolic links
* New convert command to convert all files (and link FITS)
* New preference entries for FITS compression settings (Fabrice Faure)
* New native image format: 32-bit floating point image
* New native sequence format: FITS sequence in a single image
* New UI for sequence image list
* New zoom handing: ctrl+scroll (up and down) is the new way to zoom in and out
* New preview in open dialog
* New language selector in preferences
* New image importer: HEIF format
* New stacking filtering criterion (weighted FWHM). It can exclude more spurious images
* New macOS bundle
* New RL deconvolution tool
* New keyword CTYPE3 for RGB FITS in order to be used by Aladin
* New binary siril-cli to start siril without X server
* New preference entries with darks/biases/flat libraries
* New preliminary Meson support (Florian Benedetti)
* New ROWORDER FITS keyword that should be used by several programm now
* X(Y)BAYEROFF can now be configured in preferences
* Parallelizing conversion and some other functions
* CI file was totally rewritten (Florian Benedetti)
* Config file was moved to more standard path
* Optimization of several algorithms (Ingo Weyrich)
* Background extraction is now available for sequence
* Midtone Transfer Function is now available for sequence
* Fixed code for Big Endian machine (Flössie)
* Fixed bug in SER joining operation when Bayer information was lost
* Fixed a bug of inaccessible directories in MacOS Catalina
* Fixed crash on some OpenCV operation with monochrome images
* Fixed annoying error boxes about missing disk drives on Windows

siril 0.9.12
11/04/19

* Fixed stat computation on 3channel FITS
* Fixed free memory computation on Windows
* Fixed a bug in RGB compositing mode allowing now users to use multichannel image tools
* Fixed crash after deconvolution of monochrome images
* Fixed a bug in astrometry when downloaded catalog was too big
* New split cfa feature
* Script status (line currently executed) is displayed in a statusbar
* TIFF export is now available for sequences
* Better dialog windows management
* Histogram tool refactoring
* Provide new strategies for free memory management
* Provide new photometric catalog for color calibration (APASS)
* Added new filter: Contrast Limited Adaptive Histogram Equalization
* Open sequence by double clicking on seq file

siril 0.9.11
05/27/19

* New icon set
* New photometric color calibration tool
* New background extraction tool working with 64-bit precision and dither
* Improved processing speed by optimizing sorting algorithms to each use
* Parallelizing preprocessing
* New image filtering for sequence processing: possible from the command line and with multiple filters
* Improved free disk space feedback and checks before running preprocess, global registration and up-scaling at stacking
* New GTK+ theme settings: it can now be set from siril to dark or light, or kept to automatic detection
* New normalization to 16 bits for RAW images with less dynamic range (in general 12 or 14)
* Improved mouse selection by making it more dynamic
* Added drag and drop capability in the conversion treeview
* Added output file name argument to stacking commands
* New command setmem to limit used memory from scripts
* New clear and save buttons for the log in GUI
* Taking into account the Bayer matrix offset keywords from FITS headers
* Displaying script line when error occurs
* Allow registration on CFA SER sequences
* Processing monochrome images requires less memory, or can be more paralellized if memory was the limiting factor
* Fixed dark optimization
* Fixed crash in global registration on a sequence that contained a dark image
* Fixed management of the statistics of images on which they fail to be computed
* Fixed free disk space detection and usual processing commands on 32-bit systems
* Fixed free memory detection for stacking in case of up-scaling ('drizzle') and memory distribution to threads
* Fixed bug in FFT module
* Fixed bug in the drawn circle of photometry
* Fixed build fail with OpenCV 4.0.1
* Fixed SER sequence cropping
* Fixed regression in global registration for images having different size
* Added German translation

siril 0.9.10
01/16/19

* New astrometry tool that solves acquisition parameters from stars in the image (requires Web access and libcurl)
* New comet registration method
* Enabled previews for color saturation, asinh stretching, histogram transform and wavelets
* Added ability to join SER files
* Added a command stream using named pipes
* Added RGB flat normalisation for CFA images and command GREY_FLAT
* Added SETFINDSTAR command to define sigma and roundness parameters
* Added ASINH command and GUI function, for asinh stretching of images
* Added RGRADIENT command and GUI function
* Added negative transformation
* Made command SEQCROP scriptable
* Improved ECC alignment algorithm
* Improved global registration and fixed a bug
* Redesigned all dialog windows to conform to GNOME guidelines
* Preserving history in FITS file header when former history exists
* Preserving FITS keywords in sum stacked image
* Checking and increasing if needed maximum number of FITS that can be stacked on the system
* Automatically detecting GTK+ dark theme preference
* Adding a setting to activate image window positioning from the last session
* Fixed a bug in photometry where stars were too round
* Fixed an issue with wide chars on Windows
* Fixed some erratic behaviour when reference image was outside selection
* Fixed default rotation interpolation algorithm for register command
* Fixed a crash on sequence export with normalization
* Fixed line endings in scripts for all OS
* Fixed compilation for OpenCV 4.0
* Fixed dark optimization and added -opt option in PREPROCESS command
* Fixed a crash in global registration with unselected images

siril 0.9.9
06/07/18

* Major update of the command line, with completion and documentation in the GUI, enhanced scripting capability by running commands from a file and also allowing it to be run with no X11 server running with the -s command line option
* Added commands to stack and register a sequence
* Image statistics, including auto-stretch parameters and stacking normalization, are now cached in the seq file for better performance
* Global star registration now runs in parallel
* Workflow improvement by adding demosaicing as last part of the preprocessing
* Added a filtering method for stacking based on star roundness
* Added an option to normalize stacked images to 16-bit with average rejection algorithm
* All GUI save functions are now done in another thread
* Improved histogram transformation GUI
* Improved support of various FITS pixel formats
* Preserve known FITS keywords in the stacked image by average method
* Added native open and save dialogues for Windows users
* Various Windows bug fixes in SER handling
* Fixed wrong handling of scale variations in Drizzle case
* Fixed 8-bit images auto-stretch display
* Fixed BMP support
* Fixed issues in PNG and TIFF 8-bit export
* Fixed the "About" OS X menu

siril 0.9.8.3
02/19/18

* Check for new available version
* Handle XTRANS FUJIFILM RAWs
* Fixed Preprocessing SER files that gave corrupted SER results
* Fixed SaveBMP that added tif extension
* Fixed Registration on all images that was done on selected images instead
* Fixed Target directory that was ignored when saving as image
* Fixed crash with Wrong SER timestamp

siril 0.9.8
01/31/18

* Added SavePNG
* Allow to use gnuplot on Windows if it is installed on the default path
* Improve SER processing speed
* Opencv is now mandatory
* Implementation of a simplified Drizzle
* New tool for Lucy-Richardson deconvolution
* Conversion list tree is now sorted on first load. Sort is natural.
* Command stackall is available, with optional arguments, for all stacking methods
* Change default working directory to special directory 'Pictures' if it exists
* Reduce display time of autostretch
* Parallelize sum stacking
* Use thread-safe progress bar update instead of deprecated one. Run 'Check sequences' in a background task
* Add an option to set the generic image_hook behaviour when function fails
* Switch on "Images previously manually selected from the sequence" if user checks and unchecks frames
* Fixed numerous bug on Windows with wide char filenames
* Fixed dark theme icons
* Fixed exposure dates of exported SER sequences that were wrong with filtering
* Fixed the loss of color calibration on background extraction
* Fixed menu update after RGB composition
* Fixed bug in "Average" and "Median" stack for huge SER file
* Fixed when it was impossible to use multithread functions after star alignment in compositing tool
* Fixed crash when selecting "Best images .. (PSF)" if the loaded sequence has no PSF data
* Fixed sorted images by FWHM
* Fixed crash on stacking when no reference image is selected and first image of the sequence is excluded

siril 0.9.7
09/21/17

* Fixed French translation
* Fixed bug in registration from compositing for layers alignment
* Fixed crash when stacking failed
* Fixed limit of 4Go SER file for non POSIX Standard
* Improved global registration. New algorithm with homography

siril 0.9.6
06/20/17

* Allow sequence export to use stacking image filtering
* Get the working directory as an optional command line argument
* Improve photometry
* Fixed wrong selected image in list panel when list was sorted
* Fixed registration with unselected images which made progress bar exceed 100%
* Fixed again compilation that failed on KFreeBSD
* Fixed name of Red Layer using compositing tool that was wrong

siril 0.9.5
11/28/16

* Implement a graph interface to display quality registration information
* No X and Y binning value could lead to errors with fwhm
* Take reference image as normalisation reference
* Retrieve Bayer pattern from RAW file
* Export sequence to MP4
* Statistics should not take into account black point
* Add ComboBox for registration interpolation
* Fixed interpolation in global star registration that gave blurred results
* Fixed FreeBSD intltool compilation fails
* Fixed erroneous created sequence in registration with unselected images
* Fixed compilation that failed on KFreeBSD

siril 0.9.4
08/17/16

* Fixed issues with SER in generic processing function
* Fixed inability to open FITS when filename had parenthesis
* Fixed selecting new images did not update the number of selected images
* Fixed histogram sliders lag on OS-X
* Fixed message "Error in highest quality accepted for sequence processing....." during stack of %, even if quality data are computed
* Fixed sequence export to SER with unselected images
* Fixed global star alignment with angle close to 180deg
* Fixed undo cosmetic correction
* Fixed crash in peaker function
* Fixed aborting global star registration summary
* Fixed sequence list which was unreadable with dark GTK theme
* Fixed the update of the list of images
* Added support of internationalization: French, Dutch, Chinese, Italian, Arabic
* Option for logarithm scale in histogram transformation
* Add siril.desktop in archlinux
* Added support for exporting sequence in avi format
* Option to make a selection for global star registration in a smaller region
* Read commands from a file
* Option to follow star in registration
* Added support for resizing exported sequence
* Added support for reading and writing SER timestamps
* Added support for RGB alignment
* Added functionality to fix broken (0 framecount) SER files.

siril 0.9.3
04/16/16

* Fixed bug in preprocessing
* Fixed compilation error in some conditions
* Fixed uninitialized values
* Fixed typos

siril 0.9.2
04/04/16

* Added support for dark optimization
* Added hot pixel removal feature
* Added Animated GIF output and registered sequence export
* Added autostretch viewer mode
* Allowing a reference magnitude to be set to get absolute magnitude instead of relative
* New commands: sequence selection range and stackall
* Added vertical banding noise removal tool
* Providing a better planetary registration algorithm
* Parallelized registration
* Refactored conversion to include AVI to SER
* Configurable "Are you sure" dialogues
* ls command gives results in an ordered way
* Updated to FFMS2 latest version
* Clarified the use of demoisaicing
* Improved star detection
* Improved RGB compositing tool
* Allowing manual selection of background samples
* Fixed force recomputing statistics for stacking
* Fixed noise estimation
* Fixed entropy computation

siril 0.9.1
12/01/15

* added support for GSL 2
* fixed crash on startup without existing config file

siril 0.9.0
10/16/15

* new global star registration, taking into account field rotation
* new quality evaluation method for planetary images, used to sort the best
* images selected for stacking
* new parallelized stacking algorithm for all sequences, including all SER formats, allowing maximum used memory to be set
* threading of the most time consuming processings, to keep the GUI reactive, as well as many other speed improvements
* tested and improved on FreeBSD and MacOS X systems, and ARM architectures
* undo/redo on processing operations
* sequence cropping tool

siril 0.9.0rc1
12/29/14

* many fixes including background extraction, compositing alignment, rejection algorithm, wavelets
* threading of the heavy computations, to avoid graphical user interface freezing and provide a nice way of seeing what is happening in the console window
* image rotation with any angle (not in registration yet)
* new Canon banding removing tool
* GTK+ version is now 3.6 or above

siril 0.9.0b1
11/11/14

* new image formats supported for import and export (BMP, TIFF, JPEG, PNG, NetPBM, PIC (IRIS) RAW DSLR images)
* better image sequence handling with non-contiguous sequences, but still requiring file names to be postfixed by integers
* new graphical user interface based on GTK+ version 3.4 and above
* new display modes added to the standard linear scaling with lo/hi bounds
* manual translation as new registration method with two preview renderings of the current image with reference frame in transparency
* automatic translation as new registration method for deep-sky images, based on the PSF analysis of one star
* new commands available for the command line
* a star finding algorithm with PSF information
* new background extraction tool
* new processing functions
* new image compositing tool
* new stacking methods with rejection algorithms
* numerous bugs fixed and internal code refactoring
<|MERGE_RESOLUTION|>--- conflicted
+++ resolved
@@ -29,13 +29,10 @@
 * Added Astro-TIFF in sequence export
 * Force statistics for all images not from Siril (ensures DATAMAX is correct)
 * Fixed incorrect behaviour when resetting right-hand stretch type in star recomposition tool
-<<<<<<< HEAD
 * Reviewed and fixed coordinate conversion from WCS to display for annotations, nomad command, pcc
 * Improved astrometry.net handling on Windows to support more recent cygwin builds
 * Updated URLs to query online catalogs
-=======
 * Fixed sequence handling when images have different number of layers
->>>>>>> a1278d33
 * Fixed GNUplot terminals so they remain interactive and free resources when closed
 * Fixed crash that could occur when parsing string keywords that contained forbidden characters
 * Fixed calling external processes that left too many opened file descriptors
