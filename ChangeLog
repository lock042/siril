siril 1.4.0
xx/xx/xx

* Added support for JPEG XL image format
* Added comparison star list creation from Siril (!381)
* Allowed object search with their common name, from the annotations catalogues (!381)
* Added intensity profiling function (#5)
* Added internal plotting tool (siril_plot) to be used with profiling and light_curves (removed usage of GNUplot) (!543 !545)
* Added functionalities to kplot (hyphen markers, revert axes, removed statics) (!543)
* Fixed PRISM SITELAT/SITELONG keywords data (#1126)
* Improved RGB composition tool to do full homography registration (#943)
* Added new init for PSF fitting of oversampled stars (!537)
* Fixed running command catsearch threaded to avoid GUI freeze (#1167)
* Added git script repository integration (!560)
* Added ROI processing for certain functions (!571, fixes #1098 and #1188)
* Fixed crash in the new RGB compositing tool (#1205)
* Fixed loss of DATE-OBS header in RGB compositing tool
* Fixed https requests with libcurl for Windows crossroad builds (#604)
* Reduce verbosity of script reload logging (#1217)
* Split up the monolithic glade UI file (!550)
* Added fully color managed workflow using ICC profiles (!542, fixes #1010, #1207)
* Refactored catalogue management, making it consistent accross all catalogues (#1154::0 and !579)
* Added command conesearch (replaces nomad and solsys), including support for new catalogues (vsx, gcvs, exo, aavso_chart) (!579, #1171)
* Added more configurable colors for some overlays (#1230)
* Fixed incorrect datatype in proofing transform (#1232)
* When carrying out ICC profile changes on the image, any ROI set is cleared. This avoids excessively complex situations and makes the code more robust. (#1226)
* Added file filters programmatically. This allows them to be removed from the UI files, making it easier to keep using glade (for now) (!595)
* Added AAVSO photometry file format output and improving photometry UI (#1234)
* Refactored wcs usage, by removing redundant info stored in the fit structure (!591 and #1154::1)
* Fixed a crash when carrying out sequence geometry operations, caused by ROI (#1235)
* Fixed wavelets redraw. (#1236)
* Removed glib-networking as a dependency (#1157)
* Added color management to photometric color calibration, and SPCC as a new method. (!598)
* Added solving with distortions using SIP convention and handling writing related keywords in the header (!612 and #1154::3)
* Split Astrometry from (S)PCC
* Added ssl certificates in the appimage (#1259)
* Added better registration options to RGB align right-click menu and improve DATE-OBS handling in LRGB composition (!620)
* Added auto remove variable stars (VSX, GCVS, GaDR3-Varisum) from compstars list (!608)
* If directory does not exist during script execution, CMD_DIR_NOT_FOUND is returned (!628)
<<<<<<< HEAD
* Added manual photometry output comparison stars file creation from UI (!614)
=======
* Fix issue where ICC profile with wrong channel count could be assigned if no previous ICC profile was assigned to an image (#1267)

siril 1.2.2
xx/xx/24

* Removed bakground extraction samples after using it in script (#1265)
>>>>>>> ec4d92c5

siril 1.2.1
01/26/24

* Fixed Anscombe VST noise reduction option for mono images
* Fixed HEIF import (#1198)
* Fixed Noise Reduction Anscombe VST bug with mono images (#1200)
* Fixed problems with Fourier Transform planning > Estimate (#1199)
* Fixed data initialisation bugs in copyfits() and RGB compositing tool
* Fixed exported x-column for lightcurves when Julian date is not selected (#1220)
* Fixed sampling tolerance for astrometry which was incorrectly read (#1231)
* Allowed for RA/DEC to be sorted in PSF windows (#1214)
* Added SET-TEMP as valid FITS header to be saved (#1215)
* Added configurable color for background extraction sample and standard annotations (#1230)
* Fixed argument parsing error in makepsf (!593)
* Fixed light_curve and csv export from plot when some images were unselected from the sequence (#1169)
* Added undo/redo when platesolving with astrometry.net (#1233)
* Fixed crash in findstar when detecting stars close to the border (#1237)
* Fixed using wcs info when using light_curve command (#1195)
* Allowed moving file into workdir to be picked up for livestacking (#1223)
* Fixed the way we check if there is enough space to use quick photometry (#1238)
* Fixed platesolving close to poles (#1245)
* Fixed bit depth evaluation for 8-bit images (#1244)
* Fixed division by 0 in PixelMath (#1249)

siril 1.2.0
09/15/23

* Fixed crash in background extraction samples removing (#1123)
* Fixed crash in binning with ushort images (4d4d4878)
* Fixed crash in findstar when a large saturated patch was close to border
* Fixed memory leaks in deconvolution code (3e122ad7)
* Fixed sorting in the rightmost columns in Dynamic PSF window (75586c04)
* Added logging typed command in stdout (06f67292)
* Improved path-checking and messages for astrometry.net local solver (Windows) (!524)
* Prevent crash using recomposition tool eyedroppers without images loaded (!526)
* Fix HaOiii script failure if input image has odd dimensions (!533)
* Fix errors in GNUplot process handling (!538)
* Fixed crash with seqextract_HaOIII command (!535)
* Fixed crash when trying to export csv from empty plot (#1150)
* Fixed deleting RA/Dec info when undoing an astrometry solve (#1119)
* Improved error detection and messages for astrometry (!516)
* Fixed sampling range specification for siril internal solver (!549)
* Fixed all command descriptions (!546)
* Fixed SER orientation after AVI conversion (#1120)
* Fixed rescaling float images upon loading when not in [0,1] range (#1155)
* Fixed initialization of guide image for clamping (#1114)
* Fixed disabling weighting in the GUI when widget is not visible (#1158)
* Fixed output_norm behavior for stacking to ignore border values (#1159)
* Fixed the check for the no space left condition in the conversion (#1108)
* Fixed DATE_OBS missing on seqapplyreg if interp was set to NONE (#1156)
* Fixed photometry issue with 8-bit .ser file (#1160)
* Fixed removing zero values in histogram calculations (#1164)
* Fixed pixel sizes after HaOIII extrcation (#1175)
* Fixed crash when passing only constants in pm expression (#1176)
* Fixed incorrect channel when adding star from selection in RGB vport (#1180)
* Allow to access to non-local disk (#1182)
* Allow the Star Recomposition UI to scroll when larger than the dialog (#1172)
* Fixed wrong Bayer interpretation after FITS-SER conversion (#1193)
* Fixed pixelmath argument parsing error (#1189)

siril 1.2.0-rc1
06/01/23

* Added GHS saturation stretch mode
* Added special formatter to parse date-time in path parsing
* Added Astro-TIFF in sequence export
* Added read of datetime in jpeg and png file with exiv2
* Added Danish language
* Changed Windows to build in console mode even for stable releases
* Changed gnuplot initialization to keep plots open after stopping main process (and fixed leak) (!538)
* Changed image opening for all images not from Siril (ensures DATAMAX is correct)
* Improved parsing of localization data for wider imaging software compatibility
* Improved DATE-OBS control and log for solar system features
* Improved clipping model in luminance-based GHS stretches
* Improved Wayland support
* Reviewed and fixed coordinate conversion from WCS to display for annotations, nomad command, pcc
* Improved astrometry.net handling on Windows to support more recent cygwin builds
* Updated URLs to query online catalogs
* Fixed handling of special characters in sequence name during conversion
* Fixed crash in seqstarnet when processing single-file sequences (SER, FITSEQ)
* Fixed hang in seqstarnet when processing a single-file sequence with no star mask
* Fixed using default masters names in calibrate (GUI)
* Fixed invoking external programs in CLI mode (Windows only)
* Fixed stream setting for all versions of ffmpeg (mp4 export crash)
* Fixed crash when doing manual registration of sequence with variable image sizes (now disabled)
* Fixed UI and command issues in deconvolution code
* Fixed star recomposition issue where LIVETIME and STACKCNT could be doubled when processing the starless and star mask parts of the same image
* Fixed "image copy error in previews" bug in asinh transformation
* Fixed reset of the viewports when reopening the RGB composition tool after opening a mono sequence
* Fixed star detection for undersampled mono images
* Fixed sequence cleaning with opened image and resetting the reference image
* Fixed photometry with 32bit images from PRISM
* Fixed incorrect behaviour when resetting right-hand stretch type in star recomposition tool
* Fixed sequence handling when images have different number of layers
* Fixed GNUplot terminals so they remain interactive and free resources when closed
* Fixed crash that could occur when parsing string keywords that contained forbidden characters
* Fixed calling external processes that left too many opened file descriptors
* Fixed Stop behavior for starnet and local astrometry.net
* Fixed crash when running merge_cfa in headless mode
* Fixed console logs output on Windows when messages contained widechars
* Fixed networking detection at build-time and made it and exiv2 optional
* Fixed bug in NetPBM file import
* Fixed pause button in livestacking

siril 1.2.0-beta2
03/12/23

* Fixed behavior on Windows when calling external programs (StarNet, astrometry.net)
* Fixed crash when converting sequence to SER
* Fixed PCC progress bar which never terminated
* Fixed AppImage Build
* Fixed crash when using deconvolution on a sequence
* Fixed SSL certificates locations on Windows which where preventing SearchObject related functions to succeed
* Fixed reading BAYERPAT key if it was set to NONE
* Fixed StarNet behavior when TIFF compression was ON
* Fixed crash in synthstar (full resynthetize and desaturate)
* Fixed handling widechars in config files (Windows only) which caused a crash at startup
* Fixed crash when selecting datapoints in Plot tab
* Fixed crash when sending a seqplatesolve or seqstarnet command with no other argument
* Fixed crash in global and 2pass registration, if a selection was active and the sequence had variable image sizes
* Fixed min and max framing borders calculations if the sequence had variable image sizes
* Fixed lost metadata with starnet
* Reworked GHS commands
* Added a warning when trying to read one-frame SER files
* Autodetect libfftw threading support
* Add support for Torch-based StarNet executables
* Improve hi/lo slider behaviour in stretch dialogs
* Star Recomposition tool has independent Apply and Reset controls to facilitate iterative stretches

siril 1.2.0-beta1
02/24/23

* Added livestacking mode with darks/CC/flats support, registration and stacking
* Added unlinking channels in autostretch preview
* Added RGB equalization and lightweight (faster) normalisation in stacking options
* Added LRGB composition command and PixelMath command for new offline compositions
* Added Starnet++ integration in GUI and command and mask creation
* Added Star Recomposition tool to mix and stretch starless and starmask images
* Added star intensive care to unsaturate stars
* Added new deconvolution tool with RL, Split Bregman and Wiener algorithms and several PSF generation options (replaces old tool)
* Added new denoising tool
* Added pcc command for headless PCC and plate solving
* Added local KStars star catalogue support for offline astrometry and PCC (NOMAD)
* Added a new framing assistant with several modes and image framing preview
* Added specifying max number of stars for registration
* Added bad pixel map option for preprocess, both in GUI and command
* Added and reviewed commands for offline and automatic post-processing
* Added background level and star count as new sequence filters
* Added option to compute sequence filtering threshold using k-sigma clipping
* Added weighing based on number of stars or wFWHM for stacking
* Added a new threading mechanism for per-image improved performance
* Added star selection from coordinates to seqpsf and star tracking with homography
* Added headless light curve creation from a list of star equatorial coordinates
* Added star list importing from the NINA exoplanet plugin for light curve creation
* Added relaxed mode for star detection for particularly bad images
* Added crop to selection to the rotation geometric transform
* Added a way to clean sequence file in the sequence tab (see also command seqclean)
* Added a warning when images are negative on calibration
* Added calibration details in the FITS history
* Added saving formulas (presets) in Pixel Math
* Added statistic functions to Pixel Math as well as mtf
* Added solar system object search from online service for image annotations
* Added zoom sliders and plot selection in Plot tab
* Added Moffat star profile as an option instead of Gaussian
* Added the possibility to run statistics on individual filters of CFA images
* Added parsing paths with header key values for preprocess, stack and save actions
* Added a high definition mode to auto-stretch visualization
* Added memory and processor count cgroups limits enforcement (linux only)
* Added a mapping file created by conversion operations
* Added background level and number of stars to stored registation data and plots
* Added commands: [update with https://free-astro.org/index.php?title=Siril:Commands#Commands_history ]
* Added KOMBAT alogrithm for registration and removed deprecated ECC
* Added choosing server to query object in astrometry
* Added shortcuts for astrometry (regular and photometric correction)
* Added option "full" to export all possible stats in seqstat command
* Added argument to executable to pass pipes path, allowing several instances to run simultaneously
* Added more reporting on online object search, avoiding duplicates in catalogues
* Added improved graphical interface to hyperbolic stretches
* Added 9-panel dialog tool showing corners and center of the image for a closer inspection
* Added NL-Bayes denoising algorithm with optional boosters DA3D, SOS and Anscombe VST
* Added undershoot clamping to bicubic and lanczos4 interpolation methods
* Added 9-panel dialog tool showing corners and center of the image for a closer inspection
* Added NL-Bayes denoising algorithm with optional boosters DA3D, SOS and Anscombe VST
* Added undershoot clamping to bicubic and lanczos4 interpolation methods
* Added CFA merge process for reconstructing a Bayer pattern previously split out with extraction
* Added binning and binxy command
* Added rejection maps creation on rejection stacking
* Added astro-tiff option in the command savetif with -astro
* Added ability to use Starnet++ on sequences
* Allowed area selection (and much more) to be done on RGB display tab
* Updated scripts to specify cosmetic correction is from masterdark with -cc=dark option
* Updated seq file version to v4. Registration block keeps homography information
* Updated behaviour of channel select toggles in histogram and hyperbolic stretch tools, allowing stretching only selected channels
* Replaced Libraw with RT debayering
* Replaced generalized hyperbolic transform stretch method by more general algorithms and optimised for speed
* Optimised asinh code for speed
* Improved Ha-OIII extraction to offer full resolution O-III output and improve star roundness
* Improved management of focal length, pixel size and binning, in settings and images
* Refactored global registration and added 2pass and Apply Existing methods
* Refactored 3-star registration to run the 3 stars analysis successively
* Refactored 1- and 2/3-stars registration into one single registration method
* Refactored PCC, using WCS information to identify stars instead of registration match
* Refactored settings, preferences and configuration file, adding get and set commands
* Refactored commands error handling
* Refactored light curve creation, filtering the reference stars to valid only
* Refactored PSF fitting to solve for the angle in all cases
* Refactored astrometry for command and sequence operation, astrometry.net interop.
* Fixed comet registration when registration was accumulated over existing data
* Fixed star detection for images with very large stars
* Fixed cancellation of seqpsf or seqcrop
* Fixed photometry analysis of stars with negative pixels around them
* Fixed dates keywords in sum and min/max algorithms
* Fixed FITS header preservation on RGB composition
* Fixed possible FITSEQ infinite loop and inconsistent numbering caused by hidden files in conversion
* Fixed sequence closing in script processing after each command
* Fixed opening of scientific FITS cube files
* Fixed gnuplot call for macOS/AppImage, by making its path configurable
* Fixed available memory computation for mac and the associated freeze
* Fixed bug in roworder of SER sequence created from TOP-DOWN FITS images
* Fixed bug when saving 16bits signed FITS images
* Fixed internationalization in siril-cli
* Fixed subsky command success status

siril 1.0.6
10/18/22

* Fixed crash on opening a malformed SER
* Fixed crash in savetif
* Fixed crash in polynomial background extraction when not enough sample were set
* Fixed bug in iif where no parameters could be used
* Fixed crash in seqstat when some images were deselected
* Fixed crash in star detection when large star was close to border
* Fixed bad behaviour of asinh blackpoint with monochrome/32bits images
* Fixed bug in PixelMath with negate values
* Fixed bug in SIMBAD request when object name contains '+'
* Fixed bug in rotational gradient

siril 1.0.5
09/09/22

* Fixed bug in eyedropper feature with 16bits images
* Added button to see original image in background extraction
* Fixed bug introduced in 1.0.4 with one pixel shift when registering meridian flipped images
* Fixed GAIA catalog parser

siril 1.0.4
09/02/22

* Fixed selected area for flat autonormalisation calc
* Fixed wrong initialization in polynomial background extraction
* Fixed cold pixels rejection in GESDT stacking
* Fixed x and y position in PSF and star detection
* Fixed RGB pixel display where Green and Blue were swapped
* Fixed random crash in Pixel Math
* Improved wcs import when formalism used is deprecated (CROTA + CDELT)
* Added dropper icon to set SP easily in GHT tool

siril 1.0.3
06/28/22

* Fixed memory leak in PixelMath
* Fixed memory leak in SER preview
* Fixed error in seqsubsky
* Fixed the start of two scripts from @ in succession
* Fixed homogeneous image bitpix detection on stacking
* Fixed dates in median and mean stack results
* Fixed bug in stack of some float images
* Fixed black point and clipping in asinh stretch function
* Added new thread for background extraction that does not freeze UI, with a progressbar for RBF
* Added generalised hyperbolic transform stretch method in Image Processing menu, based on algorithms proposed by David Payne in the astrobin forums

siril 1.0.2
05/16/22

* Added new RBF interpolation method in the background extraction tool
* Removed file name length limit in conversion
* Fixed crash in preprocess command if a quote was not closed in -bias= option
* Fixed crash when star detection box was expanded past a border
* Fixed crash in plot when X axis data contained negative values
* Fixed numerous bugs in the background extraction tool
* Fixed bug in PixelMath where only one char parameter where allowed
* Fixed bug in FITS partial reader

siril 1.0.1
04/06/22

* Added min,max, iif and logical operators in pixelmath
* Added support for 3 channels for direct preview of resulting composition in pixelmath
* Added parameters field in PixelMath
* Added reporting channel name in FILTER header key during split operation
* Added using FILTER keyword value for Pixel Math tool variable name
* Fixed using shift transform for global registration
* Fixed crash when changing image with preview opened
* Fixed crash when pressing Stop button during script execution
* Fixed crash that could occur when moving the mouse over the image while it was being updated
* Fixed date wrongly reported in the FITS header in SER/FITSEQ stacking when filtering out images
* Fixed excluding null pixels of both ref and target in linear match

siril 1.0.0
03/09/22

* Added ASTRO-TIFF standard
* Fixed memory consumption for all sequence operations
* Fixed settings for sequence export as webm film with VP9 codec
* Removed use of lo/hi cursors and fixed normalization for export
* Fixed load and close commands for scripts in GUI
* Fixed Bayer pattern in SER after extraction
* Fixed registration crash for small images
* Improved main panel separator positioning and keeping it in memory
* Improved speed of FITSEQ detection when scanning sequences
* Improve usability on MacOS
* Reintroduced compatibility with OpenCV 4.2 with disabled features

siril 1.0.0~RC2
12/08/21

* Fixes many crashes
* Minor improvements in plot feature
* Restore HD for macOS application

siril 1.0.0~RC1
11/20/21

* New Pixel Math tool
* New plot tool to visualize and sort sequence based on any registration data field available
* New tilt estimation feature (from GUI or command)
* New SNR estimator in photometry analysis
* New button for quick photometry
* New commands seqcosme and seqcosme_cfa to remove deviant pixels on sequence, using file computed with find_hot
* New command boxselect to specify a selection box with x, y, w and h
* Improved candidates star detection speed and accuracy with a new algorithm
* Reviewed GUI and improved responsiveness
* Saving focal and WCS data in the swap file using undo/redo
* WCS data is now updated after geometric transformations (mirror, rotate and crop)
* Seqcrop command can now be used in scripts
* Added autocropping of wide-field images, as well as using a selection for plate solving
* Added choices of degrees of freedom (shift, similitude, affine or homography) for global registration
* Added UI button to plot WCS grid and compass
* Added user catalogue for astrometry annotation
* Added GAIA EDR3 catalogue for astrometry
* Added choice between clipboard and file for snapshot
* Added equalize CFA for X-Trans sensor
* Allowing debayer to be forced for SER files
* Converted constant bitrate quality to constant quality rate settings in sequence export to film
* Fixed memory leak in opencv that made registration of FITS files fail often
* Fixed FWHM units and star center position in Dynamic PSF
* Fixed global registration with various image sizes
* Fixed bug in ECC algorithm

siril 0.99.10.1
06/23/21

* Fixed star detection with resolution < 1.0
* Fixed interpolation issue in global registration
* Fixed timestamp issue with glib < 2.66
* New MAD clipping algorithm

siril 0.99.10
06/11/21

* New drag and drop
* New presets for sequences export
* New choice between h264 and h265 for mp4 export
* New Generalized Extreme Studentized Deviate Test as a new rejection algorithm
* New weighted mean stacking based on bgnoise
* New independent normalization of each channel for color images
* New faster location and scale estimators to replace IKSS with similar accuracy
* New synthetic level for biases
* New 2- or 3-star registration algorithm with rotation
* New SER debayering at preprocess
* New green extraction from CFA
* New option to downsample image while platesolving
* Remember focal and pixel size in astrometry tool
* Updated sampling information after channel extraction and drizzle
* Fixed bands appearing on mean stacking for CFA SER sequences
* Fixed bug in FFT filter
* Fixed bug in statistics and normalization for 16b images
* Changed handling of zero values in statistics, global registration, normalization and stacking

siril 0.99.8.1
02/13/21

* Fixed crash because of wcslib function

siril 0.99.8
02/10/21

* New ability to remove sequence frames from the "Plot" tab
* New merge command
* New astrometry annotation ability
* New snapshot function
* New conversion internal algorithm, can convert any sequence to any other sequence type too now
* Handle datetime in TIFF file
* Improved color saturation tool with a background factor to adjust the strength
* Reduced memory used by global registration
* Improving films (AVI and others) support: notifying the user, suggesting conversion, fixing parallel operations
* Fixed memory leak in minmax algorithms
* Fixed a bug in FITS from DSLR debayer when image height is odd
* Fixed out-of-memory conditions on global registration and median or mean stacking
* Fixed SER stacking with 32 bits output
* Fixed bitrate value issue in mp4 export
* Fixed normalization issue with SER files

siril 0.99.6
09/23/20

* Selection can be moved and freely modified, its size is displayed in UI (Sébastien Rombauts)
* Undo/Redo buttons now display the operations they act upon (Sébastien Rombauts)
* Added color profile in TIFF and PNG files
* Image display refactoring (Guillaume Roguez)
* Fixed a bug in demosaicing orientation
* Fixed a bug in macOS package where Siril was not multithreated
* Fixed memory leak in pixel max/min stacking
* Fixed crash when selecting 1 pixel
* Better integration in low resolution screen
* Added embed ICC profile in png and TIFF files
* By default Siril now checks update at startup
* By default Siril now needs “requires” command in Script file
* Refactoring of image display with pan capacity
* Added button + and – for zooming management

siril 0.99.4
08/14/20

* New UI with a single window
* New demosaicing algorithms, RCD is now the default one
* New algorithm to fix the AF square with XTRANS sensor (Kristopher Setnes)
* New support for FITS decompression and compression with Rice/Gzip and HCompress methods (Fabrice Faure)
* New support for quantization and HCompress scale factor settings for FITS compression (Fabrice Faure)
* New functions to extract Ha and Ha/OII from RGB images
* New linear match function
* New link command to create symbolic links
* New convert command to convert all files (and link FITS)
* New preference entries for FITS compression settings (Fabrice Faure)
* New native image format: 32-bit floating point image
* New native sequence format: FITS sequence in a single image
* New UI for sequence image list
* New zoom handing: ctrl+scroll (up and down) is the new way to zoom in and out
* New preview in open dialog
* New language selector in preferences
* New image importer: HEIF format
* New stacking filtering criterion (weighted FWHM). It can exclude more spurious images
* New macOS bundle
* New RL deconvolution tool
* New keyword CTYPE3 for RGB FITS in order to be used by Aladin
* New binary siril-cli to start siril without X server
* New preference entries with darks/biases/flat libraries
* New preliminary Meson support (Florian Benedetti)
* New ROWORDER FITS keyword that should be used by several programm now
* X(Y)BAYEROFF can now be configured in preferences
* Parallelizing conversion and some other functions
* CI file was totally rewritten (Florian Benedetti)
* Config file was moved to more standard path
* Optimization of several algorithms (Ingo Weyrich)
* Background extraction is now available for sequence
* Midtone Transfer Function is now available for sequence
* Fixed code for Big Endian machine (Flössie)
* Fixed bug in SER joining operation when Bayer information was lost
* Fixed a bug of inaccessible directories in MacOS Catalina
* Fixed crash on some OpenCV operation with monochrome images
* Fixed annoying error boxes about missing disk drives on Windows

siril 0.9.12
11/04/19

* Fixed stat computation on 3channel FITS
* Fixed free memory computation on Windows
* Fixed a bug in RGB compositing mode allowing now users to use multichannel image tools
* Fixed crash after deconvolution of monochrome images
* Fixed a bug in astrometry when downloaded catalog was too big
* New split cfa feature
* Script status (line currently executed) is displayed in a statusbar
* TIFF export is now available for sequences
* Better dialog windows management
* Histogram tool refactoring
* Provide new strategies for free memory management
* Provide new photometric catalog for color calibration (APASS)
* Added new filter: Contrast Limited Adaptive Histogram Equalization
* Open sequence by double clicking on seq file

siril 0.9.11
05/27/19

* New icon set
* New photometric color calibration tool
* New background extraction tool working with 64-bit precision and dither
* Improved processing speed by optimizing sorting algorithms to each use
* Parallelizing preprocessing
* New image filtering for sequence processing: possible from the command line and with multiple filters
* Improved free disk space feedback and checks before running preprocess, global registration and up-scaling at stacking
* New GTK+ theme settings: it can now be set from siril to dark or light, or kept to automatic detection
* New normalization to 16 bits for RAW images with less dynamic range (in general 12 or 14)
* Improved mouse selection by making it more dynamic
* Added drag and drop capability in the conversion treeview
* Added output file name argument to stacking commands
* New command setmem to limit used memory from scripts
* New clear and save buttons for the log in GUI
* Taking into account the Bayer matrix offset keywords from FITS headers
* Displaying script line when error occurs
* Allow registration on CFA SER sequences
* Processing monochrome images requires less memory, or can be more paralellized if memory was the limiting factor
* Fixed dark optimization
* Fixed crash in global registration on a sequence that contained a dark image
* Fixed management of the statistics of images on which they fail to be computed
* Fixed free disk space detection and usual processing commands on 32-bit systems
* Fixed free memory detection for stacking in case of up-scaling ('drizzle') and memory distribution to threads
* Fixed bug in FFT module
* Fixed bug in the drawn circle of photometry
* Fixed build fail with OpenCV 4.0.1
* Fixed SER sequence cropping
* Fixed regression in global registration for images having different size
* Added German translation

siril 0.9.10
01/16/19

* New astrometry tool that solves acquisition parameters from stars in the image (requires Web access and libcurl)
* New comet registration method
* Enabled previews for color saturation, asinh stretching, histogram transform and wavelets
* Added ability to join SER files
* Added a command stream using named pipes
* Added RGB flat normalisation for CFA images and command GREY_FLAT
* Added SETFINDSTAR command to define sigma and roundness parameters
* Added ASINH command and GUI function, for asinh stretching of images
* Added RGRADIENT command and GUI function
* Added negative transformation
* Made command SEQCROP scriptable
* Improved ECC alignment algorithm
* Improved global registration and fixed a bug
* Redesigned all dialog windows to conform to GNOME guidelines
* Preserving history in FITS file header when former history exists
* Preserving FITS keywords in sum stacked image
* Checking and increasing if needed maximum number of FITS that can be stacked on the system
* Automatically detecting GTK+ dark theme preference
* Adding a setting to activate image window positioning from the last session
* Fixed a bug in photometry where stars were too round
* Fixed an issue with wide chars on Windows
* Fixed some erratic behaviour when reference image was outside selection
* Fixed default rotation interpolation algorithm for register command
* Fixed a crash on sequence export with normalization
* Fixed line endings in scripts for all OS
* Fixed compilation for OpenCV 4.0
* Fixed dark optimization and added -opt option in PREPROCESS command
* Fixed a crash in global registration with unselected images

siril 0.9.9
06/07/18

* Major update of the command line, with completion and documentation in the GUI, enhanced scripting capability by running commands from a file and also allowing it to be run with no X11 server running with the -s command line option
* Added commands to stack and register a sequence
* Image statistics, including auto-stretch parameters and stacking normalization, are now cached in the seq file for better performance
* Global star registration now runs in parallel
* Workflow improvement by adding demosaicing as last part of the preprocessing
* Added a filtering method for stacking based on star roundness
* Added an option to normalize stacked images to 16-bit with average rejection algorithm
* All GUI save functions are now done in another thread
* Improved histogram transformation GUI
* Improved support of various FITS pixel formats
* Preserve known FITS keywords in the stacked image by average method
* Added native open and save dialogues for Windows users
* Various Windows bug fixes in SER handling
* Fixed wrong handling of scale variations in Drizzle case
* Fixed 8-bit images auto-stretch display
* Fixed BMP support
* Fixed issues in PNG and TIFF 8-bit export
* Fixed the "About" OS X menu

siril 0.9.8.3
02/19/18

* Check for new available version
* Handle XTRANS FUJIFILM RAWs
* Fixed Preprocessing SER files that gave corrupted SER results
* Fixed SaveBMP that added tif extension
* Fixed Registration on all images that was done on selected images instead
* Fixed Target directory that was ignored when saving as image
* Fixed crash with Wrong SER timestamp

siril 0.9.8
01/31/18

* Added SavePNG
* Allow to use gnuplot on Windows if it is installed on the default path
* Improve SER processing speed
* Opencv is now mandatory
* Implementation of a simplified Drizzle
* New tool for Lucy-Richardson deconvolution
* Conversion list tree is now sorted on first load. Sort is natural.
* Command stackall is available, with optional arguments, for all stacking methods
* Change default working directory to special directory 'Pictures' if it exists
* Reduce display time of autostretch
* Parallelize sum stacking
* Use thread-safe progress bar update instead of deprecated one. Run 'Check sequences' in a background task
* Add an option to set the generic image_hook behaviour when function fails
* Switch on "Images previously manually selected from the sequence" if user checks and unchecks frames
* Fixed numerous bug on Windows with wide char filenames
* Fixed dark theme icons
* Fixed exposure dates of exported SER sequences that were wrong with filtering
* Fixed the loss of color calibration on background extraction
* Fixed menu update after RGB composition
* Fixed bug in "Average" and "Median" stack for huge SER file
* Fixed when it was impossible to use multithread functions after star alignment in compositing tool
* Fixed crash when selecting "Best images .. (PSF)" if the loaded sequence has no PSF data
* Fixed sorted images by FWHM
* Fixed crash on stacking when no reference image is selected and first image of the sequence is excluded

siril 0.9.7
09/21/17

* Fixed French translation
* Fixed bug in registration from compositing for layers alignment
* Fixed crash when stacking failed
* Fixed limit of 4Go SER file for non POSIX Standard
* Improved global registration. New algorithm with homography

siril 0.9.6
06/20/17

* Allow sequence export to use stacking image filtering
* Get the working directory as an optional command line argument
* Improve photometry
* Fixed wrong selected image in list panel when list was sorted
* Fixed registration with unselected images which made progress bar exceed 100%
* Fixed again compilation that failed on KFreeBSD
* Fixed name of Red Layer using compositing tool that was wrong

siril 0.9.5
11/28/16

* Implement a graph interface to display quality registration information
* No X and Y binning value could lead to errors with fwhm
* Take reference image as normalisation reference
* Retrieve Bayer pattern from RAW file
* Export sequence to MP4
* Statistics should not take into account black point
* Add ComboBox for registration interpolation
* Fixed interpolation in global star registration that gave blurred results
* Fixed FreeBSD intltool compilation fails
* Fixed erroneous created sequence in registration with unselected images
* Fixed compilation that failed on KFreeBSD

siril 0.9.4
08/17/16

* Fixed issues with SER in generic processing function
* Fixed inability to open FITS when filename had parenthesis
* Fixed selecting new images did not update the number of selected images
* Fixed histogram sliders lag on OS-X
* Fixed message "Error in highest quality accepted for sequence processing....." during stack of %, even if quality data are computed
* Fixed sequence export to SER with unselected images
* Fixed global star alignment with angle close to 180deg
* Fixed undo cosmetic correction
* Fixed crash in peaker function
* Fixed aborting global star registration summary
* Fixed sequence list which was unreadable with dark GTK theme
* Fixed the update of the list of images
* Added support of internationalization: French, Dutch, Chinese, Italian, Arabic
* Option for logarithm scale in histogram transformation
* Add siril.desktop in archlinux
* Added support for exporting sequence in avi format
* Option to make a selection for global star registration in a smaller region
* Read commands from a file
* Option to follow star in registration
* Added support for resizing exported sequence
* Added support for reading and writing SER timestamps
* Added support for RGB alignment
* Added functionality to fix broken (0 framecount) SER files.

siril 0.9.3
04/16/16

* Fixed bug in preprocessing
* Fixed compilation error in some conditions
* Fixed uninitialized values
* Fixed typos

siril 0.9.2
04/04/16

* Added support for dark optimization
* Added hot pixel removal feature
* Added Animated GIF output and registered sequence export
* Added autostretch viewer mode
* Allowing a reference magnitude to be set to get absolute magnitude instead of relative
* New commands: sequence selection range and stackall
* Added vertical banding noise removal tool
* Providing a better planetary registration algorithm
* Parallelized registration
* Refactored conversion to include AVI to SER
* Configurable "Are you sure" dialogues
* ls command gives results in an ordered way
* Updated to FFMS2 latest version
* Clarified the use of demoisaicing
* Improved star detection
* Improved RGB compositing tool
* Allowing manual selection of background samples
* Fixed force recomputing statistics for stacking
* Fixed noise estimation
* Fixed entropy computation

siril 0.9.1
12/01/15

* added support for GSL 2
* fixed crash on startup without existing config file

siril 0.9.0
10/16/15

* new global star registration, taking into account field rotation
* new quality evaluation method for planetary images, used to sort the best
* images selected for stacking
* new parallelized stacking algorithm for all sequences, including all SER formats, allowing maximum used memory to be set
* threading of the most time consuming processings, to keep the GUI reactive, as well as many other speed improvements
* tested and improved on FreeBSD and MacOS X systems, and ARM architectures
* undo/redo on processing operations
* sequence cropping tool

siril 0.9.0rc1
12/29/14

* many fixes including background extraction, compositing alignment, rejection algorithm, wavelets
* threading of the heavy computations, to avoid graphical user interface freezing and provide a nice way of seeing what is happening in the console window
* image rotation with any angle (not in registration yet)
* new Canon banding removing tool
* GTK+ version is now 3.6 or above

siril 0.9.0b1
11/11/14

* new image formats supported for import and export (BMP, TIFF, JPEG, PNG, NetPBM, PIC (IRIS) RAW DSLR images)
* better image sequence handling with non-contiguous sequences, but still requiring file names to be postfixed by integers
* new graphical user interface based on GTK+ version 3.4 and above
* new display modes added to the standard linear scaling with lo/hi bounds
* manual translation as new registration method with two preview renderings of the current image with reference frame in transparency
* automatic translation as new registration method for deep-sky images, based on the PSF analysis of one star
* new commands available for the command line
* a star finding algorithm with PSF information
* new background extraction tool
* new processing functions
* new image compositing tool
* new stacking methods with rejection algorithms
* numerous bugs fixed and internal code refactoring
<|MERGE_RESOLUTION|>--- conflicted
+++ resolved
@@ -37,16 +37,13 @@
 * Added better registration options to RGB align right-click menu and improve DATE-OBS handling in LRGB composition (!620)
 * Added auto remove variable stars (VSX, GCVS, GaDR3-Varisum) from compstars list (!608)
 * If directory does not exist during script execution, CMD_DIR_NOT_FOUND is returned (!628)
-<<<<<<< HEAD
-* Added manual photometry output comparison stars file creation from UI (!614)
-=======
 * Fix issue where ICC profile with wrong channel count could be assigned if no previous ICC profile was assigned to an image (#1267)
 
 siril 1.2.2
 xx/xx/24
 
 * Removed bakground extraction samples after using it in script (#1265)
->>>>>>> ec4d92c5
+* Added manual photometry output comparison stars file creation from UI (!614)
 
 siril 1.2.1
 01/26/24
