siril 1.4.0-XXX
XX/XX/XX

**Fixes:**
* Fixed wrong interpretation of bayer pattern after a background extraction on CFA images (#1799)
* Fixed unnecessary range clipping/scaling prior to RGB channel extraction (#1797)
* Fixed issue with sequence filename construction if com.pref.ext didn't match the seq (#1796)
* Fixed issue where curves tool preview could fail to disapply (#1801)
* Fixed global registration failed to add reference image to the aligned sequence (#1798)
* Fixed PLTSOLVD keyword that was not correctly propagated (#1807)
* Fixed crash in seqstarnet (#1814)
* Fixed seqpsf bug preventing astrometric registration in some circumstances (#1815)
<<<<<<< HEAD
* Fixed OIII extraction by changing the normalisation strategy between B and G pixels (#1805)
=======
* Fixed writing RA/DEC to star lists from a single findstar command (#1794)
* Fixed issue with RGB composition not always applying registration (!948)
* Fixed processing thread / child process accounting in the "Stop" dialog (#1705)
* Fixed crash in clearstar command wiht Dynamic PSF window open when called from python (#1821)
* Fixed drizzle registration when compression is on (#1800)
* Fixed computing storage space after seqpplyreg to better account for max framing (#1802)
>>>>>>> b5b75dd4

**Improvements**
* Support arbitrary script categories in the GtkTreeView in script preferences
* Make ONNXHelper slightly more robust (!940)
* Enabled compiler optimizations by inlining many common data conversion functions (!942)
* Use descreening instead of subtraction to generate starnet starmask, for better integration with recomposition tool (!941)
* Added prefix arg to SirilInterface.set_seq_frame_pixeldata() to make it easier to create new sequences
* SirilInterface.get_siril_selection() now works if an image or sequence is loaded, not only an image

siril 1.4.0-beta4
09/28/25

**Fixes:**
* Fixed incomplete implementation of shared memory bugfix from beta3 (#1719)
* Fixed type hinting in get_seq_frame_header to work with python 3.11 and earlier (scripts #13)
* Fixed a deadlock in the `reloadscripts` command
* Fixed crash with openCV >= 4.12 (#1722, #1723)
* Fixed issue where cold and hot pixels estimation were neve updated (#1724)
* Fixed issue with the way python retrieves the current filename (this could omit the extension in some situations)
* Fixed problems extracting metadata from FITSEQ sequences (#1718, #1720, !915)
* Fixed an issue where an incorrect colourspace transform could be applied when saving a32-bit TIFF (#1730)
* Fixed handling of automatic scripts git repository update flag
* Fixed crash in commands seqpsf and seqtilt when executed from the command line (#1736)
* Fixed crash/memory allocation for stack min or max with 16b images (#1746)
* Fixed magnitude calculation in Dynamic PSF, this affects mostly faint stars for images in 32b (#1739)
* Fixed wrong cache file name (parent directory twice in the returned path) resulting in impossibility to cache files (#1734)
* Fixed handling bayer/Xtrans patterns in more robust way accross the codebase (!903)
* Fixed astrometric alignment for mosaics with some slight skew in the solution (#1747)
* Fixed issues identified by static analysis (!926)
* Fixed issue with findstar command when running from a python script (#1782)
* Fixed issue with auto-applying ICC profiles in stretch tools if nothing is done (reverts correctly) (#1768)
* Fixed issue in SPCC where it would complain about missing OSC BB filter when in NB mode
* Fixed drizzle calculations by exporting weight files during registration and using them for stacking (!882)
* Fixed a crash in the seqcosme command
* Fixed an issue where sequences would not load correctly if the file extensions did not match the preferred FITS extension (#1793)

**Improvements:**
* Compiled .pyc scripts are now only shown in the scripts menu if their magic number matches the available interpreter
* Centre the background extraction grid vertically instead of starting at the image edge and having a gap (#1741)
* Right-click scripts directly from the script menu to open them in the editor
* Optimize image preview, allow colour previews and improve preview stretching to use autostretch, add new large preview size at 512px
* Added SirilInterface.get_image_from_file() method
* Added new sirilpy methods for getting and setting GUI properties (sliders, STF, pan offsets, zoomlevel)
* Improved sirilpy get_seq_frame() and get_image_from_file() so they now populate FFit.header and .icc_profile
* Added Search box in the Script treeview
* Made reading astrometric solution more robust to CDELT/PC matrices not following the expected formalism (#1770)
* Added SirilInterface.analyse_image_from_file(), .undo(), .redo() and .clear_undo_history()
* Approved use of PyQt6 for creating python script GUIs (now confident it is problem free on all target OSes)
* Added some plate solution-related keywords to FKeywords sirilpy class. (#1779)
* Replaced the confusing clip/rescale popup with a heuristic that generally does the right thing. (!931)
* Moved the "Get Scripts" menu entry to the Scripts menu, where it logically belongs. (!865)

siril 1.4.0-beta3
07/11/25

**Fixes:**
* Fixed crash when opening 8-bit XISF file (#1638)
* Fixed `match stars in selection` option for global registration (#1644)
* Fixed an issue where image processing dialogs could fail to unblock python scripts when closed.
* Fixed an issue where the python pix2radec and radec2pix commands failed with coords outside the image (!887)
* Fixed an issue that meant the pyscript command was not waiting for the python interpreter to exit (#1660)
* Fixed an issue with some commands e.g. denoise that meant they would always indicate failure in a script (#1661)
* Fixed Crash in pixelmath command with 16-bit images (#1672)
* Fixed incorrect handling of sirilpy.connection.SirilInterface.log() strings (#1662)
* Fixed incorrect channel handling in get_selection_stats() when no shape is provided (#1673)
* FIxed incorrect thread handling after spawning a python script (thread pointer not set to NULL) (#1654)
* Fixed idle handling to eliminate a hang where a thread was stuck waiting for itself to exit  during stacking (#1665)
* Fixed potential thread safety issues setting environment variables
* Fixed issues with updating the script repository - no longer cloned with depth=1
* Fixed handling of star cluster names containing * characters
* Fixed an issue with git repositories where they could be unable to update after changes to the remote (!900)
* Fixed an inconsistency between GList / GSList that caused crashes relating to the scripts menu for some users (!899)
* Fixed an issue with linear ICC profile generation where colorants were not correctly adapted to D50 (#1683)
* Fixed computing output required space for Apply Registration (through GUI) if some images were not selected (#1690)
* Fixed incorrect SPCC filter plots in "Plot All" in narrowband mode (#1691)
* Fixed an issue where starnet was not updating a data structure that sirilpy get_image_fits_header() relied on
* Fixed an issue where shared memory was not being released correctly after use until a python script exited (#1700)
* Updated flatpak dependencies to fix build issues with recent toolchain (#1709)
* Fixed an issue where removing overlay polygons did not immediately update the overlay
* Fixed an issue where drawing a freehand polygon left the mouse in an unusable state

**Improvements**
* Removed legacy GraXpert interface to be replaced by the new GraXpert-AI.py script (#1620, #1611, #1573)
* Allow saving plots to files using sirilpy.connection.SirilInterface.xy_plot() (#1670)
* Filechoosers in the calibration tab and calibration preferences remember the last directory (#1664)
* Updated overlay_add_polygon() to use shared memory, to handle polygons with large numbers of sides
* Improved compatibility of sirilpy.tkfilebrowser with tkinter.filedialog (allows replacing the awful Linux tk filedialog)
* Improved the GPU module helper methods in sirilpy
* Fixed a crash with RGB compositing (#1562)
* Improved behaviour of histogram stretch after autostretch if the image ICC profile differs from the display profile.
* Changed the default GHT colour mode from human weighed luminance to independent (!899)
* Added / improved GPU helper modules to assist with installation and testing of key GPU-related modules. (!895)
* Allow "Crop Sequence" with the internal sequence used in RGB composition, to aid with LRGB workflows. (!902)
* Add python method to draw Polygons in the Siril overlay.
* Uses the double click to open script in the editor.
* Make SIP and WCS as protected keywords (#1696)
* Added -followstar to the seqpsf command: previously this could only be set from the GUI. (!905)
* Added ability to open previous revisions of scripts in the repository (!911)

siril 1.4.0-beta2
05/21/25

**Fixes:**
* Fixed option -weight= for stack command and add filtering criteria in HISTORY key of stacked image (#1545)
* Fixed crash and slowness when refreshing the scripts list (#1548, #1574)
* Python scripts are now sorted alphabetically (#1559)
* Fixed crash in Noise Reduction with Independent Channels option selected (#1567)
* Fixed UI hang when manually refreshing scripts or SPCC (#1566)
* Fixed incorrect behaviour when using set_image_pixeldata to chage the number of channels (#1570)
* Fixed incorrect siril command return values (#1569)
* Fixed crash in astrometric registration when the reference image could not be platesolved (#1557)
* Fixed preventing max framing export in seqapplyreg with FITSEQ or SER (#1561)
* Fixed obscode that was not exported in the AAVSO csv (#1577)
* Removed graxpert_deconv from the command line (#1575)
* Fixed SPCC failing to open files on Windows when the filepath contains non-ASCII characters (e.g., accented characters) (#1584)
* Fixed parameter parsing in PixelMath (#1594)
* Fixed bad font kerning on macOS (#1508)
* Fixed crash on Windows language change (#1560)
* Fixed incorrect option handling in denoise (#1599)
* Fixed poor star detection when input sequence was in 16b and preferences set in 32b (#1614)
* Fixed incorrect image size with latest cameras added to LibRaw, Siril now uses 202502 snapshot (#1565)
* Fixed metadata filling problem in PixelMath using $T (#1605)
* Fixed crash in Image Plate Solver (#1609)
* Fixed python API SirilInterface::set_seq_frame_incl (#1617)
* Fixed FWHM units when printing alignement results (#1616)
* Fixed incorrect behaviour when opening the git repositories if a git lock file was in place
* Fixed failure in stacking if both feathering and image filtering were selected (#1629)

**Improvements:**
* Scripts can be opened in the editor directly from the Script Preferences treeview (#1556, !860)
* Added a fork of tkfilebrowser to support improved script UI file selection on Linux (!864)
* Implemented a better linear regression algorithm for SPCC (!853)
* Python scripts are now sorted alphabetically (#1559)
* Made crop and ROI selection CFA-aware (#1579)
* Added an optional rate limit for smooth scroll zoom speed (#1576)
* Added SirilInterface.create_new_seq() and SirilInterface.is_cli() in sirilpy (!867)
* GraXpert "Use GPU" now defaults to False but is persistent (saved in config)
* Added utility.ONNXHelper class in python module to make it easier to ensure the correct onnxruntime module is installed. (!874)
* Added ability to calibrate images for debayering only, without Dark, Flat, or Bias files (#1619)
* Simplified the scripts and SPCC repository checking and made it more robust and thread-safe (!872)
* Improved visibility of whether the autostretch preview is linked or unlinked (!878)
* Changed the default GHT and asinh settings to update faster.
* Added returning a dict from SirilInterface.get_image_fits_header() and SirilInterface.get_seq_frame_header in sirilpy (!877)
* Improved Quit behaviour if there are unsaved script changes.
* Improved feedback when the python context manager image_lock() reports an error.
* Improved method of calling scripts from the editor to eliminate a script length restriction.
* Added a GraXpert python script to replace the legacy C GraXpert interface (siril-scripts:!42)
* Deprecated the legacy C interface which proved unreliable (#1620, #1611, #1573)

siril 1.4.0-beta1
04/26/25

**New features:**
* Added support for unknown keywords with path parsing (#1333)
* Added support for JPEG XL image format
* Added comparison star list creation from Siril (!381)
* Added intensity profiling function (#5)
* Added internal plotting tool (siril_plot) to be used with profiling and light_curves (removed usage of GNUplot) (!543 !545)
* Added git script repository integration (!560)
* Added ROI processing for certain functions (!571, fixes #1098 and #1188)
* Added fully color managed workflow using ICC profiles (!542, fixes #1010, #1207)
* Added command conesearch (replaces nomad and solsys), including support for new catalogues (vsx, gcvs, exo, aavso_chart) (!579, #1171)
* Added AAVSO photometry file format output and improving photometry UI (#1234)
* Added color management to photometric color calibration, and SPCC as a new method. (!598)
* Added solving with distortions using SIP convention and handling writing related keywords in the header (!612 and #1154::3)
* Added full blindsolve with Astrometry.net (#1154::5 and !636)
* Added Astrometric Registration for mosaic and little overlapping sequences (#1154::7 and !643)
* Added image undistortion using WCS SIP data during registration (#1154::8,!643 and #1285)
* Refactored wcs usage, by removing redundant info stored in the fit structure (!591 and #1154::1)
* Added support for offline Gaia catalogue extracts with HEALpixel-based indexing (!795, !797)
* Added master distortion files (!686)
* Added ssl certificates in the appimage (#1259)
* Added dark scaling to match exposure time (#1269)
* Added manual photometry output comparison stars file creation from UI (!614)
* Added near solve in Siril internal solver (#1154::4 and !631)
* Added FITS keyword update on single loaded images (#72) and on sequence (!705 and #1340 and #1312)
* Added Color Conversion Matrices for single images and sequences (!630 and !641)
* Added versionning for init files (#1274)
* Added flexible aperture size depending in FWHM (#1278 !640)
* Added DRIZZLE and related script (!633, closes #12, #170)
* Added preference for closest IAU observatory code(!669)
* Added ability to present startup notifications read from a file in gitlab (#1292)
* Added full mouse buttons and scroll wheels configuration (!672)
* Added edge preserving filters (bilateral and guided filters) (!576)
* Extended `requires` command to take optional second expiry parameter. (!674)
* Added a new keyword FILENAME to save the original filename after conversion. (!678)
* Added UI for conesearch and show commands (!680)
* Added atmosphere model for SPCC (accounts for Rayleigh scattering) (!684)
* Added the `pwd` command to print the current working directory (!743)
* Added GraXpert interface (!699), follow-up bugfix (#1346)
* Added the ability to resample by maximum dimension and preview jpg file size (!698)
* Added Curves Transformation tool (!677)
* Read and compares checksum (DATASUM and CHECKSUM) if present in the FITS header (!723)
* Added a new cosmetic filter to remove purple fringing on bright stars (!726)
* Added blending masks and normalization on overlaps for rejection stacking, to stitch mosaics (!764)
* Added python scripting (!765)
* Added local annotations catalogues for IAU constellations lines and names (!800)
* Added a popup menu for the "annotation" button, displaying the list of catalogs (!804)

**Improvements:**
* Allowed object search with their common name, from the annotations catalogues (!381)
* Improved RGB composition tool to do full homography registration (#943)
* Reduced verbosity of script reload logging (#1217)
* Added more configurable colors for some overlays (#1230)
* Improved SEQHEADER command. Ability to print several keywords and new filter option (#1161)
* Refactored the keywords use (#668)
* Changed convention to Counterclokwise for the angle reported by astrometry (#1290)
* Split Astrometry from (S)PCC
* Changed max framing mode to avoid large black borders after registration, this is now handled at stacking step (!670)
* Optimised GHT code (~2x speedup) and fixed associated bugs (#1194, #1314, #1319)
* Improved interaction of threaded functions and previews with ROI code (!701)
* Optimised and refactored deconvolution code (!702 and !753)
* Updated Image processing menu (!700)
* Refactored registration processes and GUI (#1285)
* Improved use of prngs (mt19937 now used throughout in place of rand() etc.) (!689)
* Refactored networking code, add offline mode and add Gaia archive status indication (!687)
* Improved the usability of merging CFA sequences (!759)
* Allowed the token $T to be used in PixelMath (!768)
* Make PixelMath follows bit depth preferences (#1100)
* Allow background removal from CFA images / sequences, for better integration into drizzle workflow (!777)
* Added an option to save the stack result in 32b irrespective of the Preferences (#1165)
* Ported JSON parsing and generation code to use yyjson instead of glib-json for a 10x speedup (!796)

**GUI improvements:**
* Split up the monolithic glade UI file (!550)
* Refactored catalogue management, making it consistent across all catalogues (#1154::0 and !579)
* Refactored astrometry GUI (#1154::6 and !636)
* Added better registration options to RGB align right-click menu and improve DATE-OBS handling in LRGB composition (!620)
* Made reset buttons reset all GUI elements in a dialog window (!719)

**Fixes:**
* Fixed PRISM SITELAT/SITELONG keywords data (#1126)
* Fixed running command catsearch threaded to avoid GUI freeze (#1167)
* Fixed https requests with libcurl for Windows crossroad builds (#604)
* Fixed wavelets redraw (#1236)
* Fixed a crash in asinh (#1246)
* Fixed several dialogs so they work after redo (#1276, #1279)
* Fixed bug where Bayer pattern was not read as needed for seqpsf (#1297)
* Fixed handling wide-char characters in filenames on Windows (with cfitsio >= 4.4) (#1324)
* Fixed bug in GHT when only 1 or 2 channels are selected (#1329)
* Fixed GHT and HT sharing states for some GUI elements (#1357)
* Blocked certain processes when a processing dialog box is open (#1355)
* Fixed a bug with histogram / GHT widgets updating the image when the preview toggle was off (#1358)
* Checked for and resolve pixel values outside [0 1] before certain operations (!697)
* Fixed seqpsf for images which write ADU in float (#1322)
* Fixed crash in catsearch when object is unknown (#1383)
* Fixed local astrometry.net solver non-functional on flatpak (#1392)
* Fixed crash in 2-pass registration when sequence had less than 5 images (#1473)
* Prevented crash when using the sequence browser during an AVI sequence operation (#143)
* Prevented crash when opening a HEIF image with a jpeg extension (#1478)
* Fixed crash at startup on macOS when no ~/Pictures folder is found (#1486)
* Fixed loss of metadata when Siril uses preview (#1491)
* Fixed handling NaNs in float statistics (#1487)
* Fixed h264 and h265 export (!828)
* Fixed memory error when created new FITS image (#1524)

**Misc:**
* Removed glib-networking as a dependency (#1157)
* Removed calls to deprecated OpenMP functions (!662)
* If directory does not exist during script execution, CMD_DIR_NOT_FOUND is returned (!628)
* Refactored processing of sequence operations that generate multiple output sequences (!739)
* Added a memory check for the preview image (#778)
* Removed Windows cross-build CI and improved performance of native CI (!767)
* Move executables from 'Contents/Resources/bin' to 'Contents/MacOS' (!812)

siril 1.2.6
01/22/25
* Fixed sign error in messier catalog (#1453)
* Fixed Save As feature (#1452)
* Fixed handling widechar with an updated version of cfitsio (#1456)
* Changed configuration directory on macOS to org.siril.Siril (!798)

siril 1.2.5
11/22/24
* Fixed crash in gaussVertical() on macOS (issue reported on pixls.us, !742)
* Fixed free space disk computation on macOS, probably for good (#1368 and #1375 and #1422)
* Fixed crash if the CWD changes after a first successfull Automated light Curve process (#1378 !746)
* Fixed bug in TIFF files that have TIFFTAG_MINSAMPLEVALUE and TIFFTAG_MAXSAMPLEVALUE set to 0 by removing these tags (#1381)
* Added HISTORY after seqcrop and GUI crop (#1142)
* Better handling of Siril opening when double-clicking on an image, under macOS (#1308, #1428 and #1140)
* Fixed potential crash in synthstar (issue reported via facebook)

siril 1.2.4
09/11/24

* Fixed CFA statistics (#1342)
* Fixed calibration command bug disabling cosmetic correction (#1348)
* Fixed calibration GUI not parsing correcting flat when using path parsing (#1348)
* Fixed non-deterministic parallel subsky RBF (#1352)
* Fixed incorrect deconvolution command arg setting (issue raised on pixls.us)
* Fixed GHT and HT not reverting previews from other dialogs (#1356)
* Fixed crash when saving image (#1353)
* Fixed execute button in wavelets not reverting preview (#1362)
* Fixed CLAHE crash on mono image (#1354)
* Fixed crash while extracting Green channel on CFA FITSEQ (#1305)
* Fixed inverted sequences on exporting to SER (#1361)
* Fixed a bug with histogram hi / mid / lo entry callback behaviour (!735)
* Fixed free space disk computation on macOS (#1368)

siril 1.2.3
06/19/24

* Fixed handling wide-char characters in filenames on Windows (cfitsio rollback) (#1324)
* Fixed compression error (files were not compressed anymore) (#1328)
* Fixed internet connection in macOS version (packaging issue)

siril 1.2.2
06/14/24

* Removed background extraction samples after using it in script (#1265)
* Fixed catalog parser problem with negative declination (less than 1°) (#1270)
* Fixed weighting by number of stars during stacking if number of stars is the same across the sequence (#1273)
* Improved mouse pan and zoom control to enable one-handed operation (!638, fixes #1271)
* Added an option to the LINK command in order to sort output by date (#1115)
* Fixed pixel size set by astrometry using binning_update preference (#1254)
* Fixed crash when querying stats on a CFA image with a selection smaller than a 2x2 square (#1286)
* Fixed crash when saving compressed and croped images (#1287)
* Disabled supernumerary use of openmp in demosaicing, which could lead to a crash (#1288)
* Fixed ser orientation error (#1258, #1261)
* Fixed crash during rejection stacking when using shift-registered sequence (#1294)
* Fixed mouse scrollwheel scrolling too fast (#1151)
* Fixed drag & drop in image display on macOS (#1310)
* Fixed bug in rgradient (Larson Sekanina) filter (#1313)
* Fixed bug in generalized hyperbolic stretches (#1314)
* Fixed path parsing error with savetif (#1318)
* Added handling of empty command pipe reads (closes #1277)

siril 1.2.1
01/26/24

* Fixed Anscombe VST noise reduction option for mono images
* Fixed HEIF import (#1198)
* Fixed Noise Reduction Anscombe VST bug with mono images (#1200)
* Fixed problems with Fourier Transform planning > Estimate (#1199)
* Fixed data initialisation bugs in copyfits() and RGB compositing tool
* Fixed exported x-column for lightcurves when Julian date is not selected (#1220)
* Fixed sampling tolerance for astrometry which was incorrectly read (#1231)
* Allowed for RA/DEC to be sorted in PSF windows (#1214)
* Added SET-TEMP as valid FITS header to be saved (#1215)
* Added configurable color for background extraction sample and standard annotations (#1230)
* Fixed argument parsing error in makepsf (!593)
* Fixed light_curve and csv export from plot when some images were unselected from the sequence (#1169)
* Added undo/redo when platesolving with astrometry.net (#1233)
* Fixed crash in findstar when detecting stars close to the border (#1237)
* Fixed using wcs info when using light_curve command (#1195)
* Allowed moving file into workdir to be picked up for livestacking (#1223)
* Fixed the way we check if there is enough space to use quick photometry (#1238)
* Fixed platesolving close to poles (#1245)
* Fixed bit depth evaluation for 8-bit images (#1244)
* Fixed division by 0 in PixelMath (#1249)

siril 1.2.0
09/15/23

* Fixed crash in background extraction samples removing (#1123)
* Fixed crash in binning with ushort images (4d4d4878)
* Fixed crash in findstar when a large saturated patch was close to border
* Fixed memory leaks in deconvolution code (3e122ad7)
* Fixed sorting in the rightmost columns in Dynamic PSF window (75586c04)
* Added logging typed command in stdout (06f67292)
* Improved path-checking and messages for astrometry.net local solver (Windows) (!524)
* Prevent crash using recomposition tool eyedroppers without images loaded (!526)
* Fix HaOiii script failure if input image has odd dimensions (!533)
* Fix errors in GNUplot process handling (!538)
* Fixed crash with seqextract_HaOIII command (!535)
* Fixed crash when trying to export csv from empty plot (#1150)
* Fixed deleting RA/Dec info when undoing an astrometry solve (#1119)
* Improved error detection and messages for astrometry (!516)
* Fixed sampling range specification for siril internal solver (!549)
* Fixed all command descriptions (!546)
* Fixed SER orientation after AVI conversion (#1120)
* Fixed rescaling float images upon loading when not in [0,1] range (#1155)
* Fixed initialization of guide image for clamping (#1114)
* Fixed disabling weighting in the GUI when widget is not visible (#1158)
* Fixed output_norm behavior for stacking to ignore border values (#1159)
* Fixed the check for the no space left condition in the conversion (#1108)
* Fixed DATE_OBS missing on seqapplyreg if interp was set to NONE (#1156)
* Fixed photometry issue with 8-bit .ser file (#1160)
* Fixed removing zero values in histogram calculations (#1164)
* Fixed pixel sizes after HaOIII extrcation (#1175)
* Fixed crash when passing only constants in pm expression (#1176)
* Fixed incorrect channel when adding star from selection in RGB vport (#1180)
* Allow to access to non-local disk (#1182)
* Allow the Star Recomposition UI to scroll when larger than the dialog (#1172)
* Fixed wrong Bayer interpretation after FITS-SER conversion (#1193)
* Fixed pixelmath argument parsing error (#1189)

siril 1.2.0-rc1
06/01/23

* Added GHS saturation stretch mode
* Added special formatter to parse date-time in path parsing
* Added Astro-TIFF in sequence export
* Added read of datetime in jpeg and png file with exiv2
* Added Danish language
* Changed Windows to build in console mode even for stable releases
* Changed gnuplot initialization to keep plots open after stopping main process (and fixed leak) (!538)
* Changed image opening for all images not from Siril (ensures DATAMAX is correct)
* Improved parsing of localization data for wider imaging software compatibility
* Improved DATE-OBS control and log for solar system features
* Improved clipping model in luminance-based GHS stretches
* Improved Wayland support
* Reviewed and fixed coordinate conversion from WCS to display for annotations, nomad command, pcc
* Improved astrometry.net handling on Windows to support more recent cygwin builds
* Updated URLs to query online catalogs
* Fixed handling of special characters in sequence name during conversion
* Fixed crash in seqstarnet when processing single-file sequences (SER, FITSEQ)
* Fixed hang in seqstarnet when processing a single-file sequence with no star mask
* Fixed using default masters names in calibrate (GUI)
* Fixed invoking external programs in CLI mode (Windows only)
* Fixed stream setting for all versions of ffmpeg (mp4 export crash)
* Fixed crash when doing manual registration of sequence with variable image sizes (now disabled)
* Fixed UI and command issues in deconvolution code
* Fixed star recomposition issue where LIVETIME and STACKCNT could be doubled when processing the starless and star mask parts of the same image
* Fixed "image copy error in previews" bug in asinh transformation
* Fixed reset of the viewports when reopening the RGB composition tool after opening a mono sequence
* Fixed star detection for undersampled mono images
* Fixed sequence cleaning with opened image and resetting the reference image
* Fixed photometry with 32bit images from PRISM
* Fixed incorrect behaviour when resetting right-hand stretch type in star recomposition tool
* Fixed sequence handling when images have different number of layers
* Fixed GNUplot terminals so they remain interactive and free resources when closed
* Fixed crash that could occur when parsing string keywords that contained forbidden characters
* Fixed calling external processes that left too many opened file descriptors
* Fixed Stop behavior for starnet and local astrometry.net
* Fixed crash when running merge_cfa in headless mode
* Fixed console logs output on Windows when messages contained widechars
* Fixed networking detection at build-time and made it and exiv2 optional
* Fixed bug in NetPBM file import
* Fixed pause button in livestacking

siril 1.2.0-beta2
03/12/23

* Fixed behavior on Windows when calling external programs (StarNet, astrometry.net)
* Fixed crash when converting sequence to SER
* Fixed PCC progress bar which never terminated
* Fixed AppImage Build
* Fixed crash when using deconvolution on a sequence
* Fixed SSL certificates locations on Windows which where preventing SearchObject related functions to succeed
* Fixed reading BAYERPAT key if it was set to NONE
* Fixed StarNet behavior when TIFF compression was ON
* Fixed crash in synthstar (full resynthetize and desaturate)
* Fixed handling widechars in config files (Windows only) which caused a crash at startup
* Fixed crash when selecting datapoints in Plot tab
* Fixed crash when sending a seqplatesolve or seqstarnet command with no other argument
* Fixed crash in global and 2pass registration, if a selection was active and the sequence had variable image sizes
* Fixed min and max framing borders calculations if the sequence had variable image sizes
* Fixed lost metadata with starnet
* Reworked GHS commands
* Added a warning when trying to read one-frame SER files
* Autodetect libfftw threading support
* Add support for Torch-based StarNet executables
* Improve hi/lo slider behaviour in stretch dialogs
* Star Recomposition tool has independent Apply and Reset controls to facilitate iterative stretches

siril 1.2.0-beta1
02/24/23

* Added livestacking mode with darks/CC/flats support, registration and stacking
* Added unlinking channels in autostretch preview
* Added RGB equalization and lightweight (faster) normalisation in stacking options
* Added LRGB composition command and PixelMath command for new offline compositions
* Added Starnet++ integration in GUI and command and mask creation
* Added Star Recomposition tool to mix and stretch starless and starmask images
* Added star intensive care to unsaturate stars
* Added new deconvolution tool with RL, Split Bregman and Wiener algorithms and several PSF generation options (replaces old tool)
* Added new denoising tool
* Added pcc command for headless PCC and plate solving
* Added local KStars star catalogue support for offline astrometry and PCC (NOMAD)
* Added a new framing assistant with several modes and image framing preview
* Added specifying max number of stars for registration
* Added bad pixel map option for preprocess, both in GUI and command
* Added and reviewed commands for offline and automatic post-processing
* Added background level and star count as new sequence filters
* Added option to compute sequence filtering threshold using k-sigma clipping
* Added weighing based on number of stars or wFWHM for stacking
* Added a new threading mechanism for per-image improved performance
* Added star selection from coordinates to seqpsf and star tracking with homography
* Added headless light curve creation from a list of star equatorial coordinates
* Added star list importing from the NINA exoplanet plugin for light curve creation
* Added relaxed mode for star detection for particularly bad images
* Added crop to selection to the rotation geometric transform
* Added a way to clean sequence file in the sequence tab (see also command seqclean)
* Added a warning when images are negative on calibration
* Added calibration details in the FITS history
* Added saving formulas (presets) in Pixel Math
* Added statistic functions to Pixel Math as well as mtf
* Added solar system object search from online service for image annotations
* Added zoom sliders and plot selection in Plot tab
* Added Moffat star profile as an option instead of Gaussian
* Added the possibility to run statistics on individual filters of CFA images
* Added parsing paths with header key values for preprocess, stack and save actions
* Added a high definition mode to auto-stretch visualization
* Added memory and processor count cgroups limits enforcement (linux only)
* Added a mapping file created by conversion operations
* Added background level and number of stars to stored registation data and plots
* Added commands: [update with https://free-astro.org/index.php?title=Siril:Commands#Commands_history ]
* Added KOMBAT alogrithm for registration and removed deprecated ECC
* Added choosing server to query object in astrometry
* Added shortcuts for astrometry (regular and photometric correction)
* Added option "full" to export all possible stats in seqstat command
* Added argument to executable to pass pipes path, allowing several instances to run simultaneously
* Added more reporting on online object search, avoiding duplicates in catalogues
* Added improved graphical interface to hyperbolic stretches
* Added 9-panel dialog tool showing corners and center of the image for a closer inspection
* Added NL-Bayes denoising algorithm with optional boosters DA3D, SOS and Anscombe VST
* Added undershoot clamping to bicubic and lanczos4 interpolation methods
* Added 9-panel dialog tool showing corners and center of the image for a closer inspection
* Added NL-Bayes denoising algorithm with optional boosters DA3D, SOS and Anscombe VST
* Added undershoot clamping to bicubic and lanczos4 interpolation methods
* Added CFA merge process for reconstructing a Bayer pattern previously split out with extraction
* Added binning and binxy command
* Added rejection maps creation on rejection stacking
* Added astro-tiff option in the command savetif with -astro
* Added ability to use Starnet++ on sequences
* Allowed area selection (and much more) to be done on RGB display tab
* Updated scripts to specify cosmetic correction is from masterdark with -cc=dark option
* Updated seq file version to v4. Registration block keeps homography information
* Updated behaviour of channel select toggles in histogram and hyperbolic stretch tools, allowing stretching only selected channels
* Replaced Libraw with RT debayering
* Replaced generalized hyperbolic transform stretch method by more general algorithms and optimised for speed
* Optimised asinh code for speed
* Improved Ha-OIII extraction to offer full resolution O-III output and improve star roundness
* Improved management of focal length, pixel size and binning, in settings and images
* Refactored global registration and added 2pass and Apply Existing methods
* Refactored 3-star registration to run the 3 stars analysis successively
* Refactored 1- and 2/3-stars registration into one single registration method
* Refactored PCC, using WCS information to identify stars instead of registration match
* Refactored settings, preferences and configuration file, adding get and set commands
* Refactored commands error handling
* Refactored light curve creation, filtering the reference stars to valid only
* Refactored PSF fitting to solve for the angle in all cases
* Refactored astrometry for command and sequence operation, astrometry.net interop.
* Fixed comet registration when registration was accumulated over existing data
* Fixed star detection for images with very large stars
* Fixed cancellation of seqpsf or seqcrop
* Fixed photometry analysis of stars with negative pixels around them
* Fixed dates keywords in sum and min/max algorithms
* Fixed FITS header preservation on RGB composition
* Fixed possible FITSEQ infinite loop and inconsistent numbering caused by hidden files in conversion
* Fixed sequence closing in script processing after each command
* Fixed opening of scientific FITS cube files
* Fixed gnuplot call for macOS/AppImage, by making its path configurable
* Fixed available memory computation for mac and the associated freeze
* Fixed bug in roworder of SER sequence created from TOP-DOWN FITS images
* Fixed bug when saving 16bits signed FITS images
* Fixed internationalization in siril-cli
* Fixed subsky command success status

siril 1.0.6
10/18/22

* Fixed crash on opening a malformed SER
* Fixed crash in savetif
* Fixed crash in polynomial background extraction when not enough sample were set
* Fixed bug in iif where no parameters could be used
* Fixed crash in seqstat when some images were deselected
* Fixed crash in star detection when large star was close to border
* Fixed bad behaviour of asinh blackpoint with monochrome/32bits images
* Fixed bug in PixelMath with negate values
* Fixed bug in SIMBAD request when object name contains '+'
* Fixed bug in rotational gradient

siril 1.0.5
09/09/22

* Fixed bug in eyedropper feature with 16bits images
* Added button to see original image in background extraction
* Fixed bug introduced in 1.0.4 with one pixel shift when registering meridian flipped images
* Fixed GAIA catalog parser

siril 1.0.4
09/02/22

* Fixed selected area for flat autonormalisation calc
* Fixed wrong initialization in polynomial background extraction
* Fixed cold pixels rejection in GESDT stacking
* Fixed x and y position in PSF and star detection
* Fixed RGB pixel display where Green and Blue were swapped
* Fixed random crash in Pixel Math
* Improved wcs import when formalism used is deprecated (CROTA + CDELT)
* Added dropper icon to set SP easily in GHT tool

siril 1.0.3
06/28/22

* Fixed memory leak in PixelMath
* Fixed memory leak in SER preview
* Fixed error in seqsubsky
* Fixed the start of two scripts from @ in succession
* Fixed homogeneous image bitpix detection on stacking
* Fixed dates in median and mean stack results
* Fixed bug in stack of some float images
* Fixed black point and clipping in asinh stretch function
* Added new thread for background extraction that does not freeze UI, with a progressbar for RBF
* Added generalised hyperbolic transform stretch method in Image Processing menu, based on algorithms proposed by David Payne in the astrobin forums

siril 1.0.2
05/16/22

* Added new RBF interpolation method in the background extraction tool
* Removed file name length limit in conversion
* Fixed crash in preprocess command if a quote was not closed in -bias= option
* Fixed crash when star detection box was expanded past a border
* Fixed crash in plot when X axis data contained negative values
* Fixed numerous bugs in the background extraction tool
* Fixed bug in PixelMath where only one char parameter where allowed
* Fixed bug in FITS partial reader

siril 1.0.1
04/06/22

* Added min,max, iif and logical operators in pixelmath
* Added support for 3 channels for direct preview of resulting composition in pixelmath
* Added parameters field in PixelMath
* Added reporting channel name in FILTER header key during split operation
* Added using FILTER keyword value for Pixel Math tool variable name
* Fixed using shift transform for global registration
* Fixed crash when changing image with preview opened
* Fixed crash when pressing Stop button during script execution
* Fixed crash that could occur when moving the mouse over the image while it was being updated
* Fixed date wrongly reported in the FITS header in SER/FITSEQ stacking when filtering out images
* Fixed excluding null pixels of both ref and target in linear match

siril 1.0.0
03/09/22

* Added ASTRO-TIFF standard
* Fixed memory consumption for all sequence operations
* Fixed settings for sequence export as webm film with VP9 codec
* Removed use of lo/hi cursors and fixed normalization for export
* Fixed load and close commands for scripts in GUI
* Fixed Bayer pattern in SER after extraction
* Fixed registration crash for small images
* Improved main panel separator positioning and keeping it in memory
* Improved speed of FITSEQ detection when scanning sequences
* Improve usability on MacOS
* Reintroduced compatibility with OpenCV 4.2 with disabled features

siril 1.0.0~RC2
12/08/21

* Fixes many crashes
* Minor improvements in plot feature
* Restore HD for macOS application

siril 1.0.0~RC1
11/20/21

* New Pixel Math tool
* New plot tool to visualize and sort sequence based on any registration data field available
* New tilt estimation feature (from GUI or command)
* New SNR estimator in photometry analysis
* New button for quick photometry
* New commands seqcosme and seqcosme_cfa to remove deviant pixels on sequence, using file computed with find_hot
* New command boxselect to specify a selection box with x, y, w and h
* Improved candidates star detection speed and accuracy with a new algorithm
* Reviewed GUI and improved responsiveness
* Saving focal and WCS data in the swap file using undo/redo
* WCS data is now updated after geometric transformations (mirror, rotate and crop)
* Seqcrop command can now be used in scripts
* Added autocropping of wide-field images, as well as using a selection for plate solving
* Added choices of degrees of freedom (shift, similitude, affine or homography) for global registration
* Added UI button to plot WCS grid and compass
* Added user catalogue for astrometry annotation
* Added GAIA EDR3 catalogue for astrometry
* Added choice between clipboard and file for snapshot
* Added equalize CFA for X-Trans sensor
* Allowing debayer to be forced for SER files
* Converted constant bitrate quality to constant quality rate settings in sequence export to film
* Fixed memory leak in opencv that made registration of FITS files fail often
* Fixed FWHM units and star center position in Dynamic PSF
* Fixed global registration with various image sizes
* Fixed bug in ECC algorithm

siril 0.99.10.1
06/23/21

* Fixed star detection with resolution < 1.0
* Fixed interpolation issue in global registration
* Fixed timestamp issue with glib < 2.66
* New MAD clipping algorithm

siril 0.99.10
06/11/21

* New drag and drop
* New presets for sequences export
* New choice between h264 and h265 for mp4 export
* New Generalized Extreme Studentized Deviate Test as a new rejection algorithm
* New weighted mean stacking based on bgnoise
* New independent normalization of each channel for color images
* New faster location and scale estimators to replace IKSS with similar accuracy
* New synthetic level for biases
* New 2- or 3-star registration algorithm with rotation
* New SER debayering at preprocess
* New green extraction from CFA
* New option to downsample image while platesolving
* Remember focal and pixel size in astrometry tool
* Updated sampling information after channel extraction and drizzle
* Fixed bands appearing on mean stacking for CFA SER sequences
* Fixed bug in FFT filter
* Fixed bug in statistics and normalization for 16b images
* Changed handling of zero values in statistics, global registration, normalization and stacking

siril 0.99.8.1
02/13/21

* Fixed crash because of wcslib function

siril 0.99.8
02/10/21

* New ability to remove sequence frames from the "Plot" tab
* New merge command
* New astrometry annotation ability
* New snapshot function
* New conversion internal algorithm, can convert any sequence to any other sequence type too now
* Handle datetime in TIFF file
* Improved color saturation tool with a background factor to adjust the strength
* Reduced memory used by global registration
* Improving films (AVI and others) support: notifying the user, suggesting conversion, fixing parallel operations
* Fixed memory leak in minmax algorithms
* Fixed a bug in FITS from DSLR debayer when image height is odd
* Fixed out-of-memory conditions on global registration and median or mean stacking
* Fixed SER stacking with 32 bits output
* Fixed bitrate value issue in mp4 export
* Fixed normalization issue with SER files

siril 0.99.6
09/23/20

* Selection can be moved and freely modified, its size is displayed in UI (Sébastien Rombauts)
* Undo/Redo buttons now display the operations they act upon (Sébastien Rombauts)
* Added color profile in TIFF and PNG files
* Image display refactoring (Guillaume Roguez)
* Fixed a bug in demosaicing orientation
* Fixed a bug in macOS package where Siril was not multithreated
* Fixed memory leak in pixel max/min stacking
* Fixed crash when selecting 1 pixel
* Better integration in low resolution screen
* Added embed ICC profile in png and TIFF files
* By default Siril now checks update at startup
* By default Siril now needs “requires” command in Script file
* Refactoring of image display with pan capacity
* Added button + and – for zooming management

siril 0.99.4
08/14/20

* New UI with a single window
* New demosaicing algorithms, RCD is now the default one
* New algorithm to fix the AF square with XTRANS sensor (Kristopher Setnes)
* New support for FITS decompression and compression with Rice/Gzip and HCompress methods (Fabrice Faure)
* New support for quantization and HCompress scale factor settings for FITS compression (Fabrice Faure)
* New functions to extract Ha and Ha/OII from RGB images
* New linear match function
* New link command to create symbolic links
* New convert command to convert all files (and link FITS)
* New preference entries for FITS compression settings (Fabrice Faure)
* New native image format: 32-bit floating point image
* New native sequence format: FITS sequence in a single image
* New UI for sequence image list
* New zoom handing: ctrl+scroll (up and down) is the new way to zoom in and out
* New preview in open dialog
* New language selector in preferences
* New image importer: HEIF format
* New stacking filtering criterion (weighted FWHM). It can exclude more spurious images
* New macOS bundle
* New RL deconvolution tool
* New keyword CTYPE3 for RGB FITS in order to be used by Aladin
* New binary siril-cli to start siril without X server
* New preference entries with darks/biases/flat libraries
* New preliminary Meson support (Florian Benedetti)
* New ROWORDER FITS keyword that should be used by several programm now
* X(Y)BAYEROFF can now be configured in preferences
* Parallelizing conversion and some other functions
* CI file was totally rewritten (Florian Benedetti)
* Config file was moved to more standard path
* Optimization of several algorithms (Ingo Weyrich)
* Background extraction is now available for sequence
* Midtone Transfer Function is now available for sequence
* Fixed code for Big Endian machine (Flössie)
* Fixed bug in SER joining operation when Bayer information was lost
* Fixed a bug of inaccessible directories in MacOS Catalina
* Fixed crash on some OpenCV operation with monochrome images
* Fixed annoying error boxes about missing disk drives on Windows

siril 0.9.12
11/04/19

* Fixed stat computation on 3channel FITS
* Fixed free memory computation on Windows
* Fixed a bug in RGB compositing mode allowing now users to use multichannel image tools
* Fixed crash after deconvolution of monochrome images
* Fixed a bug in astrometry when downloaded catalog was too big
* New split cfa feature
* Script status (line currently executed) is displayed in a statusbar
* TIFF export is now available for sequences
* Better dialog windows management
* Histogram tool refactoring
* Provide new strategies for free memory management
* Provide new photometric catalog for color calibration (APASS)
* Added new filter: Contrast Limited Adaptive Histogram Equalization
* Open sequence by double clicking on seq file

siril 0.9.11
05/27/19

* New icon set
* New photometric color calibration tool
* New background extraction tool working with 64-bit precision and dither
* Improved processing speed by optimizing sorting algorithms to each use
* Parallelizing preprocessing
* New image filtering for sequence processing: possible from the command line and with multiple filters
* Improved free disk space feedback and checks before running preprocess, global registration and up-scaling at stacking
* New GTK+ theme settings: it can now be set from siril to dark or light, or kept to automatic detection
* New normalization to 16 bits for RAW images with less dynamic range (in general 12 or 14)
* Improved mouse selection by making it more dynamic
* Added drag and drop capability in the conversion treeview
* Added output file name argument to stacking commands
* New command setmem to limit used memory from scripts
* New clear and save buttons for the log in GUI
* Taking into account the Bayer matrix offset keywords from FITS headers
* Displaying script line when error occurs
* Allow registration on CFA SER sequences
* Processing monochrome images requires less memory, or can be more paralellized if memory was the limiting factor
* Fixed dark optimization
* Fixed crash in global registration on a sequence that contained a dark image
* Fixed management of the statistics of images on which they fail to be computed
* Fixed free disk space detection and usual processing commands on 32-bit systems
* Fixed free memory detection for stacking in case of up-scaling ('drizzle') and memory distribution to threads
* Fixed bug in FFT module
* Fixed bug in the drawn circle of photometry
* Fixed build fail with OpenCV 4.0.1
* Fixed SER sequence cropping
* Fixed regression in global registration for images having different size
* Added German translation

siril 0.9.10
01/16/19

* New astrometry tool that solves acquisition parameters from stars in the image (requires Web access and libcurl)
* New comet registration method
* Enabled previews for color saturation, asinh stretching, histogram transform and wavelets
* Added ability to join SER files
* Added a command stream using named pipes
* Added RGB flat normalisation for CFA images and command GREY_FLAT
* Added SETFINDSTAR command to define sigma and roundness parameters
* Added ASINH command and GUI function, for asinh stretching of images
* Added RGRADIENT command and GUI function
* Added negative transformation
* Made command SEQCROP scriptable
* Improved ECC alignment algorithm
* Improved global registration and fixed a bug
* Redesigned all dialog windows to conform to GNOME guidelines
* Preserving history in FITS file header when former history exists
* Preserving FITS keywords in sum stacked image
* Checking and increasing if needed maximum number of FITS that can be stacked on the system
* Automatically detecting GTK+ dark theme preference
* Adding a setting to activate image window positioning from the last session
* Fixed a bug in photometry where stars were too round
* Fixed an issue with wide chars on Windows
* Fixed some erratic behaviour when reference image was outside selection
* Fixed default rotation interpolation algorithm for register command
* Fixed a crash on sequence export with normalization
* Fixed line endings in scripts for all OS
* Fixed compilation for OpenCV 4.0
* Fixed dark optimization and added -opt option in PREPROCESS command
* Fixed a crash in global registration with unselected images

siril 0.9.9
06/07/18

* Major update of the command line, with completion and documentation in the GUI, enhanced scripting capability by running commands from a file and also allowing it to be run with no X11 server running with the -s command line option
* Added commands to stack and register a sequence
* Image statistics, including auto-stretch parameters and stacking normalization, are now cached in the seq file for better performance
* Global star registration now runs in parallel
* Workflow improvement by adding demosaicing as last part of the preprocessing
* Added a filtering method for stacking based on star roundness
* Added an option to normalize stacked images to 16-bit with average rejection algorithm
* All GUI save functions are now done in another thread
* Improved histogram transformation GUI
* Improved support of various FITS pixel formats
* Preserve known FITS keywords in the stacked image by average method
* Added native open and save dialogues for Windows users
* Various Windows bug fixes in SER handling
* Fixed wrong handling of scale variations in Drizzle case
* Fixed 8-bit images auto-stretch display
* Fixed BMP support
* Fixed issues in PNG and TIFF 8-bit export
* Fixed the "About" OS X menu

siril 0.9.8.3
02/19/18

* Check for new available version
* Handle XTRANS FUJIFILM RAWs
* Fixed Preprocessing SER files that gave corrupted SER results
* Fixed SaveBMP that added tif extension
* Fixed Registration on all images that was done on selected images instead
* Fixed Target directory that was ignored when saving as image
* Fixed crash with Wrong SER timestamp

siril 0.9.8
01/31/18

* Added SavePNG
* Allow to use gnuplot on Windows if it is installed on the default path
* Improve SER processing speed
* Opencv is now mandatory
* Implementation of a simplified Drizzle
* New tool for Lucy-Richardson deconvolution
* Conversion list tree is now sorted on first load. Sort is natural.
* Command stackall is available, with optional arguments, for all stacking methods
* Change default working directory to special directory 'Pictures' if it exists
* Reduce display time of autostretch
* Parallelize sum stacking
* Use thread-safe progress bar update instead of deprecated one. Run 'Check sequences' in a background task
* Add an option to set the generic image_hook behaviour when function fails
* Switch on "Images previously manually selected from the sequence" if user checks and unchecks frames
* Fixed numerous bug on Windows with wide char filenames
* Fixed dark theme icons
* Fixed exposure dates of exported SER sequences that were wrong with filtering
* Fixed the loss of color calibration on background extraction
* Fixed menu update after RGB composition
* Fixed bug in "Average" and "Median" stack for huge SER file
* Fixed when it was impossible to use multithread functions after star alignment in compositing tool
* Fixed crash when selecting "Best images .. (PSF)" if the loaded sequence has no PSF data
* Fixed sorted images by FWHM
* Fixed crash on stacking when no reference image is selected and first image of the sequence is excluded

siril 0.9.7
09/21/17

* Fixed French translation
* Fixed bug in registration from compositing for layers alignment
* Fixed crash when stacking failed
* Fixed limit of 4Go SER file for non POSIX Standard
* Improved global registration. New algorithm with homography

siril 0.9.6
06/20/17

* Allow sequence export to use stacking image filtering
* Get the working directory as an optional command line argument
* Improve photometry
* Fixed wrong selected image in list panel when list was sorted
* Fixed registration with unselected images which made progress bar exceed 100%
* Fixed again compilation that failed on KFreeBSD
* Fixed name of Red Layer using compositing tool that was wrong

siril 0.9.5
11/28/16

* Implement a graph interface to display quality registration information
* No X and Y binning value could lead to errors with fwhm
* Take reference image as normalisation reference
* Retrieve Bayer pattern from RAW file
* Export sequence to MP4
* Statistics should not take into account black point
* Add ComboBox for registration interpolation
* Fixed interpolation in global star registration that gave blurred results
* Fixed FreeBSD intltool compilation fails
* Fixed erroneous created sequence in registration with unselected images
* Fixed compilation that failed on KFreeBSD

siril 0.9.4
08/17/16

* Fixed issues with SER in generic processing function
* Fixed inability to open FITS when filename had parenthesis
* Fixed selecting new images did not update the number of selected images
* Fixed histogram sliders lag on OS-X
* Fixed message "Error in highest quality accepted for sequence processing....." during stack of %, even if quality data are computed
* Fixed sequence export to SER with unselected images
* Fixed global star alignment with angle close to 180deg
* Fixed undo cosmetic correction
* Fixed crash in peaker function
* Fixed aborting global star registration summary
* Fixed sequence list which was unreadable with dark GTK theme
* Fixed the update of the list of images
* Added support of internationalization: French, Dutch, Chinese, Italian, Arabic
* Option for logarithm scale in histogram transformation
* Add siril.desktop in archlinux
* Added support for exporting sequence in avi format
* Option to make a selection for global star registration in a smaller region
* Read commands from a file
* Option to follow star in registration
* Added support for resizing exported sequence
* Added support for reading and writing SER timestamps
* Added support for RGB alignment
* Added functionality to fix broken (0 framecount) SER files.

siril 0.9.3
04/16/16

* Fixed bug in preprocessing
* Fixed compilation error in some conditions
* Fixed uninitialized values
* Fixed typos

siril 0.9.2
04/04/16

* Added support for dark optimization
* Added hot pixel removal feature
* Added Animated GIF output and registered sequence export
* Added autostretch viewer mode
* Allowing a reference magnitude to be set to get absolute magnitude instead of relative
* New commands: sequence selection range and stackall
* Added vertical banding noise removal tool
* Providing a better planetary registration algorithm
* Parallelized registration
* Refactored conversion to include AVI to SER
* Configurable "Are you sure" dialogues
* ls command gives results in an ordered way
* Updated to FFMS2 latest version
* Clarified the use of demoisaicing
* Improved star detection
* Improved RGB compositing tool
* Allowing manual selection of background samples
* Fixed force recomputing statistics for stacking
* Fixed noise estimation
* Fixed entropy computation

siril 0.9.1
12/01/15

* added support for GSL 2
* fixed crash on startup without existing config file

siril 0.9.0
10/16/15

* new global star registration, taking into account field rotation
* new quality evaluation method for planetary images, used to sort the best
* images selected for stacking
* new parallelized stacking algorithm for all sequences, including all SER formats, allowing maximum used memory to be set
* threading of the most time consuming processings, to keep the GUI reactive, as well as many other speed improvements
* tested and improved on FreeBSD and MacOS X systems, and ARM architectures
* undo/redo on processing operations
* sequence cropping tool

siril 0.9.0rc1
12/29/14

* many fixes including background extraction, compositing alignment, rejection algorithm, wavelets
* threading of the heavy computations, to avoid graphical user interface freezing and provide a nice way of seeing what is happening in the console window
* image rotation with any angle (not in registration yet)
* new Canon banding removing tool
* GTK+ version is now 3.6 or above

siril 0.9.0b1
11/11/14

* new image formats supported for import and export (BMP, TIFF, JPEG, PNG, NetPBM, PIC (IRIS) RAW DSLR images)
* better image sequence handling with non-contiguous sequences, but still requiring file names to be postfixed by integers
* new graphical user interface based on GTK+ version 3.4 and above
* new display modes added to the standard linear scaling with lo/hi bounds
* manual translation as new registration method with two preview renderings of the current image with reference frame in transparency
* automatic translation as new registration method for deep-sky images, based on the PSF analysis of one star
* new commands available for the command line
* a star finding algorithm with PSF information
* new background extraction tool
* new processing functions
* new image compositing tool
* new stacking methods with rejection algorithms
* numerous bugs fixed and internal code refactoring
<|MERGE_RESOLUTION|>--- conflicted
+++ resolved
@@ -10,16 +10,13 @@
 * Fixed PLTSOLVD keyword that was not correctly propagated (#1807)
 * Fixed crash in seqstarnet (#1814)
 * Fixed seqpsf bug preventing astrometric registration in some circumstances (#1815)
-<<<<<<< HEAD
-* Fixed OIII extraction by changing the normalisation strategy between B and G pixels (#1805)
-=======
 * Fixed writing RA/DEC to star lists from a single findstar command (#1794)
 * Fixed issue with RGB composition not always applying registration (!948)
 * Fixed processing thread / child process accounting in the "Stop" dialog (#1705)
 * Fixed crash in clearstar command wiht Dynamic PSF window open when called from python (#1821)
 * Fixed drizzle registration when compression is on (#1800)
 * Fixed computing storage space after seqpplyreg to better account for max framing (#1802)
->>>>>>> b5b75dd4
+* Fixed OIII extraction by changing the normalisation strategy between B and G pixels (#1805)
 
 **Improvements**
 * Support arbitrary script categories in the GtkTreeView in script preferences
