--- conflicted
+++ resolved
@@ -29,15 +29,12 @@
 * Add Astro-TIFF in sequence export
 * Force statistics for all images not from Siril (ensures DATAMAX is correct)
 * Fixed incorrect behaviour when resetting right-hand stretch type in star recomposition tool
-<<<<<<< HEAD
 * Reviewed and fixed coordinate conversion from WCS to display for annotations, nomad command, pcc
 * Improved astrometry.net handling on Windows to support more recent cygwin builds
-=======
 * Fix GNUplot terminals so they remain interactive and free resources when closed
 * Fixed crash that could occur when parsing string keywords that contained forbidden characters
 * Fixed calling external processes that left too many opened file descriptors
 * Fixed Stop behavior for starnet and local astrometry.net
->>>>>>> 095db548
 
 siril 1.2.0-beta2
 03/12/23
