siril 1.4.0-beta2
XX/XX/25

**Fixes:**
* Fixed option -weight= for stack command and add filtering criteria in HISTORY key of stacked image (#1545)
* Fixed crash and slowness when refreshing the scripts list (#1548, #1574)
* Immplemented a better linear regression algorithm for SPCC (!853)
* Python scripts are now sorted alphabetically (#1559)
* Fixed crash in Noise Reduction with Independent Channels option selected (#1567)
* Fixed UI hang when manually refreshing scripts or SPCC (#1566)
* Fixed incorrect behaviour when using set_image_pixeldata to chage the number of channels (#1570)
* Fixed incorrect siril command return values (#1569)
* Fixed crash in astrometric registration when the reference image could not be platesolved (#1557)
* Fixed preventing max framing export in seqapplyreg with FITSEQ or SER (#1561)
* Fixed obscode that was not exported in the AAVSO csv (#1577)
* Removed graxpert_deconv from the command line (#1575)

**Improvements:**
* Scripts can be opened in the editor directly from the Script Preferences treeview (#1556, !860)
<<<<<<< HEAD
* Add a fork of tkfilebrowser to support improved script UI file selection on Linux (!864)
=======
* Implemented a better linear regression algorithm for SPCC (!853)
* Python scripts are now sorted alphabetically (#1559)
* Add an optional rate limit for smooth scroll zoom speed (#1576)
>>>>>>> e79b92b8


siril 1.4.0-beta1
04/26/25

**New features:**
* Added support for unknown keywords with path parsing (#1333)
* Added support for JPEG XL image format
* Added comparison star list creation from Siril (!381)
* Added intensity profiling function (#5)
* Added internal plotting tool (siril_plot) to be used with profiling and light_curves (removed usage of GNUplot) (!543 !545)
* Added git script repository integration (!560)
* Added ROI processing for certain functions (!571, fixes #1098 and #1188)
* Added fully color managed workflow using ICC profiles (!542, fixes #1010, #1207)
* Added command conesearch (replaces nomad and solsys), including support for new catalogues (vsx, gcvs, exo, aavso_chart) (!579, #1171)
* Added AAVSO photometry file format output and improving photometry UI (#1234)
* Added color management to photometric color calibration, and SPCC as a new method. (!598)
* Added solving with distortions using SIP convention and handling writing related keywords in the header (!612 and #1154::3)
* Added full blindsolve with Astrometry.net (#1154::5 and !636)
* Added Astrometric Registration for mosaic and little overlapping sequences (#1154::7 and !643)
* Added image undistortion using WCS SIP data during registration (#1154::8,!643 and #1285)
* Refactored wcs usage, by removing redundant info stored in the fit structure (!591 and #1154::1)
* Added support for offline Gaia catalogue extracts with HEALpixel-based indexing (!795, !797)
* Added master distortion files (!686)
* Added ssl certificates in the appimage (#1259)
* Added dark scaling to match exposure time (#1269)
* Added manual photometry output comparison stars file creation from UI (!614)
* Added near solve in Siril internal solver (#1154::4 and !631)
* Added FITS keyword update on single loaded images (#72) and on sequence (!705 and #1340 and #1312)
* Added Color Conversion Matrices for single images and sequences (!630 and !641)
* Added versionning for init files (#1274)
* Added flexible aperture size depending in FWHM (#1278 !640)
* Added DRIZZLE and related script (!633, closes #12, #170)
* Added preference for closest IAU observatory code(!669)
* Added ability to present startup notifications read from a file in gitlab (#1292)
* Added full mouse buttons and scroll wheels configuration (!672)
* Added edge preserving filters (bilateral and guided filters) (!576)
* Extended `requires` command to take optional second expiry parameter. (!674)
* Added a new keyword FILENAME to save the original filename after conversion. (!678)
* Added UI for conesearch and show commands (!680)
* Added atmosphere model for SPCC (accounts for Rayleigh scattering) (!684)
* Added the `pwd` command to print the current working directory (!743)
* Added GraXpert interface (!699), follow-up bugfix (#1346)
* Added the ability to resample by maximum dimension and preview jpg file size (!698)
* Added Curves Transformation tool (!677)
* Read and compares checksum (DATASUM and CHECKSUM) if present in the FITS header (!723)
* Added a new cosmetic filter to remove purple fringing on bright stars (!726)
* Added blending masks and normalization on overlaps for rejection stacking, to stitch mosaics (!764)
* Added python scripting (!765)
* Added local annotations catalogues for IAU constellations lines and names (!800)
* Added a popup menu for the "annotation" button, displaying the list of catalogs (!804)

**Improvements:**
* Allowed object search with their common name, from the annotations catalogues (!381)
* Improved RGB composition tool to do full homography registration (#943)
* Reduced verbosity of script reload logging (#1217)
* Added more configurable colors for some overlays (#1230)
* Improved SEQHEADER command. Ability to print several keywords and new filter option (#1161)
* Refactored the keywords use (#668)
* Changed convention to Counterclokwise for the angle reported by astrometry (#1290)
* Split Astrometry from (S)PCC
* Changed max framing mode to avoid large black borders after registration, this is now handled at stacking step (!670)
* Optimised GHT code (~2x speedup) and fixed associated bugs (#1194, #1314, #1319)
* Improved interaction of threaded functions and previews with ROI code (!701)
* Optimised and refactored deconvolution code (!702 and !753)
* Updated Image processing menu (!700)
* Refactored registration processes and GUI (#1285)
* Improved use of prngs (mt19937 now used throughout in place of rand() etc.) (!689)
* Refactored networking code, add offline mode and add Gaia archive status indication (!687)
* Improved the usability of merging CFA sequences (!759)
* Allowed the token $T to be used in PixelMath (!768)
* Make PixelMath follows bit depth preferences (#1100)
* Allow background removal from CFA images / sequences, for better integration into drizzle workflow (!777)
* Added an option to save the stack result in 32b irrespective of the Preferences (#1165)
* Ported JSON parsing and generation code to use yyjson instead of glib-json for a 10x speedup (!796)

**GUI improvements:**
* Split up the monolithic glade UI file (!550)
* Refactored catalogue management, making it consistent across all catalogues (#1154::0 and !579)
* Refactored astrometry GUI (#1154::6 and !636)
* Added better registration options to RGB align right-click menu and improve DATE-OBS handling in LRGB composition (!620)
* Made reset buttons reset all GUI elements in a dialog window (!719)

**Fixes:**
* Fixed PRISM SITELAT/SITELONG keywords data (#1126)
* Fixed running command catsearch threaded to avoid GUI freeze (#1167)
* Fixed https requests with libcurl for Windows crossroad builds (#604)
* Fixed wavelets redraw (#1236)
* Fixed a crash in asinh (#1246)
* Fixed several dialogs so they work after redo (#1276, #1279)
* Fixed bug where Bayer pattern was not read as needed for seqpsf (#1297)
* Fixed handling wide-char characters in filenames on Windows (with cfitsio >= 4.4) (#1324)
* Fixed bug in GHT when only 1 or 2 channels are selected (#1329)
* Fixed GHT and HT sharing states for some GUI elements (#1357)
* Blocked certain processes when a processing dialog box is open (#1355)
* Fixed a bug with histogram / GHT widgets updating the image when the preview toggle was off (#1358)
* Checked for and resolve pixel values outside [0 1] before certain operations (!697)
* Fixed seqpsf for images which write ADU in float (#1322)
* Fixed crash in catsearch when object is unknown (#1383)
* Fixed local astrometry.net solver non-functional on flatpak (#1392)
* Fixed crash in 2-pass registration when sequence had less than 5 images (#1473)
* Prevented crash when using the sequence browser during an AVI sequence operation (#143)
* Prevented crash when opening a HEIF image with a jpeg extension (#1478)
* Fixed crash at startup on macOS when no ~/Pictures folder is found (#1486)
* Fixed loss of metadata when Siril uses preview (#1491)
* Fixed handling NaNs in float statistics (#1487)
* Fixed h264 and h265 export (!828)
* Fixed memory error when created new FITS image (#1524)

**Misc:**
* Removed glib-networking as a dependency (#1157)
* Removed calls to deprecated OpenMP functions (!662)
* If directory does not exist during script execution, CMD_DIR_NOT_FOUND is returned (!628)
* Refactored processing of sequence operations that generate multiple output sequences (!739)
* Added a memory check for the preview image (#778)
* Removed Windows cross-build CI and improved performance of native CI (!767)
* Move executables from 'Contents/Resources/bin' to 'Contents/MacOS' (!812)

siril 1.2.6
01/22/25
* Fixed sign error in messier catalog (#1453)
* Fixed Save As feature (#1452)
* Fixed handling widechar with an updated version of cfitsio (#1456)
* Changed configuration directory on macOS to org.siril.Siril (!798)

siril 1.2.5
11/22/24
* Fixed crash in gaussVertical() on macOS (issue reported on pixls.us, !742)
* Fixed free space disk computation on macOS, probably for good (#1368 and #1375 and #1422)
* Fixed crash if the CWD changes after a first successfull Automated light Curve process (#1378 !746)
* Fixed bug in TIFF files that have TIFFTAG_MINSAMPLEVALUE and TIFFTAG_MAXSAMPLEVALUE set to 0 by removing these tags (#1381)
* Added HISTORY after seqcrop and GUI crop (#1142)
* Better handling of Siril opening when double-clicking on an image, under macOS (#1308, #1428 and #1140)
* Fixed potential crash in synthstar (issue reported via facebook)

siril 1.2.4
09/11/24

* Fixed CFA statistics (#1342)
* Fixed calibration command bug disabling cosmetic correction (#1348)
* Fixed calibration GUI not parsing correcting flat when using path parsing (#1348)
* Fixed non-deterministic parallel subsky RBF (#1352)
* Fixed incorrect deconvolution command arg setting (issue raised on pixls.us)
* Fixed GHT and HT not reverting previews from other dialogs (#1356)
* Fixed crash when saving image (#1353)
* Fixed execute button in wavelets not reverting preview (#1362)
* Fixed CLAHE crash on mono image (#1354)
* Fixed crash while extracting Green channel on CFA FITSEQ (#1305)
* Fixed inverted sequences on exporting to SER (#1361)
* Fixed a bug with histogram hi / mid / lo entry callback behaviour (!735)
* Fixed free space disk computation on macOS (#1368)

siril 1.2.3
06/19/24

* Fixed handling wide-char characters in filenames on Windows (cfitsio rollback) (#1324)
* Fixed compression error (files were not compressed anymore) (#1328)
* Fixed internet connection in macOS version (packaging issue)

siril 1.2.2
06/14/24

* Removed background extraction samples after using it in script (#1265)
* Fixed catalog parser problem with negative declination (less than 1°) (#1270)
* Fixed weighting by number of stars during stacking if number of stars is the same across the sequence (#1273)
* Improved mouse pan and zoom control to enable one-handed operation (!638, fixes #1271)
* Added an option to the LINK command in order to sort output by date (#1115)
* Fixed pixel size set by astrometry using binning_update preference (#1254)
* Fixed crash when querying stats on a CFA image with a selection smaller than a 2x2 square (#1286)
* Fixed crash when saving compressed and croped images (#1287)
* Disabled supernumerary use of openmp in demosaicing, which could lead to a crash (#1288)
* Fixed ser orientation error (#1258, #1261)
* Fixed crash during rejection stacking when using shift-registered sequence (#1294)
* Fixed mouse scrollwheel scrolling too fast (#1151)
* Fixed drag & drop in image display on macOS (#1310)
* Fixed bug in rgradient (Larson Sekanina) filter (#1313)
* Fixed bug in generalized hyperbolic stretches (#1314)
* Fixed path parsing error with savetif (#1318)
* Added handling of empty command pipe reads (closes #1277)

siril 1.2.1
01/26/24

* Fixed Anscombe VST noise reduction option for mono images
* Fixed HEIF import (#1198)
* Fixed Noise Reduction Anscombe VST bug with mono images (#1200)
* Fixed problems with Fourier Transform planning > Estimate (#1199)
* Fixed data initialisation bugs in copyfits() and RGB compositing tool
* Fixed exported x-column for lightcurves when Julian date is not selected (#1220)
* Fixed sampling tolerance for astrometry which was incorrectly read (#1231)
* Allowed for RA/DEC to be sorted in PSF windows (#1214)
* Added SET-TEMP as valid FITS header to be saved (#1215)
* Added configurable color for background extraction sample and standard annotations (#1230)
* Fixed argument parsing error in makepsf (!593)
* Fixed light_curve and csv export from plot when some images were unselected from the sequence (#1169)
* Added undo/redo when platesolving with astrometry.net (#1233)
* Fixed crash in findstar when detecting stars close to the border (#1237)
* Fixed using wcs info when using light_curve command (#1195)
* Allowed moving file into workdir to be picked up for livestacking (#1223)
* Fixed the way we check if there is enough space to use quick photometry (#1238)
* Fixed platesolving close to poles (#1245)
* Fixed bit depth evaluation for 8-bit images (#1244)
* Fixed division by 0 in PixelMath (#1249)

siril 1.2.0
09/15/23

* Fixed crash in background extraction samples removing (#1123)
* Fixed crash in binning with ushort images (4d4d4878)
* Fixed crash in findstar when a large saturated patch was close to border
* Fixed memory leaks in deconvolution code (3e122ad7)
* Fixed sorting in the rightmost columns in Dynamic PSF window (75586c04)
* Added logging typed command in stdout (06f67292)
* Improved path-checking and messages for astrometry.net local solver (Windows) (!524)
* Prevent crash using recomposition tool eyedroppers without images loaded (!526)
* Fix HaOiii script failure if input image has odd dimensions (!533)
* Fix errors in GNUplot process handling (!538)
* Fixed crash with seqextract_HaOIII command (!535)
* Fixed crash when trying to export csv from empty plot (#1150)
* Fixed deleting RA/Dec info when undoing an astrometry solve (#1119)
* Improved error detection and messages for astrometry (!516)
* Fixed sampling range specification for siril internal solver (!549)
* Fixed all command descriptions (!546)
* Fixed SER orientation after AVI conversion (#1120)
* Fixed rescaling float images upon loading when not in [0,1] range (#1155)
* Fixed initialization of guide image for clamping (#1114)
* Fixed disabling weighting in the GUI when widget is not visible (#1158)
* Fixed output_norm behavior for stacking to ignore border values (#1159)
* Fixed the check for the no space left condition in the conversion (#1108)
* Fixed DATE_OBS missing on seqapplyreg if interp was set to NONE (#1156)
* Fixed photometry issue with 8-bit .ser file (#1160)
* Fixed removing zero values in histogram calculations (#1164)
* Fixed pixel sizes after HaOIII extrcation (#1175)
* Fixed crash when passing only constants in pm expression (#1176)
* Fixed incorrect channel when adding star from selection in RGB vport (#1180)
* Allow to access to non-local disk (#1182)
* Allow the Star Recomposition UI to scroll when larger than the dialog (#1172)
* Fixed wrong Bayer interpretation after FITS-SER conversion (#1193)
* Fixed pixelmath argument parsing error (#1189)

siril 1.2.0-rc1
06/01/23

* Added GHS saturation stretch mode
* Added special formatter to parse date-time in path parsing
* Added Astro-TIFF in sequence export
* Added read of datetime in jpeg and png file with exiv2
* Added Danish language
* Changed Windows to build in console mode even for stable releases
* Changed gnuplot initialization to keep plots open after stopping main process (and fixed leak) (!538)
* Changed image opening for all images not from Siril (ensures DATAMAX is correct)
* Improved parsing of localization data for wider imaging software compatibility
* Improved DATE-OBS control and log for solar system features
* Improved clipping model in luminance-based GHS stretches
* Improved Wayland support
* Reviewed and fixed coordinate conversion from WCS to display for annotations, nomad command, pcc
* Improved astrometry.net handling on Windows to support more recent cygwin builds
* Updated URLs to query online catalogs
* Fixed handling of special characters in sequence name during conversion
* Fixed crash in seqstarnet when processing single-file sequences (SER, FITSEQ)
* Fixed hang in seqstarnet when processing a single-file sequence with no star mask
* Fixed using default masters names in calibrate (GUI)
* Fixed invoking external programs in CLI mode (Windows only)
* Fixed stream setting for all versions of ffmpeg (mp4 export crash)
* Fixed crash when doing manual registration of sequence with variable image sizes (now disabled)
* Fixed UI and command issues in deconvolution code
* Fixed star recomposition issue where LIVETIME and STACKCNT could be doubled when processing the starless and star mask parts of the same image
* Fixed "image copy error in previews" bug in asinh transformation
* Fixed reset of the viewports when reopening the RGB composition tool after opening a mono sequence
* Fixed star detection for undersampled mono images
* Fixed sequence cleaning with opened image and resetting the reference image
* Fixed photometry with 32bit images from PRISM
* Fixed incorrect behaviour when resetting right-hand stretch type in star recomposition tool
* Fixed sequence handling when images have different number of layers
* Fixed GNUplot terminals so they remain interactive and free resources when closed
* Fixed crash that could occur when parsing string keywords that contained forbidden characters
* Fixed calling external processes that left too many opened file descriptors
* Fixed Stop behavior for starnet and local astrometry.net
* Fixed crash when running merge_cfa in headless mode
* Fixed console logs output on Windows when messages contained widechars
* Fixed networking detection at build-time and made it and exiv2 optional
* Fixed bug in NetPBM file import
* Fixed pause button in livestacking

siril 1.2.0-beta2
03/12/23

* Fixed behavior on Windows when calling external programs (StarNet, astrometry.net)
* Fixed crash when converting sequence to SER
* Fixed PCC progress bar which never terminated
* Fixed AppImage Build
* Fixed crash when using deconvolution on a sequence
* Fixed SSL certificates locations on Windows which where preventing SearchObject related functions to succeed
* Fixed reading BAYERPAT key if it was set to NONE
* Fixed StarNet behavior when TIFF compression was ON
* Fixed crash in synthstar (full resynthetize and desaturate)
* Fixed handling widechars in config files (Windows only) which caused a crash at startup
* Fixed crash when selecting datapoints in Plot tab
* Fixed crash when sending a seqplatesolve or seqstarnet command with no other argument
* Fixed crash in global and 2pass registration, if a selection was active and the sequence had variable image sizes
* Fixed min and max framing borders calculations if the sequence had variable image sizes
* Fixed lost metadata with starnet
* Reworked GHS commands
* Added a warning when trying to read one-frame SER files
* Autodetect libfftw threading support
* Add support for Torch-based StarNet executables
* Improve hi/lo slider behaviour in stretch dialogs
* Star Recomposition tool has independent Apply and Reset controls to facilitate iterative stretches

siril 1.2.0-beta1
02/24/23

* Added livestacking mode with darks/CC/flats support, registration and stacking
* Added unlinking channels in autostretch preview
* Added RGB equalization and lightweight (faster) normalisation in stacking options
* Added LRGB composition command and PixelMath command for new offline compositions
* Added Starnet++ integration in GUI and command and mask creation
* Added Star Recomposition tool to mix and stretch starless and starmask images
* Added star intensive care to unsaturate stars
* Added new deconvolution tool with RL, Split Bregman and Wiener algorithms and several PSF generation options (replaces old tool)
* Added new denoising tool
* Added pcc command for headless PCC and plate solving
* Added local KStars star catalogue support for offline astrometry and PCC (NOMAD)
* Added a new framing assistant with several modes and image framing preview
* Added specifying max number of stars for registration
* Added bad pixel map option for preprocess, both in GUI and command
* Added and reviewed commands for offline and automatic post-processing
* Added background level and star count as new sequence filters
* Added option to compute sequence filtering threshold using k-sigma clipping
* Added weighing based on number of stars or wFWHM for stacking
* Added a new threading mechanism for per-image improved performance
* Added star selection from coordinates to seqpsf and star tracking with homography
* Added headless light curve creation from a list of star equatorial coordinates
* Added star list importing from the NINA exoplanet plugin for light curve creation
* Added relaxed mode for star detection for particularly bad images
* Added crop to selection to the rotation geometric transform
* Added a way to clean sequence file in the sequence tab (see also command seqclean)
* Added a warning when images are negative on calibration
* Added calibration details in the FITS history
* Added saving formulas (presets) in Pixel Math
* Added statistic functions to Pixel Math as well as mtf
* Added solar system object search from online service for image annotations
* Added zoom sliders and plot selection in Plot tab
* Added Moffat star profile as an option instead of Gaussian
* Added the possibility to run statistics on individual filters of CFA images
* Added parsing paths with header key values for preprocess, stack and save actions
* Added a high definition mode to auto-stretch visualization
* Added memory and processor count cgroups limits enforcement (linux only)
* Added a mapping file created by conversion operations
* Added background level and number of stars to stored registation data and plots
* Added commands: [update with https://free-astro.org/index.php?title=Siril:Commands#Commands_history ]
* Added KOMBAT alogrithm for registration and removed deprecated ECC
* Added choosing server to query object in astrometry
* Added shortcuts for astrometry (regular and photometric correction)
* Added option "full" to export all possible stats in seqstat command
* Added argument to executable to pass pipes path, allowing several instances to run simultaneously
* Added more reporting on online object search, avoiding duplicates in catalogues
* Added improved graphical interface to hyperbolic stretches
* Added 9-panel dialog tool showing corners and center of the image for a closer inspection
* Added NL-Bayes denoising algorithm with optional boosters DA3D, SOS and Anscombe VST
* Added undershoot clamping to bicubic and lanczos4 interpolation methods
* Added 9-panel dialog tool showing corners and center of the image for a closer inspection
* Added NL-Bayes denoising algorithm with optional boosters DA3D, SOS and Anscombe VST
* Added undershoot clamping to bicubic and lanczos4 interpolation methods
* Added CFA merge process for reconstructing a Bayer pattern previously split out with extraction
* Added binning and binxy command
* Added rejection maps creation on rejection stacking
* Added astro-tiff option in the command savetif with -astro
* Added ability to use Starnet++ on sequences
* Allowed area selection (and much more) to be done on RGB display tab
* Updated scripts to specify cosmetic correction is from masterdark with -cc=dark option
* Updated seq file version to v4. Registration block keeps homography information
* Updated behaviour of channel select toggles in histogram and hyperbolic stretch tools, allowing stretching only selected channels
* Replaced Libraw with RT debayering
* Replaced generalized hyperbolic transform stretch method by more general algorithms and optimised for speed
* Optimised asinh code for speed
* Improved Ha-OIII extraction to offer full resolution O-III output and improve star roundness
* Improved management of focal length, pixel size and binning, in settings and images
* Refactored global registration and added 2pass and Apply Existing methods
* Refactored 3-star registration to run the 3 stars analysis successively
* Refactored 1- and 2/3-stars registration into one single registration method
* Refactored PCC, using WCS information to identify stars instead of registration match
* Refactored settings, preferences and configuration file, adding get and set commands
* Refactored commands error handling
* Refactored light curve creation, filtering the reference stars to valid only
* Refactored PSF fitting to solve for the angle in all cases
* Refactored astrometry for command and sequence operation, astrometry.net interop.
* Fixed comet registration when registration was accumulated over existing data
* Fixed star detection for images with very large stars
* Fixed cancellation of seqpsf or seqcrop
* Fixed photometry analysis of stars with negative pixels around them
* Fixed dates keywords in sum and min/max algorithms
* Fixed FITS header preservation on RGB composition
* Fixed possible FITSEQ infinite loop and inconsistent numbering caused by hidden files in conversion
* Fixed sequence closing in script processing after each command
* Fixed opening of scientific FITS cube files
* Fixed gnuplot call for macOS/AppImage, by making its path configurable
* Fixed available memory computation for mac and the associated freeze
* Fixed bug in roworder of SER sequence created from TOP-DOWN FITS images
* Fixed bug when saving 16bits signed FITS images
* Fixed internationalization in siril-cli
* Fixed subsky command success status

siril 1.0.6
10/18/22

* Fixed crash on opening a malformed SER
* Fixed crash in savetif
* Fixed crash in polynomial background extraction when not enough sample were set
* Fixed bug in iif where no parameters could be used
* Fixed crash in seqstat when some images were deselected
* Fixed crash in star detection when large star was close to border
* Fixed bad behaviour of asinh blackpoint with monochrome/32bits images
* Fixed bug in PixelMath with negate values
* Fixed bug in SIMBAD request when object name contains '+'
* Fixed bug in rotational gradient

siril 1.0.5
09/09/22

* Fixed bug in eyedropper feature with 16bits images
* Added button to see original image in background extraction
* Fixed bug introduced in 1.0.4 with one pixel shift when registering meridian flipped images
* Fixed GAIA catalog parser

siril 1.0.4
09/02/22

* Fixed selected area for flat autonormalisation calc
* Fixed wrong initialization in polynomial background extraction
* Fixed cold pixels rejection in GESDT stacking
* Fixed x and y position in PSF and star detection
* Fixed RGB pixel display where Green and Blue were swapped
* Fixed random crash in Pixel Math
* Improved wcs import when formalism used is deprecated (CROTA + CDELT)
* Added dropper icon to set SP easily in GHT tool

siril 1.0.3
06/28/22

* Fixed memory leak in PixelMath
* Fixed memory leak in SER preview
* Fixed error in seqsubsky
* Fixed the start of two scripts from @ in succession
* Fixed homogeneous image bitpix detection on stacking
* Fixed dates in median and mean stack results
* Fixed bug in stack of some float images
* Fixed black point and clipping in asinh stretch function
* Added new thread for background extraction that does not freeze UI, with a progressbar for RBF
* Added generalised hyperbolic transform stretch method in Image Processing menu, based on algorithms proposed by David Payne in the astrobin forums

siril 1.0.2
05/16/22

* Added new RBF interpolation method in the background extraction tool
* Removed file name length limit in conversion
* Fixed crash in preprocess command if a quote was not closed in -bias= option
* Fixed crash when star detection box was expanded past a border
* Fixed crash in plot when X axis data contained negative values
* Fixed numerous bugs in the background extraction tool
* Fixed bug in PixelMath where only one char parameter where allowed
* Fixed bug in FITS partial reader

siril 1.0.1
04/06/22

* Added min,max, iif and logical operators in pixelmath
* Added support for 3 channels for direct preview of resulting composition in pixelmath
* Added parameters field in PixelMath
* Added reporting channel name in FILTER header key during split operation
* Added using FILTER keyword value for Pixel Math tool variable name
* Fixed using shift transform for global registration
* Fixed crash when changing image with preview opened
* Fixed crash when pressing Stop button during script execution
* Fixed crash that could occur when moving the mouse over the image while it was being updated
* Fixed date wrongly reported in the FITS header in SER/FITSEQ stacking when filtering out images
* Fixed excluding null pixels of both ref and target in linear match

siril 1.0.0
03/09/22

* Added ASTRO-TIFF standard
* Fixed memory consumption for all sequence operations
* Fixed settings for sequence export as webm film with VP9 codec
* Removed use of lo/hi cursors and fixed normalization for export
* Fixed load and close commands for scripts in GUI
* Fixed Bayer pattern in SER after extraction
* Fixed registration crash for small images
* Improved main panel separator positioning and keeping it in memory
* Improved speed of FITSEQ detection when scanning sequences
* Improve usability on MacOS
* Reintroduced compatibility with OpenCV 4.2 with disabled features

siril 1.0.0~RC2
12/08/21

* Fixes many crashes
* Minor improvements in plot feature
* Restore HD for macOS application

siril 1.0.0~RC1
11/20/21

* New Pixel Math tool
* New plot tool to visualize and sort sequence based on any registration data field available
* New tilt estimation feature (from GUI or command)
* New SNR estimator in photometry analysis
* New button for quick photometry
* New commands seqcosme and seqcosme_cfa to remove deviant pixels on sequence, using file computed with find_hot
* New command boxselect to specify a selection box with x, y, w and h
* Improved candidates star detection speed and accuracy with a new algorithm
* Reviewed GUI and improved responsiveness
* Saving focal and WCS data in the swap file using undo/redo
* WCS data is now updated after geometric transformations (mirror, rotate and crop)
* Seqcrop command can now be used in scripts
* Added autocropping of wide-field images, as well as using a selection for plate solving
* Added choices of degrees of freedom (shift, similitude, affine or homography) for global registration
* Added UI button to plot WCS grid and compass
* Added user catalogue for astrometry annotation
* Added GAIA EDR3 catalogue for astrometry
* Added choice between clipboard and file for snapshot
* Added equalize CFA for X-Trans sensor
* Allowing debayer to be forced for SER files
* Converted constant bitrate quality to constant quality rate settings in sequence export to film
* Fixed memory leak in opencv that made registration of FITS files fail often
* Fixed FWHM units and star center position in Dynamic PSF
* Fixed global registration with various image sizes
* Fixed bug in ECC algorithm

siril 0.99.10.1
06/23/21

* Fixed star detection with resolution < 1.0
* Fixed interpolation issue in global registration
* Fixed timestamp issue with glib < 2.66
* New MAD clipping algorithm

siril 0.99.10
06/11/21

* New drag and drop
* New presets for sequences export
* New choice between h264 and h265 for mp4 export
* New Generalized Extreme Studentized Deviate Test as a new rejection algorithm
* New weighted mean stacking based on bgnoise
* New independent normalization of each channel for color images
* New faster location and scale estimators to replace IKSS with similar accuracy
* New synthetic level for biases
* New 2- or 3-star registration algorithm with rotation
* New SER debayering at preprocess
* New green extraction from CFA
* New option to downsample image while platesolving
* Remember focal and pixel size in astrometry tool
* Updated sampling information after channel extraction and drizzle
* Fixed bands appearing on mean stacking for CFA SER sequences
* Fixed bug in FFT filter
* Fixed bug in statistics and normalization for 16b images
* Changed handling of zero values in statistics, global registration, normalization and stacking

siril 0.99.8.1
02/13/21

* Fixed crash because of wcslib function

siril 0.99.8
02/10/21

* New ability to remove sequence frames from the "Plot" tab
* New merge command
* New astrometry annotation ability
* New snapshot function
* New conversion internal algorithm, can convert any sequence to any other sequence type too now
* Handle datetime in TIFF file
* Improved color saturation tool with a background factor to adjust the strength
* Reduced memory used by global registration
* Improving films (AVI and others) support: notifying the user, suggesting conversion, fixing parallel operations
* Fixed memory leak in minmax algorithms
* Fixed a bug in FITS from DSLR debayer when image height is odd
* Fixed out-of-memory conditions on global registration and median or mean stacking
* Fixed SER stacking with 32 bits output
* Fixed bitrate value issue in mp4 export
* Fixed normalization issue with SER files

siril 0.99.6
09/23/20

* Selection can be moved and freely modified, its size is displayed in UI (Sébastien Rombauts)
* Undo/Redo buttons now display the operations they act upon (Sébastien Rombauts)
* Added color profile in TIFF and PNG files
* Image display refactoring (Guillaume Roguez)
* Fixed a bug in demosaicing orientation
* Fixed a bug in macOS package where Siril was not multithreated
* Fixed memory leak in pixel max/min stacking
* Fixed crash when selecting 1 pixel
* Better integration in low resolution screen
* Added embed ICC profile in png and TIFF files
* By default Siril now checks update at startup
* By default Siril now needs “requires” command in Script file
* Refactoring of image display with pan capacity
* Added button + and – for zooming management

siril 0.99.4
08/14/20

* New UI with a single window
* New demosaicing algorithms, RCD is now the default one
* New algorithm to fix the AF square with XTRANS sensor (Kristopher Setnes)
* New support for FITS decompression and compression with Rice/Gzip and HCompress methods (Fabrice Faure)
* New support for quantization and HCompress scale factor settings for FITS compression (Fabrice Faure)
* New functions to extract Ha and Ha/OII from RGB images
* New linear match function
* New link command to create symbolic links
* New convert command to convert all files (and link FITS)
* New preference entries for FITS compression settings (Fabrice Faure)
* New native image format: 32-bit floating point image
* New native sequence format: FITS sequence in a single image
* New UI for sequence image list
* New zoom handing: ctrl+scroll (up and down) is the new way to zoom in and out
* New preview in open dialog
* New language selector in preferences
* New image importer: HEIF format
* New stacking filtering criterion (weighted FWHM). It can exclude more spurious images
* New macOS bundle
* New RL deconvolution tool
* New keyword CTYPE3 for RGB FITS in order to be used by Aladin
* New binary siril-cli to start siril without X server
* New preference entries with darks/biases/flat libraries
* New preliminary Meson support (Florian Benedetti)
* New ROWORDER FITS keyword that should be used by several programm now
* X(Y)BAYEROFF can now be configured in preferences
* Parallelizing conversion and some other functions
* CI file was totally rewritten (Florian Benedetti)
* Config file was moved to more standard path
* Optimization of several algorithms (Ingo Weyrich)
* Background extraction is now available for sequence
* Midtone Transfer Function is now available for sequence
* Fixed code for Big Endian machine (Flössie)
* Fixed bug in SER joining operation when Bayer information was lost
* Fixed a bug of inaccessible directories in MacOS Catalina
* Fixed crash on some OpenCV operation with monochrome images
* Fixed annoying error boxes about missing disk drives on Windows

siril 0.9.12
11/04/19

* Fixed stat computation on 3channel FITS
* Fixed free memory computation on Windows
* Fixed a bug in RGB compositing mode allowing now users to use multichannel image tools
* Fixed crash after deconvolution of monochrome images
* Fixed a bug in astrometry when downloaded catalog was too big
* New split cfa feature
* Script status (line currently executed) is displayed in a statusbar
* TIFF export is now available for sequences
* Better dialog windows management
* Histogram tool refactoring
* Provide new strategies for free memory management
* Provide new photometric catalog for color calibration (APASS)
* Added new filter: Contrast Limited Adaptive Histogram Equalization
* Open sequence by double clicking on seq file

siril 0.9.11
05/27/19

* New icon set
* New photometric color calibration tool
* New background extraction tool working with 64-bit precision and dither
* Improved processing speed by optimizing sorting algorithms to each use
* Parallelizing preprocessing
* New image filtering for sequence processing: possible from the command line and with multiple filters
* Improved free disk space feedback and checks before running preprocess, global registration and up-scaling at stacking
* New GTK+ theme settings: it can now be set from siril to dark or light, or kept to automatic detection
* New normalization to 16 bits for RAW images with less dynamic range (in general 12 or 14)
* Improved mouse selection by making it more dynamic
* Added drag and drop capability in the conversion treeview
* Added output file name argument to stacking commands
* New command setmem to limit used memory from scripts
* New clear and save buttons for the log in GUI
* Taking into account the Bayer matrix offset keywords from FITS headers
* Displaying script line when error occurs
* Allow registration on CFA SER sequences
* Processing monochrome images requires less memory, or can be more paralellized if memory was the limiting factor
* Fixed dark optimization
* Fixed crash in global registration on a sequence that contained a dark image
* Fixed management of the statistics of images on which they fail to be computed
* Fixed free disk space detection and usual processing commands on 32-bit systems
* Fixed free memory detection for stacking in case of up-scaling ('drizzle') and memory distribution to threads
* Fixed bug in FFT module
* Fixed bug in the drawn circle of photometry
* Fixed build fail with OpenCV 4.0.1
* Fixed SER sequence cropping
* Fixed regression in global registration for images having different size
* Added German translation

siril 0.9.10
01/16/19

* New astrometry tool that solves acquisition parameters from stars in the image (requires Web access and libcurl)
* New comet registration method
* Enabled previews for color saturation, asinh stretching, histogram transform and wavelets
* Added ability to join SER files
* Added a command stream using named pipes
* Added RGB flat normalisation for CFA images and command GREY_FLAT
* Added SETFINDSTAR command to define sigma and roundness parameters
* Added ASINH command and GUI function, for asinh stretching of images
* Added RGRADIENT command and GUI function
* Added negative transformation
* Made command SEQCROP scriptable
* Improved ECC alignment algorithm
* Improved global registration and fixed a bug
* Redesigned all dialog windows to conform to GNOME guidelines
* Preserving history in FITS file header when former history exists
* Preserving FITS keywords in sum stacked image
* Checking and increasing if needed maximum number of FITS that can be stacked on the system
* Automatically detecting GTK+ dark theme preference
* Adding a setting to activate image window positioning from the last session
* Fixed a bug in photometry where stars were too round
* Fixed an issue with wide chars on Windows
* Fixed some erratic behaviour when reference image was outside selection
* Fixed default rotation interpolation algorithm for register command
* Fixed a crash on sequence export with normalization
* Fixed line endings in scripts for all OS
* Fixed compilation for OpenCV 4.0
* Fixed dark optimization and added -opt option in PREPROCESS command
* Fixed a crash in global registration with unselected images

siril 0.9.9
06/07/18

* Major update of the command line, with completion and documentation in the GUI, enhanced scripting capability by running commands from a file and also allowing it to be run with no X11 server running with the -s command line option
* Added commands to stack and register a sequence
* Image statistics, including auto-stretch parameters and stacking normalization, are now cached in the seq file for better performance
* Global star registration now runs in parallel
* Workflow improvement by adding demosaicing as last part of the preprocessing
* Added a filtering method for stacking based on star roundness
* Added an option to normalize stacked images to 16-bit with average rejection algorithm
* All GUI save functions are now done in another thread
* Improved histogram transformation GUI
* Improved support of various FITS pixel formats
* Preserve known FITS keywords in the stacked image by average method
* Added native open and save dialogues for Windows users
* Various Windows bug fixes in SER handling
* Fixed wrong handling of scale variations in Drizzle case
* Fixed 8-bit images auto-stretch display
* Fixed BMP support
* Fixed issues in PNG and TIFF 8-bit export
* Fixed the "About" OS X menu

siril 0.9.8.3
02/19/18

* Check for new available version
* Handle XTRANS FUJIFILM RAWs
* Fixed Preprocessing SER files that gave corrupted SER results
* Fixed SaveBMP that added tif extension
* Fixed Registration on all images that was done on selected images instead
* Fixed Target directory that was ignored when saving as image
* Fixed crash with Wrong SER timestamp

siril 0.9.8
01/31/18

* Added SavePNG
* Allow to use gnuplot on Windows if it is installed on the default path
* Improve SER processing speed
* Opencv is now mandatory
* Implementation of a simplified Drizzle
* New tool for Lucy-Richardson deconvolution
* Conversion list tree is now sorted on first load. Sort is natural.
* Command stackall is available, with optional arguments, for all stacking methods
* Change default working directory to special directory 'Pictures' if it exists
* Reduce display time of autostretch
* Parallelize sum stacking
* Use thread-safe progress bar update instead of deprecated one. Run 'Check sequences' in a background task
* Add an option to set the generic image_hook behaviour when function fails
* Switch on "Images previously manually selected from the sequence" if user checks and unchecks frames
* Fixed numerous bug on Windows with wide char filenames
* Fixed dark theme icons
* Fixed exposure dates of exported SER sequences that were wrong with filtering
* Fixed the loss of color calibration on background extraction
* Fixed menu update after RGB composition
* Fixed bug in "Average" and "Median" stack for huge SER file
* Fixed when it was impossible to use multithread functions after star alignment in compositing tool
* Fixed crash when selecting "Best images .. (PSF)" if the loaded sequence has no PSF data
* Fixed sorted images by FWHM
* Fixed crash on stacking when no reference image is selected and first image of the sequence is excluded

siril 0.9.7
09/21/17

* Fixed French translation
* Fixed bug in registration from compositing for layers alignment
* Fixed crash when stacking failed
* Fixed limit of 4Go SER file for non POSIX Standard
* Improved global registration. New algorithm with homography

siril 0.9.6
06/20/17

* Allow sequence export to use stacking image filtering
* Get the working directory as an optional command line argument
* Improve photometry
* Fixed wrong selected image in list panel when list was sorted
* Fixed registration with unselected images which made progress bar exceed 100%
* Fixed again compilation that failed on KFreeBSD
* Fixed name of Red Layer using compositing tool that was wrong

siril 0.9.5
11/28/16

* Implement a graph interface to display quality registration information
* No X and Y binning value could lead to errors with fwhm
* Take reference image as normalisation reference
* Retrieve Bayer pattern from RAW file
* Export sequence to MP4
* Statistics should not take into account black point
* Add ComboBox for registration interpolation
* Fixed interpolation in global star registration that gave blurred results
* Fixed FreeBSD intltool compilation fails
* Fixed erroneous created sequence in registration with unselected images
* Fixed compilation that failed on KFreeBSD

siril 0.9.4
08/17/16

* Fixed issues with SER in generic processing function
* Fixed inability to open FITS when filename had parenthesis
* Fixed selecting new images did not update the number of selected images
* Fixed histogram sliders lag on OS-X
* Fixed message "Error in highest quality accepted for sequence processing....." during stack of %, even if quality data are computed
* Fixed sequence export to SER with unselected images
* Fixed global star alignment with angle close to 180deg
* Fixed undo cosmetic correction
* Fixed crash in peaker function
* Fixed aborting global star registration summary
* Fixed sequence list which was unreadable with dark GTK theme
* Fixed the update of the list of images
* Added support of internationalization: French, Dutch, Chinese, Italian, Arabic
* Option for logarithm scale in histogram transformation
* Add siril.desktop in archlinux
* Added support for exporting sequence in avi format
* Option to make a selection for global star registration in a smaller region
* Read commands from a file
* Option to follow star in registration
* Added support for resizing exported sequence
* Added support for reading and writing SER timestamps
* Added support for RGB alignment
* Added functionality to fix broken (0 framecount) SER files.

siril 0.9.3
04/16/16

* Fixed bug in preprocessing
* Fixed compilation error in some conditions
* Fixed uninitialized values
* Fixed typos

siril 0.9.2
04/04/16

* Added support for dark optimization
* Added hot pixel removal feature
* Added Animated GIF output and registered sequence export
* Added autostretch viewer mode
* Allowing a reference magnitude to be set to get absolute magnitude instead of relative
* New commands: sequence selection range and stackall
* Added vertical banding noise removal tool
* Providing a better planetary registration algorithm
* Parallelized registration
* Refactored conversion to include AVI to SER
* Configurable "Are you sure" dialogues
* ls command gives results in an ordered way
* Updated to FFMS2 latest version
* Clarified the use of demoisaicing
* Improved star detection
* Improved RGB compositing tool
* Allowing manual selection of background samples
* Fixed force recomputing statistics for stacking
* Fixed noise estimation
* Fixed entropy computation

siril 0.9.1
12/01/15

* added support for GSL 2
* fixed crash on startup without existing config file

siril 0.9.0
10/16/15

* new global star registration, taking into account field rotation
* new quality evaluation method for planetary images, used to sort the best
* images selected for stacking
* new parallelized stacking algorithm for all sequences, including all SER formats, allowing maximum used memory to be set
* threading of the most time consuming processings, to keep the GUI reactive, as well as many other speed improvements
* tested and improved on FreeBSD and MacOS X systems, and ARM architectures
* undo/redo on processing operations
* sequence cropping tool

siril 0.9.0rc1
12/29/14

* many fixes including background extraction, compositing alignment, rejection algorithm, wavelets
* threading of the heavy computations, to avoid graphical user interface freezing and provide a nice way of seeing what is happening in the console window
* image rotation with any angle (not in registration yet)
* new Canon banding removing tool
* GTK+ version is now 3.6 or above

siril 0.9.0b1
11/11/14

* new image formats supported for import and export (BMP, TIFF, JPEG, PNG, NetPBM, PIC (IRIS) RAW DSLR images)
* better image sequence handling with non-contiguous sequences, but still requiring file names to be postfixed by integers
* new graphical user interface based on GTK+ version 3.4 and above
* new display modes added to the standard linear scaling with lo/hi bounds
* manual translation as new registration method with two preview renderings of the current image with reference frame in transparency
* automatic translation as new registration method for deep-sky images, based on the PSF analysis of one star
* new commands available for the command line
* a star finding algorithm with PSF information
* new background extraction tool
* new processing functions
* new image compositing tool
* new stacking methods with rejection algorithms
* numerous bugs fixed and internal code refactoring
<|MERGE_RESOLUTION|>--- conflicted
+++ resolved
@@ -17,13 +17,10 @@
 
 **Improvements:**
 * Scripts can be opened in the editor directly from the Script Preferences treeview (#1556, !860)
-<<<<<<< HEAD
 * Add a fork of tkfilebrowser to support improved script UI file selection on Linux (!864)
-=======
 * Implemented a better linear regression algorithm for SPCC (!853)
 * Python scripts are now sorted alphabetically (#1559)
 * Add an optional rate limit for smooth scroll zoom speed (#1576)
->>>>>>> e79b92b8
 
 
 siril 1.4.0-beta1
