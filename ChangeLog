--- conflicted
+++ resolved
@@ -48,14 +48,11 @@
 * Fixed dates keywords in sum and min/max algorithms
 * Fixed FITS header preservation on RGB composition
 * Added 9-panel dialog tool showing corners and center of the image for a closer inspection
-<<<<<<< HEAD
 * Optimised asinh code for speed
-=======
 
 siril 1.0.5
 10/--/22
 * Fixed bug in eyedropper feature with 16bits images
->>>>>>> 473663a3
 
 siril 1.0.4
 09/02/22
