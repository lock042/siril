--- conflicted
+++ resolved
@@ -8,14 +8,10 @@
 * Added logging typed command in stdout
 * Improved path-checking and messages for astrometry.net local solver (Windows)
 * Prevent crash using recomposition tool eyedroppers without images loaded
-<<<<<<< HEAD
 * Fix HaOiii script failure if input image has odd dimensions
+* Fixed crash with seqextract_HaOIII command
 * Fix errors in GNUplot process handling
-=======
-* Fixed HaOiii script failure if input image has odd dimensions
-* Fixed crash with seqextract_HaOIII command
 * Fixed crash when trying to export csv from empty plot
->>>>>>> b079aa26
 
 siril 1.2.0-rc1
 06/01/23
