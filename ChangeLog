siril 1.4.0
xx/xx/xx

* Added support for JPEG XL image format
* Added comparison star list creation from Siril (!381)
* Allowed object search with their common name, from the annotations catalogues (!381)
* Added intensity profiling function (#5)
* Added internal plotting tool (siril_plot) to be used with profiling and light_curves (removed usage of GNUplot) (!543 !545)
* Added functionalities to kplot (hyphen markers, revert axes, removed statics) (!543)
* Fixed PRISM SITELAT/SITELONG keywords data (#1126)
* Improved RGB composition tool to do full homography registration (#943)
* Added new init for PSF fitting of oversampled stars (!537)
* Fixed running command catsearch threaded to avoid GUI freeze (#1167)
* Added git script repository integration (!560)
* Added ROI processing for certain functions (!571, fixes #1098 and #1188)
* Fixed crash in the new RGB compositing tool (#1205)
* Fixed loss of DATE-OBS header in RGB compositing tool
* Fixed https requests with libcurl for Windows crossroad builds (#604)
* Reduce verbosity of script reload logging (#1217)
* Split up the monolithic glade UI file (!550)
* Added fully color managed workflow using ICC profiles (!542, fixes #1010, #1207)
* Refactored catalogue management, making it consistent accross all catalogues (#1154::0 and !579)
* Added command conesearch (replaces nomad and solsys), including support for new catalogues (vsx, gcvs, exo, aavso_chart) (!579, #1171)
* Added more configurable colors for some overlays (#1230)
* Fixed incorrect datatype in proofing transform (#1232)
* When carrying out ICC profile changes on the image, any ROI set is cleared. This avoids excessively complex situations and makes the code more robust. (#1226)
* Added file filters programmatically. This allows them to be removed from the UI files, making it easier to keep using glade (for now) (!595)
* Added AAVSO photometry file format output and improving photometry UI (#1234)
* Refactored wcs usage, by removing redundant info stored in the fit structure (!591 and #1154::1)
* Fixed a crash when carrying out sequence geometry operations, caused by ROI (#1235)
* Fixed wavelets redraw. (#1236)
* Removed glib-networking as a dependency (#1157)
* Fixed a crash in asinh (#1246)
* Added color management to photometric color calibration, and SPCC as a new method. (!598)
* Added solving with distortions using SIP convention and handling writing related keywords in the header (!612 and #1154::3)
* Split Astrometry from (S)PCC
* Added ssl certificates in the appimage (#1259)
* Added better registration options to RGB align right-click menu and improve DATE-OBS handling in LRGB composition (!620)
* Added auto remove variable stars (VSX, GCVS, GaDR3-Varisum) from compstars list (!608)
* If directory does not exist during script execution, CMD_DIR_NOT_FOUND is returned (!628)
* Fixed issue where ICC profile with wrong channel count could be assigned if no previous ICC profile was assigned to an image (#1267)
* Added dark scaling to match exposure time (#1269)
* Added manual photometry output comparison stars file creation from UI (!614)
* Added near solve in Siril internal solver (#1154::4 and !631)
* Added FITS keyword update on single loaded images (#72)
* Added Color Conversion Matrices for single images and sequences (!630 and !641)
* Added versionning for init files (#1274)
* Added full blindsolve with Astrometry.net (#1154::5 and !636)
* Added avoiding to create a new sequence when platesolving sequences (#1154::6 and !636)
* Refactored astrometry GUI (#1154::6 and !636)
* Fixed several dialogs so they work after redo (#1276, #1279)
* Added an option that overrides the default (i.e. summation) behavior in PixelMath and RGB composition (#1272)
* Improved SEQHEADER command. Ability to print several keywords and new filter option (#1161)
<<<<<<< HEAD
* Refactoring of the keywords use (#668)
=======
* Added Astrometric Registration for mosaic and little overlapping sequences (#1154::7 and !643)
* Added image undistortion using WCS SIP data when registering with astrometry (#1154::8 and !643)
<<<<<<< HEAD
* Added DRIZZLE (!633)
=======
>>>>>>> master
>>>>>>> b59584c0

siril 1.2.2
xx/xx/24

* Removed background extraction samples after using it in script (#1265)
* Fixed catalog parser problem with negative declination (less than 1°) (#1270)
* Fixed weighting by number of stars during stacking if number of stars is the same across the sequence (#1273)
* Improved mouse pan and zoom control to enable one-handed operation (!638, fixes #1271)
* Added an option to the LINK command in order to sort output by date (#1115)
* Fixed pixel size set by astrometry using binning_update preference (#1254)

siril 1.2.1
01/26/24

* Fixed Anscombe VST noise reduction option for mono images
* Fixed HEIF import (#1198)
* Fixed Noise Reduction Anscombe VST bug with mono images (#1200)
* Fixed problems with Fourier Transform planning > Estimate (#1199)
* Fixed data initialisation bugs in copyfits() and RGB compositing tool
* Fixed exported x-column for lightcurves when Julian date is not selected (#1220)
* Fixed sampling tolerance for astrometry which was incorrectly read (#1231)
* Allowed for RA/DEC to be sorted in PSF windows (#1214)
* Added SET-TEMP as valid FITS header to be saved (#1215)
* Added configurable color for background extraction sample and standard annotations (#1230)
* Fixed argument parsing error in makepsf (!593)
* Fixed light_curve and csv export from plot when some images were unselected from the sequence (#1169)
* Added undo/redo when platesolving with astrometry.net (#1233)
* Fixed crash in findstar when detecting stars close to the border (#1237)
* Fixed using wcs info when using light_curve command (#1195)
* Allowed moving file into workdir to be picked up for livestacking (#1223)
* Fixed the way we check if there is enough space to use quick photometry (#1238)
* Fixed platesolving close to poles (#1245)
* Fixed bit depth evaluation for 8-bit images (#1244)
* Fixed division by 0 in PixelMath (#1249)

siril 1.2.0
09/15/23

* Fixed crash in background extraction samples removing (#1123)
* Fixed crash in binning with ushort images (4d4d4878)
* Fixed crash in findstar when a large saturated patch was close to border
* Fixed memory leaks in deconvolution code (3e122ad7)
* Fixed sorting in the rightmost columns in Dynamic PSF window (75586c04)
* Added logging typed command in stdout (06f67292)
* Improved path-checking and messages for astrometry.net local solver (Windows) (!524)
* Prevent crash using recomposition tool eyedroppers without images loaded (!526)
* Fix HaOiii script failure if input image has odd dimensions (!533)
* Fix errors in GNUplot process handling (!538)
* Fixed crash with seqextract_HaOIII command (!535)
* Fixed crash when trying to export csv from empty plot (#1150)
* Fixed deleting RA/Dec info when undoing an astrometry solve (#1119)
* Improved error detection and messages for astrometry (!516)
* Fixed sampling range specification for siril internal solver (!549)
* Fixed all command descriptions (!546)
* Fixed SER orientation after AVI conversion (#1120)
* Fixed rescaling float images upon loading when not in [0,1] range (#1155)
* Fixed initialization of guide image for clamping (#1114)
* Fixed disabling weighting in the GUI when widget is not visible (#1158)
* Fixed output_norm behavior for stacking to ignore border values (#1159)
* Fixed the check for the no space left condition in the conversion (#1108)
* Fixed DATE_OBS missing on seqapplyreg if interp was set to NONE (#1156)
* Fixed photometry issue with 8-bit .ser file (#1160)
* Fixed removing zero values in histogram calculations (#1164)
* Fixed pixel sizes after HaOIII extrcation (#1175)
* Fixed crash when passing only constants in pm expression (#1176)
* Fixed incorrect channel when adding star from selection in RGB vport (#1180)
* Allow to access to non-local disk (#1182)
* Allow the Star Recomposition UI to scroll when larger than the dialog (#1172)
* Fixed wrong Bayer interpretation after FITS-SER conversion (#1193)
* Fixed pixelmath argument parsing error (#1189)

siril 1.2.0-rc1
06/01/23

* Added GHS saturation stretch mode
* Added special formatter to parse date-time in path parsing
* Added Astro-TIFF in sequence export
* Added read of datetime in jpeg and png file with exiv2
* Added Danish language
* Changed Windows to build in console mode even for stable releases
* Changed gnuplot initialization to keep plots open after stopping main process (and fixed leak) (!538)
* Changed image opening for all images not from Siril (ensures DATAMAX is correct)
* Improved parsing of localization data for wider imaging software compatibility
* Improved DATE-OBS control and log for solar system features
* Improved clipping model in luminance-based GHS stretches
* Improved Wayland support
* Reviewed and fixed coordinate conversion from WCS to display for annotations, nomad command, pcc
* Improved astrometry.net handling on Windows to support more recent cygwin builds
* Updated URLs to query online catalogs
* Fixed handling of special characters in sequence name during conversion
* Fixed crash in seqstarnet when processing single-file sequences (SER, FITSEQ)
* Fixed hang in seqstarnet when processing a single-file sequence with no star mask
* Fixed using default masters names in calibrate (GUI)
* Fixed invoking external programs in CLI mode (Windows only)
* Fixed stream setting for all versions of ffmpeg (mp4 export crash)
* Fixed crash when doing manual registration of sequence with variable image sizes (now disabled)
* Fixed UI and command issues in deconvolution code
* Fixed star recomposition issue where LIVETIME and STACKCNT could be doubled when processing the starless and star mask parts of the same image
* Fixed "image copy error in previews" bug in asinh transformation
* Fixed reset of the viewports when reopening the RGB composition tool after opening a mono sequence
* Fixed star detection for undersampled mono images
* Fixed sequence cleaning with opened image and resetting the reference image
* Fixed photometry with 32bit images from PRISM
* Fixed incorrect behaviour when resetting right-hand stretch type in star recomposition tool
* Fixed sequence handling when images have different number of layers
* Fixed GNUplot terminals so they remain interactive and free resources when closed
* Fixed crash that could occur when parsing string keywords that contained forbidden characters
* Fixed calling external processes that left too many opened file descriptors
* Fixed Stop behavior for starnet and local astrometry.net
* Fixed crash when running merge_cfa in headless mode
* Fixed console logs output on Windows when messages contained widechars
* Fixed networking detection at build-time and made it and exiv2 optional
* Fixed bug in NetPBM file import
* Fixed pause button in livestacking

siril 1.2.0-beta2
03/12/23

* Fixed behavior on Windows when calling external programs (StarNet, astrometry.net)
* Fixed crash when converting sequence to SER
* Fixed PCC progress bar which never terminated
* Fixed AppImage Build
* Fixed crash when using deconvolution on a sequence
* Fixed SSL certificates locations on Windows which where preventing SearchObject related functions to succeed
* Fixed reading BAYERPAT key if it was set to NONE
* Fixed StarNet behavior when TIFF compression was ON
* Fixed crash in synthstar (full resynthetize and desaturate)
* Fixed handling widechars in config files (Windows only) which caused a crash at startup
* Fixed crash when selecting datapoints in Plot tab
* Fixed crash when sending a seqplatesolve or seqstarnet command with no other argument
* Fixed crash in global and 2pass registration, if a selection was active and the sequence had variable image sizes
* Fixed min and max framing borders calculations if the sequence had variable image sizes
* Fixed lost metadata with starnet
* Reworked GHS commands
* Added a warning when trying to read one-frame SER files
* Autodetect libfftw threading support
* Add support for Torch-based StarNet executables
* Improve hi/lo slider behaviour in stretch dialogs
* Star Recomposition tool has independent Apply and Reset controls to facilitate iterative stretches

siril 1.2.0-beta1
02/24/23

* Added livestacking mode with darks/CC/flats support, registration and stacking
* Added unlinking channels in autostretch preview
* Added RGB equalization and lightweight (faster) normalisation in stacking options
* Added LRGB composition command and PixelMath command for new offline compositions
* Added Starnet++ integration in GUI and command and mask creation
* Added Star Recomposition tool to mix and stretch starless and starmask images
* Added star intensive care to unsaturate stars
* Added new deconvolution tool with RL, Split Bregman and Wiener algorithms and several PSF generation options (replaces old tool)
* Added new denoising tool
* Added pcc command for headless PCC and plate solving
* Added local KStars star catalogue support for offline astrometry and PCC (NOMAD)
* Added a new framing assistant with several modes and image framing preview
* Added specifying max number of stars for registration
* Added bad pixel map option for preprocess, both in GUI and command
* Added and reviewed commands for offline and automatic post-processing
* Added background level and star count as new sequence filters
* Added option to compute sequence filtering threshold using k-sigma clipping
* Added weighing based on number of stars or wFWHM for stacking
* Added a new threading mechanism for per-image improved performance
* Added star selection from coordinates to seqpsf and star tracking with homography
* Added headless light curve creation from a list of star equatorial coordinates
* Added star list importing from the NINA exoplanet plugin for light curve creation
* Added relaxed mode for star detection for particularly bad images
* Added crop to selection to the rotation geometric transform
* Added a way to clean sequence file in the sequence tab (see also command seqclean)
* Added a warning when images are negative on calibration
* Added calibration details in the FITS history
* Added saving formulas (presets) in Pixel Math
* Added statistic functions to Pixel Math as well as mtf
* Added solar system object search from online service for image annotations
* Added zoom sliders and plot selection in Plot tab
* Added Moffat star profile as an option instead of Gaussian
* Added the possibility to run statistics on individual filters of CFA images
* Added parsing paths with header key values for preprocess, stack and save actions
* Added a high definition mode to auto-stretch visualization
* Added memory and processor count cgroups limits enforcement (linux only)
* Added a mapping file created by conversion operations
* Added background level and number of stars to stored registation data and plots
* Added commands: [update with https://free-astro.org/index.php?title=Siril:Commands#Commands_history ]
* Added KOMBAT alogrithm for registration and removed deprecated ECC
* Added choosing server to query object in astrometry
* Added shortcuts for astrometry (regular and photometric correction)
* Added option "full" to export all possible stats in seqstat command
* Added argument to executable to pass pipes path, allowing several instances to run simultaneously
* Added more reporting on online object search, avoiding duplicates in catalogues
* Added improved graphical interface to hyperbolic stretches
* Added 9-panel dialog tool showing corners and center of the image for a closer inspection
* Added NL-Bayes denoising algorithm with optional boosters DA3D, SOS and Anscombe VST
* Added undershoot clamping to bicubic and lanczos4 interpolation methods
* Added 9-panel dialog tool showing corners and center of the image for a closer inspection
* Added NL-Bayes denoising algorithm with optional boosters DA3D, SOS and Anscombe VST
* Added undershoot clamping to bicubic and lanczos4 interpolation methods
* Added CFA merge process for reconstructing a Bayer pattern previously split out with extraction
* Added binning and binxy command
* Added rejection maps creation on rejection stacking
* Added astro-tiff option in the command savetif with -astro
* Added ability to use Starnet++ on sequences
* Allowed area selection (and much more) to be done on RGB display tab
* Updated scripts to specify cosmetic correction is from masterdark with -cc=dark option
* Updated seq file version to v4. Registration block keeps homography information
* Updated behaviour of channel select toggles in histogram and hyperbolic stretch tools, allowing stretching only selected channels
* Replaced Libraw with RT debayering
* Replaced generalized hyperbolic transform stretch method by more general algorithms and optimised for speed
* Optimised asinh code for speed
* Improved Ha-OIII extraction to offer full resolution O-III output and improve star roundness
* Improved management of focal length, pixel size and binning, in settings and images
* Refactored global registration and added 2pass and Apply Existing methods
* Refactored 3-star registration to run the 3 stars analysis successively
* Refactored 1- and 2/3-stars registration into one single registration method
* Refactored PCC, using WCS information to identify stars instead of registration match
* Refactored settings, preferences and configuration file, adding get and set commands
* Refactored commands error handling
* Refactored light curve creation, filtering the reference stars to valid only
* Refactored PSF fitting to solve for the angle in all cases
* Refactored astrometry for command and sequence operation, astrometry.net interop.
* Fixed comet registration when registration was accumulated over existing data
* Fixed star detection for images with very large stars
* Fixed cancellation of seqpsf or seqcrop
* Fixed photometry analysis of stars with negative pixels around them
* Fixed dates keywords in sum and min/max algorithms
* Fixed FITS header preservation on RGB composition
* Fixed possible FITSEQ infinite loop and inconsistent numbering caused by hidden files in conversion
* Fixed sequence closing in script processing after each command
* Fixed opening of scientific FITS cube files
* Fixed gnuplot call for macOS/AppImage, by making its path configurable
* Fixed available memory computation for mac and the associated freeze
* Fixed bug in roworder of SER sequence created from TOP-DOWN FITS images
* Fixed bug when saving 16bits signed FITS images
* Fixed internationalization in siril-cli
* Fixed subsky command success status

siril 1.0.6
10/18/22

* Fixed crash on opening a malformed SER
* Fixed crash in savetif
* Fixed crash in polynomial background extraction when not enough sample were set
* Fixed bug in iif where no parameters could be used
* Fixed crash in seqstat when some images were deselected
* Fixed crash in star detection when large star was close to border
* Fixed bad behaviour of asinh blackpoint with monochrome/32bits images
* Fixed bug in PixelMath with negate values
* Fixed bug in SIMBAD request when object name contains '+'
* Fixed bug in rotational gradient

siril 1.0.5
09/09/22

* Fixed bug in eyedropper feature with 16bits images
* Added button to see original image in background extraction
* Fixed bug introduced in 1.0.4 with one pixel shift when registering meridian flipped images
* Fixed GAIA catalog parser

siril 1.0.4
09/02/22

* Fixed selected area for flat autonormalisation calc
* Fixed wrong initialization in polynomial background extraction
* Fixed cold pixels rejection in GESDT stacking
* Fixed x and y position in PSF and star detection
* Fixed RGB pixel display where Green and Blue were swapped
* Fixed random crash in Pixel Math
* Improved wcs import when formalism used is deprecated (CROTA + CDELT)
* Added dropper icon to set SP easily in GHT tool

siril 1.0.3
06/28/22

* Fixed memory leak in PixelMath
* Fixed memory leak in SER preview
* Fixed error in seqsubsky
* Fixed the start of two scripts from @ in succession
* Fixed homogeneous image bitpix detection on stacking
* Fixed dates in median and mean stack results
* Fixed bug in stack of some float images
* Fixed black point and clipping in asinh stretch function
* Added new thread for background extraction that does not freeze UI, with a progressbar for RBF
* Added generalised hyperbolic transform stretch method in Image Processing menu, based on algorithms proposed by David Payne in the astrobin forums

siril 1.0.2
05/16/22

* Added new RBF interpolation method in the background extraction tool
* Removed file name length limit in conversion
* Fixed crash in preprocess command if a quote was not closed in -bias= option
* Fixed crash when star detection box was expanded past a border
* Fixed crash in plot when X axis data contained negative values
* Fixed numerous bugs in the background extraction tool
* Fixed bug in PixelMath where only one char parameter where allowed
* Fixed bug in FITS partial reader

siril 1.0.1
04/06/22

* Added min,max, iif and logical operators in pixelmath
* Added support for 3 channels for direct preview of resulting composition in pixelmath
* Added parameters field in PixelMath
* Added reporting channel name in FILTER header key during split operation
* Added using FILTER keyword value for Pixel Math tool variable name
* Fixed using shift transform for global registration
* Fixed crash when changing image with preview opened
* Fixed crash when pressing Stop button during script execution
* Fixed crash that could occur when moving the mouse over the image while it was being updated
* Fixed date wrongly reported in the FITS header in SER/FITSEQ stacking when filtering out images
* Fixed excluding null pixels of both ref and target in linear match

siril 1.0.0
03/09/22

* Added ASTRO-TIFF standard
* Fixed memory consumption for all sequence operations
* Fixed settings for sequence export as webm film with VP9 codec
* Removed use of lo/hi cursors and fixed normalization for export
* Fixed load and close commands for scripts in GUI
* Fixed Bayer pattern in SER after extraction
* Fixed registration crash for small images
* Improved main panel separator positioning and keeping it in memory
* Improved speed of FITSEQ detection when scanning sequences
* Improve usability on MacOS
* Reintroduced compatibility with OpenCV 4.2 with disabled features

siril 1.0.0~RC2
12/08/21

* Fixes many crashes
* Minor improvements in plot feature
* Restore HD for macOS application

siril 1.0.0~RC1
11/20/21

* New Pixel Math tool
* New plot tool to visualize and sort sequence based on any registration data field available
* New tilt estimation feature (from GUI or command)
* New SNR estimator in photometry analysis
* New button for quick photometry
* New commands seqcosme and seqcosme_cfa to remove deviant pixels on sequence, using file computed with find_hot
* New command boxselect to specify a selection box with x, y, w and h
* Improved candidates star detection speed and accuracy with a new algorithm
* Reviewed GUI and improved responsiveness
* Saving focal and WCS data in the swap file using undo/redo
* WCS data is now updated after geometric transformations (mirror, rotate and crop)
* Seqcrop command can now be used in scripts
* Added autocropping of wide-field images, as well as using a selection for plate solving
* Added choices of degrees of freedom (shift, similitude, affine or homography) for global registration
* Added UI button to plot WCS grid and compass
* Added user catalogue for astrometry annotation
* Added GAIA EDR3 catalogue for astrometry
* Added choice between clipboard and file for snapshot
* Added equalize CFA for X-Trans sensor
* Allowing debayer to be forced for SER files
* Converted constant bitrate quality to constant quality rate settings in sequence export to film
* Fixed memory leak in opencv that made registration of FITS files fail often
* Fixed FWHM units and star center position in Dynamic PSF
* Fixed global registration with various image sizes
* Fixed bug in ECC algorithm

siril 0.99.10.1
06/23/21

* Fixed star detection with resolution < 1.0
* Fixed interpolation issue in global registration
* Fixed timestamp issue with glib < 2.66
* New MAD clipping algorithm

siril 0.99.10
06/11/21

* New drag and drop
* New presets for sequences export
* New choice between h264 and h265 for mp4 export
* New Generalized Extreme Studentized Deviate Test as a new rejection algorithm
* New weighted mean stacking based on bgnoise
* New independent normalization of each channel for color images
* New faster location and scale estimators to replace IKSS with similar accuracy
* New synthetic level for biases
* New 2- or 3-star registration algorithm with rotation
* New SER debayering at preprocess
* New green extraction from CFA
* New option to downsample image while platesolving
* Remember focal and pixel size in astrometry tool
* Updated sampling information after channel extraction and drizzle
* Fixed bands appearing on mean stacking for CFA SER sequences
* Fixed bug in FFT filter
* Fixed bug in statistics and normalization for 16b images
* Changed handling of zero values in statistics, global registration, normalization and stacking

siril 0.99.8.1
02/13/21

* Fixed crash because of wcslib function

siril 0.99.8
02/10/21

* New ability to remove sequence frames from the "Plot" tab
* New merge command
* New astrometry annotation ability
* New snapshot function
* New conversion internal algorithm, can convert any sequence to any other sequence type too now
* Handle datetime in TIFF file
* Improved color saturation tool with a background factor to adjust the strength
* Reduced memory used by global registration
* Improving films (AVI and others) support: notifying the user, suggesting conversion, fixing parallel operations
* Fixed memory leak in minmax algorithms
* Fixed a bug in FITS from DSLR debayer when image height is odd
* Fixed out-of-memory conditions on global registration and median or mean stacking
* Fixed SER stacking with 32 bits output
* Fixed bitrate value issue in mp4 export
* Fixed normalization issue with SER files

siril 0.99.6
09/23/20

* Selection can be moved and freely modified, its size is displayed in UI (Sébastien Rombauts)
* Undo/Redo buttons now display the operations they act upon (Sébastien Rombauts)
* Added color profile in TIFF and PNG files
* Image display refactoring (Guillaume Roguez)
* Fixed a bug in demosaicing orientation
* Fixed a bug in macOS package where Siril was not multithreated
* Fixed memory leak in pixel max/min stacking
* Fixed crash when selecting 1 pixel
* Better integration in low resolution screen
* Added embed ICC profile in png and TIFF files
* By default Siril now checks update at startup
* By default Siril now needs “requires” command in Script file
* Refactoring of image display with pan capacity
* Added button + and – for zooming management

siril 0.99.4
08/14/20

* New UI with a single window
* New demosaicing algorithms, RCD is now the default one
* New algorithm to fix the AF square with XTRANS sensor (Kristopher Setnes)
* New support for FITS decompression and compression with Rice/Gzip and HCompress methods (Fabrice Faure)
* New support for quantization and HCompress scale factor settings for FITS compression (Fabrice Faure)
* New functions to extract Ha and Ha/OII from RGB images
* New linear match function
* New link command to create symbolic links
* New convert command to convert all files (and link FITS)
* New preference entries for FITS compression settings (Fabrice Faure)
* New native image format: 32-bit floating point image
* New native sequence format: FITS sequence in a single image
* New UI for sequence image list
* New zoom handing: ctrl+scroll (up and down) is the new way to zoom in and out
* New preview in open dialog
* New language selector in preferences
* New image importer: HEIF format
* New stacking filtering criterion (weighted FWHM). It can exclude more spurious images
* New macOS bundle
* New RL deconvolution tool
* New keyword CTYPE3 for RGB FITS in order to be used by Aladin
* New binary siril-cli to start siril without X server
* New preference entries with darks/biases/flat libraries
* New preliminary Meson support (Florian Benedetti)
* New ROWORDER FITS keyword that should be used by several programm now
* X(Y)BAYEROFF can now be configured in preferences
* Parallelizing conversion and some other functions
* CI file was totally rewritten (Florian Benedetti)
* Config file was moved to more standard path
* Optimization of several algorithms (Ingo Weyrich)
* Background extraction is now available for sequence
* Midtone Transfer Function is now available for sequence
* Fixed code for Big Endian machine (Flössie)
* Fixed bug in SER joining operation when Bayer information was lost
* Fixed a bug of inaccessible directories in MacOS Catalina
* Fixed crash on some OpenCV operation with monochrome images
* Fixed annoying error boxes about missing disk drives on Windows

siril 0.9.12
11/04/19

* Fixed stat computation on 3channel FITS
* Fixed free memory computation on Windows
* Fixed a bug in RGB compositing mode allowing now users to use multichannel image tools
* Fixed crash after deconvolution of monochrome images
* Fixed a bug in astrometry when downloaded catalog was too big
* New split cfa feature
* Script status (line currently executed) is displayed in a statusbar
* TIFF export is now available for sequences
* Better dialog windows management
* Histogram tool refactoring
* Provide new strategies for free memory management
* Provide new photometric catalog for color calibration (APASS)
* Added new filter: Contrast Limited Adaptive Histogram Equalization
* Open sequence by double clicking on seq file

siril 0.9.11
05/27/19

* New icon set
* New photometric color calibration tool
* New background extraction tool working with 64-bit precision and dither
* Improved processing speed by optimizing sorting algorithms to each use
* Parallelizing preprocessing
* New image filtering for sequence processing: possible from the command line and with multiple filters
* Improved free disk space feedback and checks before running preprocess, global registration and up-scaling at stacking
* New GTK+ theme settings: it can now be set from siril to dark or light, or kept to automatic detection
* New normalization to 16 bits for RAW images with less dynamic range (in general 12 or 14)
* Improved mouse selection by making it more dynamic
* Added drag and drop capability in the conversion treeview
* Added output file name argument to stacking commands
* New command setmem to limit used memory from scripts
* New clear and save buttons for the log in GUI
* Taking into account the Bayer matrix offset keywords from FITS headers
* Displaying script line when error occurs
* Allow registration on CFA SER sequences
* Processing monochrome images requires less memory, or can be more paralellized if memory was the limiting factor
* Fixed dark optimization
* Fixed crash in global registration on a sequence that contained a dark image
* Fixed management of the statistics of images on which they fail to be computed
* Fixed free disk space detection and usual processing commands on 32-bit systems
* Fixed free memory detection for stacking in case of up-scaling ('drizzle') and memory distribution to threads
* Fixed bug in FFT module
* Fixed bug in the drawn circle of photometry
* Fixed build fail with OpenCV 4.0.1
* Fixed SER sequence cropping
* Fixed regression in global registration for images having different size
* Added German translation

siril 0.9.10
01/16/19

* New astrometry tool that solves acquisition parameters from stars in the image (requires Web access and libcurl)
* New comet registration method
* Enabled previews for color saturation, asinh stretching, histogram transform and wavelets
* Added ability to join SER files
* Added a command stream using named pipes
* Added RGB flat normalisation for CFA images and command GREY_FLAT
* Added SETFINDSTAR command to define sigma and roundness parameters
* Added ASINH command and GUI function, for asinh stretching of images
* Added RGRADIENT command and GUI function
* Added negative transformation
* Made command SEQCROP scriptable
* Improved ECC alignment algorithm
* Improved global registration and fixed a bug
* Redesigned all dialog windows to conform to GNOME guidelines
* Preserving history in FITS file header when former history exists
* Preserving FITS keywords in sum stacked image
* Checking and increasing if needed maximum number of FITS that can be stacked on the system
* Automatically detecting GTK+ dark theme preference
* Adding a setting to activate image window positioning from the last session
* Fixed a bug in photometry where stars were too round
* Fixed an issue with wide chars on Windows
* Fixed some erratic behaviour when reference image was outside selection
* Fixed default rotation interpolation algorithm for register command
* Fixed a crash on sequence export with normalization
* Fixed line endings in scripts for all OS
* Fixed compilation for OpenCV 4.0
* Fixed dark optimization and added -opt option in PREPROCESS command
* Fixed a crash in global registration with unselected images

siril 0.9.9
06/07/18

* Major update of the command line, with completion and documentation in the GUI, enhanced scripting capability by running commands from a file and also allowing it to be run with no X11 server running with the -s command line option
* Added commands to stack and register a sequence
* Image statistics, including auto-stretch parameters and stacking normalization, are now cached in the seq file for better performance
* Global star registration now runs in parallel
* Workflow improvement by adding demosaicing as last part of the preprocessing
* Added a filtering method for stacking based on star roundness
* Added an option to normalize stacked images to 16-bit with average rejection algorithm
* All GUI save functions are now done in another thread
* Improved histogram transformation GUI
* Improved support of various FITS pixel formats
* Preserve known FITS keywords in the stacked image by average method
* Added native open and save dialogues for Windows users
* Various Windows bug fixes in SER handling
* Fixed wrong handling of scale variations in Drizzle case
* Fixed 8-bit images auto-stretch display
* Fixed BMP support
* Fixed issues in PNG and TIFF 8-bit export
* Fixed the "About" OS X menu

siril 0.9.8.3
02/19/18

* Check for new available version
* Handle XTRANS FUJIFILM RAWs
* Fixed Preprocessing SER files that gave corrupted SER results
* Fixed SaveBMP that added tif extension
* Fixed Registration on all images that was done on selected images instead
* Fixed Target directory that was ignored when saving as image
* Fixed crash with Wrong SER timestamp

siril 0.9.8
01/31/18

* Added SavePNG
* Allow to use gnuplot on Windows if it is installed on the default path
* Improve SER processing speed
* Opencv is now mandatory
* Implementation of a simplified Drizzle
* New tool for Lucy-Richardson deconvolution
* Conversion list tree is now sorted on first load. Sort is natural.
* Command stackall is available, with optional arguments, for all stacking methods
* Change default working directory to special directory 'Pictures' if it exists
* Reduce display time of autostretch
* Parallelize sum stacking
* Use thread-safe progress bar update instead of deprecated one. Run 'Check sequences' in a background task
* Add an option to set the generic image_hook behaviour when function fails
* Switch on "Images previously manually selected from the sequence" if user checks and unchecks frames
* Fixed numerous bug on Windows with wide char filenames
* Fixed dark theme icons
* Fixed exposure dates of exported SER sequences that were wrong with filtering
* Fixed the loss of color calibration on background extraction
* Fixed menu update after RGB composition
* Fixed bug in "Average" and "Median" stack for huge SER file
* Fixed when it was impossible to use multithread functions after star alignment in compositing tool
* Fixed crash when selecting "Best images .. (PSF)" if the loaded sequence has no PSF data
* Fixed sorted images by FWHM
* Fixed crash on stacking when no reference image is selected and first image of the sequence is excluded

siril 0.9.7
09/21/17

* Fixed French translation
* Fixed bug in registration from compositing for layers alignment
* Fixed crash when stacking failed
* Fixed limit of 4Go SER file for non POSIX Standard
* Improved global registration. New algorithm with homography

siril 0.9.6
06/20/17

* Allow sequence export to use stacking image filtering
* Get the working directory as an optional command line argument
* Improve photometry
* Fixed wrong selected image in list panel when list was sorted
* Fixed registration with unselected images which made progress bar exceed 100%
* Fixed again compilation that failed on KFreeBSD
* Fixed name of Red Layer using compositing tool that was wrong

siril 0.9.5
11/28/16

* Implement a graph interface to display quality registration information
* No X and Y binning value could lead to errors with fwhm
* Take reference image as normalisation reference
* Retrieve Bayer pattern from RAW file
* Export sequence to MP4
* Statistics should not take into account black point
* Add ComboBox for registration interpolation
* Fixed interpolation in global star registration that gave blurred results
* Fixed FreeBSD intltool compilation fails
* Fixed erroneous created sequence in registration with unselected images
* Fixed compilation that failed on KFreeBSD

siril 0.9.4
08/17/16

* Fixed issues with SER in generic processing function
* Fixed inability to open FITS when filename had parenthesis
* Fixed selecting new images did not update the number of selected images
* Fixed histogram sliders lag on OS-X
* Fixed message "Error in highest quality accepted for sequence processing....." during stack of %, even if quality data are computed
* Fixed sequence export to SER with unselected images
* Fixed global star alignment with angle close to 180deg
* Fixed undo cosmetic correction
* Fixed crash in peaker function
* Fixed aborting global star registration summary
* Fixed sequence list which was unreadable with dark GTK theme
* Fixed the update of the list of images
* Added support of internationalization: French, Dutch, Chinese, Italian, Arabic
* Option for logarithm scale in histogram transformation
* Add siril.desktop in archlinux
* Added support for exporting sequence in avi format
* Option to make a selection for global star registration in a smaller region
* Read commands from a file
* Option to follow star in registration
* Added support for resizing exported sequence
* Added support for reading and writing SER timestamps
* Added support for RGB alignment
* Added functionality to fix broken (0 framecount) SER files.

siril 0.9.3
04/16/16

* Fixed bug in preprocessing
* Fixed compilation error in some conditions
* Fixed uninitialized values
* Fixed typos

siril 0.9.2
04/04/16

* Added support for dark optimization
* Added hot pixel removal feature
* Added Animated GIF output and registered sequence export
* Added autostretch viewer mode
* Allowing a reference magnitude to be set to get absolute magnitude instead of relative
* New commands: sequence selection range and stackall
* Added vertical banding noise removal tool
* Providing a better planetary registration algorithm
* Parallelized registration
* Refactored conversion to include AVI to SER
* Configurable "Are you sure" dialogues
* ls command gives results in an ordered way
* Updated to FFMS2 latest version
* Clarified the use of demoisaicing
* Improved star detection
* Improved RGB compositing tool
* Allowing manual selection of background samples
* Fixed force recomputing statistics for stacking
* Fixed noise estimation
* Fixed entropy computation

siril 0.9.1
12/01/15

* added support for GSL 2
* fixed crash on startup without existing config file

siril 0.9.0
10/16/15

* new global star registration, taking into account field rotation
* new quality evaluation method for planetary images, used to sort the best
* images selected for stacking
* new parallelized stacking algorithm for all sequences, including all SER formats, allowing maximum used memory to be set
* threading of the most time consuming processings, to keep the GUI reactive, as well as many other speed improvements
* tested and improved on FreeBSD and MacOS X systems, and ARM architectures
* undo/redo on processing operations
* sequence cropping tool

siril 0.9.0rc1
12/29/14

* many fixes including background extraction, compositing alignment, rejection algorithm, wavelets
* threading of the heavy computations, to avoid graphical user interface freezing and provide a nice way of seeing what is happening in the console window
* image rotation with any angle (not in registration yet)
* new Canon banding removing tool
* GTK+ version is now 3.6 or above

siril 0.9.0b1
11/11/14

* new image formats supported for import and export (BMP, TIFF, JPEG, PNG, NetPBM, PIC (IRIS) RAW DSLR images)
* better image sequence handling with non-contiguous sequences, but still requiring file names to be postfixed by integers
* new graphical user interface based on GTK+ version 3.4 and above
* new display modes added to the standard linear scaling with lo/hi bounds
* manual translation as new registration method with two preview renderings of the current image with reference frame in transparency
* automatic translation as new registration method for deep-sky images, based on the PSF analysis of one star
* new commands available for the command line
* a star finding algorithm with PSF information
* new background extraction tool
* new processing functions
* new image compositing tool
* new stacking methods with rejection algorithms
* numerous bugs fixed and internal code refactoring
<|MERGE_RESOLUTION|>--- conflicted
+++ resolved
@@ -51,16 +51,10 @@
 * Fixed several dialogs so they work after redo (#1276, #1279)
 * Added an option that overrides the default (i.e. summation) behavior in PixelMath and RGB composition (#1272)
 * Improved SEQHEADER command. Ability to print several keywords and new filter option (#1161)
-<<<<<<< HEAD
 * Refactoring of the keywords use (#668)
-=======
 * Added Astrometric Registration for mosaic and little overlapping sequences (#1154::7 and !643)
 * Added image undistortion using WCS SIP data when registering with astrometry (#1154::8 and !643)
-<<<<<<< HEAD
 * Added DRIZZLE (!633)
-=======
->>>>>>> master
->>>>>>> b59584c0
 
 siril 1.2.2
 xx/xx/24
