siril 1.4.0
xx/xx/xx

* Added comparison star list creation from Siril
* Allowed object search with their common name, from the annotations catalogues

siril 1.2.0
xx/xx/xx
* Fixed crash in background extraction samples removing
* Fixed crash in binning with ushort images
* Fixed crash in findstar when a large saturated patch was close to border
* Fixed memory leaks in deconvolution code
<<<<<<< HEAD
* Improved path-checking and messages for astrometry.net local solver (Windows)
=======
* Added logging typed command in stdout
>>>>>>> 1d945987

siril 1.2.0-rc1
06/01/23

* Added GHS saturation stretch mode
* Added special formatter to parse date-time in path parsing
* Added Astro-TIFF in sequence export
* Added read of datetime in jpeg and png file with exiv2
* Added Danish language
* Changed Windows to build in console mode even for stable releases
* Changed gnuplot initialization to keep plots open after stopping main process (and fixed leak)
* Changed image opening for all images not from Siril (ensures DATAMAX is correct)
* Improved parsing of localization data for wider imaging software compatibility
* Improved DATE-OBS control and log for solar system features
* Improved clipping model in luminance-based GHS stretches
* Improved Wayland support
* Reviewed and fixed coordinate conversion from WCS to display for annotations, nomad command, pcc
* Improved astrometry.net handling on Windows to support more recent cygwin builds
* Updated URLs to query online catalogs
* Fixed handling of special characters in sequence name during conversion
* Fixed crash in seqstarnet when processing single-file sequences (SER, FITSEQ)
* Fixed hang in seqstarnet when processing a single-file sequence with no star mask
* Fixed using default masters names in calibrate (GUI)
* Fixed invoking external programs in CLI mode (Windows only)
* Fixed stream setting for all versions of ffmpeg (mp4 export crash)
* Fixed crash when doing manual registration of sequence with variable image sizes (now disabled)
* Fixed UI and command issues in deconvolution code
* Fixed star recomposition issue where LIVETIME and STACKCNT could be doubled when processing the starless and star mask parts of the same image
* Fixed "image copy error in previews" bug in asinh transformation
* Fixed reset of the viewports when reopening the RGB composition tool after opening a mono sequence
* Fixed star detection for undersampled mono images
* Fixed sequence cleaning with opened image and resetting the reference image
* Fixed photometry with 32bit images from PRISM
* Fixed incorrect behaviour when resetting right-hand stretch type in star recomposition tool
* Fixed sequence handling when images have different number of layers
* Fixed GNUplot terminals so they remain interactive and free resources when closed
* Fixed crash that could occur when parsing string keywords that contained forbidden characters
* Fixed calling external processes that left too many opened file descriptors
* Fixed Stop behavior for starnet and local astrometry.net
* Fixed crash when running merge_cfa in headless mode
* Fixed console logs output on Windows when messages contained widechars
* Fixed networking detection at build-time and made it and exiv2 optional
* Fixed bug in NetPBM file import
* Fixed pause button in livestacking

siril 1.2.0-beta2
03/12/23

* Fixed behavior on Windows when calling external programs (StarNet, astrometry.net)
* Fixed crash when converting sequence to SER
* Fixed PCC progress bar which never terminated
* Fixed AppImage Build
* Fixed crash when using deconvolution on a sequence
* Fixed SSL certificates locations on Windows which where preventing SearchObject related functions to succeed
* Fixed reading BAYERPAT key if it was set to NONE
* Fixed StarNet behavior when TIFF compression was ON
* Fixed crash in synthstar (full resynthetize and desaturate)
* Fixed handling widechars in config files (Windows only) which caused a crash at startup
* Fixed crash when selecting datapoints in Plot tab
* Fixed crash when sending a seqplatesolve or seqstarnet command with no other argument
* Fixed crash in global and 2pass registration, if a selection was active and the sequence had variable image sizes
* Fixed min and max framing borders calculations if the sequence had variable image sizes
* Fixed lost metadata with starnet
* Reworked GHS commands
* Added a warning when trying to read one-frame SER files
* Autodetect libfftw threading support
* Add support for Torch-based StarNet executables
* Improve hi/lo slider behaviour in stretch dialogs
* Star Recomposition tool has independent Apply and Reset controls to facilitate iterative stretches

siril 1.2.0-beta1
02/24/23

* Added livestacking mode with darks/CC/flats support, registration and stacking
* Added unlinking channels in autostretch preview
* Added RGB equalization and lightweight (faster) normalisation in stacking options
* Added LRGB composition command and PixelMath command for new offline compositions
* Added Starnet++ integration in GUI and command and mask creation
* Added Star Recomposition tool to mix and stretch starless and starmask images
* Added star intensive care to unsaturate stars
* Added new deconvolution tool with RL, Split Bregman and Wiener algorithms and several PSF generation options (replaces old tool)
* Added new denoising tool
* Added pcc command for headless PCC and plate solving
* Added local KStars star catalogue support for offline astrometry and PCC (NOMAD)
* Added a new framing assistant with several modes and image framing preview
* Added specifying max number of stars for registration
* Added bad pixel map option for preprocess, both in GUI and command
* Added and reviewed commands for offline and automatic post-processing
* Added background level and star count as new sequence filters
* Added option to compute sequence filtering threshold using k-sigma clipping
* Added weighing based on number of stars or wFWHM for stacking
* Added a new threading mechanism for per-image improved performance
* Added star selection from coordinates to seqpsf and star tracking with homography
* Added headless light curve creation from a list of star equatorial coordinates
* Added star list importing from the NINA exoplanet plugin for light curve creation
* Added relaxed mode for star detection for particularly bad images
* Added crop to selection to the rotation geometric transform
* Added a way to clean sequence file in the sequence tab (see also command seqclean)
* Added a warning when images are negative on calibration
* Added calibration details in the FITS history
* Added saving formulas (presets) in Pixel Math
* Added statistic functions to Pixel Math as well as mtf
* Added solar system object search from online service for image annotations
* Added zoom sliders and plot selection in Plot tab
* Added Moffat star profile as an option instead of Gaussian
* Added the possibility to run statistics on individual filters of CFA images
* Added parsing paths with header key values for preprocess, stack and save actions
* Added a high definition mode to auto-stretch visualization
* Added memory and processor count cgroups limits enforcement (linux only)
* Added a mapping file created by conversion operations
* Added background level and number of stars to stored registation data and plots
* Added commands: [update with https://free-astro.org/index.php?title=Siril:Commands#Commands_history ]
* Added KOMBAT alogrithm for registration and removed deprecated ECC
* Added choosing server to query object in astrometry
* Added shortcuts for astrometry (regular and photometric correction)
* Added option "full" to export all possible stats in seqstat command
* Added argument to executable to pass pipes path, allowing several instances to run simultaneously
* Added more reporting on online object search, avoiding duplicates in catalogues
* Added improved graphical interface to hyperbolic stretches
* Added 9-panel dialog tool showing corners and center of the image for a closer inspection
* Added NL-Bayes denoising algorithm with optional boosters DA3D, SOS and Anscombe VST
* Added undershoot clamping to bicubic and lanczos4 interpolation methods
* Added 9-panel dialog tool showing corners and center of the image for a closer inspection
* Added NL-Bayes denoising algorithm with optional boosters DA3D, SOS and Anscombe VST
* Added undershoot clamping to bicubic and lanczos4 interpolation methods
* Added CFA merge process for reconstructing a Bayer pattern previously split out with extraction
* Added binning and binxy command
* Added rejection maps creation on rejection stacking
* Added astro-tiff option in the command savetif with -astro
* Added ability to use Starnet++ on sequences
* Allowed area selection (and much more) to be done on RGB display tab
* Updated scripts to specify cosmetic correction is from masterdark with -cc=dark option
* Updated seq file version to v4. Registration block keeps homography information
* Updated behaviour of channel select toggles in histogram and hyperbolic stretch tools, allowing stretching only selected channels
* Replaced Libraw with RT debayering
* Replaced generalized hyperbolic transform stretch method by more general algorithms and optimised for speed
* Optimised asinh code for speed
* Improved Ha-OIII extraction to offer full resolution O-III output and improve star roundness
* Improved management of focal length, pixel size and binning, in settings and images
* Refactored global registration and added 2pass and Apply Existing methods
* Refactored 3-star registration to run the 3 stars analysis successively
* Refactored 1- and 2/3-stars registration into one single registration method
* Refactored PCC, using WCS information to identify stars instead of registration match
* Refactored settings, preferences and configuration file, adding get and set commands
* Refactored commands error handling
* Refactored light curve creation, filtering the reference stars to valid only
* Refactored PSF fitting to solve for the angle in all cases
* Refactored astrometry for command and sequence operation, astrometry.net interop.
* Fixed comet registration when registration was accumulated over existing data
* Fixed star detection for images with very large stars
* Fixed cancellation of seqpsf or seqcrop
* Fixed photometry analysis of stars with negative pixels around them
* Fixed dates keywords in sum and min/max algorithms
* Fixed FITS header preservation on RGB composition
* Fixed possible FITSEQ infinite loop and inconsistent numbering caused by hidden files in conversion
* Fixed sequence closing in script processing after each command
* Fixed opening of scientific FITS cube files
* Fixed gnuplot call for macOS/AppImage, by making its path configurable
* Fixed available memory computation for mac and the associated freeze
* Fixed bug in roworder of SER sequence created from TOP-DOWN FITS images
* Fixed bug when saving 16bits signed FITS images
* Fixed internationalization in siril-cli
* Fixed subsky command success status

siril 1.0.6
10/18/22

* Fixed crash on opening a malformed SER
* Fixed crash in savetif
* Fixed crash in polynomial background extraction when not enough sample were set
* Fixed bug in iif where no parameters could be used
* Fixed crash in seqstat when some images were deselected
* Fixed crash in star detection when large star was close to border
* Fixed bad behaviour of asinh blackpoint with monochrome/32bits images
* Fixed bug in PixelMath with negate values
* Fixed bug in SIMBAD request when object name contains '+'
* Fixed bug in rotational gradient

siril 1.0.5
09/09/22

* Fixed bug in eyedropper feature with 16bits images
* Added button to see original image in background extraction
* Fixed bug introduced in 1.0.4 with one pixel shift when registering meridian flipped images
* Fixed GAIA catalog parser

siril 1.0.4
09/02/22

* Fixed selected area for flat autonormalisation calc
* Fixed wrong initialization in polynomial background extraction
* Fixed cold pixels rejection in GESDT stacking
* Fixed x and y position in PSF and star detection
* Fixed RGB pixel display where Green and Blue were swapped
* Fixed random crash in Pixel Math
* Improved wcs import when formalism used is deprecated (CROTA + CDELT)
* Added dropper icon to set SP easily in GHT tool

siril 1.0.3
06/28/22

* Fixed memory leak in PixelMath
* Fixed memory leak in SER preview
* Fixed error in seqsubsky
* Fixed the start of two scripts from @ in succession
* Fixed homogeneous image bitpix detection on stacking
* Fixed dates in median and mean stack results
* Fixed bug in stack of some float images
* Fixed black point and clipping in asinh stretch function
* Added new thread for background extraction that does not freeze UI, with a progressbar for RBF
* Added generalised hyperbolic transform stretch method in Image Processing menu, based on algorithms proposed by David Payne in the astrobin forums

siril 1.0.2
05/16/22

* Added new RBF interpolation method in the background extraction tool
* Removed file name length limit in conversion
* Fixed crash in preprocess command if a quote was not closed in -bias= option
* Fixed crash when star detection box was expanded past a border
* Fixed crash in plot when X axis data contained negative values
* Fixed numerous bugs in the background extraction tool
* Fixed bug in PixelMath where only one char parameter where allowed
* Fixed bug in FITS partial reader

siril 1.0.1
04/06/22

* Added min,max, iif and logical operators in pixelmath
* Added support for 3 channels for direct preview of resulting composition in pixelmath
* Added parameters field in PixelMath
* Added reporting channel name in FILTER header key during split operation
* Added using FILTER keyword value for Pixel Math tool variable name
* Fixed using shift transform for global registration
* Fixed crash when changing image with preview opened
* Fixed crash when pressing Stop button during script execution
* Fixed crash that could occur when moving the mouse over the image while it was being updated
* Fixed date wrongly reported in the FITS header in SER/FITSEQ stacking when filtering out images
* Fixed excluding null pixels of both ref and target in linear match

siril 1.0.0
03/09/22

* Added ASTRO-TIFF standard
* Fixed memory consumption for all sequence operations
* Fixed settings for sequence export as webm film with VP9 codec
* Removed use of lo/hi cursors and fixed normalization for export
* Fixed load and close commands for scripts in GUI
* Fixed Bayer pattern in SER after extraction
* Fixed registration crash for small images
* Improved main panel separator positioning and keeping it in memory
* Improved speed of FITSEQ detection when scanning sequences
* Improve usability on MacOS
* Reintroduced compatibility with OpenCV 4.2 with disabled features

siril 1.0.0~RC2
12/08/21

* Fixes many crashes
* Minor improvements in plot feature
* Restore HD for macOS application

siril 1.0.0~RC1
11/20/21

* New Pixel Math tool
* New plot tool to visualize and sort sequence based on any registration data field available
* New tilt estimation feature (from GUI or command)
* New SNR estimator in photometry analysis
* New button for quick photometry
* New commands seqcosme and seqcosme_cfa to remove deviant pixels on sequence, using file computed with find_hot
* New command boxselect to specify a selection box with x, y, w and h
* Improved candidates star detection speed and accuracy with a new algorithm
* Reviewed GUI and improved responsiveness
* Saving focal and WCS data in the swap file using undo/redo
* WCS data is now updated after geometric transformations (mirror, rotate and crop)
* Seqcrop command can now be used in scripts
* Added autocropping of wide-field images, as well as using a selection for plate solving
* Added choices of degrees of freedom (shift, similitude, affine or homography) for global registration
* Added UI button to plot WCS grid and compass
* Added user catalogue for astrometry annotation
* Added GAIA EDR3 catalogue for astrometry
* Added choice between clipboard and file for snapshot
* Added equalize CFA for X-Trans sensor
* Allowing debayer to be forced for SER files
* Converted constant bitrate quality to constant quality rate settings in sequence export to film
* Fixed memory leak in opencv that made registration of FITS files fail often
* Fixed FWHM units and star center position in Dynamic PSF
* Fixed global registration with various image sizes
* Fixed bug in ECC algorithm

siril 0.99.10.1
06/23/21

* Fixed star detection with resolution < 1.0
* Fixed interpolation issue in global registration
* Fixed timestamp issue with glib < 2.66
* New MAD clipping algorithm

siril 0.99.10
06/11/21

* New drag and drop
* New presets for sequences export
* New choice between h264 and h265 for mp4 export
* New Generalized Extreme Studentized Deviate Test as a new rejection algorithm
* New weighted mean stacking based on bgnoise
* New independent normalization of each channel for color images
* New faster location and scale estimators to replace IKSS with similar accuracy
* New synthetic level for biases
* New 2- or 3-star registration algorithm with rotation
* New SER debayering at preprocess
* New green extraction from CFA
* New option to downsample image while platesolving
* Remember focal and pixel size in astrometry tool
* Updated sampling information after channel extraction and drizzle
* Fixed bands appearing on mean stacking for CFA SER sequences
* Fixed bug in FFT filter
* Fixed bug in statistics and normalization for 16b images
* Changed handling of zero values in statistics, global registration, normalization and stacking

siril 0.99.8.1
02/13/21

* Fixed crash because of wcslib function

siril 0.99.8
02/10/21

* New ability to remove sequence frames from the "Plot" tab
* New merge command
* New astrometry annotation ability
* New snapshot function
* New conversion internal algorithm, can convert any sequence to any other sequence type too now
* Handle datetime in TIFF file
* Improved color saturation tool with a background factor to adjust the strength
* Reduced memory used by global registration
* Improving films (AVI and others) support: notifying the user, suggesting conversion, fixing parallel operations
* Fixed memory leak in minmax algorithms
* Fixed a bug in FITS from DSLR debayer when image height is odd
* Fixed out-of-memory conditions on global registration and median or mean stacking
* Fixed SER stacking with 32 bits output
* Fixed bitrate value issue in mp4 export
* Fixed normalization issue with SER files

siril 0.99.6
09/23/20

* Selection can be moved and freely modified, its size is displayed in UI (Sébastien Rombauts)
* Undo/Redo buttons now display the operations they act upon (Sébastien Rombauts)
* Added color profile in TIFF and PNG files
* Image display refactoring (Guillaume Roguez)
* Fixed a bug in demosaicing orientation
* Fixed a bug in macOS package where Siril was not multithreated
* Fixed memory leak in pixel max/min stacking
* Fixed crash when selecting 1 pixel
* Better integration in low resolution screen
* Added embed ICC profile in png and TIFF files
* By default Siril now checks update at startup
* By default Siril now needs “requires” command in Script file
* Refactoring of image display with pan capacity
* Added button + and – for zooming management

siril 0.99.4
08/14/20

* New UI with a single window
* New demosaicing algorithms, RCD is now the default one
* New algorithm to fix the AF square with XTRANS sensor (Kristopher Setnes)
* New support for FITS decompression and compression with Rice/Gzip and HCompress methods (Fabrice Faure)
* New support for quantization and HCompress scale factor settings for FITS compression (Fabrice Faure)
* New functions to extract Ha and Ha/OII from RGB images
* New linear match function
* New link command to create symbolic links
* New convert command to convert all files (and link FITS)
* New preference entries for FITS compression settings (Fabrice Faure)
* New native image format: 32-bit floating point image
* New native sequence format: FITS sequence in a single image
* New UI for sequence image list
* New zoom handing: ctrl+scroll (up and down) is the new way to zoom in and out
* New preview in open dialog
* New language selector in preferences
* New image importer: HEIF format
* New stacking filtering criterion (weighted FWHM). It can exclude more spurious images
* New macOS bundle
* New RL deconvolution tool
* New keyword CTYPE3 for RGB FITS in order to be used by Aladin
* New binary siril-cli to start siril without X server
* New preference entries with darks/biases/flat libraries
* New preliminary Meson support (Florian Benedetti)
* New ROWORDER FITS keyword that should be used by several programm now
* X(Y)BAYEROFF can now be configured in preferences
* Parallelizing conversion and some other functions
* CI file was totally rewritten (Florian Benedetti)
* Config file was moved to more standard path
* Optimization of several algorithms (Ingo Weyrich)
* Background extraction is now available for sequence
* Midtone Transfer Function is now available for sequence
* Fixed code for Big Endian machine (Flössie)
* Fixed bug in SER joining operation when Bayer information was lost
* Fixed a bug of inaccessible directories in MacOS Catalina
* Fixed crash on some OpenCV operation with monochrome images
* Fixed annoying error boxes about missing disk drives on Windows

siril 0.9.12
11/04/19

* Fixed stat computation on 3channel FITS
* Fixed free memory computation on Windows
* Fixed a bug in RGB compositing mode allowing now users to use multichannel image tools
* Fixed crash after deconvolution of monochrome images
* Fixed a bug in astrometry when downloaded catalog was too big
* New split cfa feature
* Script status (line currently executed) is displayed in a statusbar
* TIFF export is now available for sequences
* Better dialog windows management
* Histogram tool refactoring
* Provide new strategies for free memory management
* Provide new photometric catalog for color calibration (APASS)
* Added new filter: Contrast Limited Adaptive Histogram Equalization
* Open sequence by double clicking on seq file

siril 0.9.11
05/27/19

* New icon set
* New photometric color calibration tool
* New background extraction tool working with 64-bit precision and dither
* Improved processing speed by optimizing sorting algorithms to each use
* Parallelizing preprocessing
* New image filtering for sequence processing: possible from the command line and with multiple filters
* Improved free disk space feedback and checks before running preprocess, global registration and up-scaling at stacking
* New GTK+ theme settings: it can now be set from siril to dark or light, or kept to automatic detection
* New normalization to 16 bits for RAW images with less dynamic range (in general 12 or 14)
* Improved mouse selection by making it more dynamic
* Added drag and drop capability in the conversion treeview
* Added output file name argument to stacking commands
* New command setmem to limit used memory from scripts
* New clear and save buttons for the log in GUI
* Taking into account the Bayer matrix offset keywords from FITS headers
* Displaying script line when error occurs
* Allow registration on CFA SER sequences
* Processing monochrome images requires less memory, or can be more paralellized if memory was the limiting factor
* Fixed dark optimization
* Fixed crash in global registration on a sequence that contained a dark image
* Fixed management of the statistics of images on which they fail to be computed
* Fixed free disk space detection and usual processing commands on 32-bit systems
* Fixed free memory detection for stacking in case of up-scaling ('drizzle') and memory distribution to threads
* Fixed bug in FFT module
* Fixed bug in the drawn circle of photometry
* Fixed build fail with OpenCV 4.0.1
* Fixed SER sequence cropping
* Fixed regression in global registration for images having different size
* Added German translation

siril 0.9.10
01/16/19

* New astrometry tool that solves acquisition parameters from stars in the image (requires Web access and libcurl)
* New comet registration method
* Enabled previews for color saturation, asinh stretching, histogram transform and wavelets
* Added ability to join SER files
* Added a command stream using named pipes
* Added RGB flat normalisation for CFA images and command GREY_FLAT
* Added SETFINDSTAR command to define sigma and roundness parameters
* Added ASINH command and GUI function, for asinh stretching of images
* Added RGRADIENT command and GUI function
* Added negative transformation
* Made command SEQCROP scriptable
* Improved ECC alignment algorithm
* Improved global registration and fixed a bug
* Redesigned all dialog windows to conform to GNOME guidelines
* Preserving history in FITS file header when former history exists
* Preserving FITS keywords in sum stacked image
* Checking and increasing if needed maximum number of FITS that can be stacked on the system
* Automatically detecting GTK+ dark theme preference
* Adding a setting to activate image window positioning from the last session
* Fixed a bug in photometry where stars were too round
* Fixed an issue with wide chars on Windows
* Fixed some erratic behaviour when reference image was outside selection
* Fixed default rotation interpolation algorithm for register command
* Fixed a crash on sequence export with normalization
* Fixed line endings in scripts for all OS
* Fixed compilation for OpenCV 4.0
* Fixed dark optimization and added -opt option in PREPROCESS command
* Fixed a crash in global registration with unselected images

siril 0.9.9
06/07/18

* Major update of the command line, with completion and documentation in the GUI, enhanced scripting capability by running commands from a file and also allowing it to be run with no X11 server running with the -s command line option
* Added commands to stack and register a sequence
* Image statistics, including auto-stretch parameters and stacking normalization, are now cached in the seq file for better performance
* Global star registration now runs in parallel
* Workflow improvement by adding demosaicing as last part of the preprocessing
* Added a filtering method for stacking based on star roundness
* Added an option to normalize stacked images to 16-bit with average rejection algorithm
* All GUI save functions are now done in another thread
* Improved histogram transformation GUI
* Improved support of various FITS pixel formats
* Preserve known FITS keywords in the stacked image by average method
* Added native open and save dialogues for Windows users
* Various Windows bug fixes in SER handling
* Fixed wrong handling of scale variations in Drizzle case
* Fixed 8-bit images auto-stretch display
* Fixed BMP support
* Fixed issues in PNG and TIFF 8-bit export
* Fixed the "About" OS X menu

siril 0.9.8.3
02/19/18

* Check for new available version
* Handle XTRANS FUJIFILM RAWs
* Fixed Preprocessing SER files that gave corrupted SER results
* Fixed SaveBMP that added tif extension
* Fixed Registration on all images that was done on selected images instead
* Fixed Target directory that was ignored when saving as image
* Fixed crash with Wrong SER timestamp

siril 0.9.8
01/31/18

* Added SavePNG
* Allow to use gnuplot on Windows if it is installed on the default path
* Improve SER processing speed
* Opencv is now mandatory
* Implementation of a simplified Drizzle
* New tool for Lucy-Richardson deconvolution
* Conversion list tree is now sorted on first load. Sort is natural.
* Command stackall is available, with optional arguments, for all stacking methods
* Change default working directory to special directory 'Pictures' if it exists
* Reduce display time of autostretch
* Parallelize sum stacking
* Use thread-safe progress bar update instead of deprecated one. Run 'Check sequences' in a background task
* Add an option to set the generic image_hook behaviour when function fails
* Switch on "Images previously manually selected from the sequence" if user checks and unchecks frames
* Fixed numerous bug on Windows with wide char filenames
* Fixed dark theme icons
* Fixed exposure dates of exported SER sequences that were wrong with filtering
* Fixed the loss of color calibration on background extraction
* Fixed menu update after RGB composition
* Fixed bug in "Average" and "Median" stack for huge SER file
* Fixed when it was impossible to use multithread functions after star alignment in compositing tool
* Fixed crash when selecting "Best images .. (PSF)" if the loaded sequence has no PSF data
* Fixed sorted images by FWHM
* Fixed crash on stacking when no reference image is selected and first image of the sequence is excluded

siril 0.9.7
09/21/17

* Fixed French translation
* Fixed bug in registration from compositing for layers alignment
* Fixed crash when stacking failed
* Fixed limit of 4Go SER file for non POSIX Standard
* Improved global registration. New algorithm with homography

siril 0.9.6
06/20/17

* Allow sequence export to use stacking image filtering
* Get the working directory as an optional command line argument
* Improve photometry
* Fixed wrong selected image in list panel when list was sorted
* Fixed registration with unselected images which made progress bar exceed 100%
* Fixed again compilation that failed on KFreeBSD
* Fixed name of Red Layer using compositing tool that was wrong

siril 0.9.5
11/28/16

* Implement a graph interface to display quality registration information
* No X and Y binning value could lead to errors with fwhm
* Take reference image as normalisation reference
* Retrieve Bayer pattern from RAW file
* Export sequence to MP4
* Statistics should not take into account black point
* Add ComboBox for registration interpolation
* Fixed interpolation in global star registration that gave blurred results
* Fixed FreeBSD intltool compilation fails
* Fixed erroneous created sequence in registration with unselected images
* Fixed compilation that failed on KFreeBSD

siril 0.9.4
08/17/16

* Fixed issues with SER in generic processing function
* Fixed inability to open FITS when filename had parenthesis
* Fixed selecting new images did not update the number of selected images
* Fixed histogram sliders lag on OS-X
* Fixed message "Error in highest quality accepted for sequence processing....." during stack of %, even if quality data are computed
* Fixed sequence export to SER with unselected images
* Fixed global star alignment with angle close to 180deg
* Fixed undo cosmetic correction
* Fixed crash in peaker function
* Fixed aborting global star registration summary
* Fixed sequence list which was unreadable with dark GTK theme
* Fixed the update of the list of images
* Added support of internationalization: French, Dutch, Chinese, Italian, Arabic
* Option for logarithm scale in histogram transformation
* Add siril.desktop in archlinux
* Added support for exporting sequence in avi format
* Option to make a selection for global star registration in a smaller region
* Read commands from a file
* Option to follow star in registration
* Added support for resizing exported sequence
* Added support for reading and writing SER timestamps
* Added support for RGB alignment
* Added functionality to fix broken (0 framecount) SER files.

siril 0.9.3
04/16/16

* Fixed bug in preprocessing
* Fixed compilation error in some conditions
* Fixed uninitialized values
* Fixed typos

siril 0.9.2
04/04/16

* Added support for dark optimization
* Added hot pixel removal feature
* Added Animated GIF output and registered sequence export
* Added autostretch viewer mode
* Allowing a reference magnitude to be set to get absolute magnitude instead of relative
* New commands: sequence selection range and stackall
* Added vertical banding noise removal tool
* Providing a better planetary registration algorithm
* Parallelized registration
* Refactored conversion to include AVI to SER
* Configurable "Are you sure" dialogues
* ls command gives results in an ordered way
* Updated to FFMS2 latest version
* Clarified the use of demoisaicing
* Improved star detection
* Improved RGB compositing tool
* Allowing manual selection of background samples
* Fixed force recomputing statistics for stacking
* Fixed noise estimation
* Fixed entropy computation

siril 0.9.1
12/01/15

* added support for GSL 2
* fixed crash on startup without existing config file

siril 0.9.0
10/16/15

* new global star registration, taking into account field rotation
* new quality evaluation method for planetary images, used to sort the best
* images selected for stacking
* new parallelized stacking algorithm for all sequences, including all SER formats, allowing maximum used memory to be set
* threading of the most time consuming processings, to keep the GUI reactive, as well as many other speed improvements
* tested and improved on FreeBSD and MacOS X systems, and ARM architectures
* undo/redo on processing operations
* sequence cropping tool

siril 0.9.0rc1
12/29/14

* many fixes including background extraction, compositing alignment, rejection algorithm, wavelets
* threading of the heavy computations, to avoid graphical user interface freezing and provide a nice way of seeing what is happening in the console window
* image rotation with any angle (not in registration yet)
* new Canon banding removing tool
* GTK+ version is now 3.6 or above

siril 0.9.0b1
11/11/14

* new image formats supported for import and export (BMP, TIFF, JPEG, PNG, NetPBM, PIC (IRIS) RAW DSLR images)
* better image sequence handling with non-contiguous sequences, but still requiring file names to be postfixed by integers
* new graphical user interface based on GTK+ version 3.4 and above
* new display modes added to the standard linear scaling with lo/hi bounds
* manual translation as new registration method with two preview renderings of the current image with reference frame in transparency
* automatic translation as new registration method for deep-sky images, based on the PSF analysis of one star
* new commands available for the command line
* a star finding algorithm with PSF information
* new background extraction tool
* new processing functions
* new image compositing tool
* new stacking methods with rejection algorithms
* numerous bugs fixed and internal code refactoring
<|MERGE_RESOLUTION|>--- conflicted
+++ resolved
@@ -10,11 +10,8 @@
 * Fixed crash in binning with ushort images
 * Fixed crash in findstar when a large saturated patch was close to border
 * Fixed memory leaks in deconvolution code
-<<<<<<< HEAD
+* Added logging typed command in stdout
 * Improved path-checking and messages for astrometry.net local solver (Windows)
-=======
-* Added logging typed command in stdout
->>>>>>> 1d945987
 
 siril 1.2.0-rc1
 06/01/23
