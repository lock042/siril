siril 1.4.0-beta4
xx/xx/xx

**Fixes:**
* Fixed incomplete implementation of shared memory bugfix from beta3 (#1719)
* Fixed type hinting in get_seq_frame_header to work with python 3.11 and earlier (scripts #13)
* Fixed a deadlock in the `reloadscripts` command
* Fixed crash with openCV >= 4.12 (#1722, #1723)
* Fixed issue where cold and hot pixels estimation were neve updated (#1724)
* Fixed issue with the way python retrieves the current filename (this could omit the extension in some situations)
* Fixed problems extracting metadata from FITSEQ sequences (#1718, #1720, !915)
* Fixed an issue where an incorrect colourspace transform could be applied when saving a32-bit TIFF (#1730)
* Fixed handling of automatic scripts git repository update flag
* Fixed crash in commands seqpsf and seqtilt when executed from the command line (#1736)
* Fixed crash/memory allocation for stack min or max with 16b images (#1746)
* Fixed magnitude calculation in Dynamic PSF, this affects mostly faint stars for images in 32b (#1739)
* Fixed wrong cache file name (parent directory twice in the returned path) resulting in impossibility to cache files (#1734)
<<<<<<< HEAD
* Fixed astrometric alignement for mosaics with some slight skew in the solution (#1747)
=======
* Fixed handling bayer/Xtrans patterns in more robust way accross the codebase (!903)
>>>>>>> 84201da4

**Improvements:**
* Compiled .pyc scripts are now only shown in the scripts menu if their magic number matches the available intepreter
* Centre the background extraction grid vertically instead of starting at the image edge and having a gap (#1741)
* Right-click scripts directly from the script menu to open them in the editor
* Optimize image preview, allow colour previews and improve preview stretching to use autostretch, add new large preview size at 512px
siril 1.4.0-beta3
07/11/25

**Fixes:**
* Fixed crash when opening 8-bit XISF file (#1638)
* Fixed `match stars in selection` option for global registration (#1644)
* Fixed an issue where image processing dialogs could fail to unblock python scripts when closed.
* Fixed an issue where the python pix2radec and radec2pix commands failed with coords outside the image (!887)
* Fixed an issue that meant the pyscript command was not waiting for the python interpreter to exit (#1660)
* Fixed an issue with some commands e.g. denoise that meant they would always indicate failure in a script (#1661)
* Fixed Crash in pixelmath command with 16-bit images (#1672)
* Fixed incorrect handling of sirilpy.connection.SirilInterface.log() strings (#1662)
* Fixed incorrect channel handling in get_selection_stats() when no shape is provided (#1673)
* FIxed incorrect thread handling after spawning a python script (thread pointer not set to NULL) (#1654)
* Fixed idle handling to eliminate a hang where a thread was stuck waiting for itself to exit  during stacking (#1665)
* Fixed potential thread safety issues setting environment variables
* Fixed issues with updating the script repository - no longer cloned with depth=1
* Fixed handling of star cluster names containing * characters
* Fixed an issue with git repositories where they could be unable to update after changes to the remote (!900)
* Fixed an inconsistency between GList / GSList that caused crashes relating to the scripts menu for some users (!899)
* Fixed an issue with linear ICC profile generation where colorants were not correctly adapted to D50 (#1683)
* Fixed computing output required space for Apply Registration (through GUI) if some images were not selected (#1690)
* Fixed incorrect SPCC filter plots in "Plot All" in narrowband mode (#1691)
* Fixed an issue where starnet was not updating a data structure that sirilpy get_image_fits_header() relied on
* Fixed an issue where shared memory was not being released correctly after use until a python script exited (#1700)
* Updated flatpak dependencies to fix build issues with recent toolchain (#1709)
* Fixed an issue where removing overlay polygons did not immediately update the overlay
* Fixed an issue where drawing a freehand polygon left the mouse in an unusable state

**Improvements**
* Removed legacy GraXpert interface to be replaced by the new GraXpert-AI.py script (#1620, #1611, #1573)
* Allow saving plots to files using sirilpy.connection.SirilInterface.xy_plot() (#1670)
* Filechoosers in the calibration tab and calibration preferences remember the last directory (#1664)
* Updated overlay_add_polygon() to use shared memory, to handle polygons with large numbers of sides
* Improved compatibility of sirilpy.tkfilebrowser with tkinter.filedialog (allows replacing the awful Linux tk filedialog)
* Improved the GPU module helper methods in sirilpy
* Fixed a crash with RGB compositing (#1562)
* Improved behaviour of histogram stretch after autostretch if the image ICC profile differs from the display profile.
* Changed the default GHT colour mode from human weighed luminance to independent (!899)
* Added / improved GPU helper modules to assist with installation and testing of key GPU-related modules. (!895)
* Allow "Crop Sequence" with the internal sequence used in RGB composition, to aid with LRGB workflows. (!902)
* Add python method to draw Polygons in the Siril overlay.
* Uses the double click to open script in the editor.
* Make SIP and WCS as protected keywords (#1696)
* Added -followstar to the seqpsf command: previously this could only be set from the GUI. (!905)
* Added ability to open previous revisions of scripts in the repository (!911)

siril 1.4.0-beta2
05/21/25

**Fixes:**
* Fixed option -weight= for stack command and add filtering criteria in HISTORY key of stacked image (#1545)
* Fixed crash and slowness when refreshing the scripts list (#1548, #1574)
* Python scripts are now sorted alphabetically (#1559)
* Fixed crash in Noise Reduction with Independent Channels option selected (#1567)
* Fixed UI hang when manually refreshing scripts or SPCC (#1566)
* Fixed incorrect behaviour when using set_image_pixeldata to chage the number of channels (#1570)
* Fixed incorrect siril command return values (#1569)
* Fixed crash in astrometric registration when the reference image could not be platesolved (#1557)
* Fixed preventing max framing export in seqapplyreg with FITSEQ or SER (#1561)
* Fixed obscode that was not exported in the AAVSO csv (#1577)
* Removed graxpert_deconv from the command line (#1575)
* Fixed SPCC failing to open files on Windows when the filepath contains non-ASCII characters (e.g., accented characters) (#1584)
* Fixed parameter parsing in PixelMath (#1594)
* Fixed bad font kerning on macOS (#1508)
* Fixed crash on Windows language change (#1560)
* Fixed incorrect option handling in denoise (#1599)
* Fixed poor star detection when input sequence was in 16b and preferences set in 32b (#1614)
* Fixed incorrect image size with latest cameras added to LibRaw, Siril now uses 202502 snapshot (#1565)
* Fixed metadata filling problem in PixelMath using $T (#1605)
* Fixed crash in Image Plate Solver (#1609)
* Fixed python API SirilInterface::set_seq_frame_incl (#1617)
* Fixed FWHM units when printing alignement results (#1616)
* Fixed incorrect behaviour when opening the git repositories if a git lock file was in place
* Fixed failure in stacking if both feathering and image filtering were selected (#1629)

**Improvements:**
* Scripts can be opened in the editor directly from the Script Preferences treeview (#1556, !860)
* Added a fork of tkfilebrowser to support improved script UI file selection on Linux (!864)
* Implemented a better linear regression algorithm for SPCC (!853)
* Python scripts are now sorted alphabetically (#1559)
* Made crop and ROI selection CFA-aware (#1579)
* Added an optional rate limit for smooth scroll zoom speed (#1576)
* Added SirilInterface.create_new_seq() and SirilInterface.is_cli() in sirilpy (!867)
* GraXpert "Use GPU" now defaults to False but is persistent (saved in config)
* Added utility.ONNXHelper class in python module to make it easier to ensure the correct onnxruntime module is installed. (!874)
* Added ability to calibrate images for debayering only, without Dark, Flat, or Bias files (#1619)
* Simplified the scripts and SPCC repository checking and made it more robust and thread-safe (!872)
* Improved visibility of whether the autostretch preview is linked or unlinked (!878)
* Changed the default GHT and asinh settings to update faster.
* Added returning a dict from SirilInterface.get_image_fits_header() and SirilInterface.get_seq_frame_header in sirilpy (!877)
* Improved Quit behaviour if there are unsaved script changes.
* Improved feedback when the python context manager image_lock() reports an error.
* Improved method of calling scripts from the editor to eliminate a script length restriction.
* Added a GraXpert python script to replace the legacy C GraXpert interface (siril-scripts:!42)
* Deprecated the legacy C interface which proved unreliable (#1620, #1611, #1573)

siril 1.4.0-beta1
04/26/25

**New features:**
* Added support for unknown keywords with path parsing (#1333)
* Added support for JPEG XL image format
* Added comparison star list creation from Siril (!381)
* Added intensity profiling function (#5)
* Added internal plotting tool (siril_plot) to be used with profiling and light_curves (removed usage of GNUplot) (!543 !545)
* Added git script repository integration (!560)
* Added ROI processing for certain functions (!571, fixes #1098 and #1188)
* Added fully color managed workflow using ICC profiles (!542, fixes #1010, #1207)
* Added command conesearch (replaces nomad and solsys), including support for new catalogues (vsx, gcvs, exo, aavso_chart) (!579, #1171)
* Added AAVSO photometry file format output and improving photometry UI (#1234)
* Added color management to photometric color calibration, and SPCC as a new method. (!598)
* Added solving with distortions using SIP convention and handling writing related keywords in the header (!612 and #1154::3)
* Added full blindsolve with Astrometry.net (#1154::5 and !636)
* Added Astrometric Registration for mosaic and little overlapping sequences (#1154::7 and !643)
* Added image undistortion using WCS SIP data during registration (#1154::8,!643 and #1285)
* Refactored wcs usage, by removing redundant info stored in the fit structure (!591 and #1154::1)
* Added support for offline Gaia catalogue extracts with HEALpixel-based indexing (!795, !797)
* Added master distortion files (!686)
* Added ssl certificates in the appimage (#1259)
* Added dark scaling to match exposure time (#1269)
* Added manual photometry output comparison stars file creation from UI (!614)
* Added near solve in Siril internal solver (#1154::4 and !631)
* Added FITS keyword update on single loaded images (#72) and on sequence (!705 and #1340 and #1312)
* Added Color Conversion Matrices for single images and sequences (!630 and !641)
* Added versionning for init files (#1274)
* Added flexible aperture size depending in FWHM (#1278 !640)
* Added DRIZZLE and related script (!633, closes #12, #170)
* Added preference for closest IAU observatory code(!669)
* Added ability to present startup notifications read from a file in gitlab (#1292)
* Added full mouse buttons and scroll wheels configuration (!672)
* Added edge preserving filters (bilateral and guided filters) (!576)
* Extended `requires` command to take optional second expiry parameter. (!674)
* Added a new keyword FILENAME to save the original filename after conversion. (!678)
* Added UI for conesearch and show commands (!680)
* Added atmosphere model for SPCC (accounts for Rayleigh scattering) (!684)
* Added the `pwd` command to print the current working directory (!743)
* Added GraXpert interface (!699), follow-up bugfix (#1346)
* Added the ability to resample by maximum dimension and preview jpg file size (!698)
* Added Curves Transformation tool (!677)
* Read and compares checksum (DATASUM and CHECKSUM) if present in the FITS header (!723)
* Added a new cosmetic filter to remove purple fringing on bright stars (!726)
* Added blending masks and normalization on overlaps for rejection stacking, to stitch mosaics (!764)
* Added python scripting (!765)
* Added local annotations catalogues for IAU constellations lines and names (!800)
* Added a popup menu for the "annotation" button, displaying the list of catalogs (!804)

**Improvements:**
* Allowed object search with their common name, from the annotations catalogues (!381)
* Improved RGB composition tool to do full homography registration (#943)
* Reduced verbosity of script reload logging (#1217)
* Added more configurable colors for some overlays (#1230)
* Improved SEQHEADER command. Ability to print several keywords and new filter option (#1161)
* Refactored the keywords use (#668)
* Changed convention to Counterclokwise for the angle reported by astrometry (#1290)
* Split Astrometry from (S)PCC
* Changed max framing mode to avoid large black borders after registration, this is now handled at stacking step (!670)
* Optimised GHT code (~2x speedup) and fixed associated bugs (#1194, #1314, #1319)
* Improved interaction of threaded functions and previews with ROI code (!701)
* Optimised and refactored deconvolution code (!702 and !753)
* Updated Image processing menu (!700)
* Refactored registration processes and GUI (#1285)
* Improved use of prngs (mt19937 now used throughout in place of rand() etc.) (!689)
* Refactored networking code, add offline mode and add Gaia archive status indication (!687)
* Improved the usability of merging CFA sequences (!759)
* Allowed the token $T to be used in PixelMath (!768)
* Make PixelMath follows bit depth preferences (#1100)
* Allow background removal from CFA images / sequences, for better integration into drizzle workflow (!777)
* Added an option to save the stack result in 32b irrespective of the Preferences (#1165)
* Ported JSON parsing and generation code to use yyjson instead of glib-json for a 10x speedup (!796)

**GUI improvements:**
* Split up the monolithic glade UI file (!550)
* Refactored catalogue management, making it consistent across all catalogues (#1154::0 and !579)
* Refactored astrometry GUI (#1154::6 and !636)
* Added better registration options to RGB align right-click menu and improve DATE-OBS handling in LRGB composition (!620)
* Made reset buttons reset all GUI elements in a dialog window (!719)

**Fixes:**
* Fixed PRISM SITELAT/SITELONG keywords data (#1126)
* Fixed running command catsearch threaded to avoid GUI freeze (#1167)
* Fixed https requests with libcurl for Windows crossroad builds (#604)
* Fixed wavelets redraw (#1236)
* Fixed a crash in asinh (#1246)
* Fixed several dialogs so they work after redo (#1276, #1279)
* Fixed bug where Bayer pattern was not read as needed for seqpsf (#1297)
* Fixed handling wide-char characters in filenames on Windows (with cfitsio >= 4.4) (#1324)
* Fixed bug in GHT when only 1 or 2 channels are selected (#1329)
* Fixed GHT and HT sharing states for some GUI elements (#1357)
* Blocked certain processes when a processing dialog box is open (#1355)
* Fixed a bug with histogram / GHT widgets updating the image when the preview toggle was off (#1358)
* Checked for and resolve pixel values outside [0 1] before certain operations (!697)
* Fixed seqpsf for images which write ADU in float (#1322)
* Fixed crash in catsearch when object is unknown (#1383)
* Fixed local astrometry.net solver non-functional on flatpak (#1392)
* Fixed crash in 2-pass registration when sequence had less than 5 images (#1473)
* Prevented crash when using the sequence browser during an AVI sequence operation (#143)
* Prevented crash when opening a HEIF image with a jpeg extension (#1478)
* Fixed crash at startup on macOS when no ~/Pictures folder is found (#1486)
* Fixed loss of metadata when Siril uses preview (#1491)
* Fixed handling NaNs in float statistics (#1487)
* Fixed h264 and h265 export (!828)
* Fixed memory error when created new FITS image (#1524)

**Misc:**
* Removed glib-networking as a dependency (#1157)
* Removed calls to deprecated OpenMP functions (!662)
* If directory does not exist during script execution, CMD_DIR_NOT_FOUND is returned (!628)
* Refactored processing of sequence operations that generate multiple output sequences (!739)
* Added a memory check for the preview image (#778)
* Removed Windows cross-build CI and improved performance of native CI (!767)
* Move executables from 'Contents/Resources/bin' to 'Contents/MacOS' (!812)

siril 1.2.6
01/22/25
* Fixed sign error in messier catalog (#1453)
* Fixed Save As feature (#1452)
* Fixed handling widechar with an updated version of cfitsio (#1456)
* Changed configuration directory on macOS to org.siril.Siril (!798)

siril 1.2.5
11/22/24
* Fixed crash in gaussVertical() on macOS (issue reported on pixls.us, !742)
* Fixed free space disk computation on macOS, probably for good (#1368 and #1375 and #1422)
* Fixed crash if the CWD changes after a first successfull Automated light Curve process (#1378 !746)
* Fixed bug in TIFF files that have TIFFTAG_MINSAMPLEVALUE and TIFFTAG_MAXSAMPLEVALUE set to 0 by removing these tags (#1381)
* Added HISTORY after seqcrop and GUI crop (#1142)
* Better handling of Siril opening when double-clicking on an image, under macOS (#1308, #1428 and #1140)
* Fixed potential crash in synthstar (issue reported via facebook)

siril 1.2.4
09/11/24

* Fixed CFA statistics (#1342)
* Fixed calibration command bug disabling cosmetic correction (#1348)
* Fixed calibration GUI not parsing correcting flat when using path parsing (#1348)
* Fixed non-deterministic parallel subsky RBF (#1352)
* Fixed incorrect deconvolution command arg setting (issue raised on pixls.us)
* Fixed GHT and HT not reverting previews from other dialogs (#1356)
* Fixed crash when saving image (#1353)
* Fixed execute button in wavelets not reverting preview (#1362)
* Fixed CLAHE crash on mono image (#1354)
* Fixed crash while extracting Green channel on CFA FITSEQ (#1305)
* Fixed inverted sequences on exporting to SER (#1361)
* Fixed a bug with histogram hi / mid / lo entry callback behaviour (!735)
* Fixed free space disk computation on macOS (#1368)

siril 1.2.3
06/19/24

* Fixed handling wide-char characters in filenames on Windows (cfitsio rollback) (#1324)
* Fixed compression error (files were not compressed anymore) (#1328)
* Fixed internet connection in macOS version (packaging issue)

siril 1.2.2
06/14/24

* Removed background extraction samples after using it in script (#1265)
* Fixed catalog parser problem with negative declination (less than 1°) (#1270)
* Fixed weighting by number of stars during stacking if number of stars is the same across the sequence (#1273)
* Improved mouse pan and zoom control to enable one-handed operation (!638, fixes #1271)
* Added an option to the LINK command in order to sort output by date (#1115)
* Fixed pixel size set by astrometry using binning_update preference (#1254)
* Fixed crash when querying stats on a CFA image with a selection smaller than a 2x2 square (#1286)
* Fixed crash when saving compressed and croped images (#1287)
* Disabled supernumerary use of openmp in demosaicing, which could lead to a crash (#1288)
* Fixed ser orientation error (#1258, #1261)
* Fixed crash during rejection stacking when using shift-registered sequence (#1294)
* Fixed mouse scrollwheel scrolling too fast (#1151)
* Fixed drag & drop in image display on macOS (#1310)
* Fixed bug in rgradient (Larson Sekanina) filter (#1313)
* Fixed bug in generalized hyperbolic stretches (#1314)
* Fixed path parsing error with savetif (#1318)
* Added handling of empty command pipe reads (closes #1277)

siril 1.2.1
01/26/24

* Fixed Anscombe VST noise reduction option for mono images
* Fixed HEIF import (#1198)
* Fixed Noise Reduction Anscombe VST bug with mono images (#1200)
* Fixed problems with Fourier Transform planning > Estimate (#1199)
* Fixed data initialisation bugs in copyfits() and RGB compositing tool
* Fixed exported x-column for lightcurves when Julian date is not selected (#1220)
* Fixed sampling tolerance for astrometry which was incorrectly read (#1231)
* Allowed for RA/DEC to be sorted in PSF windows (#1214)
* Added SET-TEMP as valid FITS header to be saved (#1215)
* Added configurable color for background extraction sample and standard annotations (#1230)
* Fixed argument parsing error in makepsf (!593)
* Fixed light_curve and csv export from plot when some images were unselected from the sequence (#1169)
* Added undo/redo when platesolving with astrometry.net (#1233)
* Fixed crash in findstar when detecting stars close to the border (#1237)
* Fixed using wcs info when using light_curve command (#1195)
* Allowed moving file into workdir to be picked up for livestacking (#1223)
* Fixed the way we check if there is enough space to use quick photometry (#1238)
* Fixed platesolving close to poles (#1245)
* Fixed bit depth evaluation for 8-bit images (#1244)
* Fixed division by 0 in PixelMath (#1249)

siril 1.2.0
09/15/23

* Fixed crash in background extraction samples removing (#1123)
* Fixed crash in binning with ushort images (4d4d4878)
* Fixed crash in findstar when a large saturated patch was close to border
* Fixed memory leaks in deconvolution code (3e122ad7)
* Fixed sorting in the rightmost columns in Dynamic PSF window (75586c04)
* Added logging typed command in stdout (06f67292)
* Improved path-checking and messages for astrometry.net local solver (Windows) (!524)
* Prevent crash using recomposition tool eyedroppers without images loaded (!526)
* Fix HaOiii script failure if input image has odd dimensions (!533)
* Fix errors in GNUplot process handling (!538)
* Fixed crash with seqextract_HaOIII command (!535)
* Fixed crash when trying to export csv from empty plot (#1150)
* Fixed deleting RA/Dec info when undoing an astrometry solve (#1119)
* Improved error detection and messages for astrometry (!516)
* Fixed sampling range specification for siril internal solver (!549)
* Fixed all command descriptions (!546)
* Fixed SER orientation after AVI conversion (#1120)
* Fixed rescaling float images upon loading when not in [0,1] range (#1155)
* Fixed initialization of guide image for clamping (#1114)
* Fixed disabling weighting in the GUI when widget is not visible (#1158)
* Fixed output_norm behavior for stacking to ignore border values (#1159)
* Fixed the check for the no space left condition in the conversion (#1108)
* Fixed DATE_OBS missing on seqapplyreg if interp was set to NONE (#1156)
* Fixed photometry issue with 8-bit .ser file (#1160)
* Fixed removing zero values in histogram calculations (#1164)
* Fixed pixel sizes after HaOIII extrcation (#1175)
* Fixed crash when passing only constants in pm expression (#1176)
* Fixed incorrect channel when adding star from selection in RGB vport (#1180)
* Allow to access to non-local disk (#1182)
* Allow the Star Recomposition UI to scroll when larger than the dialog (#1172)
* Fixed wrong Bayer interpretation after FITS-SER conversion (#1193)
* Fixed pixelmath argument parsing error (#1189)

siril 1.2.0-rc1
06/01/23

* Added GHS saturation stretch mode
* Added special formatter to parse date-time in path parsing
* Added Astro-TIFF in sequence export
* Added read of datetime in jpeg and png file with exiv2
* Added Danish language
* Changed Windows to build in console mode even for stable releases
* Changed gnuplot initialization to keep plots open after stopping main process (and fixed leak) (!538)
* Changed image opening for all images not from Siril (ensures DATAMAX is correct)
* Improved parsing of localization data for wider imaging software compatibility
* Improved DATE-OBS control and log for solar system features
* Improved clipping model in luminance-based GHS stretches
* Improved Wayland support
* Reviewed and fixed coordinate conversion from WCS to display for annotations, nomad command, pcc
* Improved astrometry.net handling on Windows to support more recent cygwin builds
* Updated URLs to query online catalogs
* Fixed handling of special characters in sequence name during conversion
* Fixed crash in seqstarnet when processing single-file sequences (SER, FITSEQ)
* Fixed hang in seqstarnet when processing a single-file sequence with no star mask
* Fixed using default masters names in calibrate (GUI)
* Fixed invoking external programs in CLI mode (Windows only)
* Fixed stream setting for all versions of ffmpeg (mp4 export crash)
* Fixed crash when doing manual registration of sequence with variable image sizes (now disabled)
* Fixed UI and command issues in deconvolution code
* Fixed star recomposition issue where LIVETIME and STACKCNT could be doubled when processing the starless and star mask parts of the same image
* Fixed "image copy error in previews" bug in asinh transformation
* Fixed reset of the viewports when reopening the RGB composition tool after opening a mono sequence
* Fixed star detection for undersampled mono images
* Fixed sequence cleaning with opened image and resetting the reference image
* Fixed photometry with 32bit images from PRISM
* Fixed incorrect behaviour when resetting right-hand stretch type in star recomposition tool
* Fixed sequence handling when images have different number of layers
* Fixed GNUplot terminals so they remain interactive and free resources when closed
* Fixed crash that could occur when parsing string keywords that contained forbidden characters
* Fixed calling external processes that left too many opened file descriptors
* Fixed Stop behavior for starnet and local astrometry.net
* Fixed crash when running merge_cfa in headless mode
* Fixed console logs output on Windows when messages contained widechars
* Fixed networking detection at build-time and made it and exiv2 optional
* Fixed bug in NetPBM file import
* Fixed pause button in livestacking

siril 1.2.0-beta2
03/12/23

* Fixed behavior on Windows when calling external programs (StarNet, astrometry.net)
* Fixed crash when converting sequence to SER
* Fixed PCC progress bar which never terminated
* Fixed AppImage Build
* Fixed crash when using deconvolution on a sequence
* Fixed SSL certificates locations on Windows which where preventing SearchObject related functions to succeed
* Fixed reading BAYERPAT key if it was set to NONE
* Fixed StarNet behavior when TIFF compression was ON
* Fixed crash in synthstar (full resynthetize and desaturate)
* Fixed handling widechars in config files (Windows only) which caused a crash at startup
* Fixed crash when selecting datapoints in Plot tab
* Fixed crash when sending a seqplatesolve or seqstarnet command with no other argument
* Fixed crash in global and 2pass registration, if a selection was active and the sequence had variable image sizes
* Fixed min and max framing borders calculations if the sequence had variable image sizes
* Fixed lost metadata with starnet
* Reworked GHS commands
* Added a warning when trying to read one-frame SER files
* Autodetect libfftw threading support
* Add support for Torch-based StarNet executables
* Improve hi/lo slider behaviour in stretch dialogs
* Star Recomposition tool has independent Apply and Reset controls to facilitate iterative stretches

siril 1.2.0-beta1
02/24/23

* Added livestacking mode with darks/CC/flats support, registration and stacking
* Added unlinking channels in autostretch preview
* Added RGB equalization and lightweight (faster) normalisation in stacking options
* Added LRGB composition command and PixelMath command for new offline compositions
* Added Starnet++ integration in GUI and command and mask creation
* Added Star Recomposition tool to mix and stretch starless and starmask images
* Added star intensive care to unsaturate stars
* Added new deconvolution tool with RL, Split Bregman and Wiener algorithms and several PSF generation options (replaces old tool)
* Added new denoising tool
* Added pcc command for headless PCC and plate solving
* Added local KStars star catalogue support for offline astrometry and PCC (NOMAD)
* Added a new framing assistant with several modes and image framing preview
* Added specifying max number of stars for registration
* Added bad pixel map option for preprocess, both in GUI and command
* Added and reviewed commands for offline and automatic post-processing
* Added background level and star count as new sequence filters
* Added option to compute sequence filtering threshold using k-sigma clipping
* Added weighing based on number of stars or wFWHM for stacking
* Added a new threading mechanism for per-image improved performance
* Added star selection from coordinates to seqpsf and star tracking with homography
* Added headless light curve creation from a list of star equatorial coordinates
* Added star list importing from the NINA exoplanet plugin for light curve creation
* Added relaxed mode for star detection for particularly bad images
* Added crop to selection to the rotation geometric transform
* Added a way to clean sequence file in the sequence tab (see also command seqclean)
* Added a warning when images are negative on calibration
* Added calibration details in the FITS history
* Added saving formulas (presets) in Pixel Math
* Added statistic functions to Pixel Math as well as mtf
* Added solar system object search from online service for image annotations
* Added zoom sliders and plot selection in Plot tab
* Added Moffat star profile as an option instead of Gaussian
* Added the possibility to run statistics on individual filters of CFA images
* Added parsing paths with header key values for preprocess, stack and save actions
* Added a high definition mode to auto-stretch visualization
* Added memory and processor count cgroups limits enforcement (linux only)
* Added a mapping file created by conversion operations
* Added background level and number of stars to stored registation data and plots
* Added commands: [update with https://free-astro.org/index.php?title=Siril:Commands#Commands_history ]
* Added KOMBAT alogrithm for registration and removed deprecated ECC
* Added choosing server to query object in astrometry
* Added shortcuts for astrometry (regular and photometric correction)
* Added option "full" to export all possible stats in seqstat command
* Added argument to executable to pass pipes path, allowing several instances to run simultaneously
* Added more reporting on online object search, avoiding duplicates in catalogues
* Added improved graphical interface to hyperbolic stretches
* Added 9-panel dialog tool showing corners and center of the image for a closer inspection
* Added NL-Bayes denoising algorithm with optional boosters DA3D, SOS and Anscombe VST
* Added undershoot clamping to bicubic and lanczos4 interpolation methods
* Added 9-panel dialog tool showing corners and center of the image for a closer inspection
* Added NL-Bayes denoising algorithm with optional boosters DA3D, SOS and Anscombe VST
* Added undershoot clamping to bicubic and lanczos4 interpolation methods
* Added CFA merge process for reconstructing a Bayer pattern previously split out with extraction
* Added binning and binxy command
* Added rejection maps creation on rejection stacking
* Added astro-tiff option in the command savetif with -astro
* Added ability to use Starnet++ on sequences
* Allowed area selection (and much more) to be done on RGB display tab
* Updated scripts to specify cosmetic correction is from masterdark with -cc=dark option
* Updated seq file version to v4. Registration block keeps homography information
* Updated behaviour of channel select toggles in histogram and hyperbolic stretch tools, allowing stretching only selected channels
* Replaced Libraw with RT debayering
* Replaced generalized hyperbolic transform stretch method by more general algorithms and optimised for speed
* Optimised asinh code for speed
* Improved Ha-OIII extraction to offer full resolution O-III output and improve star roundness
* Improved management of focal length, pixel size and binning, in settings and images
* Refactored global registration and added 2pass and Apply Existing methods
* Refactored 3-star registration to run the 3 stars analysis successively
* Refactored 1- and 2/3-stars registration into one single registration method
* Refactored PCC, using WCS information to identify stars instead of registration match
* Refactored settings, preferences and configuration file, adding get and set commands
* Refactored commands error handling
* Refactored light curve creation, filtering the reference stars to valid only
* Refactored PSF fitting to solve for the angle in all cases
* Refactored astrometry for command and sequence operation, astrometry.net interop.
* Fixed comet registration when registration was accumulated over existing data
* Fixed star detection for images with very large stars
* Fixed cancellation of seqpsf or seqcrop
* Fixed photometry analysis of stars with negative pixels around them
* Fixed dates keywords in sum and min/max algorithms
* Fixed FITS header preservation on RGB composition
* Fixed possible FITSEQ infinite loop and inconsistent numbering caused by hidden files in conversion
* Fixed sequence closing in script processing after each command
* Fixed opening of scientific FITS cube files
* Fixed gnuplot call for macOS/AppImage, by making its path configurable
* Fixed available memory computation for mac and the associated freeze
* Fixed bug in roworder of SER sequence created from TOP-DOWN FITS images
* Fixed bug when saving 16bits signed FITS images
* Fixed internationalization in siril-cli
* Fixed subsky command success status

siril 1.0.6
10/18/22

* Fixed crash on opening a malformed SER
* Fixed crash in savetif
* Fixed crash in polynomial background extraction when not enough sample were set
* Fixed bug in iif where no parameters could be used
* Fixed crash in seqstat when some images were deselected
* Fixed crash in star detection when large star was close to border
* Fixed bad behaviour of asinh blackpoint with monochrome/32bits images
* Fixed bug in PixelMath with negate values
* Fixed bug in SIMBAD request when object name contains '+'
* Fixed bug in rotational gradient

siril 1.0.5
09/09/22

* Fixed bug in eyedropper feature with 16bits images
* Added button to see original image in background extraction
* Fixed bug introduced in 1.0.4 with one pixel shift when registering meridian flipped images
* Fixed GAIA catalog parser

siril 1.0.4
09/02/22

* Fixed selected area for flat autonormalisation calc
* Fixed wrong initialization in polynomial background extraction
* Fixed cold pixels rejection in GESDT stacking
* Fixed x and y position in PSF and star detection
* Fixed RGB pixel display where Green and Blue were swapped
* Fixed random crash in Pixel Math
* Improved wcs import when formalism used is deprecated (CROTA + CDELT)
* Added dropper icon to set SP easily in GHT tool

siril 1.0.3
06/28/22

* Fixed memory leak in PixelMath
* Fixed memory leak in SER preview
* Fixed error in seqsubsky
* Fixed the start of two scripts from @ in succession
* Fixed homogeneous image bitpix detection on stacking
* Fixed dates in median and mean stack results
* Fixed bug in stack of some float images
* Fixed black point and clipping in asinh stretch function
* Added new thread for background extraction that does not freeze UI, with a progressbar for RBF
* Added generalised hyperbolic transform stretch method in Image Processing menu, based on algorithms proposed by David Payne in the astrobin forums

siril 1.0.2
05/16/22

* Added new RBF interpolation method in the background extraction tool
* Removed file name length limit in conversion
* Fixed crash in preprocess command if a quote was not closed in -bias= option
* Fixed crash when star detection box was expanded past a border
* Fixed crash in plot when X axis data contained negative values
* Fixed numerous bugs in the background extraction tool
* Fixed bug in PixelMath where only one char parameter where allowed
* Fixed bug in FITS partial reader

siril 1.0.1
04/06/22

* Added min,max, iif and logical operators in pixelmath
* Added support for 3 channels for direct preview of resulting composition in pixelmath
* Added parameters field in PixelMath
* Added reporting channel name in FILTER header key during split operation
* Added using FILTER keyword value for Pixel Math tool variable name
* Fixed using shift transform for global registration
* Fixed crash when changing image with preview opened
* Fixed crash when pressing Stop button during script execution
* Fixed crash that could occur when moving the mouse over the image while it was being updated
* Fixed date wrongly reported in the FITS header in SER/FITSEQ stacking when filtering out images
* Fixed excluding null pixels of both ref and target in linear match

siril 1.0.0
03/09/22

* Added ASTRO-TIFF standard
* Fixed memory consumption for all sequence operations
* Fixed settings for sequence export as webm film with VP9 codec
* Removed use of lo/hi cursors and fixed normalization for export
* Fixed load and close commands for scripts in GUI
* Fixed Bayer pattern in SER after extraction
* Fixed registration crash for small images
* Improved main panel separator positioning and keeping it in memory
* Improved speed of FITSEQ detection when scanning sequences
* Improve usability on MacOS
* Reintroduced compatibility with OpenCV 4.2 with disabled features

siril 1.0.0~RC2
12/08/21

* Fixes many crashes
* Minor improvements in plot feature
* Restore HD for macOS application

siril 1.0.0~RC1
11/20/21

* New Pixel Math tool
* New plot tool to visualize and sort sequence based on any registration data field available
* New tilt estimation feature (from GUI or command)
* New SNR estimator in photometry analysis
* New button for quick photometry
* New commands seqcosme and seqcosme_cfa to remove deviant pixels on sequence, using file computed with find_hot
* New command boxselect to specify a selection box with x, y, w and h
* Improved candidates star detection speed and accuracy with a new algorithm
* Reviewed GUI and improved responsiveness
* Saving focal and WCS data in the swap file using undo/redo
* WCS data is now updated after geometric transformations (mirror, rotate and crop)
* Seqcrop command can now be used in scripts
* Added autocropping of wide-field images, as well as using a selection for plate solving
* Added choices of degrees of freedom (shift, similitude, affine or homography) for global registration
* Added UI button to plot WCS grid and compass
* Added user catalogue for astrometry annotation
* Added GAIA EDR3 catalogue for astrometry
* Added choice between clipboard and file for snapshot
* Added equalize CFA for X-Trans sensor
* Allowing debayer to be forced for SER files
* Converted constant bitrate quality to constant quality rate settings in sequence export to film
* Fixed memory leak in opencv that made registration of FITS files fail often
* Fixed FWHM units and star center position in Dynamic PSF
* Fixed global registration with various image sizes
* Fixed bug in ECC algorithm

siril 0.99.10.1
06/23/21

* Fixed star detection with resolution < 1.0
* Fixed interpolation issue in global registration
* Fixed timestamp issue with glib < 2.66
* New MAD clipping algorithm

siril 0.99.10
06/11/21

* New drag and drop
* New presets for sequences export
* New choice between h264 and h265 for mp4 export
* New Generalized Extreme Studentized Deviate Test as a new rejection algorithm
* New weighted mean stacking based on bgnoise
* New independent normalization of each channel for color images
* New faster location and scale estimators to replace IKSS with similar accuracy
* New synthetic level for biases
* New 2- or 3-star registration algorithm with rotation
* New SER debayering at preprocess
* New green extraction from CFA
* New option to downsample image while platesolving
* Remember focal and pixel size in astrometry tool
* Updated sampling information after channel extraction and drizzle
* Fixed bands appearing on mean stacking for CFA SER sequences
* Fixed bug in FFT filter
* Fixed bug in statistics and normalization for 16b images
* Changed handling of zero values in statistics, global registration, normalization and stacking

siril 0.99.8.1
02/13/21

* Fixed crash because of wcslib function

siril 0.99.8
02/10/21

* New ability to remove sequence frames from the "Plot" tab
* New merge command
* New astrometry annotation ability
* New snapshot function
* New conversion internal algorithm, can convert any sequence to any other sequence type too now
* Handle datetime in TIFF file
* Improved color saturation tool with a background factor to adjust the strength
* Reduced memory used by global registration
* Improving films (AVI and others) support: notifying the user, suggesting conversion, fixing parallel operations
* Fixed memory leak in minmax algorithms
* Fixed a bug in FITS from DSLR debayer when image height is odd
* Fixed out-of-memory conditions on global registration and median or mean stacking
* Fixed SER stacking with 32 bits output
* Fixed bitrate value issue in mp4 export
* Fixed normalization issue with SER files

siril 0.99.6
09/23/20

* Selection can be moved and freely modified, its size is displayed in UI (Sébastien Rombauts)
* Undo/Redo buttons now display the operations they act upon (Sébastien Rombauts)
* Added color profile in TIFF and PNG files
* Image display refactoring (Guillaume Roguez)
* Fixed a bug in demosaicing orientation
* Fixed a bug in macOS package where Siril was not multithreated
* Fixed memory leak in pixel max/min stacking
* Fixed crash when selecting 1 pixel
* Better integration in low resolution screen
* Added embed ICC profile in png and TIFF files
* By default Siril now checks update at startup
* By default Siril now needs “requires” command in Script file
* Refactoring of image display with pan capacity
* Added button + and – for zooming management

siril 0.99.4
08/14/20

* New UI with a single window
* New demosaicing algorithms, RCD is now the default one
* New algorithm to fix the AF square with XTRANS sensor (Kristopher Setnes)
* New support for FITS decompression and compression with Rice/Gzip and HCompress methods (Fabrice Faure)
* New support for quantization and HCompress scale factor settings for FITS compression (Fabrice Faure)
* New functions to extract Ha and Ha/OII from RGB images
* New linear match function
* New link command to create symbolic links
* New convert command to convert all files (and link FITS)
* New preference entries for FITS compression settings (Fabrice Faure)
* New native image format: 32-bit floating point image
* New native sequence format: FITS sequence in a single image
* New UI for sequence image list
* New zoom handing: ctrl+scroll (up and down) is the new way to zoom in and out
* New preview in open dialog
* New language selector in preferences
* New image importer: HEIF format
* New stacking filtering criterion (weighted FWHM). It can exclude more spurious images
* New macOS bundle
* New RL deconvolution tool
* New keyword CTYPE3 for RGB FITS in order to be used by Aladin
* New binary siril-cli to start siril without X server
* New preference entries with darks/biases/flat libraries
* New preliminary Meson support (Florian Benedetti)
* New ROWORDER FITS keyword that should be used by several programm now
* X(Y)BAYEROFF can now be configured in preferences
* Parallelizing conversion and some other functions
* CI file was totally rewritten (Florian Benedetti)
* Config file was moved to more standard path
* Optimization of several algorithms (Ingo Weyrich)
* Background extraction is now available for sequence
* Midtone Transfer Function is now available for sequence
* Fixed code for Big Endian machine (Flössie)
* Fixed bug in SER joining operation when Bayer information was lost
* Fixed a bug of inaccessible directories in MacOS Catalina
* Fixed crash on some OpenCV operation with monochrome images
* Fixed annoying error boxes about missing disk drives on Windows

siril 0.9.12
11/04/19

* Fixed stat computation on 3channel FITS
* Fixed free memory computation on Windows
* Fixed a bug in RGB compositing mode allowing now users to use multichannel image tools
* Fixed crash after deconvolution of monochrome images
* Fixed a bug in astrometry when downloaded catalog was too big
* New split cfa feature
* Script status (line currently executed) is displayed in a statusbar
* TIFF export is now available for sequences
* Better dialog windows management
* Histogram tool refactoring
* Provide new strategies for free memory management
* Provide new photometric catalog for color calibration (APASS)
* Added new filter: Contrast Limited Adaptive Histogram Equalization
* Open sequence by double clicking on seq file

siril 0.9.11
05/27/19

* New icon set
* New photometric color calibration tool
* New background extraction tool working with 64-bit precision and dither
* Improved processing speed by optimizing sorting algorithms to each use
* Parallelizing preprocessing
* New image filtering for sequence processing: possible from the command line and with multiple filters
* Improved free disk space feedback and checks before running preprocess, global registration and up-scaling at stacking
* New GTK+ theme settings: it can now be set from siril to dark or light, or kept to automatic detection
* New normalization to 16 bits for RAW images with less dynamic range (in general 12 or 14)
* Improved mouse selection by making it more dynamic
* Added drag and drop capability in the conversion treeview
* Added output file name argument to stacking commands
* New command setmem to limit used memory from scripts
* New clear and save buttons for the log in GUI
* Taking into account the Bayer matrix offset keywords from FITS headers
* Displaying script line when error occurs
* Allow registration on CFA SER sequences
* Processing monochrome images requires less memory, or can be more paralellized if memory was the limiting factor
* Fixed dark optimization
* Fixed crash in global registration on a sequence that contained a dark image
* Fixed management of the statistics of images on which they fail to be computed
* Fixed free disk space detection and usual processing commands on 32-bit systems
* Fixed free memory detection for stacking in case of up-scaling ('drizzle') and memory distribution to threads
* Fixed bug in FFT module
* Fixed bug in the drawn circle of photometry
* Fixed build fail with OpenCV 4.0.1
* Fixed SER sequence cropping
* Fixed regression in global registration for images having different size
* Added German translation

siril 0.9.10
01/16/19

* New astrometry tool that solves acquisition parameters from stars in the image (requires Web access and libcurl)
* New comet registration method
* Enabled previews for color saturation, asinh stretching, histogram transform and wavelets
* Added ability to join SER files
* Added a command stream using named pipes
* Added RGB flat normalisation for CFA images and command GREY_FLAT
* Added SETFINDSTAR command to define sigma and roundness parameters
* Added ASINH command and GUI function, for asinh stretching of images
* Added RGRADIENT command and GUI function
* Added negative transformation
* Made command SEQCROP scriptable
* Improved ECC alignment algorithm
* Improved global registration and fixed a bug
* Redesigned all dialog windows to conform to GNOME guidelines
* Preserving history in FITS file header when former history exists
* Preserving FITS keywords in sum stacked image
* Checking and increasing if needed maximum number of FITS that can be stacked on the system
* Automatically detecting GTK+ dark theme preference
* Adding a setting to activate image window positioning from the last session
* Fixed a bug in photometry where stars were too round
* Fixed an issue with wide chars on Windows
* Fixed some erratic behaviour when reference image was outside selection
* Fixed default rotation interpolation algorithm for register command
* Fixed a crash on sequence export with normalization
* Fixed line endings in scripts for all OS
* Fixed compilation for OpenCV 4.0
* Fixed dark optimization and added -opt option in PREPROCESS command
* Fixed a crash in global registration with unselected images

siril 0.9.9
06/07/18

* Major update of the command line, with completion and documentation in the GUI, enhanced scripting capability by running commands from a file and also allowing it to be run with no X11 server running with the -s command line option
* Added commands to stack and register a sequence
* Image statistics, including auto-stretch parameters and stacking normalization, are now cached in the seq file for better performance
* Global star registration now runs in parallel
* Workflow improvement by adding demosaicing as last part of the preprocessing
* Added a filtering method for stacking based on star roundness
* Added an option to normalize stacked images to 16-bit with average rejection algorithm
* All GUI save functions are now done in another thread
* Improved histogram transformation GUI
* Improved support of various FITS pixel formats
* Preserve known FITS keywords in the stacked image by average method
* Added native open and save dialogues for Windows users
* Various Windows bug fixes in SER handling
* Fixed wrong handling of scale variations in Drizzle case
* Fixed 8-bit images auto-stretch display
* Fixed BMP support
* Fixed issues in PNG and TIFF 8-bit export
* Fixed the "About" OS X menu

siril 0.9.8.3
02/19/18

* Check for new available version
* Handle XTRANS FUJIFILM RAWs
* Fixed Preprocessing SER files that gave corrupted SER results
* Fixed SaveBMP that added tif extension
* Fixed Registration on all images that was done on selected images instead
* Fixed Target directory that was ignored when saving as image
* Fixed crash with Wrong SER timestamp

siril 0.9.8
01/31/18

* Added SavePNG
* Allow to use gnuplot on Windows if it is installed on the default path
* Improve SER processing speed
* Opencv is now mandatory
* Implementation of a simplified Drizzle
* New tool for Lucy-Richardson deconvolution
* Conversion list tree is now sorted on first load. Sort is natural.
* Command stackall is available, with optional arguments, for all stacking methods
* Change default working directory to special directory 'Pictures' if it exists
* Reduce display time of autostretch
* Parallelize sum stacking
* Use thread-safe progress bar update instead of deprecated one. Run 'Check sequences' in a background task
* Add an option to set the generic image_hook behaviour when function fails
* Switch on "Images previously manually selected from the sequence" if user checks and unchecks frames
* Fixed numerous bug on Windows with wide char filenames
* Fixed dark theme icons
* Fixed exposure dates of exported SER sequences that were wrong with filtering
* Fixed the loss of color calibration on background extraction
* Fixed menu update after RGB composition
* Fixed bug in "Average" and "Median" stack for huge SER file
* Fixed when it was impossible to use multithread functions after star alignment in compositing tool
* Fixed crash when selecting "Best images .. (PSF)" if the loaded sequence has no PSF data
* Fixed sorted images by FWHM
* Fixed crash on stacking when no reference image is selected and first image of the sequence is excluded

siril 0.9.7
09/21/17

* Fixed French translation
* Fixed bug in registration from compositing for layers alignment
* Fixed crash when stacking failed
* Fixed limit of 4Go SER file for non POSIX Standard
* Improved global registration. New algorithm with homography

siril 0.9.6
06/20/17

* Allow sequence export to use stacking image filtering
* Get the working directory as an optional command line argument
* Improve photometry
* Fixed wrong selected image in list panel when list was sorted
* Fixed registration with unselected images which made progress bar exceed 100%
* Fixed again compilation that failed on KFreeBSD
* Fixed name of Red Layer using compositing tool that was wrong

siril 0.9.5
11/28/16

* Implement a graph interface to display quality registration information
* No X and Y binning value could lead to errors with fwhm
* Take reference image as normalisation reference
* Retrieve Bayer pattern from RAW file
* Export sequence to MP4
* Statistics should not take into account black point
* Add ComboBox for registration interpolation
* Fixed interpolation in global star registration that gave blurred results
* Fixed FreeBSD intltool compilation fails
* Fixed erroneous created sequence in registration with unselected images
* Fixed compilation that failed on KFreeBSD

siril 0.9.4
08/17/16

* Fixed issues with SER in generic processing function
* Fixed inability to open FITS when filename had parenthesis
* Fixed selecting new images did not update the number of selected images
* Fixed histogram sliders lag on OS-X
* Fixed message "Error in highest quality accepted for sequence processing....." during stack of %, even if quality data are computed
* Fixed sequence export to SER with unselected images
* Fixed global star alignment with angle close to 180deg
* Fixed undo cosmetic correction
* Fixed crash in peaker function
* Fixed aborting global star registration summary
* Fixed sequence list which was unreadable with dark GTK theme
* Fixed the update of the list of images
* Added support of internationalization: French, Dutch, Chinese, Italian, Arabic
* Option for logarithm scale in histogram transformation
* Add siril.desktop in archlinux
* Added support for exporting sequence in avi format
* Option to make a selection for global star registration in a smaller region
* Read commands from a file
* Option to follow star in registration
* Added support for resizing exported sequence
* Added support for reading and writing SER timestamps
* Added support for RGB alignment
* Added functionality to fix broken (0 framecount) SER files.

siril 0.9.3
04/16/16

* Fixed bug in preprocessing
* Fixed compilation error in some conditions
* Fixed uninitialized values
* Fixed typos

siril 0.9.2
04/04/16

* Added support for dark optimization
* Added hot pixel removal feature
* Added Animated GIF output and registered sequence export
* Added autostretch viewer mode
* Allowing a reference magnitude to be set to get absolute magnitude instead of relative
* New commands: sequence selection range and stackall
* Added vertical banding noise removal tool
* Providing a better planetary registration algorithm
* Parallelized registration
* Refactored conversion to include AVI to SER
* Configurable "Are you sure" dialogues
* ls command gives results in an ordered way
* Updated to FFMS2 latest version
* Clarified the use of demoisaicing
* Improved star detection
* Improved RGB compositing tool
* Allowing manual selection of background samples
* Fixed force recomputing statistics for stacking
* Fixed noise estimation
* Fixed entropy computation

siril 0.9.1
12/01/15

* added support for GSL 2
* fixed crash on startup without existing config file

siril 0.9.0
10/16/15

* new global star registration, taking into account field rotation
* new quality evaluation method for planetary images, used to sort the best
* images selected for stacking
* new parallelized stacking algorithm for all sequences, including all SER formats, allowing maximum used memory to be set
* threading of the most time consuming processings, to keep the GUI reactive, as well as many other speed improvements
* tested and improved on FreeBSD and MacOS X systems, and ARM architectures
* undo/redo on processing operations
* sequence cropping tool

siril 0.9.0rc1
12/29/14

* many fixes including background extraction, compositing alignment, rejection algorithm, wavelets
* threading of the heavy computations, to avoid graphical user interface freezing and provide a nice way of seeing what is happening in the console window
* image rotation with any angle (not in registration yet)
* new Canon banding removing tool
* GTK+ version is now 3.6 or above

siril 0.9.0b1
11/11/14

* new image formats supported for import and export (BMP, TIFF, JPEG, PNG, NetPBM, PIC (IRIS) RAW DSLR images)
* better image sequence handling with non-contiguous sequences, but still requiring file names to be postfixed by integers
* new graphical user interface based on GTK+ version 3.4 and above
* new display modes added to the standard linear scaling with lo/hi bounds
* manual translation as new registration method with two preview renderings of the current image with reference frame in transparency
* automatic translation as new registration method for deep-sky images, based on the PSF analysis of one star
* new commands available for the command line
* a star finding algorithm with PSF information
* new background extraction tool
* new processing functions
* new image compositing tool
* new stacking methods with rejection algorithms
* numerous bugs fixed and internal code refactoring
<|MERGE_RESOLUTION|>--- conflicted
+++ resolved
@@ -15,11 +15,8 @@
 * Fixed crash/memory allocation for stack min or max with 16b images (#1746)
 * Fixed magnitude calculation in Dynamic PSF, this affects mostly faint stars for images in 32b (#1739)
 * Fixed wrong cache file name (parent directory twice in the returned path) resulting in impossibility to cache files (#1734)
-<<<<<<< HEAD
+* Fixed handling bayer/Xtrans patterns in more robust way accross the codebase (!903)
 * Fixed astrometric alignement for mosaics with some slight skew in the solution (#1747)
-=======
-* Fixed handling bayer/Xtrans patterns in more robust way accross the codebase (!903)
->>>>>>> 84201da4
 
 **Improvements:**
 * Compiled .pyc scripts are now only shown in the scripts menu if their magic number matches the available intepreter
