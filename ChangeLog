--- conflicted
+++ resolved
@@ -2,13 +2,9 @@
 xx/xx/xx
 
 **Fixes**
-<<<<<<< HEAD
-* Fix issue with the tkfilebrowser submodule if duplicate filenames or bookmarks are present (!964)
-=======
 * Fixes build error when compiled without libgit2, libjpeg and libcurl (#1886, #1887, #1888, #1889)
 * Fix issue with the tkfilebrowser submodule if duplicate filenames or bookmarks are present (!964)
 * Fix too-strict condition and off-by-one error in sirilpy
->>>>>>> 2a5d4eef
 
 siril-1.4.0
 12/05/25
