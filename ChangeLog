siril 1.4.0
xx/xx/xx

* Added support for JPEG XL image format
* Added comparison star list creation from Siril (!381)
* Allowed object search with their common name, from the annotations catalogues (!381)
* Added intensity profiling function (#5)
* Added internal plotting tool (siril_plot) to be used with profiling and light_curves (removed usage of GNUplot) (!543 !545)
* Added functionalities to kplot (hyphen markers, revert axes, removed statics) (!543)
* Fixed PRISM SITELAT/SITELONG keywords data (#1126)
* Improved RGB composition tool to do full homography registration (#943)
* Added new init for PSF fitting of oversampled stars (!537)
* Fixed running command catsearch threaded to avoid GUI freeze (#1167)
* Added git script repository integration (!560)
* Added ROI processing for certain functions (!571, fixes #1098 and #1188)
* Fixed crash in the new RGB compositing tool (#1205)
* Fixed loss of DATE-OBS header in RGB compositing tool
* Fixed https requests with libcurl for Windows crossroad builds (#604)
* Reduce verbosity of script reload logging (#1217)
* Split up the monolithic glade UI file (!550)
* Added fully color managed workflow using ICC profiles (!542, fixes #1010, #1207)
* Refactored catalogue management, making it consistent accross all catalogues (#1154::0 and !579)
* Added command conesearch (replaces nomad and solsys), including support for new catalogues (vsx, gcvs, exo, aavso_chart) (!579, #1171)
* Added more configurable colors for some overlays (#1230)
* Fixed incorrect datatype in proofing transform (#1232)
* When carrying out ICC profile changes on the image, any ROI set is cleared. This avoids excessively complex situations and makes the code more robust. (#1226)
* Added file filters programmatically. This allows them to be removed from the UI files, making it easier to keep using glade (for now) (!595)
* Added AAVSO photometry file format output and improving photometry UI (#1234)
* Refactored wcs usage, by removing redundant info stored in the fit structure (!591 and #1154::1)
* Fixed a crash when carrying out sequence geometry operations, caused by ROI (#1235)
* Fixed wavelets redraw. (#1236)
* Removed glib-networking as a dependency (#1157)
* Fixed a crash in asinh (#1246)
* Added color management to photometric color calibration, and SPCC as a new method. (!598)
* Added solving with distortions using SIP convention and handling writing related keywords in the header (!612 and #1154::3)
* Split Astrometry from (S)PCC
* Added ssl certificates in the appimage (#1259)
* Added better registration options to RGB align right-click menu and improve DATE-OBS handling in LRGB composition (!620)
* Added auto remove variable stars (VSX, GCVS, GaDR3-Varisum) from compstars list (!608)
* If directory does not exist during script execution, CMD_DIR_NOT_FOUND is returned (!628)
* Fixed issue where ICC profile with wrong channel count could be assigned if no previous ICC profile was assigned to an image (#1267)
* Added dark scaling to match exposure time (#1269)
* Added manual photometry output comparison stars file creation from UI (!614)
* Added near solve in Siril internal solver (#1154::4 and !631)
* Added FITS keyword update on single loaded images (#72)
* Added Color Conversion Matrices for single images and sequences (!630 and !641)
* Added versionning for init files (#1274)
* Added full blindsolve with Astrometry.net (#1154::5 and !636)
* Added avoiding to create a new sequence when platesolving sequences (#1154::6 and !636)
* Refactored astrometry GUI (#1154::6 and !636)
<<<<<<< HEAD
* Added flexible aperture size depending in FWHM (#1278 !640)
* Fixed deconvolution so it works after redo (#1276)
=======
* Fixed several dialogs so they work after redo (#1276, #1279)
* Added an option that overrides the default (i.e. summation) behavior in PixelMath and RGB composition (#1272)
>>>>>>> 98d215c1
* Improved SEQHEADER command. Ability to print several keywords and new filter option (#1161)
* Added Astrometric Registration for mosaic and little overlapping sequences (#1154::7 and !643)
* Added image undistortion using WCS SIP data when registering with astrometry (#1154::8 and !643)

siril 1.2.2
xx/xx/24

* Removed background extraction samples after using it in script (#1265)
* Fixed catalog parser problem with negative declination (less than 1°) (#1270)
* Fixed weighting by number of stars during stacking if number of stars is the same across the sequence (#1273)
* Improved mouse pan and zoom control to enable one-handed operation (!638, fixes #1271)
* Added an option to the LINK command in order to sort output by date (#1115)
* Fixed pixel size set by astrometry using binning_update preference (#1254)

siril 1.2.1
01/26/24

* Fixed Anscombe VST noise reduction option for mono images
* Fixed HEIF import (#1198)
* Fixed Noise Reduction Anscombe VST bug with mono images (#1200)
* Fixed problems with Fourier Transform planning > Estimate (#1199)
* Fixed data initialisation bugs in copyfits() and RGB compositing tool
* Fixed exported x-column for lightcurves when Julian date is not selected (#1220)
* Fixed sampling tolerance for astrometry which was incorrectly read (#1231)
* Allowed for RA/DEC to be sorted in PSF windows (#1214)
* Added SET-TEMP as valid FITS header to be saved (#1215)
* Added configurable color for background extraction sample and standard annotations (#1230)
* Fixed argument parsing error in makepsf (!593)
* Fixed light_curve and csv export from plot when some images were unselected from the sequence (#1169)
* Added undo/redo when platesolving with astrometry.net (#1233)
* Fixed crash in findstar when detecting stars close to the border (#1237)
* Fixed using wcs info when using light_curve command (#1195)
* Allowed moving file into workdir to be picked up for livestacking (#1223)
* Fixed the way we check if there is enough space to use quick photometry (#1238)
* Fixed platesolving close to poles (#1245)
* Fixed bit depth evaluation for 8-bit images (#1244)
* Fixed division by 0 in PixelMath (#1249)

siril 1.2.0
09/15/23

* Fixed crash in background extraction samples removing (#1123)
* Fixed crash in binning with ushort images (4d4d4878)
* Fixed crash in findstar when a large saturated patch was close to border
* Fixed memory leaks in deconvolution code (3e122ad7)
* Fixed sorting in the rightmost columns in Dynamic PSF window (75586c04)
* Added logging typed command in stdout (06f67292)
* Improved path-checking and messages for astrometry.net local solver (Windows) (!524)
* Prevent crash using recomposition tool eyedroppers without images loaded (!526)
* Fix HaOiii script failure if input image has odd dimensions (!533)
* Fix errors in GNUplot process handling (!538)
* Fixed crash with seqextract_HaOIII command (!535)
* Fixed crash when trying to export csv from empty plot (#1150)
* Fixed deleting RA/Dec info when undoing an astrometry solve (#1119)
* Improved error detection and messages for astrometry (!516)
* Fixed sampling range specification for siril internal solver (!549)
* Fixed all command descriptions (!546)
* Fixed SER orientation after AVI conversion (#1120)
* Fixed rescaling float images upon loading when not in [0,1] range (#1155)
* Fixed initialization of guide image for clamping (#1114)
* Fixed disabling weighting in the GUI when widget is not visible (#1158)
* Fixed output_norm behavior for stacking to ignore border values (#1159)
* Fixed the check for the no space left condition in the conversion (#1108)
* Fixed DATE_OBS missing on seqapplyreg if interp was set to NONE (#1156)
* Fixed photometry issue with 8-bit .ser file (#1160)
* Fixed removing zero values in histogram calculations (#1164)
* Fixed pixel sizes after HaOIII extrcation (#1175)
* Fixed crash when passing only constants in pm expression (#1176)
* Fixed incorrect channel when adding star from selection in RGB vport (#1180)
* Allow to access to non-local disk (#1182)
* Allow the Star Recomposition UI to scroll when larger than the dialog (#1172)
* Fixed wrong Bayer interpretation after FITS-SER conversion (#1193)
* Fixed pixelmath argument parsing error (#1189)

siril 1.2.0-rc1
06/01/23

* Added GHS saturation stretch mode
* Added special formatter to parse date-time in path parsing
* Added Astro-TIFF in sequence export
* Added read of datetime in jpeg and png file with exiv2
* Added Danish language
* Changed Windows to build in console mode even for stable releases
* Changed gnuplot initialization to keep plots open after stopping main process (and fixed leak) (!538)
* Changed image opening for all images not from Siril (ensures DATAMAX is correct)
* Improved parsing of localization data for wider imaging software compatibility
* Improved DATE-OBS control and log for solar system features
* Improved clipping model in luminance-based GHS stretches
* Improved Wayland support
* Reviewed and fixed coordinate conversion from WCS to display for annotations, nomad command, pcc
* Improved astrometry.net handling on Windows to support more recent cygwin builds
* Updated URLs to query online catalogs
* Fixed handling of special characters in sequence name during conversion
* Fixed crash in seqstarnet when processing single-file sequences (SER, FITSEQ)
* Fixed hang in seqstarnet when processing a single-file sequence with no star mask
* Fixed using default masters names in calibrate (GUI)
* Fixed invoking external programs in CLI mode (Windows only)
* Fixed stream setting for all versions of ffmpeg (mp4 export crash)
* Fixed crash when doing manual registration of sequence with variable image sizes (now disabled)
* Fixed UI and command issues in deconvolution code
* Fixed star recomposition issue where LIVETIME and STACKCNT could be doubled when processing the starless and star mask parts of the same image
* Fixed "image copy error in previews" bug in asinh transformation
* Fixed reset of the viewports when reopening the RGB composition tool after opening a mono sequence
* Fixed star detection for undersampled mono images
* Fixed sequence cleaning with opened image and resetting the reference image
* Fixed photometry with 32bit images from PRISM
* Fixed incorrect behaviour when resetting right-hand stretch type in star recomposition tool
* Fixed sequence handling when images have different number of layers
* Fixed GNUplot terminals so they remain interactive and free resources when closed
* Fixed crash that could occur when parsing string keywords that contained forbidden characters
* Fixed calling external processes that left too many opened file descriptors
* Fixed Stop behavior for starnet and local astrometry.net
* Fixed crash when running merge_cfa in headless mode
* Fixed console logs output on Windows when messages contained widechars
* Fixed networking detection at build-time and made it and exiv2 optional
* Fixed bug in NetPBM file import
* Fixed pause button in livestacking

siril 1.2.0-beta2
03/12/23

* Fixed behavior on Windows when calling external programs (StarNet, astrometry.net)
* Fixed crash when converting sequence to SER
* Fixed PCC progress bar which never terminated
* Fixed AppImage Build
* Fixed crash when using deconvolution on a sequence
* Fixed SSL certificates locations on Windows which where preventing SearchObject related functions to succeed
* Fixed reading BAYERPAT key if it was set to NONE
* Fixed StarNet behavior when TIFF compression was ON
* Fixed crash in synthstar (full resynthetize and desaturate)
* Fixed handling widechars in config files (Windows only) which caused a crash at startup
* Fixed crash when selecting datapoints in Plot tab
* Fixed crash when sending a seqplatesolve or seqstarnet command with no other argument
* Fixed crash in global and 2pass registration, if a selection was active and the sequence had variable image sizes
* Fixed min and max framing borders calculations if the sequence had variable image sizes
* Fixed lost metadata with starnet
* Reworked GHS commands
* Added a warning when trying to read one-frame SER files
* Autodetect libfftw threading support
* Add support for Torch-based StarNet executables
* Improve hi/lo slider behaviour in stretch dialogs
* Star Recomposition tool has independent Apply and Reset controls to facilitate iterative stretches

siril 1.2.0-beta1
02/24/23

* Added livestacking mode with darks/CC/flats support, registration and stacking
* Added unlinking channels in autostretch preview
* Added RGB equalization and lightweight (faster) normalisation in stacking options
* Added LRGB composition command and PixelMath command for new offline compositions
* Added Starnet++ integration in GUI and command and mask creation
* Added Star Recomposition tool to mix and stretch starless and starmask images
* Added star intensive care to unsaturate stars
* Added new deconvolution tool with RL, Split Bregman and Wiener algorithms and several PSF generation options (replaces old tool)
* Added new denoising tool
* Added pcc command for headless PCC and plate solving
* Added local KStars star catalogue support for offline astrometry and PCC (NOMAD)
* Added a new framing assistant with several modes and image framing preview
* Added specifying max number of stars for registration
* Added bad pixel map option for preprocess, both in GUI and command
* Added and reviewed commands for offline and automatic post-processing
* Added background level and star count as new sequence filters
* Added option to compute sequence filtering threshold using k-sigma clipping
* Added weighing based on number of stars or wFWHM for stacking
* Added a new threading mechanism for per-image improved performance
* Added star selection from coordinates to seqpsf and star tracking with homography
* Added headless light curve creation from a list of star equatorial coordinates
* Added star list importing from the NINA exoplanet plugin for light curve creation
* Added relaxed mode for star detection for particularly bad images
* Added crop to selection to the rotation geometric transform
* Added a way to clean sequence file in the sequence tab (see also command seqclean)
* Added a warning when images are negative on calibration
* Added calibration details in the FITS history
* Added saving formulas (presets) in Pixel Math
* Added statistic functions to Pixel Math as well as mtf
* Added solar system object search from online service for image annotations
* Added zoom sliders and plot selection in Plot tab
* Added Moffat star profile as an option instead of Gaussian
* Added the possibility to run statistics on individual filters of CFA images
* Added parsing paths with header key values for preprocess, stack and save actions
* Added a high definition mode to auto-stretch visualization
* Added memory and processor count cgroups limits enforcement (linux only)
* Added a mapping file created by conversion operations
* Added background level and number of stars to stored registation data and plots
* Added commands: [update with https://free-astro.org/index.php?title=Siril:Commands#Commands_history ]
* Added KOMBAT alogrithm for registration and removed deprecated ECC
* Added choosing server to query object in astrometry
* Added shortcuts for astrometry (regular and photometric correction)
* Added option "full" to export all possible stats in seqstat command
* Added argument to executable to pass pipes path, allowing several instances to run simultaneously
* Added more reporting on online object search, avoiding duplicates in catalogues
* Added improved graphical interface to hyperbolic stretches
* Added 9-panel dialog tool showing corners and center of the image for a closer inspection
* Added NL-Bayes denoising algorithm with optional boosters DA3D, SOS and Anscombe VST
* Added undershoot clamping to bicubic and lanczos4 interpolation methods
* Added 9-panel dialog tool showing corners and center of the image for a closer inspection
* Added NL-Bayes denoising algorithm with optional boosters DA3D, SOS and Anscombe VST
* Added undershoot clamping to bicubic and lanczos4 interpolation methods
* Added CFA merge process for reconstructing a Bayer pattern previously split out with extraction
* Added binning and binxy command
* Added rejection maps creation on rejection stacking
* Added astro-tiff option in the command savetif with -astro
* Added ability to use Starnet++ on sequences
* Allowed area selection (and much more) to be done on RGB display tab
* Updated scripts to specify cosmetic correction is from masterdark with -cc=dark option
* Updated seq file version to v4. Registration block keeps homography information
* Updated behaviour of channel select toggles in histogram and hyperbolic stretch tools, allowing stretching only selected channels
* Replaced Libraw with RT debayering
* Replaced generalized hyperbolic transform stretch method by more general algorithms and optimised for speed
* Optimised asinh code for speed
* Improved Ha-OIII extraction to offer full resolution O-III output and improve star roundness
* Improved management of focal length, pixel size and binning, in settings and images
* Refactored global registration and added 2pass and Apply Existing methods
* Refactored 3-star registration to run the 3 stars analysis successively
* Refactored 1- and 2/3-stars registration into one single registration method
* Refactored PCC, using WCS information to identify stars instead of registration match
* Refactored settings, preferences and configuration file, adding get and set commands
* Refactored commands error handling
* Refactored light curve creation, filtering the reference stars to valid only
* Refactored PSF fitting to solve for the angle in all cases
* Refactored astrometry for command and sequence operation, astrometry.net interop.
* Fixed comet registration when registration was accumulated over existing data
* Fixed star detection for images with very large stars
* Fixed cancellation of seqpsf or seqcrop
* Fixed photometry analysis of stars with negative pixels around them
* Fixed dates keywords in sum and min/max algorithms
* Fixed FITS header preservation on RGB composition
* Fixed possible FITSEQ infinite loop and inconsistent numbering caused by hidden files in conversion
* Fixed sequence closing in script processing after each command
* Fixed opening of scientific FITS cube files
* Fixed gnuplot call for macOS/AppImage, by making its path configurable
* Fixed available memory computation for mac and the associated freeze
* Fixed bug in roworder of SER sequence created from TOP-DOWN FITS images
* Fixed bug when saving 16bits signed FITS images
* Fixed internationalization in siril-cli
* Fixed subsky command success status

siril 1.0.6
10/18/22

* Fixed crash on opening a malformed SER
* Fixed crash in savetif
* Fixed crash in polynomial background extraction when not enough sample were set
* Fixed bug in iif where no parameters could be used
* Fixed crash in seqstat when some images were deselected
* Fixed crash in star detection when large star was close to border
* Fixed bad behaviour of asinh blackpoint with monochrome/32bits images
* Fixed bug in PixelMath with negate values
* Fixed bug in SIMBAD request when object name contains '+'
* Fixed bug in rotational gradient

siril 1.0.5
09/09/22

* Fixed bug in eyedropper feature with 16bits images
* Added button to see original image in background extraction
* Fixed bug introduced in 1.0.4 with one pixel shift when registering meridian flipped images
* Fixed GAIA catalog parser

siril 1.0.4
09/02/22

* Fixed selected area for flat autonormalisation calc
* Fixed wrong initialization in polynomial background extraction
* Fixed cold pixels rejection in GESDT stacking
* Fixed x and y position in PSF and star detection
* Fixed RGB pixel display where Green and Blue were swapped
* Fixed random crash in Pixel Math
* Improved wcs import when formalism used is deprecated (CROTA + CDELT)
* Added dropper icon to set SP easily in GHT tool

siril 1.0.3
06/28/22

* Fixed memory leak in PixelMath
* Fixed memory leak in SER preview
* Fixed error in seqsubsky
* Fixed the start of two scripts from @ in succession
* Fixed homogeneous image bitpix detection on stacking
* Fixed dates in median and mean stack results
* Fixed bug in stack of some float images
* Fixed black point and clipping in asinh stretch function
* Added new thread for background extraction that does not freeze UI, with a progressbar for RBF
* Added generalised hyperbolic transform stretch method in Image Processing menu, based on algorithms proposed by David Payne in the astrobin forums

siril 1.0.2
05/16/22

* Added new RBF interpolation method in the background extraction tool
* Removed file name length limit in conversion
* Fixed crash in preprocess command if a quote was not closed in -bias= option
* Fixed crash when star detection box was expanded past a border
* Fixed crash in plot when X axis data contained negative values
* Fixed numerous bugs in the background extraction tool
* Fixed bug in PixelMath where only one char parameter where allowed
* Fixed bug in FITS partial reader

siril 1.0.1
04/06/22

* Added min,max, iif and logical operators in pixelmath
* Added support for 3 channels for direct preview of resulting composition in pixelmath
* Added parameters field in PixelMath
* Added reporting channel name in FILTER header key during split operation
* Added using FILTER keyword value for Pixel Math tool variable name
* Fixed using shift transform for global registration
* Fixed crash when changing image with preview opened
* Fixed crash when pressing Stop button during script execution
* Fixed crash that could occur when moving the mouse over the image while it was being updated
* Fixed date wrongly reported in the FITS header in SER/FITSEQ stacking when filtering out images
* Fixed excluding null pixels of both ref and target in linear match

siril 1.0.0
03/09/22

* Added ASTRO-TIFF standard
* Fixed memory consumption for all sequence operations
* Fixed settings for sequence export as webm film with VP9 codec
* Removed use of lo/hi cursors and fixed normalization for export
* Fixed load and close commands for scripts in GUI
* Fixed Bayer pattern in SER after extraction
* Fixed registration crash for small images
* Improved main panel separator positioning and keeping it in memory
* Improved speed of FITSEQ detection when scanning sequences
* Improve usability on MacOS
* Reintroduced compatibility with OpenCV 4.2 with disabled features

siril 1.0.0~RC2
12/08/21

* Fixes many crashes
* Minor improvements in plot feature
* Restore HD for macOS application

siril 1.0.0~RC1
11/20/21

* New Pixel Math tool
* New plot tool to visualize and sort sequence based on any registration data field available
* New tilt estimation feature (from GUI or command)
* New SNR estimator in photometry analysis
* New button for quick photometry
* New commands seqcosme and seqcosme_cfa to remove deviant pixels on sequence, using file computed with find_hot
* New command boxselect to specify a selection box with x, y, w and h
* Improved candidates star detection speed and accuracy with a new algorithm
* Reviewed GUI and improved responsiveness
* Saving focal and WCS data in the swap file using undo/redo
* WCS data is now updated after geometric transformations (mirror, rotate and crop)
* Seqcrop command can now be used in scripts
* Added autocropping of wide-field images, as well as using a selection for plate solving
* Added choices of degrees of freedom (shift, similitude, affine or homography) for global registration
* Added UI button to plot WCS grid and compass
* Added user catalogue for astrometry annotation
* Added GAIA EDR3 catalogue for astrometry
* Added choice between clipboard and file for snapshot
* Added equalize CFA for X-Trans sensor
* Allowing debayer to be forced for SER files
* Converted constant bitrate quality to constant quality rate settings in sequence export to film
* Fixed memory leak in opencv that made registration of FITS files fail often
* Fixed FWHM units and star center position in Dynamic PSF
* Fixed global registration with various image sizes
* Fixed bug in ECC algorithm

siril 0.99.10.1
06/23/21

* Fixed star detection with resolution < 1.0
* Fixed interpolation issue in global registration
* Fixed timestamp issue with glib < 2.66
* New MAD clipping algorithm

siril 0.99.10
06/11/21

* New drag and drop
* New presets for sequences export
* New choice between h264 and h265 for mp4 export
* New Generalized Extreme Studentized Deviate Test as a new rejection algorithm
* New weighted mean stacking based on bgnoise
* New independent normalization of each channel for color images
* New faster location and scale estimators to replace IKSS with similar accuracy
* New synthetic level for biases
* New 2- or 3-star registration algorithm with rotation
* New SER debayering at preprocess
* New green extraction from CFA
* New option to downsample image while platesolving
* Remember focal and pixel size in astrometry tool
* Updated sampling information after channel extraction and drizzle
* Fixed bands appearing on mean stacking for CFA SER sequences
* Fixed bug in FFT filter
* Fixed bug in statistics and normalization for 16b images
* Changed handling of zero values in statistics, global registration, normalization and stacking

siril 0.99.8.1
02/13/21

* Fixed crash because of wcslib function

siril 0.99.8
02/10/21

* New ability to remove sequence frames from the "Plot" tab
* New merge command
* New astrometry annotation ability
* New snapshot function
* New conversion internal algorithm, can convert any sequence to any other sequence type too now
* Handle datetime in TIFF file
* Improved color saturation tool with a background factor to adjust the strength
* Reduced memory used by global registration
* Improving films (AVI and others) support: notifying the user, suggesting conversion, fixing parallel operations
* Fixed memory leak in minmax algorithms
* Fixed a bug in FITS from DSLR debayer when image height is odd
* Fixed out-of-memory conditions on global registration and median or mean stacking
* Fixed SER stacking with 32 bits output
* Fixed bitrate value issue in mp4 export
* Fixed normalization issue with SER files

siril 0.99.6
09/23/20

* Selection can be moved and freely modified, its size is displayed in UI (Sébastien Rombauts)
* Undo/Redo buttons now display the operations they act upon (Sébastien Rombauts)
* Added color profile in TIFF and PNG files
* Image display refactoring (Guillaume Roguez)
* Fixed a bug in demosaicing orientation
* Fixed a bug in macOS package where Siril was not multithreated
* Fixed memory leak in pixel max/min stacking
* Fixed crash when selecting 1 pixel
* Better integration in low resolution screen
* Added embed ICC profile in png and TIFF files
* By default Siril now checks update at startup
* By default Siril now needs “requires” command in Script file
* Refactoring of image display with pan capacity
* Added button + and – for zooming management

siril 0.99.4
08/14/20

* New UI with a single window
* New demosaicing algorithms, RCD is now the default one
* New algorithm to fix the AF square with XTRANS sensor (Kristopher Setnes)
* New support for FITS decompression and compression with Rice/Gzip and HCompress methods (Fabrice Faure)
* New support for quantization and HCompress scale factor settings for FITS compression (Fabrice Faure)
* New functions to extract Ha and Ha/OII from RGB images
* New linear match function
* New link command to create symbolic links
* New convert command to convert all files (and link FITS)
* New preference entries for FITS compression settings (Fabrice Faure)
* New native image format: 32-bit floating point image
* New native sequence format: FITS sequence in a single image
* New UI for sequence image list
* New zoom handing: ctrl+scroll (up and down) is the new way to zoom in and out
* New preview in open dialog
* New language selector in preferences
* New image importer: HEIF format
* New stacking filtering criterion (weighted FWHM). It can exclude more spurious images
* New macOS bundle
* New RL deconvolution tool
* New keyword CTYPE3 for RGB FITS in order to be used by Aladin
* New binary siril-cli to start siril without X server
* New preference entries with darks/biases/flat libraries
* New preliminary Meson support (Florian Benedetti)
* New ROWORDER FITS keyword that should be used by several programm now
* X(Y)BAYEROFF can now be configured in preferences
* Parallelizing conversion and some other functions
* CI file was totally rewritten (Florian Benedetti)
* Config file was moved to more standard path
* Optimization of several algorithms (Ingo Weyrich)
* Background extraction is now available for sequence
* Midtone Transfer Function is now available for sequence
* Fixed code for Big Endian machine (Flössie)
* Fixed bug in SER joining operation when Bayer information was lost
* Fixed a bug of inaccessible directories in MacOS Catalina
* Fixed crash on some OpenCV operation with monochrome images
* Fixed annoying error boxes about missing disk drives on Windows

siril 0.9.12
11/04/19

* Fixed stat computation on 3channel FITS
* Fixed free memory computation on Windows
* Fixed a bug in RGB compositing mode allowing now users to use multichannel image tools
* Fixed crash after deconvolution of monochrome images
* Fixed a bug in astrometry when downloaded catalog was too big
* New split cfa feature
* Script status (line currently executed) is displayed in a statusbar
* TIFF export is now available for sequences
* Better dialog windows management
* Histogram tool refactoring
* Provide new strategies for free memory management
* Provide new photometric catalog for color calibration (APASS)
* Added new filter: Contrast Limited Adaptive Histogram Equalization
* Open sequence by double clicking on seq file

siril 0.9.11
05/27/19

* New icon set
* New photometric color calibration tool
* New background extraction tool working with 64-bit precision and dither
* Improved processing speed by optimizing sorting algorithms to each use
* Parallelizing preprocessing
* New image filtering for sequence processing: possible from the command line and with multiple filters
* Improved free disk space feedback and checks before running preprocess, global registration and up-scaling at stacking
* New GTK+ theme settings: it can now be set from siril to dark or light, or kept to automatic detection
* New normalization to 16 bits for RAW images with less dynamic range (in general 12 or 14)
* Improved mouse selection by making it more dynamic
* Added drag and drop capability in the conversion treeview
* Added output file name argument to stacking commands
* New command setmem to limit used memory from scripts
* New clear and save buttons for the log in GUI
* Taking into account the Bayer matrix offset keywords from FITS headers
* Displaying script line when error occurs
* Allow registration on CFA SER sequences
* Processing monochrome images requires less memory, or can be more paralellized if memory was the limiting factor
* Fixed dark optimization
* Fixed crash in global registration on a sequence that contained a dark image
* Fixed management of the statistics of images on which they fail to be computed
* Fixed free disk space detection and usual processing commands on 32-bit systems
* Fixed free memory detection for stacking in case of up-scaling ('drizzle') and memory distribution to threads
* Fixed bug in FFT module
* Fixed bug in the drawn circle of photometry
* Fixed build fail with OpenCV 4.0.1
* Fixed SER sequence cropping
* Fixed regression in global registration for images having different size
* Added German translation

siril 0.9.10
01/16/19

* New astrometry tool that solves acquisition parameters from stars in the image (requires Web access and libcurl)
* New comet registration method
* Enabled previews for color saturation, asinh stretching, histogram transform and wavelets
* Added ability to join SER files
* Added a command stream using named pipes
* Added RGB flat normalisation for CFA images and command GREY_FLAT
* Added SETFINDSTAR command to define sigma and roundness parameters
* Added ASINH command and GUI function, for asinh stretching of images
* Added RGRADIENT command and GUI function
* Added negative transformation
* Made command SEQCROP scriptable
* Improved ECC alignment algorithm
* Improved global registration and fixed a bug
* Redesigned all dialog windows to conform to GNOME guidelines
* Preserving history in FITS file header when former history exists
* Preserving FITS keywords in sum stacked image
* Checking and increasing if needed maximum number of FITS that can be stacked on the system
* Automatically detecting GTK+ dark theme preference
* Adding a setting to activate image window positioning from the last session
* Fixed a bug in photometry where stars were too round
* Fixed an issue with wide chars on Windows
* Fixed some erratic behaviour when reference image was outside selection
* Fixed default rotation interpolation algorithm for register command
* Fixed a crash on sequence export with normalization
* Fixed line endings in scripts for all OS
* Fixed compilation for OpenCV 4.0
* Fixed dark optimization and added -opt option in PREPROCESS command
* Fixed a crash in global registration with unselected images

siril 0.9.9
06/07/18

* Major update of the command line, with completion and documentation in the GUI, enhanced scripting capability by running commands from a file and also allowing it to be run with no X11 server running with the -s command line option
* Added commands to stack and register a sequence
* Image statistics, including auto-stretch parameters and stacking normalization, are now cached in the seq file for better performance
* Global star registration now runs in parallel
* Workflow improvement by adding demosaicing as last part of the preprocessing
* Added a filtering method for stacking based on star roundness
* Added an option to normalize stacked images to 16-bit with average rejection algorithm
* All GUI save functions are now done in another thread
* Improved histogram transformation GUI
* Improved support of various FITS pixel formats
* Preserve known FITS keywords in the stacked image by average method
* Added native open and save dialogues for Windows users
* Various Windows bug fixes in SER handling
* Fixed wrong handling of scale variations in Drizzle case
* Fixed 8-bit images auto-stretch display
* Fixed BMP support
* Fixed issues in PNG and TIFF 8-bit export
* Fixed the "About" OS X menu

siril 0.9.8.3
02/19/18

* Check for new available version
* Handle XTRANS FUJIFILM RAWs
* Fixed Preprocessing SER files that gave corrupted SER results
* Fixed SaveBMP that added tif extension
* Fixed Registration on all images that was done on selected images instead
* Fixed Target directory that was ignored when saving as image
* Fixed crash with Wrong SER timestamp

siril 0.9.8
01/31/18

* Added SavePNG
* Allow to use gnuplot on Windows if it is installed on the default path
* Improve SER processing speed
* Opencv is now mandatory
* Implementation of a simplified Drizzle
* New tool for Lucy-Richardson deconvolution
* Conversion list tree is now sorted on first load. Sort is natural.
* Command stackall is available, with optional arguments, for all stacking methods
* Change default working directory to special directory 'Pictures' if it exists
* Reduce display time of autostretch
* Parallelize sum stacking
* Use thread-safe progress bar update instead of deprecated one. Run 'Check sequences' in a background task
* Add an option to set the generic image_hook behaviour when function fails
* Switch on "Images previously manually selected from the sequence" if user checks and unchecks frames
* Fixed numerous bug on Windows with wide char filenames
* Fixed dark theme icons
* Fixed exposure dates of exported SER sequences that were wrong with filtering
* Fixed the loss of color calibration on background extraction
* Fixed menu update after RGB composition
* Fixed bug in "Average" and "Median" stack for huge SER file
* Fixed when it was impossible to use multithread functions after star alignment in compositing tool
* Fixed crash when selecting "Best images .. (PSF)" if the loaded sequence has no PSF data
* Fixed sorted images by FWHM
* Fixed crash on stacking when no reference image is selected and first image of the sequence is excluded

siril 0.9.7
09/21/17

* Fixed French translation
* Fixed bug in registration from compositing for layers alignment
* Fixed crash when stacking failed
* Fixed limit of 4Go SER file for non POSIX Standard
* Improved global registration. New algorithm with homography

siril 0.9.6
06/20/17

* Allow sequence export to use stacking image filtering
* Get the working directory as an optional command line argument
* Improve photometry
* Fixed wrong selected image in list panel when list was sorted
* Fixed registration with unselected images which made progress bar exceed 100%
* Fixed again compilation that failed on KFreeBSD
* Fixed name of Red Layer using compositing tool that was wrong

siril 0.9.5
11/28/16

* Implement a graph interface to display quality registration information
* No X and Y binning value could lead to errors with fwhm
* Take reference image as normalisation reference
* Retrieve Bayer pattern from RAW file
* Export sequence to MP4
* Statistics should not take into account black point
* Add ComboBox for registration interpolation
* Fixed interpolation in global star registration that gave blurred results
* Fixed FreeBSD intltool compilation fails
* Fixed erroneous created sequence in registration with unselected images
* Fixed compilation that failed on KFreeBSD

siril 0.9.4
08/17/16

* Fixed issues with SER in generic processing function
* Fixed inability to open FITS when filename had parenthesis
* Fixed selecting new images did not update the number of selected images
* Fixed histogram sliders lag on OS-X
* Fixed message "Error in highest quality accepted for sequence processing....." during stack of %, even if quality data are computed
* Fixed sequence export to SER with unselected images
* Fixed global star alignment with angle close to 180deg
* Fixed undo cosmetic correction
* Fixed crash in peaker function
* Fixed aborting global star registration summary
* Fixed sequence list which was unreadable with dark GTK theme
* Fixed the update of the list of images
* Added support of internationalization: French, Dutch, Chinese, Italian, Arabic
* Option for logarithm scale in histogram transformation
* Add siril.desktop in archlinux
* Added support for exporting sequence in avi format
* Option to make a selection for global star registration in a smaller region
* Read commands from a file
* Option to follow star in registration
* Added support for resizing exported sequence
* Added support for reading and writing SER timestamps
* Added support for RGB alignment
* Added functionality to fix broken (0 framecount) SER files.

siril 0.9.3
04/16/16

* Fixed bug in preprocessing
* Fixed compilation error in some conditions
* Fixed uninitialized values
* Fixed typos

siril 0.9.2
04/04/16

* Added support for dark optimization
* Added hot pixel removal feature
* Added Animated GIF output and registered sequence export
* Added autostretch viewer mode
* Allowing a reference magnitude to be set to get absolute magnitude instead of relative
* New commands: sequence selection range and stackall
* Added vertical banding noise removal tool
* Providing a better planetary registration algorithm
* Parallelized registration
* Refactored conversion to include AVI to SER
* Configurable "Are you sure" dialogues
* ls command gives results in an ordered way
* Updated to FFMS2 latest version
* Clarified the use of demoisaicing
* Improved star detection
* Improved RGB compositing tool
* Allowing manual selection of background samples
* Fixed force recomputing statistics for stacking
* Fixed noise estimation
* Fixed entropy computation

siril 0.9.1
12/01/15

* added support for GSL 2
* fixed crash on startup without existing config file

siril 0.9.0
10/16/15

* new global star registration, taking into account field rotation
* new quality evaluation method for planetary images, used to sort the best
* images selected for stacking
* new parallelized stacking algorithm for all sequences, including all SER formats, allowing maximum used memory to be set
* threading of the most time consuming processings, to keep the GUI reactive, as well as many other speed improvements
* tested and improved on FreeBSD and MacOS X systems, and ARM architectures
* undo/redo on processing operations
* sequence cropping tool

siril 0.9.0rc1
12/29/14

* many fixes including background extraction, compositing alignment, rejection algorithm, wavelets
* threading of the heavy computations, to avoid graphical user interface freezing and provide a nice way of seeing what is happening in the console window
* image rotation with any angle (not in registration yet)
* new Canon banding removing tool
* GTK+ version is now 3.6 or above

siril 0.9.0b1
11/11/14

* new image formats supported for import and export (BMP, TIFF, JPEG, PNG, NetPBM, PIC (IRIS) RAW DSLR images)
* better image sequence handling with non-contiguous sequences, but still requiring file names to be postfixed by integers
* new graphical user interface based on GTK+ version 3.4 and above
* new display modes added to the standard linear scaling with lo/hi bounds
* manual translation as new registration method with two preview renderings of the current image with reference frame in transparency
* automatic translation as new registration method for deep-sky images, based on the PSF analysis of one star
* new commands available for the command line
* a star finding algorithm with PSF information
* new background extraction tool
* new processing functions
* new image compositing tool
* new stacking methods with rejection algorithms
* numerous bugs fixed and internal code refactoring
<|MERGE_RESOLUTION|>--- conflicted
+++ resolved
@@ -48,13 +48,9 @@
 * Added full blindsolve with Astrometry.net (#1154::5 and !636)
 * Added avoiding to create a new sequence when platesolving sequences (#1154::6 and !636)
 * Refactored astrometry GUI (#1154::6 and !636)
-<<<<<<< HEAD
 * Added flexible aperture size depending in FWHM (#1278 !640)
-* Fixed deconvolution so it works after redo (#1276)
-=======
 * Fixed several dialogs so they work after redo (#1276, #1279)
 * Added an option that overrides the default (i.e. summation) behavior in PixelMath and RGB composition (#1272)
->>>>>>> 98d215c1
 * Improved SEQHEADER command. Ability to print several keywords and new filter option (#1161)
 * Added Astrometric Registration for mosaic and little overlapping sequences (#1154::7 and !643)
 * Added image undistortion using WCS SIP data when registering with astrometry (#1154::8 and !643)
