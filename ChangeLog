siril 1.4.0-beta4
xx/xx/xx

**Fixes:**
* Fixed incomplete implementation of shared memory bugfix from beta3 (#1719)
* Fixed type hinting in get_seq_frame_header to work with python 3.11 and earlier (scripts #13)
* Fixed a deadlock in the `reloadscripts` command
* Fixed crash with openCV >= 4.12 (#1722, #1723)
* Fixed issue where cold and hot pixels estimation were neve updated (#1724)
* Fixed issue with the way python retrieves the current filename (this could omit the extension in some situations)
* Fixed problems extracting metadata from FITSEQ sequences (#1718, #1720, !915)
* Fixed an issue where an incorrect colourspace transform could be applied when saving a32-bit TIFF (#1730)
<<<<<<< HEAD
* Fixed wrong cache file name (parent directory twice in the returned path) resulting in impossibility to cache files (#1734)
=======
* Fixed handling of automatic scripts git repository update flag
* Fixed crash in commands seqpsf and seqtilt when executed from the command line (#1736)
* Fixed crash/memory allocation for stack min or max with 16b images (#1746)
* Fixed magnitude calculation in Dynamic PSF, this affects mostly faint stars for images in 32b (#1739)

**Improvements:**
* Compiled .pyc scripts are now only shown in the scripts menu if their magic number matches the available intepreter
>>>>>>> 13055df4

siril 1.4.0-beta3
07/11/25

**Fixes:**
* Fixed crash when opening 8-bit XISF file (#1638)
* Fixed `match stars in selection` option for global registration (#1644)
* Fixed an issue where image processing dialogs could fail to unblock python scripts when closed.
* Fixed an issue where the python pix2radec and radec2pix commands failed with coords outside the image (!887)
* Fixed an issue that meant the pyscript command was not waiting for the python interpreter to exit (#1660)
* Fixed an issue with some commands e.g. denoise that meant they would always indicate failure in a script (#1661)
* Fixed Crash in pixelmath command with 16-bit images (#1672)
* Fixed incorrect handling of sirilpy.connection.SirilInterface.log() strings (#1662)
* Fixed incorrect channel handling in get_selection_stats() when no shape is provided (#1673)
* FIxed incorrect thread handling after spawning a python script (thread pointer not set to NULL) (#1654)
* Fixed idle handling to eliminate a hang where a thread was stuck waiting for itself to exit  during stacking (#1665)
* Fixed potential thread safety issues setting environment variables
* Fixed issues with updating the script repository - no longer cloned with depth=1
* Fixed handling of star cluster names containing * characters
* Fixed an issue with git repositories where they could be unable to update after changes to the remote (!900)
* Fixed an inconsistency between GList / GSList that caused crashes relating to the scripts menu for some users (!899)
* Fixed an issue with linear ICC profile generation where colorants were not correctly adapted to D50 (#1683)
* Fixed computing output required space for Apply Registration (through GUI) if some images were not selected (#1690)
* Fixed incorrect SPCC filter plots in "Plot All" in narrowband mode (#1691)
* Fixed an issue where starnet was not updating a data structure that sirilpy get_image_fits_header() relied on
* Fixed an issue where shared memory was not being released correctly after use until a python script exited (#1700)
* Updated flatpak dependencies to fix build issues with recent toolchain (#1709)
* Fixed an issue where removing overlay polygons did not immediately update the overlay
* Fixed an issue where drawing a freehand polygon left the mouse in an unusable state

**Improvements**
* Removed legacy GraXpert interface to be replaced by the new GraXpert-AI.py script (#1620, #1611, #1573)
* Allow saving plots to files using sirilpy.connection.SirilInterface.xy_plot() (#1670)
* Filechoosers in the calibration tab and calibration preferences remember the last directory (#1664)
* Updated overlay_add_polygon() to use shared memory, to handle polygons with large numbers of sides
* Improved compatibility of sirilpy.tkfilebrowser with tkinter.filedialog (allows replacing the awful Linux tk filedialog)
* Improved the GPU module helper methods in sirilpy
* Fixed a crash with RGB compositing (#1562)
* Improved behaviour of histogram stretch after autostretch if the image ICC profile differs from the display profile.
* Changed the default GHT colour mode from human weighed luminance to independent (!899)
* Added / improved GPU helper modules to assist with installation and testing of key GPU-related modules. (!895)
* Allow "Crop Sequence" with the internal sequence used in RGB composition, to aid with LRGB workflows. (!902)
* Add python method to draw Polygons in the Siril overlay.
* Uses the double click to open script in the editor.
* Make SIP and WCS as protected keywords (#1696)
* Added -followstar to the seqpsf command: previously this could only be set from the GUI. (!905)
* Added ability to open previous revisions of scripts in the repository (!911)

siril 1.4.0-beta2
05/21/25

**Fixes:**
* Fixed option -weight= for stack command and add filtering criteria in HISTORY key of stacked image (#1545)
* Fixed crash and slowness when refreshing the scripts list (#1548, #1574)
* Python scripts are now sorted alphabetically (#1559)
* Fixed crash in Noise Reduction with Independent Channels option selected (#1567)
* Fixed UI hang when manually refreshing scripts or SPCC (#1566)
* Fixed incorrect behaviour when using set_image_pixeldata to chage the number of channels (#1570)
* Fixed incorrect siril command return values (#1569)
* Fixed crash in astrometric registration when the reference image could not be platesolved (#1557)
* Fixed preventing max framing export in seqapplyreg with FITSEQ or SER (#1561)
* Fixed obscode that was not exported in the AAVSO csv (#1577)
* Removed graxpert_deconv from the command line (#1575)
* Fixed SPCC failing to open files on Windows when the filepath contains non-ASCII characters (e.g., accented characters) (#1584)
* Fixed parameter parsing in PixelMath (#1594)
* Fixed bad font kerning on macOS (#1508)
* Fixed crash on Windows language change (#1560)
* Fixed incorrect option handling in denoise (#1599)
* Fixed poor star detection when input sequence was in 16b and preferences set in 32b (#1614)
* Fixed incorrect image size with latest cameras added to LibRaw, Siril now uses 202502 snapshot (#1565)
* Fixed metadata filling problem in PixelMath using $T (#1605)
* Fixed crash in Image Plate Solver (#1609)
* Fixed python API SirilInterface::set_seq_frame_incl (#1617)
* Fixed FWHM units when printing alignement results (#1616)
* Fixed incorrect behaviour when opening the git repositories if a git lock file was in place
* Fixed failure in stacking if both feathering and image filtering were selected (#1629)

**Improvements:**
* Scripts can be opened in the editor directly from the Script Preferences treeview (#1556, !860)
* Added a fork of tkfilebrowser to support improved script UI file selection on Linux (!864)
* Implemented a better linear regression algorithm for SPCC (!853)
* Python scripts are now sorted alphabetically (#1559)
* Made crop and ROI selection CFA-aware (#1579)
* Added an optional rate limit for smooth scroll zoom speed (#1576)
* Added SirilInterface.create_new_seq() and SirilInterface.is_cli() in sirilpy (!867)
* GraXpert "Use GPU" now defaults to False but is persistent (saved in config)
* Added utility.ONNXHelper class in python module to make it easier to ensure the correct onnxruntime module is installed. (!874)
* Added ability to calibrate images for debayering only, without Dark, Flat, or Bias files (#1619)
* Simplified the scripts and SPCC repository checking and made it more robust and thread-safe (!872)
* Improved visibility of whether the autostretch preview is linked or unlinked (!878)
* Changed the default GHT and asinh settings to update faster.
* Added returning a dict from SirilInterface.get_image_fits_header() and SirilInterface.get_seq_frame_header in sirilpy (!877)
* Improved Quit behaviour if there are unsaved script changes.
* Improved feedback when the python context manager image_lock() reports an error.
* Improved method of calling scripts from the editor to eliminate a script length restriction.
* Added a GraXpert python script to replace the legacy C GraXpert interface (siril-scripts:!42)
* Deprecated the legacy C interface which proved unreliable (#1620, #1611, #1573)

siril 1.4.0-beta1
04/26/25

**New features:**
* Added support for unknown keywords with path parsing (#1333)
* Added support for JPEG XL image format
* Added comparison star list creation from Siril (!381)
* Added intensity profiling function (#5)
* Added internal plotting tool (siril_plot) to be used with profiling and light_curves (removed usage of GNUplot) (!543 !545)
* Added git script repository integration (!560)
* Added ROI processing for certain functions (!571, fixes #1098 and #1188)
* Added fully color managed workflow using ICC profiles (!542, fixes #1010, #1207)
* Added command conesearch (replaces nomad and solsys), including support for new catalogues (vsx, gcvs, exo, aavso_chart) (!579, #1171)
* Added AAVSO photometry file format output and improving photometry UI (#1234)
* Added color management to photometric color calibration, and SPCC as a new method. (!598)
* Added solving with distortions using SIP convention and handling writing related keywords in the header (!612 and #1154::3)
* Added full blindsolve with Astrometry.net (#1154::5 and !636)
* Added Astrometric Registration for mosaic and little overlapping sequences (#1154::7 and !643)
* Added image undistortion using WCS SIP data during registration (#1154::8,!643 and #1285)
* Refactored wcs usage, by removing redundant info stored in the fit structure (!591 and #1154::1)
* Added support for offline Gaia catalogue extracts with HEALpixel-based indexing (!795, !797)
* Added master distortion files (!686)
* Added ssl certificates in the appimage (#1259)
* Added dark scaling to match exposure time (#1269)
* Added manual photometry output comparison stars file creation from UI (!614)
* Added near solve in Siril internal solver (#1154::4 and !631)
* Added FITS keyword update on single loaded images (#72) and on sequence (!705 and #1340 and #1312)
* Added Color Conversion Matrices for single images and sequences (!630 and !641)
* Added versionning for init files (#1274)
* Added flexible aperture size depending in FWHM (#1278 !640)
* Added DRIZZLE and related script (!633, closes #12, #170)
* Added preference for closest IAU observatory code(!669)
* Added ability to present startup notifications read from a file in gitlab (#1292)
* Added full mouse buttons and scroll wheels configuration (!672)
* Added edge preserving filters (bilateral and guided filters) (!576)
* Extended `requires` command to take optional second expiry parameter. (!674)
* Added a new keyword FILENAME to save the original filename after conversion. (!678)
* Added UI for conesearch and show commands (!680)
* Added atmosphere model for SPCC (accounts for Rayleigh scattering) (!684)
* Added the `pwd` command to print the current working directory (!743)
* Added GraXpert interface (!699), follow-up bugfix (#1346)
* Added the ability to resample by maximum dimension and preview jpg file size (!698)
* Added Curves Transformation tool (!677)
* Read and compares checksum (DATASUM and CHECKSUM) if present in the FITS header (!723)
* Added a new cosmetic filter to remove purple fringing on bright stars (!726)
* Added blending masks and normalization on overlaps for rejection stacking, to stitch mosaics (!764)
* Added python scripting (!765)
* Added local annotations catalogues for IAU constellations lines and names (!800)
* Added a popup menu for the "annotation" button, displaying the list of catalogs (!804)

**Improvements:**
* Allowed object search with their common name, from the annotations catalogues (!381)
* Improved RGB composition tool to do full homography registration (#943)
* Reduced verbosity of script reload logging (#1217)
* Added more configurable colors for some overlays (#1230)
* Improved SEQHEADER command. Ability to print several keywords and new filter option (#1161)
* Refactored the keywords use (#668)
* Changed convention to Counterclokwise for the angle reported by astrometry (#1290)
* Split Astrometry from (S)PCC
* Changed max framing mode to avoid large black borders after registration, this is now handled at stacking step (!670)
* Optimised GHT code (~2x speedup) and fixed associated bugs (#1194, #1314, #1319)
* Improved interaction of threaded functions and previews with ROI code (!701)
* Optimised and refactored deconvolution code (!702 and !753)
* Updated Image processing menu (!700)
* Refactored registration processes and GUI (#1285)
* Improved use of prngs (mt19937 now used throughout in place of rand() etc.) (!689)
* Refactored networking code, add offline mode and add Gaia archive status indication (!687)
* Improved the usability of merging CFA sequences (!759)
* Allowed the token $T to be used in PixelMath (!768)
* Make PixelMath follows bit depth preferences (#1100)
* Allow background removal from CFA images / sequences, for better integration into drizzle workflow (!777)
* Added an option to save the stack result in 32b irrespective of the Preferences (#1165)
* Ported JSON parsing and generation code to use yyjson instead of glib-json for a 10x speedup (!796)

**GUI improvements:**
* Split up the monolithic glade UI file (!550)
* Refactored catalogue management, making it consistent across all catalogues (#1154::0 and !579)
* Refactored astrometry GUI (#1154::6 and !636)
* Added better registration options to RGB align right-click menu and improve DATE-OBS handling in LRGB composition (!620)
* Made reset buttons reset all GUI elements in a dialog window (!719)

**Fixes:**
* Fixed PRISM SITELAT/SITELONG keywords data (#1126)
* Fixed running command catsearch threaded to avoid GUI freeze (#1167)
* Fixed https requests with libcurl for Windows crossroad builds (#604)
* Fixed wavelets redraw (#1236)
* Fixed a crash in asinh (#1246)
* Fixed several dialogs so they work after redo (#1276, #1279)
* Fixed bug where Bayer pattern was not read as needed for seqpsf (#1297)
* Fixed handling wide-char characters in filenames on Windows (with cfitsio >= 4.4) (#1324)
* Fixed bug in GHT when only 1 or 2 channels are selected (#1329)
* Fixed GHT and HT sharing states for some GUI elements (#1357)
* Blocked certain processes when a processing dialog box is open (#1355)
* Fixed a bug with histogram / GHT widgets updating the image when the preview toggle was off (#1358)
* Checked for and resolve pixel values outside [0 1] before certain operations (!697)
* Fixed seqpsf for images which write ADU in float (#1322)
* Fixed crash in catsearch when object is unknown (#1383)
* Fixed local astrometry.net solver non-functional on flatpak (#1392)
* Fixed crash in 2-pass registration when sequence had less than 5 images (#1473)
* Prevented crash when using the sequence browser during an AVI sequence operation (#143)
* Prevented crash when opening a HEIF image with a jpeg extension (#1478)
* Fixed crash at startup on macOS when no ~/Pictures folder is found (#1486)
* Fixed loss of metadata when Siril uses preview (#1491)
* Fixed handling NaNs in float statistics (#1487)
* Fixed h264 and h265 export (!828)
* Fixed memory error when created new FITS image (#1524)

**Misc:**
* Removed glib-networking as a dependency (#1157)
* Removed calls to deprecated OpenMP functions (!662)
* If directory does not exist during script execution, CMD_DIR_NOT_FOUND is returned (!628)
* Refactored processing of sequence operations that generate multiple output sequences (!739)
* Added a memory check for the preview image (#778)
* Removed Windows cross-build CI and improved performance of native CI (!767)
* Move executables from 'Contents/Resources/bin' to 'Contents/MacOS' (!812)

siril 1.2.6
01/22/25
* Fixed sign error in messier catalog (#1453)
* Fixed Save As feature (#1452)
* Fixed handling widechar with an updated version of cfitsio (#1456)
* Changed configuration directory on macOS to org.siril.Siril (!798)

siril 1.2.5
11/22/24
* Fixed crash in gaussVertical() on macOS (issue reported on pixls.us, !742)
* Fixed free space disk computation on macOS, probably for good (#1368 and #1375 and #1422)
* Fixed crash if the CWD changes after a first successfull Automated light Curve process (#1378 !746)
* Fixed bug in TIFF files that have TIFFTAG_MINSAMPLEVALUE and TIFFTAG_MAXSAMPLEVALUE set to 0 by removing these tags (#1381)
* Added HISTORY after seqcrop and GUI crop (#1142)
* Better handling of Siril opening when double-clicking on an image, under macOS (#1308, #1428 and #1140)
* Fixed potential crash in synthstar (issue reported via facebook)

siril 1.2.4
09/11/24

* Fixed CFA statistics (#1342)
* Fixed calibration command bug disabling cosmetic correction (#1348)
* Fixed calibration GUI not parsing correcting flat when using path parsing (#1348)
* Fixed non-deterministic parallel subsky RBF (#1352)
* Fixed incorrect deconvolution command arg setting (issue raised on pixls.us)
* Fixed GHT and HT not reverting previews from other dialogs (#1356)
* Fixed crash when saving image (#1353)
* Fixed execute button in wavelets not reverting preview (#1362)
* Fixed CLAHE crash on mono image (#1354)
* Fixed crash while extracting Green channel on CFA FITSEQ (#1305)
* Fixed inverted sequences on exporting to SER (#1361)
* Fixed a bug with histogram hi / mid / lo entry callback behaviour (!735)
* Fixed free space disk computation on macOS (#1368)

siril 1.2.3
06/19/24

* Fixed handling wide-char characters in filenames on Windows (cfitsio rollback) (#1324)
* Fixed compression error (files were not compressed anymore) (#1328)
* Fixed internet connection in macOS version (packaging issue)

siril 1.2.2
06/14/24

* Removed background extraction samples after using it in script (#1265)
* Fixed catalog parser problem with negative declination (less than 1°) (#1270)
* Fixed weighting by number of stars during stacking if number of stars is the same across the sequence (#1273)
* Improved mouse pan and zoom control to enable one-handed operation (!638, fixes #1271)
* Added an option to the LINK command in order to sort output by date (#1115)
* Fixed pixel size set by astrometry using binning_update preference (#1254)
* Fixed crash when querying stats on a CFA image with a selection smaller than a 2x2 square (#1286)
* Fixed crash when saving compressed and croped images (#1287)
* Disabled supernumerary use of openmp in demosaicing, which could lead to a crash (#1288)
* Fixed ser orientation error (#1258, #1261)
* Fixed crash during rejection stacking when using shift-registered sequence (#1294)
* Fixed mouse scrollwheel scrolling too fast (#1151)
* Fixed drag & drop in image display on macOS (#1310)
* Fixed bug in rgradient (Larson Sekanina) filter (#1313)
* Fixed bug in generalized hyperbolic stretches (#1314)
* Fixed path parsing error with savetif (#1318)
* Added handling of empty command pipe reads (closes #1277)

siril 1.2.1
01/26/24

* Fixed Anscombe VST noise reduction option for mono images
* Fixed HEIF import (#1198)
* Fixed Noise Reduction Anscombe VST bug with mono images (#1200)
* Fixed problems with Fourier Transform planning > Estimate (#1199)
* Fixed data initialisation bugs in copyfits() and RGB compositing tool
* Fixed exported x-column for lightcurves when Julian date is not selected (#1220)
* Fixed sampling tolerance for astrometry which was incorrectly read (#1231)
* Allowed for RA/DEC to be sorted in PSF windows (#1214)
* Added SET-TEMP as valid FITS header to be saved (#1215)
* Added configurable color for background extraction sample and standard annotations (#1230)
* Fixed argument parsing error in makepsf (!593)
* Fixed light_curve and csv export from plot when some images were unselected from the sequence (#1169)
* Added undo/redo when platesolving with astrometry.net (#1233)
* Fixed crash in findstar when detecting stars close to the border (#1237)
* Fixed using wcs info when using light_curve command (#1195)
* Allowed moving file into workdir to be picked up for livestacking (#1223)
* Fixed the way we check if there is enough space to use quick photometry (#1238)
* Fixed platesolving close to poles (#1245)
* Fixed bit depth evaluation for 8-bit images (#1244)
* Fixed division by 0 in PixelMath (#1249)

siril 1.2.0
09/15/23

* Fixed crash in background extraction samples removing (#1123)
* Fixed crash in binning with ushort images (4d4d4878)
* Fixed crash in findstar when a large saturated patch was close to border
* Fixed memory leaks in deconvolution code (3e122ad7)
* Fixed sorting in the rightmost columns in Dynamic PSF window (75586c04)
* Added logging typed command in stdout (06f67292)
* Improved path-checking and messages for astrometry.net local solver (Windows) (!524)
* Prevent crash using recomposition tool eyedroppers without images loaded (!526)
* Fix HaOiii script failure if input image has odd dimensions (!533)
* Fix errors in GNUplot process handling (!538)
* Fixed crash with seqextract_HaOIII command (!535)
* Fixed crash when trying to export csv from empty plot (#1150)
* Fixed deleting RA/Dec info when undoing an astrometry solve (#1119)
* Improved error detection and messages for astrometry (!516)
* Fixed sampling range specification for siril internal solver (!549)
* Fixed all command descriptions (!546)
* Fixed SER orientation after AVI conversion (#1120)
* Fixed rescaling float images upon loading when not in [0,1] range (#1155)
* Fixed initialization of guide image for clamping (#1114)
* Fixed disabling weighting in the GUI when widget is not visible (#1158)
* Fixed output_norm behavior for stacking to ignore border values (#1159)
* Fixed the check for the no space left condition in the conversion (#1108)
* Fixed DATE_OBS missing on seqapplyreg if interp was set to NONE (#1156)
* Fixed photometry issue with 8-bit .ser file (#1160)
* Fixed removing zero values in histogram calculations (#1164)
* Fixed pixel sizes after HaOIII extrcation (#1175)
* Fixed crash when passing only constants in pm expression (#1176)
* Fixed incorrect channel when adding star from selection in RGB vport (#1180)
* Allow to access to non-local disk (#1182)
* Allow the Star Recomposition UI to scroll when larger than the dialog (#1172)
* Fixed wrong Bayer interpretation after FITS-SER conversion (#1193)
* Fixed pixelmath argument parsing error (#1189)

siril 1.2.0-rc1
06/01/23

* Added GHS saturation stretch mode
* Added special formatter to parse date-time in path parsing
* Added Astro-TIFF in sequence export
* Added read of datetime in jpeg and png file with exiv2
* Added Danish language
* Changed Windows to build in console mode even for stable releases
* Changed gnuplot initialization to keep plots open after stopping main process (and fixed leak) (!538)
* Changed image opening for all images not from Siril (ensures DATAMAX is correct)
* Improved parsing of localization data for wider imaging software compatibility
* Improved DATE-OBS control and log for solar system features
* Improved clipping model in luminance-based GHS stretches
* Improved Wayland support
* Reviewed and fixed coordinate conversion from WCS to display for annotations, nomad command, pcc
* Improved astrometry.net handling on Windows to support more recent cygwin builds
* Updated URLs to query online catalogs
* Fixed handling of special characters in sequence name during conversion
* Fixed crash in seqstarnet when processing single-file sequences (SER, FITSEQ)
* Fixed hang in seqstarnet when processing a single-file sequence with no star mask
* Fixed using default masters names in calibrate (GUI)
* Fixed invoking external programs in CLI mode (Windows only)
* Fixed stream setting for all versions of ffmpeg (mp4 export crash)
* Fixed crash when doing manual registration of sequence with variable image sizes (now disabled)
* Fixed UI and command issues in deconvolution code
* Fixed star recomposition issue where LIVETIME and STACKCNT could be doubled when processing the starless and star mask parts of the same image
* Fixed "image copy error in previews" bug in asinh transformation
* Fixed reset of the viewports when reopening the RGB composition tool after opening a mono sequence
* Fixed star detection for undersampled mono images
* Fixed sequence cleaning with opened image and resetting the reference image
* Fixed photometry with 32bit images from PRISM
* Fixed incorrect behaviour when resetting right-hand stretch type in star recomposition tool
* Fixed sequence handling when images have different number of layers
* Fixed GNUplot terminals so they remain interactive and free resources when closed
* Fixed crash that could occur when parsing string keywords that contained forbidden characters
* Fixed calling external processes that left too many opened file descriptors
* Fixed Stop behavior for starnet and local astrometry.net
* Fixed crash when running merge_cfa in headless mode
* Fixed console logs output on Windows when messages contained widechars
* Fixed networking detection at build-time and made it and exiv2 optional
* Fixed bug in NetPBM file import
* Fixed pause button in livestacking

siril 1.2.0-beta2
03/12/23

* Fixed behavior on Windows when calling external programs (StarNet, astrometry.net)
* Fixed crash when converting sequence to SER
* Fixed PCC progress bar which never terminated
* Fixed AppImage Build
* Fixed crash when using deconvolution on a sequence
* Fixed SSL certificates locations on Windows which where preventing SearchObject related functions to succeed
* Fixed reading BAYERPAT key if it was set to NONE
* Fixed StarNet behavior when TIFF compression was ON
* Fixed crash in synthstar (full resynthetize and desaturate)
* Fixed handling widechars in config files (Windows only) which caused a crash at startup
* Fixed crash when selecting datapoints in Plot tab
* Fixed crash when sending a seqplatesolve or seqstarnet command with no other argument
* Fixed crash in global and 2pass registration, if a selection was active and the sequence had variable image sizes
* Fixed min and max framing borders calculations if the sequence had variable image sizes
* Fixed lost metadata with starnet
* Reworked GHS commands
* Added a warning when trying to read one-frame SER files
* Autodetect libfftw threading support
* Add support for Torch-based StarNet executables
* Improve hi/lo slider behaviour in stretch dialogs
* Star Recomposition tool has independent Apply and Reset controls to facilitate iterative stretches

siril 1.2.0-beta1
02/24/23

* Added livestacking mode with darks/CC/flats support, registration and stacking
* Added unlinking channels in autostretch preview
* Added RGB equalization and lightweight (faster) normalisation in stacking options
* Added LRGB composition command and PixelMath command for new offline compositions
* Added Starnet++ integration in GUI and command and mask creation
* Added Star Recomposition tool to mix and stretch starless and starmask images
* Added star intensive care to unsaturate stars
* Added new deconvolution tool with RL, Split Bregman and Wiener algorithms and several PSF generation options (replaces old tool)
* Added new denoising tool
* Added pcc command for headless PCC and plate solving
* Added local KStars star catalogue support for offline astrometry and PCC (NOMAD)
* Added a new framing assistant with several modes and image framing preview
* Added specifying max number of stars for registration
* Added bad pixel map option for preprocess, both in GUI and command
* Added and reviewed commands for offline and automatic post-processing
* Added background level and star count as new sequence filters
* Added option to compute sequence filtering threshold using k-sigma clipping
* Added weighing based on number of stars or wFWHM for stacking
* Added a new threading mechanism for per-image improved performance
* Added star selection from coordinates to seqpsf and star tracking with homography
* Added headless light curve creation from a list of star equatorial coordinates
* Added star list importing from the NINA exoplanet plugin for light curve creation
* Added relaxed mode for star detection for particularly bad images
* Added crop to selection to the rotation geometric transform
* Added a way to clean sequence file in the sequence tab (see also command seqclean)
* Added a warning when images are negative on calibration
* Added calibration details in the FITS history
* Added saving formulas (presets) in Pixel Math
* Added statistic functions to Pixel Math as well as mtf
* Added solar system object search from online service for image annotations
* Added zoom sliders and plot selection in Plot tab
* Added Moffat star profile as an option instead of Gaussian
* Added the possibility to run statistics on individual filters of CFA images
* Added parsing paths with header key values for preprocess, stack and save actions
* Added a high definition mode to auto-stretch visualization
* Added memory and processor count cgroups limits enforcement (linux only)
* Added a mapping file created by conversion operations
* Added background level and number of stars to stored registation data and plots
* Added commands: [update with https://free-astro.org/index.php?title=Siril:Commands#Commands_history ]
* Added KOMBAT alogrithm for registration and removed deprecated ECC
* Added choosing server to query object in astrometry
* Added shortcuts for astrometry (regular and photometric correction)
* Added option "full" to export all possible stats in seqstat command
* Added argument to executable to pass pipes path, allowing several instances to run simultaneously
* Added more reporting on online object search, avoiding duplicates in catalogues
* Added improved graphical interface to hyperbolic stretches
* Added 9-panel dialog tool showing corners and center of the image for a closer inspection
* Added NL-Bayes denoising algorithm with optional boosters DA3D, SOS and Anscombe VST
* Added undershoot clamping to bicubic and lanczos4 interpolation methods
* Added 9-panel dialog tool showing corners and center of the image for a closer inspection
* Added NL-Bayes denoising algorithm with optional boosters DA3D, SOS and Anscombe VST
* Added undershoot clamping to bicubic and lanczos4 interpolation methods
* Added CFA merge process for reconstructing a Bayer pattern previously split out with extraction
* Added binning and binxy command
* Added rejection maps creation on rejection stacking
* Added astro-tiff option in the command savetif with -astro
* Added ability to use Starnet++ on sequences
* Allowed area selection (and much more) to be done on RGB display tab
* Updated scripts to specify cosmetic correction is from masterdark with -cc=dark option
* Updated seq file version to v4. Registration block keeps homography information
* Updated behaviour of channel select toggles in histogram and hyperbolic stretch tools, allowing stretching only selected channels
* Replaced Libraw with RT debayering
* Replaced generalized hyperbolic transform stretch method by more general algorithms and optimised for speed
* Optimised asinh code for speed
* Improved Ha-OIII extraction to offer full resolution O-III output and improve star roundness
* Improved management of focal length, pixel size and binning, in settings and images
* Refactored global registration and added 2pass and Apply Existing methods
* Refactored 3-star registration to run the 3 stars analysis successively
* Refactored 1- and 2/3-stars registration into one single registration method
* Refactored PCC, using WCS information to identify stars instead of registration match
* Refactored settings, preferences and configuration file, adding get and set commands
* Refactored commands error handling
* Refactored light curve creation, filtering the reference stars to valid only
* Refactored PSF fitting to solve for the angle in all cases
* Refactored astrometry for command and sequence operation, astrometry.net interop.
* Fixed comet registration when registration was accumulated over existing data
* Fixed star detection for images with very large stars
* Fixed cancellation of seqpsf or seqcrop
* Fixed photometry analysis of stars with negative pixels around them
* Fixed dates keywords in sum and min/max algorithms
* Fixed FITS header preservation on RGB composition
* Fixed possible FITSEQ infinite loop and inconsistent numbering caused by hidden files in conversion
* Fixed sequence closing in script processing after each command
* Fixed opening of scientific FITS cube files
* Fixed gnuplot call for macOS/AppImage, by making its path configurable
* Fixed available memory computation for mac and the associated freeze
* Fixed bug in roworder of SER sequence created from TOP-DOWN FITS images
* Fixed bug when saving 16bits signed FITS images
* Fixed internationalization in siril-cli
* Fixed subsky command success status

siril 1.0.6
10/18/22

* Fixed crash on opening a malformed SER
* Fixed crash in savetif
* Fixed crash in polynomial background extraction when not enough sample were set
* Fixed bug in iif where no parameters could be used
* Fixed crash in seqstat when some images were deselected
* Fixed crash in star detection when large star was close to border
* Fixed bad behaviour of asinh blackpoint with monochrome/32bits images
* Fixed bug in PixelMath with negate values
* Fixed bug in SIMBAD request when object name contains '+'
* Fixed bug in rotational gradient

siril 1.0.5
09/09/22

* Fixed bug in eyedropper feature with 16bits images
* Added button to see original image in background extraction
* Fixed bug introduced in 1.0.4 with one pixel shift when registering meridian flipped images
* Fixed GAIA catalog parser

siril 1.0.4
09/02/22

* Fixed selected area for flat autonormalisation calc
* Fixed wrong initialization in polynomial background extraction
* Fixed cold pixels rejection in GESDT stacking
* Fixed x and y position in PSF and star detection
* Fixed RGB pixel display where Green and Blue were swapped
* Fixed random crash in Pixel Math
* Improved wcs import when formalism used is deprecated (CROTA + CDELT)
* Added dropper icon to set SP easily in GHT tool

siril 1.0.3
06/28/22

* Fixed memory leak in PixelMath
* Fixed memory leak in SER preview
* Fixed error in seqsubsky
* Fixed the start of two scripts from @ in succession
* Fixed homogeneous image bitpix detection on stacking
* Fixed dates in median and mean stack results
* Fixed bug in stack of some float images
* Fixed black point and clipping in asinh stretch function
* Added new thread for background extraction that does not freeze UI, with a progressbar for RBF
* Added generalised hyperbolic transform stretch method in Image Processing menu, based on algorithms proposed by David Payne in the astrobin forums

siril 1.0.2
05/16/22

* Added new RBF interpolation method in the background extraction tool
* Removed file name length limit in conversion
* Fixed crash in preprocess command if a quote was not closed in -bias= option
* Fixed crash when star detection box was expanded past a border
* Fixed crash in plot when X axis data contained negative values
* Fixed numerous bugs in the background extraction tool
* Fixed bug in PixelMath where only one char parameter where allowed
* Fixed bug in FITS partial reader

siril 1.0.1
04/06/22

* Added min,max, iif and logical operators in pixelmath
* Added support for 3 channels for direct preview of resulting composition in pixelmath
* Added parameters field in PixelMath
* Added reporting channel name in FILTER header key during split operation
* Added using FILTER keyword value for Pixel Math tool variable name
* Fixed using shift transform for global registration
* Fixed crash when changing image with preview opened
* Fixed crash when pressing Stop button during script execution
* Fixed crash that could occur when moving the mouse over the image while it was being updated
* Fixed date wrongly reported in the FITS header in SER/FITSEQ stacking when filtering out images
* Fixed excluding null pixels of both ref and target in linear match

siril 1.0.0
03/09/22

* Added ASTRO-TIFF standard
* Fixed memory consumption for all sequence operations
* Fixed settings for sequence export as webm film with VP9 codec
* Removed use of lo/hi cursors and fixed normalization for export
* Fixed load and close commands for scripts in GUI
* Fixed Bayer pattern in SER after extraction
* Fixed registration crash for small images
* Improved main panel separator positioning and keeping it in memory
* Improved speed of FITSEQ detection when scanning sequences
* Improve usability on MacOS
* Reintroduced compatibility with OpenCV 4.2 with disabled features

siril 1.0.0~RC2
12/08/21

* Fixes many crashes
* Minor improvements in plot feature
* Restore HD for macOS application

siril 1.0.0~RC1
11/20/21

* New Pixel Math tool
* New plot tool to visualize and sort sequence based on any registration data field available
* New tilt estimation feature (from GUI or command)
* New SNR estimator in photometry analysis
* New button for quick photometry
* New commands seqcosme and seqcosme_cfa to remove deviant pixels on sequence, using file computed with find_hot
* New command boxselect to specify a selection box with x, y, w and h
* Improved candidates star detection speed and accuracy with a new algorithm
* Reviewed GUI and improved responsiveness
* Saving focal and WCS data in the swap file using undo/redo
* WCS data is now updated after geometric transformations (mirror, rotate and crop)
* Seqcrop command can now be used in scripts
* Added autocropping of wide-field images, as well as using a selection for plate solving
* Added choices of degrees of freedom (shift, similitude, affine or homography) for global registration
* Added UI button to plot WCS grid and compass
* Added user catalogue for astrometry annotation
* Added GAIA EDR3 catalogue for astrometry
* Added choice between clipboard and file for snapshot
* Added equalize CFA for X-Trans sensor
* Allowing debayer to be forced for SER files
* Converted constant bitrate quality to constant quality rate settings in sequence export to film
* Fixed memory leak in opencv that made registration of FITS files fail often
* Fixed FWHM units and star center position in Dynamic PSF
* Fixed global registration with various image sizes
* Fixed bug in ECC algorithm

siril 0.99.10.1
06/23/21

* Fixed star detection with resolution < 1.0
* Fixed interpolation issue in global registration
* Fixed timestamp issue with glib < 2.66
* New MAD clipping algorithm

siril 0.99.10
06/11/21

* New drag and drop
* New presets for sequences export
* New choice between h264 and h265 for mp4 export
* New Generalized Extreme Studentized Deviate Test as a new rejection algorithm
* New weighted mean stacking based on bgnoise
* New independent normalization of each channel for color images
* New faster location and scale estimators to replace IKSS with similar accuracy
* New synthetic level for biases
* New 2- or 3-star registration algorithm with rotation
* New SER debayering at preprocess
* New green extraction from CFA
* New option to downsample image while platesolving
* Remember focal and pixel size in astrometry tool
* Updated sampling information after channel extraction and drizzle
* Fixed bands appearing on mean stacking for CFA SER sequences
* Fixed bug in FFT filter
* Fixed bug in statistics and normalization for 16b images
* Changed handling of zero values in statistics, global registration, normalization and stacking

siril 0.99.8.1
02/13/21

* Fixed crash because of wcslib function

siril 0.99.8
02/10/21

* New ability to remove sequence frames from the "Plot" tab
* New merge command
* New astrometry annotation ability
* New snapshot function
* New conversion internal algorithm, can convert any sequence to any other sequence type too now
* Handle datetime in TIFF file
* Improved color saturation tool with a background factor to adjust the strength
* Reduced memory used by global registration
* Improving films (AVI and others) support: notifying the user, suggesting conversion, fixing parallel operations
* Fixed memory leak in minmax algorithms
* Fixed a bug in FITS from DSLR debayer when image height is odd
* Fixed out-of-memory conditions on global registration and median or mean stacking
* Fixed SER stacking with 32 bits output
* Fixed bitrate value issue in mp4 export
* Fixed normalization issue with SER files

siril 0.99.6
09/23/20

* Selection can be moved and freely modified, its size is displayed in UI (Sébastien Rombauts)
* Undo/Redo buttons now display the operations they act upon (Sébastien Rombauts)
* Added color profile in TIFF and PNG files
* Image display refactoring (Guillaume Roguez)
* Fixed a bug in demosaicing orientation
* Fixed a bug in macOS package where Siril was not multithreated
* Fixed memory leak in pixel max/min stacking
* Fixed crash when selecting 1 pixel
* Better integration in low resolution screen
* Added embed ICC profile in png and TIFF files
* By default Siril now checks update at startup
* By default Siril now needs “requires” command in Script file
* Refactoring of image display with pan capacity
* Added button + and – for zooming management

siril 0.99.4
08/14/20

* New UI with a single window
* New demosaicing algorithms, RCD is now the default one
* New algorithm to fix the AF square with XTRANS sensor (Kristopher Setnes)
* New support for FITS decompression and compression with Rice/Gzip and HCompress methods (Fabrice Faure)
* New support for quantization and HCompress scale factor settings for FITS compression (Fabrice Faure)
* New functions to extract Ha and Ha/OII from RGB images
* New linear match function
* New link command to create symbolic links
* New convert command to convert all files (and link FITS)
* New preference entries for FITS compression settings (Fabrice Faure)
* New native image format: 32-bit floating point image
* New native sequence format: FITS sequence in a single image
* New UI for sequence image list
* New zoom handing: ctrl+scroll (up and down) is the new way to zoom in and out
* New preview in open dialog
* New language selector in preferences
* New image importer: HEIF format
* New stacking filtering criterion (weighted FWHM). It can exclude more spurious images
* New macOS bundle
* New RL deconvolution tool
* New keyword CTYPE3 for RGB FITS in order to be used by Aladin
* New binary siril-cli to start siril without X server
* New preference entries with darks/biases/flat libraries
* New preliminary Meson support (Florian Benedetti)
* New ROWORDER FITS keyword that should be used by several programm now
* X(Y)BAYEROFF can now be configured in preferences
* Parallelizing conversion and some other functions
* CI file was totally rewritten (Florian Benedetti)
* Config file was moved to more standard path
* Optimization of several algorithms (Ingo Weyrich)
* Background extraction is now available for sequence
* Midtone Transfer Function is now available for sequence
* Fixed code for Big Endian machine (Flössie)
* Fixed bug in SER joining operation when Bayer information was lost
* Fixed a bug of inaccessible directories in MacOS Catalina
* Fixed crash on some OpenCV operation with monochrome images
* Fixed annoying error boxes about missing disk drives on Windows

siril 0.9.12
11/04/19

* Fixed stat computation on 3channel FITS
* Fixed free memory computation on Windows
* Fixed a bug in RGB compositing mode allowing now users to use multichannel image tools
* Fixed crash after deconvolution of monochrome images
* Fixed a bug in astrometry when downloaded catalog was too big
* New split cfa feature
* Script status (line currently executed) is displayed in a statusbar
* TIFF export is now available for sequences
* Better dialog windows management
* Histogram tool refactoring
* Provide new strategies for free memory management
* Provide new photometric catalog for color calibration (APASS)
* Added new filter: Contrast Limited Adaptive Histogram Equalization
* Open sequence by double clicking on seq file

siril 0.9.11
05/27/19

* New icon set
* New photometric color calibration tool
* New background extraction tool working with 64-bit precision and dither
* Improved processing speed by optimizing sorting algorithms to each use
* Parallelizing preprocessing
* New image filtering for sequence processing: possible from the command line and with multiple filters
* Improved free disk space feedback and checks before running preprocess, global registration and up-scaling at stacking
* New GTK+ theme settings: it can now be set from siril to dark or light, or kept to automatic detection
* New normalization to 16 bits for RAW images with less dynamic range (in general 12 or 14)
* Improved mouse selection by making it more dynamic
* Added drag and drop capability in the conversion treeview
* Added output file name argument to stacking commands
* New command setmem to limit used memory from scripts
* New clear and save buttons for the log in GUI
* Taking into account the Bayer matrix offset keywords from FITS headers
* Displaying script line when error occurs
* Allow registration on CFA SER sequences
* Processing monochrome images requires less memory, or can be more paralellized if memory was the limiting factor
* Fixed dark optimization
* Fixed crash in global registration on a sequence that contained a dark image
* Fixed management of the statistics of images on which they fail to be computed
* Fixed free disk space detection and usual processing commands on 32-bit systems
* Fixed free memory detection for stacking in case of up-scaling ('drizzle') and memory distribution to threads
* Fixed bug in FFT module
* Fixed bug in the drawn circle of photometry
* Fixed build fail with OpenCV 4.0.1
* Fixed SER sequence cropping
* Fixed regression in global registration for images having different size
* Added German translation

siril 0.9.10
01/16/19

* New astrometry tool that solves acquisition parameters from stars in the image (requires Web access and libcurl)
* New comet registration method
* Enabled previews for color saturation, asinh stretching, histogram transform and wavelets
* Added ability to join SER files
* Added a command stream using named pipes
* Added RGB flat normalisation for CFA images and command GREY_FLAT
* Added SETFINDSTAR command to define sigma and roundness parameters
* Added ASINH command and GUI function, for asinh stretching of images
* Added RGRADIENT command and GUI function
* Added negative transformation
* Made command SEQCROP scriptable
* Improved ECC alignment algorithm
* Improved global registration and fixed a bug
* Redesigned all dialog windows to conform to GNOME guidelines
* Preserving history in FITS file header when former history exists
* Preserving FITS keywords in sum stacked image
* Checking and increasing if needed maximum number of FITS that can be stacked on the system
* Automatically detecting GTK+ dark theme preference
* Adding a setting to activate image window positioning from the last session
* Fixed a bug in photometry where stars were too round
* Fixed an issue with wide chars on Windows
* Fixed some erratic behaviour when reference image was outside selection
* Fixed default rotation interpolation algorithm for register command
* Fixed a crash on sequence export with normalization
* Fixed line endings in scripts for all OS
* Fixed compilation for OpenCV 4.0
* Fixed dark optimization and added -opt option in PREPROCESS command
* Fixed a crash in global registration with unselected images

siril 0.9.9
06/07/18

* Major update of the command line, with completion and documentation in the GUI, enhanced scripting capability by running commands from a file and also allowing it to be run with no X11 server running with the -s command line option
* Added commands to stack and register a sequence
* Image statistics, including auto-stretch parameters and stacking normalization, are now cached in the seq file for better performance
* Global star registration now runs in parallel
* Workflow improvement by adding demosaicing as last part of the preprocessing
* Added a filtering method for stacking based on star roundness
* Added an option to normalize stacked images to 16-bit with average rejection algorithm
* All GUI save functions are now done in another thread
* Improved histogram transformation GUI
* Improved support of various FITS pixel formats
* Preserve known FITS keywords in the stacked image by average method
* Added native open and save dialogues for Windows users
* Various Windows bug fixes in SER handling
* Fixed wrong handling of scale variations in Drizzle case
* Fixed 8-bit images auto-stretch display
* Fixed BMP support
* Fixed issues in PNG and TIFF 8-bit export
* Fixed the "About" OS X menu

siril 0.9.8.3
02/19/18

* Check for new available version
* Handle XTRANS FUJIFILM RAWs
* Fixed Preprocessing SER files that gave corrupted SER results
* Fixed SaveBMP that added tif extension
* Fixed Registration on all images that was done on selected images instead
* Fixed Target directory that was ignored when saving as image
* Fixed crash with Wrong SER timestamp

siril 0.9.8
01/31/18

* Added SavePNG
* Allow to use gnuplot on Windows if it is installed on the default path
* Improve SER processing speed
* Opencv is now mandatory
* Implementation of a simplified Drizzle
* New tool for Lucy-Richardson deconvolution
* Conversion list tree is now sorted on first load. Sort is natural.
* Command stackall is available, with optional arguments, for all stacking methods
* Change default working directory to special directory 'Pictures' if it exists
* Reduce display time of autostretch
* Parallelize sum stacking
* Use thread-safe progress bar update instead of deprecated one. Run 'Check sequences' in a background task
* Add an option to set the generic image_hook behaviour when function fails
* Switch on "Images previously manually selected from the sequence" if user checks and unchecks frames
* Fixed numerous bug on Windows with wide char filenames
* Fixed dark theme icons
* Fixed exposure dates of exported SER sequences that were wrong with filtering
* Fixed the loss of color calibration on background extraction
* Fixed menu update after RGB composition
* Fixed bug in "Average" and "Median" stack for huge SER file
* Fixed when it was impossible to use multithread functions after star alignment in compositing tool
* Fixed crash when selecting "Best images .. (PSF)" if the loaded sequence has no PSF data
* Fixed sorted images by FWHM
* Fixed crash on stacking when no reference image is selected and first image of the sequence is excluded

siril 0.9.7
09/21/17

* Fixed French translation
* Fixed bug in registration from compositing for layers alignment
* Fixed crash when stacking failed
* Fixed limit of 4Go SER file for non POSIX Standard
* Improved global registration. New algorithm with homography

siril 0.9.6
06/20/17

* Allow sequence export to use stacking image filtering
* Get the working directory as an optional command line argument
* Improve photometry
* Fixed wrong selected image in list panel when list was sorted
* Fixed registration with unselected images which made progress bar exceed 100%
* Fixed again compilation that failed on KFreeBSD
* Fixed name of Red Layer using compositing tool that was wrong

siril 0.9.5
11/28/16

* Implement a graph interface to display quality registration information
* No X and Y binning value could lead to errors with fwhm
* Take reference image as normalisation reference
* Retrieve Bayer pattern from RAW file
* Export sequence to MP4
* Statistics should not take into account black point
* Add ComboBox for registration interpolation
* Fixed interpolation in global star registration that gave blurred results
* Fixed FreeBSD intltool compilation fails
* Fixed erroneous created sequence in registration with unselected images
* Fixed compilation that failed on KFreeBSD

siril 0.9.4
08/17/16

* Fixed issues with SER in generic processing function
* Fixed inability to open FITS when filename had parenthesis
* Fixed selecting new images did not update the number of selected images
* Fixed histogram sliders lag on OS-X
* Fixed message "Error in highest quality accepted for sequence processing....." during stack of %, even if quality data are computed
* Fixed sequence export to SER with unselected images
* Fixed global star alignment with angle close to 180deg
* Fixed undo cosmetic correction
* Fixed crash in peaker function
* Fixed aborting global star registration summary
* Fixed sequence list which was unreadable with dark GTK theme
* Fixed the update of the list of images
* Added support of internationalization: French, Dutch, Chinese, Italian, Arabic
* Option for logarithm scale in histogram transformation
* Add siril.desktop in archlinux
* Added support for exporting sequence in avi format
* Option to make a selection for global star registration in a smaller region
* Read commands from a file
* Option to follow star in registration
* Added support for resizing exported sequence
* Added support for reading and writing SER timestamps
* Added support for RGB alignment
* Added functionality to fix broken (0 framecount) SER files.

siril 0.9.3
04/16/16

* Fixed bug in preprocessing
* Fixed compilation error in some conditions
* Fixed uninitialized values
* Fixed typos

siril 0.9.2
04/04/16

* Added support for dark optimization
* Added hot pixel removal feature
* Added Animated GIF output and registered sequence export
* Added autostretch viewer mode
* Allowing a reference magnitude to be set to get absolute magnitude instead of relative
* New commands: sequence selection range and stackall
* Added vertical banding noise removal tool
* Providing a better planetary registration algorithm
* Parallelized registration
* Refactored conversion to include AVI to SER
* Configurable "Are you sure" dialogues
* ls command gives results in an ordered way
* Updated to FFMS2 latest version
* Clarified the use of demoisaicing
* Improved star detection
* Improved RGB compositing tool
* Allowing manual selection of background samples
* Fixed force recomputing statistics for stacking
* Fixed noise estimation
* Fixed entropy computation

siril 0.9.1
12/01/15

* added support for GSL 2
* fixed crash on startup without existing config file

siril 0.9.0
10/16/15

* new global star registration, taking into account field rotation
* new quality evaluation method for planetary images, used to sort the best
* images selected for stacking
* new parallelized stacking algorithm for all sequences, including all SER formats, allowing maximum used memory to be set
* threading of the most time consuming processings, to keep the GUI reactive, as well as many other speed improvements
* tested and improved on FreeBSD and MacOS X systems, and ARM architectures
* undo/redo on processing operations
* sequence cropping tool

siril 0.9.0rc1
12/29/14

* many fixes including background extraction, compositing alignment, rejection algorithm, wavelets
* threading of the heavy computations, to avoid graphical user interface freezing and provide a nice way of seeing what is happening in the console window
* image rotation with any angle (not in registration yet)
* new Canon banding removing tool
* GTK+ version is now 3.6 or above

siril 0.9.0b1
11/11/14

* new image formats supported for import and export (BMP, TIFF, JPEG, PNG, NetPBM, PIC (IRIS) RAW DSLR images)
* better image sequence handling with non-contiguous sequences, but still requiring file names to be postfixed by integers
* new graphical user interface based on GTK+ version 3.4 and above
* new display modes added to the standard linear scaling with lo/hi bounds
* manual translation as new registration method with two preview renderings of the current image with reference frame in transparency
* automatic translation as new registration method for deep-sky images, based on the PSF analysis of one star
* new commands available for the command line
* a star finding algorithm with PSF information
* new background extraction tool
* new processing functions
* new image compositing tool
* new stacking methods with rejection algorithms
* numerous bugs fixed and internal code refactoring
<|MERGE_RESOLUTION|>--- conflicted
+++ resolved
@@ -10,9 +10,6 @@
 * Fixed issue with the way python retrieves the current filename (this could omit the extension in some situations)
 * Fixed problems extracting metadata from FITSEQ sequences (#1718, #1720, !915)
 * Fixed an issue where an incorrect colourspace transform could be applied when saving a32-bit TIFF (#1730)
-<<<<<<< HEAD
-* Fixed wrong cache file name (parent directory twice in the returned path) resulting in impossibility to cache files (#1734)
-=======
 * Fixed handling of automatic scripts git repository update flag
 * Fixed crash in commands seqpsf and seqtilt when executed from the command line (#1736)
 * Fixed crash/memory allocation for stack min or max with 16b images (#1746)
@@ -20,7 +17,7 @@
 
 **Improvements:**
 * Compiled .pyc scripts are now only shown in the scripts menu if their magic number matches the available intepreter
->>>>>>> 13055df4
+* Fixed wrong cache file name (parent directory twice in the returned path) resulting in impossibility to cache files (#1734)
 
 siril 1.4.0-beta3
 07/11/25
