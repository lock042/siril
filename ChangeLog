<<<<<<< HEAD
siril 1.4.0-rc1
xx/xx/xx
**Fixes**
* Fixed unnecessary range clipping/scaling prior to RGB channel extraction
=======
siril 1.4.0-XXX
XX/XX/XX

**Fixes:**
* Fixed wrong interpretation of bayer pattern after a background extraction on CFA images (#1799)
>>>>>>> 516a364e

siril 1.4.0-beta4
09/28/25

**Fixes:**
* Fixed incomplete implementation of shared memory bugfix from beta3 (#1719)
* Fixed type hinting in get_seq_frame_header to work with python 3.11 and earlier (scripts #13)
* Fixed a deadlock in the `reloadscripts` command
* Fixed crash with openCV >= 4.12 (#1722, #1723)
* Fixed issue where cold and hot pixels estimation were neve updated (#1724)
* Fixed issue with the way python retrieves the current filename (this could omit the extension in some situations)
* Fixed problems extracting metadata from FITSEQ sequences (#1718, #1720, !915)
* Fixed an issue where an incorrect colourspace transform could be applied when saving a32-bit TIFF (#1730)
* Fixed handling of automatic scripts git repository update flag
* Fixed crash in commands seqpsf and seqtilt when executed from the command line (#1736)
* Fixed crash/memory allocation for stack min or max with 16b images (#1746)
* Fixed magnitude calculation in Dynamic PSF, this affects mostly faint stars for images in 32b (#1739)
* Fixed wrong cache file name (parent directory twice in the returned path) resulting in impossibility to cache files (#1734)
* Fixed handling bayer/Xtrans patterns in more robust way accross the codebase (!903)
* Fixed astrometric alignment for mosaics with some slight skew in the solution (#1747)
* Fixed issues identified by static analysis (!926)
* Fixed issue with findstar command when running from a python script (#1782)
* Fixed issue with auto-applying ICC profiles in stretch tools if nothing is done (reverts correctly) (#1768)
* Fixed issue in SPCC where it would complain about missing OSC BB filter when in NB mode
* Fixed drizzle calculations by exporting weight files during registration and using them for stacking (!882)
* Fixed a crash in the seqcosme command
* Fixed an issue where sequences would not load correctly if the file extensions did not match the preferred FITS extension (#1793)

**Improvements:**
* Compiled .pyc scripts are now only shown in the scripts menu if their magic number matches the available interpreter
* Centre the background extraction grid vertically instead of starting at the image edge and having a gap (#1741)
* Right-click scripts directly from the script menu to open them in the editor
* Optimize image preview, allow colour previews and improve preview stretching to use autostretch, add new large preview size at 512px
* Added SirilInterface.get_image_from_file() method
* Added new sirilpy methods for getting and setting GUI properties (sliders, STF, pan offsets, zoomlevel)
* Improved sirilpy get_seq_frame() and get_image_from_file() so they now populate FFit.header and .icc_profile
* Added Search box in the Script treeview
* Made reading astrometric solution more robust to CDELT/PC matrices not following the expected formalism (#1770)
* Added SirilInterface.analyse_image_from_file(), .undo(), .redo() and .clear_undo_history()
* Approved use of PyQt6 for creating python script GUIs (now confident it is problem free on all target OSes)
* Added some plate solution-related keywords to FKeywords sirilpy class. (#1779)
* Replaced the confusing clip/rescale popup with a heuristic that generally does the right thing. (!931)
* Moved the "Get Scripts" menu entry to the Scripts menu, where it logically belongs. (!865)

siril 1.4.0-beta3
07/11/25

**Fixes:**
* Fixed crash when opening 8-bit XISF file (#1638)
* Fixed `match stars in selection` option for global registration (#1644)
* Fixed an issue where image processing dialogs could fail to unblock python scripts when closed.
* Fixed an issue where the python pix2radec and radec2pix commands failed with coords outside the image (!887)
* Fixed an issue that meant the pyscript command was not waiting for the python interpreter to exit (#1660)
* Fixed an issue with some commands e.g. denoise that meant they would always indicate failure in a script (#1661)
* Fixed Crash in pixelmath command with 16-bit images (#1672)
* Fixed incorrect handling of sirilpy.connection.SirilInterface.log() strings (#1662)
* Fixed incorrect channel handling in get_selection_stats() when no shape is provided (#1673)
* FIxed incorrect thread handling after spawning a python script (thread pointer not set to NULL) (#1654)
* Fixed idle handling to eliminate a hang where a thread was stuck waiting for itself to exit  during stacking (#1665)
* Fixed potential thread safety issues setting environment variables
* Fixed issues with updating the script repository - no longer cloned with depth=1
* Fixed handling of star cluster names containing * characters
* Fixed an issue with git repositories where they could be unable to update after changes to the remote (!900)
* Fixed an inconsistency between GList / GSList that caused crashes relating to the scripts menu for some users (!899)
* Fixed an issue with linear ICC profile generation where colorants were not correctly adapted to D50 (#1683)
* Fixed computing output required space for Apply Registration (through GUI) if some images were not selected (#1690)
* Fixed incorrect SPCC filter plots in "Plot All" in narrowband mode (#1691)
* Fixed an issue where starnet was not updating a data structure that sirilpy get_image_fits_header() relied on
* Fixed an issue where shared memory was not being released correctly after use until a python script exited (#1700)
* Updated flatpak dependencies to fix build issues with recent toolchain (#1709)
* Fixed an issue where removing overlay polygons did not immediately update the overlay
* Fixed an issue where drawing a freehand polygon left the mouse in an unusable state

**Improvements**
* Removed legacy GraXpert interface to be replaced by the new GraXpert-AI.py script (#1620, #1611, #1573)
* Allow saving plots to files using sirilpy.connection.SirilInterface.xy_plot() (#1670)
* Filechoosers in the calibration tab and calibration preferences remember the last directory (#1664)
* Updated overlay_add_polygon() to use shared memory, to handle polygons with large numbers of sides
* Improved compatibility of sirilpy.tkfilebrowser with tkinter.filedialog (allows replacing the awful Linux tk filedialog)
* Improved the GPU module helper methods in sirilpy
* Fixed a crash with RGB compositing (#1562)
* Improved behaviour of histogram stretch after autostretch if the image ICC profile differs from the display profile.
* Changed the default GHT colour mode from human weighed luminance to independent (!899)
* Added / improved GPU helper modules to assist with installation and testing of key GPU-related modules. (!895)
* Allow "Crop Sequence" with the internal sequence used in RGB composition, to aid with LRGB workflows. (!902)
* Add python method to draw Polygons in the Siril overlay.
* Uses the double click to open script in the editor.
* Make SIP and WCS as protected keywords (#1696)
* Added -followstar to the seqpsf command: previously this could only be set from the GUI. (!905)
* Added ability to open previous revisions of scripts in the repository (!911)

siril 1.4.0-beta2
05/21/25

**Fixes:**
* Fixed option -weight= for stack command and add filtering criteria in HISTORY key of stacked image (#1545)
* Fixed crash and slowness when refreshing the scripts list (#1548, #1574)
* Python scripts are now sorted alphabetically (#1559)
* Fixed crash in Noise Reduction with Independent Channels option selected (#1567)
* Fixed UI hang when manually refreshing scripts or SPCC (#1566)
* Fixed incorrect behaviour when using set_image_pixeldata to chage the number of channels (#1570)
* Fixed incorrect siril command return values (#1569)
* Fixed crash in astrometric registration when the reference image could not be platesolved (#1557)
* Fixed preventing max framing export in seqapplyreg with FITSEQ or SER (#1561)
* Fixed obscode that was not exported in the AAVSO csv (#1577)
* Removed graxpert_deconv from the command line (#1575)
* Fixed SPCC failing to open files on Windows when the filepath contains non-ASCII characters (e.g., accented characters) (#1584)
* Fixed parameter parsing in PixelMath (#1594)
* Fixed bad font kerning on macOS (#1508)
* Fixed crash on Windows language change (#1560)
* Fixed incorrect option handling in denoise (#1599)
* Fixed poor star detection when input sequence was in 16b and preferences set in 32b (#1614)
* Fixed incorrect image size with latest cameras added to LibRaw, Siril now uses 202502 snapshot (#1565)
* Fixed metadata filling problem in PixelMath using $T (#1605)
* Fixed crash in Image Plate Solver (#1609)
* Fixed python API SirilInterface::set_seq_frame_incl (#1617)
* Fixed FWHM units when printing alignement results (#1616)
* Fixed incorrect behaviour when opening the git repositories if a git lock file was in place
* Fixed failure in stacking if both feathering and image filtering were selected (#1629)

**Improvements:**
* Scripts can be opened in the editor directly from the Script Preferences treeview (#1556, !860)
* Added a fork of tkfilebrowser to support improved script UI file selection on Linux (!864)
* Implemented a better linear regression algorithm for SPCC (!853)
* Python scripts are now sorted alphabetically (#1559)
* Made crop and ROI selection CFA-aware (#1579)
* Added an optional rate limit for smooth scroll zoom speed (#1576)
* Added SirilInterface.create_new_seq() and SirilInterface.is_cli() in sirilpy (!867)
* GraXpert "Use GPU" now defaults to False but is persistent (saved in config)
* Added utility.ONNXHelper class in python module to make it easier to ensure the correct onnxruntime module is installed. (!874)
* Added ability to calibrate images for debayering only, without Dark, Flat, or Bias files (#1619)
* Simplified the scripts and SPCC repository checking and made it more robust and thread-safe (!872)
* Improved visibility of whether the autostretch preview is linked or unlinked (!878)
* Changed the default GHT and asinh settings to update faster.
* Added returning a dict from SirilInterface.get_image_fits_header() and SirilInterface.get_seq_frame_header in sirilpy (!877)
* Improved Quit behaviour if there are unsaved script changes.
* Improved feedback when the python context manager image_lock() reports an error.
* Improved method of calling scripts from the editor to eliminate a script length restriction.
* Added a GraXpert python script to replace the legacy C GraXpert interface (siril-scripts:!42)
* Deprecated the legacy C interface which proved unreliable (#1620, #1611, #1573)

siril 1.4.0-beta1
04/26/25

**New features:**
* Added support for unknown keywords with path parsing (#1333)
* Added support for JPEG XL image format
* Added comparison star list creation from Siril (!381)
* Added intensity profiling function (#5)
* Added internal plotting tool (siril_plot) to be used with profiling and light_curves (removed usage of GNUplot) (!543 !545)
* Added git script repository integration (!560)
* Added ROI processing for certain functions (!571, fixes #1098 and #1188)
* Added fully color managed workflow using ICC profiles (!542, fixes #1010, #1207)
* Added command conesearch (replaces nomad and solsys), including support for new catalogues (vsx, gcvs, exo, aavso_chart) (!579, #1171)
* Added AAVSO photometry file format output and improving photometry UI (#1234)
* Added color management to photometric color calibration, and SPCC as a new method. (!598)
* Added solving with distortions using SIP convention and handling writing related keywords in the header (!612 and #1154::3)
* Added full blindsolve with Astrometry.net (#1154::5 and !636)
* Added Astrometric Registration for mosaic and little overlapping sequences (#1154::7 and !643)
* Added image undistortion using WCS SIP data during registration (#1154::8,!643 and #1285)
* Refactored wcs usage, by removing redundant info stored in the fit structure (!591 and #1154::1)
* Added support for offline Gaia catalogue extracts with HEALpixel-based indexing (!795, !797)
* Added master distortion files (!686)
* Added ssl certificates in the appimage (#1259)
* Added dark scaling to match exposure time (#1269)
* Added manual photometry output comparison stars file creation from UI (!614)
* Added near solve in Siril internal solver (#1154::4 and !631)
* Added FITS keyword update on single loaded images (#72) and on sequence (!705 and #1340 and #1312)
* Added Color Conversion Matrices for single images and sequences (!630 and !641)
* Added versionning for init files (#1274)
* Added flexible aperture size depending in FWHM (#1278 !640)
* Added DRIZZLE and related script (!633, closes #12, #170)
* Added preference for closest IAU observatory code(!669)
* Added ability to present startup notifications read from a file in gitlab (#1292)
* Added full mouse buttons and scroll wheels configuration (!672)
* Added edge preserving filters (bilateral and guided filters) (!576)
* Extended `requires` command to take optional second expiry parameter. (!674)
* Added a new keyword FILENAME to save the original filename after conversion. (!678)
* Added UI for conesearch and show commands (!680)
* Added atmosphere model for SPCC (accounts for Rayleigh scattering) (!684)
* Added the `pwd` command to print the current working directory (!743)
* Added GraXpert interface (!699), follow-up bugfix (#1346)
* Added the ability to resample by maximum dimension and preview jpg file size (!698)
* Added Curves Transformation tool (!677)
* Read and compares checksum (DATASUM and CHECKSUM) if present in the FITS header (!723)
* Added a new cosmetic filter to remove purple fringing on bright stars (!726)
* Added blending masks and normalization on overlaps for rejection stacking, to stitch mosaics (!764)
* Added python scripting (!765)
* Added local annotations catalogues for IAU constellations lines and names (!800)
* Added a popup menu for the "annotation" button, displaying the list of catalogs (!804)

**Improvements:**
* Allowed object search with their common name, from the annotations catalogues (!381)
* Improved RGB composition tool to do full homography registration (#943)
* Reduced verbosity of script reload logging (#1217)
* Added more configurable colors for some overlays (#1230)
* Improved SEQHEADER command. Ability to print several keywords and new filter option (#1161)
* Refactored the keywords use (#668)
* Changed convention to Counterclokwise for the angle reported by astrometry (#1290)
* Split Astrometry from (S)PCC
* Changed max framing mode to avoid large black borders after registration, this is now handled at stacking step (!670)
* Optimised GHT code (~2x speedup) and fixed associated bugs (#1194, #1314, #1319)
* Improved interaction of threaded functions and previews with ROI code (!701)
* Optimised and refactored deconvolution code (!702 and !753)
* Updated Image processing menu (!700)
* Refactored registration processes and GUI (#1285)
* Improved use of prngs (mt19937 now used throughout in place of rand() etc.) (!689)
* Refactored networking code, add offline mode and add Gaia archive status indication (!687)
* Improved the usability of merging CFA sequences (!759)
* Allowed the token $T to be used in PixelMath (!768)
* Make PixelMath follows bit depth preferences (#1100)
* Allow background removal from CFA images / sequences, for better integration into drizzle workflow (!777)
* Added an option to save the stack result in 32b irrespective of the Preferences (#1165)
* Ported JSON parsing and generation code to use yyjson instead of glib-json for a 10x speedup (!796)

**GUI improvements:**
* Split up the monolithic glade UI file (!550)
* Refactored catalogue management, making it consistent across all catalogues (#1154::0 and !579)
* Refactored astrometry GUI (#1154::6 and !636)
* Added better registration options to RGB align right-click menu and improve DATE-OBS handling in LRGB composition (!620)
* Made reset buttons reset all GUI elements in a dialog window (!719)

**Fixes:**
* Fixed PRISM SITELAT/SITELONG keywords data (#1126)
* Fixed running command catsearch threaded to avoid GUI freeze (#1167)
* Fixed https requests with libcurl for Windows crossroad builds (#604)
* Fixed wavelets redraw (#1236)
* Fixed a crash in asinh (#1246)
* Fixed several dialogs so they work after redo (#1276, #1279)
* Fixed bug where Bayer pattern was not read as needed for seqpsf (#1297)
* Fixed handling wide-char characters in filenames on Windows (with cfitsio >= 4.4) (#1324)
* Fixed bug in GHT when only 1 or 2 channels are selected (#1329)
* Fixed GHT and HT sharing states for some GUI elements (#1357)
* Blocked certain processes when a processing dialog box is open (#1355)
* Fixed a bug with histogram / GHT widgets updating the image when the preview toggle was off (#1358)
* Checked for and resolve pixel values outside [0 1] before certain operations (!697)
* Fixed seqpsf for images which write ADU in float (#1322)
* Fixed crash in catsearch when object is unknown (#1383)
* Fixed local astrometry.net solver non-functional on flatpak (#1392)
* Fixed crash in 2-pass registration when sequence had less than 5 images (#1473)
* Prevented crash when using the sequence browser during an AVI sequence operation (#143)
* Prevented crash when opening a HEIF image with a jpeg extension (#1478)
* Fixed crash at startup on macOS when no ~/Pictures folder is found (#1486)
* Fixed loss of metadata when Siril uses preview (#1491)
* Fixed handling NaNs in float statistics (#1487)
* Fixed h264 and h265 export (!828)
* Fixed memory error when created new FITS image (#1524)

**Misc:**
* Removed glib-networking as a dependency (#1157)
* Removed calls to deprecated OpenMP functions (!662)
* If directory does not exist during script execution, CMD_DIR_NOT_FOUND is returned (!628)
* Refactored processing of sequence operations that generate multiple output sequences (!739)
* Added a memory check for the preview image (#778)
* Removed Windows cross-build CI and improved performance of native CI (!767)
* Move executables from 'Contents/Resources/bin' to 'Contents/MacOS' (!812)

siril 1.2.6
01/22/25
* Fixed sign error in messier catalog (#1453)
* Fixed Save As feature (#1452)
* Fixed handling widechar with an updated version of cfitsio (#1456)
* Changed configuration directory on macOS to org.siril.Siril (!798)

siril 1.2.5
11/22/24
* Fixed crash in gaussVertical() on macOS (issue reported on pixls.us, !742)
* Fixed free space disk computation on macOS, probably for good (#1368 and #1375 and #1422)
* Fixed crash if the CWD changes after a first successfull Automated light Curve process (#1378 !746)
* Fixed bug in TIFF files that have TIFFTAG_MINSAMPLEVALUE and TIFFTAG_MAXSAMPLEVALUE set to 0 by removing these tags (#1381)
* Added HISTORY after seqcrop and GUI crop (#1142)
* Better handling of Siril opening when double-clicking on an image, under macOS (#1308, #1428 and #1140)
* Fixed potential crash in synthstar (issue reported via facebook)

siril 1.2.4
09/11/24

* Fixed CFA statistics (#1342)
* Fixed calibration command bug disabling cosmetic correction (#1348)
* Fixed calibration GUI not parsing correcting flat when using path parsing (#1348)
* Fixed non-deterministic parallel subsky RBF (#1352)
* Fixed incorrect deconvolution command arg setting (issue raised on pixls.us)
* Fixed GHT and HT not reverting previews from other dialogs (#1356)
* Fixed crash when saving image (#1353)
* Fixed execute button in wavelets not reverting preview (#1362)
* Fixed CLAHE crash on mono image (#1354)
* Fixed crash while extracting Green channel on CFA FITSEQ (#1305)
* Fixed inverted sequences on exporting to SER (#1361)
* Fixed a bug with histogram hi / mid / lo entry callback behaviour (!735)
* Fixed free space disk computation on macOS (#1368)

siril 1.2.3
06/19/24

* Fixed handling wide-char characters in filenames on Windows (cfitsio rollback) (#1324)
* Fixed compression error (files were not compressed anymore) (#1328)
* Fixed internet connection in macOS version (packaging issue)

siril 1.2.2
06/14/24

* Removed background extraction samples after using it in script (#1265)
* Fixed catalog parser problem with negative declination (less than 1°) (#1270)
* Fixed weighting by number of stars during stacking if number of stars is the same across the sequence (#1273)
* Improved mouse pan and zoom control to enable one-handed operation (!638, fixes #1271)
* Added an option to the LINK command in order to sort output by date (#1115)
* Fixed pixel size set by astrometry using binning_update preference (#1254)
* Fixed crash when querying stats on a CFA image with a selection smaller than a 2x2 square (#1286)
* Fixed crash when saving compressed and croped images (#1287)
* Disabled supernumerary use of openmp in demosaicing, which could lead to a crash (#1288)
* Fixed ser orientation error (#1258, #1261)
* Fixed crash during rejection stacking when using shift-registered sequence (#1294)
* Fixed mouse scrollwheel scrolling too fast (#1151)
* Fixed drag & drop in image display on macOS (#1310)
* Fixed bug in rgradient (Larson Sekanina) filter (#1313)
* Fixed bug in generalized hyperbolic stretches (#1314)
* Fixed path parsing error with savetif (#1318)
* Added handling of empty command pipe reads (closes #1277)

siril 1.2.1
01/26/24

* Fixed Anscombe VST noise reduction option for mono images
* Fixed HEIF import (#1198)
* Fixed Noise Reduction Anscombe VST bug with mono images (#1200)
* Fixed problems with Fourier Transform planning > Estimate (#1199)
* Fixed data initialisation bugs in copyfits() and RGB compositing tool
* Fixed exported x-column for lightcurves when Julian date is not selected (#1220)
* Fixed sampling tolerance for astrometry which was incorrectly read (#1231)
* Allowed for RA/DEC to be sorted in PSF windows (#1214)
* Added SET-TEMP as valid FITS header to be saved (#1215)
* Added configurable color for background extraction sample and standard annotations (#1230)
* Fixed argument parsing error in makepsf (!593)
* Fixed light_curve and csv export from plot when some images were unselected from the sequence (#1169)
* Added undo/redo when platesolving with astrometry.net (#1233)
* Fixed crash in findstar when detecting stars close to the border (#1237)
* Fixed using wcs info when using light_curve command (#1195)
* Allowed moving file into workdir to be picked up for livestacking (#1223)
* Fixed the way we check if there is enough space to use quick photometry (#1238)
* Fixed platesolving close to poles (#1245)
* Fixed bit depth evaluation for 8-bit images (#1244)
* Fixed division by 0 in PixelMath (#1249)

siril 1.2.0
09/15/23

* Fixed crash in background extraction samples removing (#1123)
* Fixed crash in binning with ushort images (4d4d4878)
* Fixed crash in findstar when a large saturated patch was close to border
* Fixed memory leaks in deconvolution code (3e122ad7)
* Fixed sorting in the rightmost columns in Dynamic PSF window (75586c04)
* Added logging typed command in stdout (06f67292)
* Improved path-checking and messages for astrometry.net local solver (Windows) (!524)
* Prevent crash using recomposition tool eyedroppers without images loaded (!526)
* Fix HaOiii script failure if input image has odd dimensions (!533)
* Fix errors in GNUplot process handling (!538)
* Fixed crash with seqextract_HaOIII command (!535)
* Fixed crash when trying to export csv from empty plot (#1150)
* Fixed deleting RA/Dec info when undoing an astrometry solve (#1119)
* Improved error detection and messages for astrometry (!516)
* Fixed sampling range specification for siril internal solver (!549)
* Fixed all command descriptions (!546)
* Fixed SER orientation after AVI conversion (#1120)
* Fixed rescaling float images upon loading when not in [0,1] range (#1155)
* Fixed initialization of guide image for clamping (#1114)
* Fixed disabling weighting in the GUI when widget is not visible (#1158)
* Fixed output_norm behavior for stacking to ignore border values (#1159)
* Fixed the check for the no space left condition in the conversion (#1108)
* Fixed DATE_OBS missing on seqapplyreg if interp was set to NONE (#1156)
* Fixed photometry issue with 8-bit .ser file (#1160)
* Fixed removing zero values in histogram calculations (#1164)
* Fixed pixel sizes after HaOIII extrcation (#1175)
* Fixed crash when passing only constants in pm expression (#1176)
* Fixed incorrect channel when adding star from selection in RGB vport (#1180)
* Allow to access to non-local disk (#1182)
* Allow the Star Recomposition UI to scroll when larger than the dialog (#1172)
* Fixed wrong Bayer interpretation after FITS-SER conversion (#1193)
* Fixed pixelmath argument parsing error (#1189)

siril 1.2.0-rc1
06/01/23

* Added GHS saturation stretch mode
* Added special formatter to parse date-time in path parsing
* Added Astro-TIFF in sequence export
* Added read of datetime in jpeg and png file with exiv2
* Added Danish language
* Changed Windows to build in console mode even for stable releases
* Changed gnuplot initialization to keep plots open after stopping main process (and fixed leak) (!538)
* Changed image opening for all images not from Siril (ensures DATAMAX is correct)
* Improved parsing of localization data for wider imaging software compatibility
* Improved DATE-OBS control and log for solar system features
* Improved clipping model in luminance-based GHS stretches
* Improved Wayland support
* Reviewed and fixed coordinate conversion from WCS to display for annotations, nomad command, pcc
* Improved astrometry.net handling on Windows to support more recent cygwin builds
* Updated URLs to query online catalogs
* Fixed handling of special characters in sequence name during conversion
* Fixed crash in seqstarnet when processing single-file sequences (SER, FITSEQ)
* Fixed hang in seqstarnet when processing a single-file sequence with no star mask
* Fixed using default masters names in calibrate (GUI)
* Fixed invoking external programs in CLI mode (Windows only)
* Fixed stream setting for all versions of ffmpeg (mp4 export crash)
* Fixed crash when doing manual registration of sequence with variable image sizes (now disabled)
* Fixed UI and command issues in deconvolution code
* Fixed star recomposition issue where LIVETIME and STACKCNT could be doubled when processing the starless and star mask parts of the same image
* Fixed "image copy error in previews" bug in asinh transformation
* Fixed reset of the viewports when reopening the RGB composition tool after opening a mono sequence
* Fixed star detection for undersampled mono images
* Fixed sequence cleaning with opened image and resetting the reference image
* Fixed photometry with 32bit images from PRISM
* Fixed incorrect behaviour when resetting right-hand stretch type in star recomposition tool
* Fixed sequence handling when images have different number of layers
* Fixed GNUplot terminals so they remain interactive and free resources when closed
* Fixed crash that could occur when parsing string keywords that contained forbidden characters
* Fixed calling external processes that left too many opened file descriptors
* Fixed Stop behavior for starnet and local astrometry.net
* Fixed crash when running merge_cfa in headless mode
* Fixed console logs output on Windows when messages contained widechars
* Fixed networking detection at build-time and made it and exiv2 optional
* Fixed bug in NetPBM file import
* Fixed pause button in livestacking

siril 1.2.0-beta2
03/12/23

* Fixed behavior on Windows when calling external programs (StarNet, astrometry.net)
* Fixed crash when converting sequence to SER
* Fixed PCC progress bar which never terminated
* Fixed AppImage Build
* Fixed crash when using deconvolution on a sequence
* Fixed SSL certificates locations on Windows which where preventing SearchObject related functions to succeed
* Fixed reading BAYERPAT key if it was set to NONE
* Fixed StarNet behavior when TIFF compression was ON
* Fixed crash in synthstar (full resynthetize and desaturate)
* Fixed handling widechars in config files (Windows only) which caused a crash at startup
* Fixed crash when selecting datapoints in Plot tab
* Fixed crash when sending a seqplatesolve or seqstarnet command with no other argument
* Fixed crash in global and 2pass registration, if a selection was active and the sequence had variable image sizes
* Fixed min and max framing borders calculations if the sequence had variable image sizes
* Fixed lost metadata with starnet
* Reworked GHS commands
* Added a warning when trying to read one-frame SER files
* Autodetect libfftw threading support
* Add support for Torch-based StarNet executables
* Improve hi/lo slider behaviour in stretch dialogs
* Star Recomposition tool has independent Apply and Reset controls to facilitate iterative stretches

siril 1.2.0-beta1
02/24/23

* Added livestacking mode with darks/CC/flats support, registration and stacking
* Added unlinking channels in autostretch preview
* Added RGB equalization and lightweight (faster) normalisation in stacking options
* Added LRGB composition command and PixelMath command for new offline compositions
* Added Starnet++ integration in GUI and command and mask creation
* Added Star Recomposition tool to mix and stretch starless and starmask images
* Added star intensive care to unsaturate stars
* Added new deconvolution tool with RL, Split Bregman and Wiener algorithms and several PSF generation options (replaces old tool)
* Added new denoising tool
* Added pcc command for headless PCC and plate solving
* Added local KStars star catalogue support for offline astrometry and PCC (NOMAD)
* Added a new framing assistant with several modes and image framing preview
* Added specifying max number of stars for registration
* Added bad pixel map option for preprocess, both in GUI and command
* Added and reviewed commands for offline and automatic post-processing
* Added background level and star count as new sequence filters
* Added option to compute sequence filtering threshold using k-sigma clipping
* Added weighing based on number of stars or wFWHM for stacking
* Added a new threading mechanism for per-image improved performance
* Added star selection from coordinates to seqpsf and star tracking with homography
* Added headless light curve creation from a list of star equatorial coordinates
* Added star list importing from the NINA exoplanet plugin for light curve creation
* Added relaxed mode for star detection for particularly bad images
* Added crop to selection to the rotation geometric transform
* Added a way to clean sequence file in the sequence tab (see also command seqclean)
* Added a warning when images are negative on calibration
* Added calibration details in the FITS history
* Added saving formulas (presets) in Pixel Math
* Added statistic functions to Pixel Math as well as mtf
* Added solar system object search from online service for image annotations
* Added zoom sliders and plot selection in Plot tab
* Added Moffat star profile as an option instead of Gaussian
* Added the possibility to run statistics on individual filters of CFA images
* Added parsing paths with header key values for preprocess, stack and save actions
* Added a high definition mode to auto-stretch visualization
* Added memory and processor count cgroups limits enforcement (linux only)
* Added a mapping file created by conversion operations
* Added background level and number of stars to stored registation data and plots
* Added commands: [update with https://free-astro.org/index.php?title=Siril:Commands#Commands_history ]
* Added KOMBAT alogrithm for registration and removed deprecated ECC
* Added choosing server to query object in astrometry
* Added shortcuts for astrometry (regular and photometric correction)
* Added option "full" to export all possible stats in seqstat command
* Added argument to executable to pass pipes path, allowing several instances to run simultaneously
* Added more reporting on online object search, avoiding duplicates in catalogues
* Added improved graphical interface to hyperbolic stretches
* Added 9-panel dialog tool showing corners and center of the image for a closer inspection
* Added NL-Bayes denoising algorithm with optional boosters DA3D, SOS and Anscombe VST
* Added undershoot clamping to bicubic and lanczos4 interpolation methods
* Added 9-panel dialog tool showing corners and center of the image for a closer inspection
* Added NL-Bayes denoising algorithm with optional boosters DA3D, SOS and Anscombe VST
* Added undershoot clamping to bicubic and lanczos4 interpolation methods
* Added CFA merge process for reconstructing a Bayer pattern previously split out with extraction
* Added binning and binxy command
* Added rejection maps creation on rejection stacking
* Added astro-tiff option in the command savetif with -astro
* Added ability to use Starnet++ on sequences
* Allowed area selection (and much more) to be done on RGB display tab
* Updated scripts to specify cosmetic correction is from masterdark with -cc=dark option
* Updated seq file version to v4. Registration block keeps homography information
* Updated behaviour of channel select toggles in histogram and hyperbolic stretch tools, allowing stretching only selected channels
* Replaced Libraw with RT debayering
* Replaced generalized hyperbolic transform stretch method by more general algorithms and optimised for speed
* Optimised asinh code for speed
* Improved Ha-OIII extraction to offer full resolution O-III output and improve star roundness
* Improved management of focal length, pixel size and binning, in settings and images
* Refactored global registration and added 2pass and Apply Existing methods
* Refactored 3-star registration to run the 3 stars analysis successively
* Refactored 1- and 2/3-stars registration into one single registration method
* Refactored PCC, using WCS information to identify stars instead of registration match
* Refactored settings, preferences and configuration file, adding get and set commands
* Refactored commands error handling
* Refactored light curve creation, filtering the reference stars to valid only
* Refactored PSF fitting to solve for the angle in all cases
* Refactored astrometry for command and sequence operation, astrometry.net interop.
* Fixed comet registration when registration was accumulated over existing data
* Fixed star detection for images with very large stars
* Fixed cancellation of seqpsf or seqcrop
* Fixed photometry analysis of stars with negative pixels around them
* Fixed dates keywords in sum and min/max algorithms
* Fixed FITS header preservation on RGB composition
* Fixed possible FITSEQ infinite loop and inconsistent numbering caused by hidden files in conversion
* Fixed sequence closing in script processing after each command
* Fixed opening of scientific FITS cube files
* Fixed gnuplot call for macOS/AppImage, by making its path configurable
* Fixed available memory computation for mac and the associated freeze
* Fixed bug in roworder of SER sequence created from TOP-DOWN FITS images
* Fixed bug when saving 16bits signed FITS images
* Fixed internationalization in siril-cli
* Fixed subsky command success status

siril 1.0.6
10/18/22

* Fixed crash on opening a malformed SER
* Fixed crash in savetif
* Fixed crash in polynomial background extraction when not enough sample were set
* Fixed bug in iif where no parameters could be used
* Fixed crash in seqstat when some images were deselected
* Fixed crash in star detection when large star was close to border
* Fixed bad behaviour of asinh blackpoint with monochrome/32bits images
* Fixed bug in PixelMath with negate values
* Fixed bug in SIMBAD request when object name contains '+'
* Fixed bug in rotational gradient

siril 1.0.5
09/09/22

* Fixed bug in eyedropper feature with 16bits images
* Added button to see original image in background extraction
* Fixed bug introduced in 1.0.4 with one pixel shift when registering meridian flipped images
* Fixed GAIA catalog parser

siril 1.0.4
09/02/22

* Fixed selected area for flat autonormalisation calc
* Fixed wrong initialization in polynomial background extraction
* Fixed cold pixels rejection in GESDT stacking
* Fixed x and y position in PSF and star detection
* Fixed RGB pixel display where Green and Blue were swapped
* Fixed random crash in Pixel Math
* Improved wcs import when formalism used is deprecated (CROTA + CDELT)
* Added dropper icon to set SP easily in GHT tool

siril 1.0.3
06/28/22

* Fixed memory leak in PixelMath
* Fixed memory leak in SER preview
* Fixed error in seqsubsky
* Fixed the start of two scripts from @ in succession
* Fixed homogeneous image bitpix detection on stacking
* Fixed dates in median and mean stack results
* Fixed bug in stack of some float images
* Fixed black point and clipping in asinh stretch function
* Added new thread for background extraction that does not freeze UI, with a progressbar for RBF
* Added generalised hyperbolic transform stretch method in Image Processing menu, based on algorithms proposed by David Payne in the astrobin forums

siril 1.0.2
05/16/22

* Added new RBF interpolation method in the background extraction tool
* Removed file name length limit in conversion
* Fixed crash in preprocess command if a quote was not closed in -bias= option
* Fixed crash when star detection box was expanded past a border
* Fixed crash in plot when X axis data contained negative values
* Fixed numerous bugs in the background extraction tool
* Fixed bug in PixelMath where only one char parameter where allowed
* Fixed bug in FITS partial reader

siril 1.0.1
04/06/22

* Added min,max, iif and logical operators in pixelmath
* Added support for 3 channels for direct preview of resulting composition in pixelmath
* Added parameters field in PixelMath
* Added reporting channel name in FILTER header key during split operation
* Added using FILTER keyword value for Pixel Math tool variable name
* Fixed using shift transform for global registration
* Fixed crash when changing image with preview opened
* Fixed crash when pressing Stop button during script execution
* Fixed crash that could occur when moving the mouse over the image while it was being updated
* Fixed date wrongly reported in the FITS header in SER/FITSEQ stacking when filtering out images
* Fixed excluding null pixels of both ref and target in linear match

siril 1.0.0
03/09/22

* Added ASTRO-TIFF standard
* Fixed memory consumption for all sequence operations
* Fixed settings for sequence export as webm film with VP9 codec
* Removed use of lo/hi cursors and fixed normalization for export
* Fixed load and close commands for scripts in GUI
* Fixed Bayer pattern in SER after extraction
* Fixed registration crash for small images
* Improved main panel separator positioning and keeping it in memory
* Improved speed of FITSEQ detection when scanning sequences
* Improve usability on MacOS
* Reintroduced compatibility with OpenCV 4.2 with disabled features

siril 1.0.0~RC2
12/08/21

* Fixes many crashes
* Minor improvements in plot feature
* Restore HD for macOS application

siril 1.0.0~RC1
11/20/21

* New Pixel Math tool
* New plot tool to visualize and sort sequence based on any registration data field available
* New tilt estimation feature (from GUI or command)
* New SNR estimator in photometry analysis
* New button for quick photometry
* New commands seqcosme and seqcosme_cfa to remove deviant pixels on sequence, using file computed with find_hot
* New command boxselect to specify a selection box with x, y, w and h
* Improved candidates star detection speed and accuracy with a new algorithm
* Reviewed GUI and improved responsiveness
* Saving focal and WCS data in the swap file using undo/redo
* WCS data is now updated after geometric transformations (mirror, rotate and crop)
* Seqcrop command can now be used in scripts
* Added autocropping of wide-field images, as well as using a selection for plate solving
* Added choices of degrees of freedom (shift, similitude, affine or homography) for global registration
* Added UI button to plot WCS grid and compass
* Added user catalogue for astrometry annotation
* Added GAIA EDR3 catalogue for astrometry
* Added choice between clipboard and file for snapshot
* Added equalize CFA for X-Trans sensor
* Allowing debayer to be forced for SER files
* Converted constant bitrate quality to constant quality rate settings in sequence export to film
* Fixed memory leak in opencv that made registration of FITS files fail often
* Fixed FWHM units and star center position in Dynamic PSF
* Fixed global registration with various image sizes
* Fixed bug in ECC algorithm

siril 0.99.10.1
06/23/21

* Fixed star detection with resolution < 1.0
* Fixed interpolation issue in global registration
* Fixed timestamp issue with glib < 2.66
* New MAD clipping algorithm

siril 0.99.10
06/11/21

* New drag and drop
* New presets for sequences export
* New choice between h264 and h265 for mp4 export
* New Generalized Extreme Studentized Deviate Test as a new rejection algorithm
* New weighted mean stacking based on bgnoise
* New independent normalization of each channel for color images
* New faster location and scale estimators to replace IKSS with similar accuracy
* New synthetic level for biases
* New 2- or 3-star registration algorithm with rotation
* New SER debayering at preprocess
* New green extraction from CFA
* New option to downsample image while platesolving
* Remember focal and pixel size in astrometry tool
* Updated sampling information after channel extraction and drizzle
* Fixed bands appearing on mean stacking for CFA SER sequences
* Fixed bug in FFT filter
* Fixed bug in statistics and normalization for 16b images
* Changed handling of zero values in statistics, global registration, normalization and stacking

siril 0.99.8.1
02/13/21

* Fixed crash because of wcslib function

siril 0.99.8
02/10/21

* New ability to remove sequence frames from the "Plot" tab
* New merge command
* New astrometry annotation ability
* New snapshot function
* New conversion internal algorithm, can convert any sequence to any other sequence type too now
* Handle datetime in TIFF file
* Improved color saturation tool with a background factor to adjust the strength
* Reduced memory used by global registration
* Improving films (AVI and others) support: notifying the user, suggesting conversion, fixing parallel operations
* Fixed memory leak in minmax algorithms
* Fixed a bug in FITS from DSLR debayer when image height is odd
* Fixed out-of-memory conditions on global registration and median or mean stacking
* Fixed SER stacking with 32 bits output
* Fixed bitrate value issue in mp4 export
* Fixed normalization issue with SER files

siril 0.99.6
09/23/20

* Selection can be moved and freely modified, its size is displayed in UI (Sébastien Rombauts)
* Undo/Redo buttons now display the operations they act upon (Sébastien Rombauts)
* Added color profile in TIFF and PNG files
* Image display refactoring (Guillaume Roguez)
* Fixed a bug in demosaicing orientation
* Fixed a bug in macOS package where Siril was not multithreated
* Fixed memory leak in pixel max/min stacking
* Fixed crash when selecting 1 pixel
* Better integration in low resolution screen
* Added embed ICC profile in png and TIFF files
* By default Siril now checks update at startup
* By default Siril now needs “requires” command in Script file
* Refactoring of image display with pan capacity
* Added button + and – for zooming management

siril 0.99.4
08/14/20

* New UI with a single window
* New demosaicing algorithms, RCD is now the default one
* New algorithm to fix the AF square with XTRANS sensor (Kristopher Setnes)
* New support for FITS decompression and compression with Rice/Gzip and HCompress methods (Fabrice Faure)
* New support for quantization and HCompress scale factor settings for FITS compression (Fabrice Faure)
* New functions to extract Ha and Ha/OII from RGB images
* New linear match function
* New link command to create symbolic links
* New convert command to convert all files (and link FITS)
* New preference entries for FITS compression settings (Fabrice Faure)
* New native image format: 32-bit floating point image
* New native sequence format: FITS sequence in a single image
* New UI for sequence image list
* New zoom handing: ctrl+scroll (up and down) is the new way to zoom in and out
* New preview in open dialog
* New language selector in preferences
* New image importer: HEIF format
* New stacking filtering criterion (weighted FWHM). It can exclude more spurious images
* New macOS bundle
* New RL deconvolution tool
* New keyword CTYPE3 for RGB FITS in order to be used by Aladin
* New binary siril-cli to start siril without X server
* New preference entries with darks/biases/flat libraries
* New preliminary Meson support (Florian Benedetti)
* New ROWORDER FITS keyword that should be used by several programm now
* X(Y)BAYEROFF can now be configured in preferences
* Parallelizing conversion and some other functions
* CI file was totally rewritten (Florian Benedetti)
* Config file was moved to more standard path
* Optimization of several algorithms (Ingo Weyrich)
* Background extraction is now available for sequence
* Midtone Transfer Function is now available for sequence
* Fixed code for Big Endian machine (Flössie)
* Fixed bug in SER joining operation when Bayer information was lost
* Fixed a bug of inaccessible directories in MacOS Catalina
* Fixed crash on some OpenCV operation with monochrome images
* Fixed annoying error boxes about missing disk drives on Windows

siril 0.9.12
11/04/19

* Fixed stat computation on 3channel FITS
* Fixed free memory computation on Windows
* Fixed a bug in RGB compositing mode allowing now users to use multichannel image tools
* Fixed crash after deconvolution of monochrome images
* Fixed a bug in astrometry when downloaded catalog was too big
* New split cfa feature
* Script status (line currently executed) is displayed in a statusbar
* TIFF export is now available for sequences
* Better dialog windows management
* Histogram tool refactoring
* Provide new strategies for free memory management
* Provide new photometric catalog for color calibration (APASS)
* Added new filter: Contrast Limited Adaptive Histogram Equalization
* Open sequence by double clicking on seq file

siril 0.9.11
05/27/19

* New icon set
* New photometric color calibration tool
* New background extraction tool working with 64-bit precision and dither
* Improved processing speed by optimizing sorting algorithms to each use
* Parallelizing preprocessing
* New image filtering for sequence processing: possible from the command line and with multiple filters
* Improved free disk space feedback and checks before running preprocess, global registration and up-scaling at stacking
* New GTK+ theme settings: it can now be set from siril to dark or light, or kept to automatic detection
* New normalization to 16 bits for RAW images with less dynamic range (in general 12 or 14)
* Improved mouse selection by making it more dynamic
* Added drag and drop capability in the conversion treeview
* Added output file name argument to stacking commands
* New command setmem to limit used memory from scripts
* New clear and save buttons for the log in GUI
* Taking into account the Bayer matrix offset keywords from FITS headers
* Displaying script line when error occurs
* Allow registration on CFA SER sequences
* Processing monochrome images requires less memory, or can be more paralellized if memory was the limiting factor
* Fixed dark optimization
* Fixed crash in global registration on a sequence that contained a dark image
* Fixed management of the statistics of images on which they fail to be computed
* Fixed free disk space detection and usual processing commands on 32-bit systems
* Fixed free memory detection for stacking in case of up-scaling ('drizzle') and memory distribution to threads
* Fixed bug in FFT module
* Fixed bug in the drawn circle of photometry
* Fixed build fail with OpenCV 4.0.1
* Fixed SER sequence cropping
* Fixed regression in global registration for images having different size
* Added German translation

siril 0.9.10
01/16/19

* New astrometry tool that solves acquisition parameters from stars in the image (requires Web access and libcurl)
* New comet registration method
* Enabled previews for color saturation, asinh stretching, histogram transform and wavelets
* Added ability to join SER files
* Added a command stream using named pipes
* Added RGB flat normalisation for CFA images and command GREY_FLAT
* Added SETFINDSTAR command to define sigma and roundness parameters
* Added ASINH command and GUI function, for asinh stretching of images
* Added RGRADIENT command and GUI function
* Added negative transformation
* Made command SEQCROP scriptable
* Improved ECC alignment algorithm
* Improved global registration and fixed a bug
* Redesigned all dialog windows to conform to GNOME guidelines
* Preserving history in FITS file header when former history exists
* Preserving FITS keywords in sum stacked image
* Checking and increasing if needed maximum number of FITS that can be stacked on the system
* Automatically detecting GTK+ dark theme preference
* Adding a setting to activate image window positioning from the last session
* Fixed a bug in photometry where stars were too round
* Fixed an issue with wide chars on Windows
* Fixed some erratic behaviour when reference image was outside selection
* Fixed default rotation interpolation algorithm for register command
* Fixed a crash on sequence export with normalization
* Fixed line endings in scripts for all OS
* Fixed compilation for OpenCV 4.0
* Fixed dark optimization and added -opt option in PREPROCESS command
* Fixed a crash in global registration with unselected images

siril 0.9.9
06/07/18

* Major update of the command line, with completion and documentation in the GUI, enhanced scripting capability by running commands from a file and also allowing it to be run with no X11 server running with the -s command line option
* Added commands to stack and register a sequence
* Image statistics, including auto-stretch parameters and stacking normalization, are now cached in the seq file for better performance
* Global star registration now runs in parallel
* Workflow improvement by adding demosaicing as last part of the preprocessing
* Added a filtering method for stacking based on star roundness
* Added an option to normalize stacked images to 16-bit with average rejection algorithm
* All GUI save functions are now done in another thread
* Improved histogram transformation GUI
* Improved support of various FITS pixel formats
* Preserve known FITS keywords in the stacked image by average method
* Added native open and save dialogues for Windows users
* Various Windows bug fixes in SER handling
* Fixed wrong handling of scale variations in Drizzle case
* Fixed 8-bit images auto-stretch display
* Fixed BMP support
* Fixed issues in PNG and TIFF 8-bit export
* Fixed the "About" OS X menu

siril 0.9.8.3
02/19/18

* Check for new available version
* Handle XTRANS FUJIFILM RAWs
* Fixed Preprocessing SER files that gave corrupted SER results
* Fixed SaveBMP that added tif extension
* Fixed Registration on all images that was done on selected images instead
* Fixed Target directory that was ignored when saving as image
* Fixed crash with Wrong SER timestamp

siril 0.9.8
01/31/18

* Added SavePNG
* Allow to use gnuplot on Windows if it is installed on the default path
* Improve SER processing speed
* Opencv is now mandatory
* Implementation of a simplified Drizzle
* New tool for Lucy-Richardson deconvolution
* Conversion list tree is now sorted on first load. Sort is natural.
* Command stackall is available, with optional arguments, for all stacking methods
* Change default working directory to special directory 'Pictures' if it exists
* Reduce display time of autostretch
* Parallelize sum stacking
* Use thread-safe progress bar update instead of deprecated one. Run 'Check sequences' in a background task
* Add an option to set the generic image_hook behaviour when function fails
* Switch on "Images previously manually selected from the sequence" if user checks and unchecks frames
* Fixed numerous bug on Windows with wide char filenames
* Fixed dark theme icons
* Fixed exposure dates of exported SER sequences that were wrong with filtering
* Fixed the loss of color calibration on background extraction
* Fixed menu update after RGB composition
* Fixed bug in "Average" and "Median" stack for huge SER file
* Fixed when it was impossible to use multithread functions after star alignment in compositing tool
* Fixed crash when selecting "Best images .. (PSF)" if the loaded sequence has no PSF data
* Fixed sorted images by FWHM
* Fixed crash on stacking when no reference image is selected and first image of the sequence is excluded

siril 0.9.7
09/21/17

* Fixed French translation
* Fixed bug in registration from compositing for layers alignment
* Fixed crash when stacking failed
* Fixed limit of 4Go SER file for non POSIX Standard
* Improved global registration. New algorithm with homography

siril 0.9.6
06/20/17

* Allow sequence export to use stacking image filtering
* Get the working directory as an optional command line argument
* Improve photometry
* Fixed wrong selected image in list panel when list was sorted
* Fixed registration with unselected images which made progress bar exceed 100%
* Fixed again compilation that failed on KFreeBSD
* Fixed name of Red Layer using compositing tool that was wrong

siril 0.9.5
11/28/16

* Implement a graph interface to display quality registration information
* No X and Y binning value could lead to errors with fwhm
* Take reference image as normalisation reference
* Retrieve Bayer pattern from RAW file
* Export sequence to MP4
* Statistics should not take into account black point
* Add ComboBox for registration interpolation
* Fixed interpolation in global star registration that gave blurred results
* Fixed FreeBSD intltool compilation fails
* Fixed erroneous created sequence in registration with unselected images
* Fixed compilation that failed on KFreeBSD

siril 0.9.4
08/17/16

* Fixed issues with SER in generic processing function
* Fixed inability to open FITS when filename had parenthesis
* Fixed selecting new images did not update the number of selected images
* Fixed histogram sliders lag on OS-X
* Fixed message "Error in highest quality accepted for sequence processing....." during stack of %, even if quality data are computed
* Fixed sequence export to SER with unselected images
* Fixed global star alignment with angle close to 180deg
* Fixed undo cosmetic correction
* Fixed crash in peaker function
* Fixed aborting global star registration summary
* Fixed sequence list which was unreadable with dark GTK theme
* Fixed the update of the list of images
* Added support of internationalization: French, Dutch, Chinese, Italian, Arabic
* Option for logarithm scale in histogram transformation
* Add siril.desktop in archlinux
* Added support for exporting sequence in avi format
* Option to make a selection for global star registration in a smaller region
* Read commands from a file
* Option to follow star in registration
* Added support for resizing exported sequence
* Added support for reading and writing SER timestamps
* Added support for RGB alignment
* Added functionality to fix broken (0 framecount) SER files.

siril 0.9.3
04/16/16

* Fixed bug in preprocessing
* Fixed compilation error in some conditions
* Fixed uninitialized values
* Fixed typos

siril 0.9.2
04/04/16

* Added support for dark optimization
* Added hot pixel removal feature
* Added Animated GIF output and registered sequence export
* Added autostretch viewer mode
* Allowing a reference magnitude to be set to get absolute magnitude instead of relative
* New commands: sequence selection range and stackall
* Added vertical banding noise removal tool
* Providing a better planetary registration algorithm
* Parallelized registration
* Refactored conversion to include AVI to SER
* Configurable "Are you sure" dialogues
* ls command gives results in an ordered way
* Updated to FFMS2 latest version
* Clarified the use of demoisaicing
* Improved star detection
* Improved RGB compositing tool
* Allowing manual selection of background samples
* Fixed force recomputing statistics for stacking
* Fixed noise estimation
* Fixed entropy computation

siril 0.9.1
12/01/15

* added support for GSL 2
* fixed crash on startup without existing config file

siril 0.9.0
10/16/15

* new global star registration, taking into account field rotation
* new quality evaluation method for planetary images, used to sort the best
* images selected for stacking
* new parallelized stacking algorithm for all sequences, including all SER formats, allowing maximum used memory to be set
* threading of the most time consuming processings, to keep the GUI reactive, as well as many other speed improvements
* tested and improved on FreeBSD and MacOS X systems, and ARM architectures
* undo/redo on processing operations
* sequence cropping tool

siril 0.9.0rc1
12/29/14

* many fixes including background extraction, compositing alignment, rejection algorithm, wavelets
* threading of the heavy computations, to avoid graphical user interface freezing and provide a nice way of seeing what is happening in the console window
* image rotation with any angle (not in registration yet)
* new Canon banding removing tool
* GTK+ version is now 3.6 or above

siril 0.9.0b1
11/11/14

* new image formats supported for import and export (BMP, TIFF, JPEG, PNG, NetPBM, PIC (IRIS) RAW DSLR images)
* better image sequence handling with non-contiguous sequences, but still requiring file names to be postfixed by integers
* new graphical user interface based on GTK+ version 3.4 and above
* new display modes added to the standard linear scaling with lo/hi bounds
* manual translation as new registration method with two preview renderings of the current image with reference frame in transparency
* automatic translation as new registration method for deep-sky images, based on the PSF analysis of one star
* new commands available for the command line
* a star finding algorithm with PSF information
* new background extraction tool
* new processing functions
* new image compositing tool
* new stacking methods with rejection algorithms
* numerous bugs fixed and internal code refactoring
<|MERGE_RESOLUTION|>--- conflicted
+++ resolved
@@ -1,15 +1,9 @@
-<<<<<<< HEAD
-siril 1.4.0-rc1
-xx/xx/xx
-**Fixes**
-* Fixed unnecessary range clipping/scaling prior to RGB channel extraction
-=======
 siril 1.4.0-XXX
 XX/XX/XX
 
 **Fixes:**
 * Fixed wrong interpretation of bayer pattern after a background extraction on CFA images (#1799)
->>>>>>> 516a364e
+* Fixed unnecessary range clipping/scaling prior to RGB channel extraction
 
 siril 1.4.0-beta4
 09/28/25
