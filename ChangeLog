siril-1.4.1
<<<<<<< HEAD
xx/xx/xx

**Fixes**
* Fix issue with the tkfilebrowser submodule if duplicate filenames or bookmarks are present (!964)

siril-1.4.0
12/05/25

=======
--/--/--
**Fixes**
* Fixes build error when compiled without libgit2, libjpeg and libcurl (#1886, #1887, #1888, #1889)

siril-1.4.0
12/05/25
>>>>>>> c28b2cd9
**Improvements**
* SirilInterface.get_selection_star() now attempts accurate photometry when computing the PSF (!961)

**Fixes**
* Fixed get_image_history(): now correctly updates history with operations done since loading
* Fixed RGB composition: compressed FITS files (.fit.fz, .fits.fz) not appearing in file selector (#1878)
* Fixed Gaia online catalogue status indicator (!963)
* Enabled the use of the bad pixel map without having a master dark (#1876)
* Fixed catsearch function for solar system objects (#1882)
* Fixed cleaning python related environment variables within Siril app for Windows (#1880)
* Fixed empty csv file exported by conesearch command when called from script (#1885)

siril 1.4.0-RC2
11/20/25

**Fixes**
* Fixed typo in platesolve tooltip
* Fixed error in meson configuration
* Fixed writing registration information for the reference image with global registration (#1849)
* Fixed shared memory leak in set_seq_frame_pixeldata()
* Fixed crash with intel macOS because of a bad pragma simd clause (#1856)
* Updated log messages to avoid double newlines
* Fixed rejection stacking for sequence in 16b (#1858)
* Increase sirilpy timeouts
* Attempted fix for memory allocation issue during stacking on Windows (#1858, #1866)
* Fixed regression in pixelmath where FITS header keywords were not properly copied from the source image to the result (#1851)

siril 1.4.0-RC1
11/08/25

**Fixes:**
* Fixed wrong interpretation of bayer pattern after a background extraction on CFA images (#1799)
* Fixed unnecessary range clipping/scaling prior to RGB channel extraction (#1797)
* Fixed issue with sequence filename construction if com.pref.ext didn't match the seq (#1796)
* Fixed issue where curves tool preview could fail to disapply (#1801)
* Fixed global registration failed to add reference image to the aligned sequence (#1798)
* Fixed PLTSOLVD keyword that was not correctly propagated (#1807)
* Fixed crash in seqstarnet (#1814)
* Fixed seqpsf bug preventing astrometric registration in some circumstances (#1815)
* Fixed writing RA/DEC to star lists from a single findstar command (#1794)
* Fixed issue with RGB composition not always applying registration (!948)
* Fixed processing thread / child process accounting in the "Stop" dialog (#1705)
* Fixed crash in clearstar command wiht Dynamic PSF window open when called from python (#1821)
* Fixed drizzle registration when compression is on (#1800)
* Fixed computing storage space after seqpplyreg to better account for max framing (#1802, #1843)
* Fixed OIII extraction by changing the normalisation strategy between B and G pixels (#1805)
* Fixed XTrans sensors debayer after changes introduced in beta4 by !903 (#1826)
* Fixed some issues with rescale and rgbblend clipping protection in asinh stretch (!950)
* Fixed some static analysis errors (!950)
* Fixed min/max stacking for (0,0) pixel (#1810)
* Fixed crash when using noise weights in stacking if overlap normalization was selected (#1816)
* Fixed using reference image position and updating WCS in Export Sequence (#1824)
* Fixed issue with deconvolution using RGB PSFs (#1829)
* Fixed issue where sirilpy.SirilInterface.confirm_messsagebox() could hang Siril (#1832)
* Fixed issue with create_new_seq() where the seqname contained . (#1841)
* Fixed issue where the locale fix previously added to sirilpy would fail if no English locale was available (siril-scripts:#67)
* Fixed incorrect variable substitution regex handling in Pixelmath
* Removed use of deprecated python method locale.getdefaultlocale() which will be removed in 3.15

**Improvements**
* Support arbitrary script categories in the GtkTreeView in script preferences
* Make ONNXHelper slightly more robust (!940)
* Enabled compiler optimizations by inlining many common data conversion functions (!942)
* Use descreening instead of subtraction to generate starnet starmask, for better integration with recomposition tool (!941)
* Added prefix arg to SirilInterface.set_seq_frame_pixeldata() to make it easier to create new sequences
* SirilInterface.get_siril_selection() now works if an image or sequence is loaded, not only an image
* Starlink pre- and post-autostretch is unlinked for better star removal from images with very uneven channels (!952)
* Stacking with rejection: make sure pixels with non-null values but 0 weight are now discarded at rejection step (!953)
* Add SirilInterface.save_image_to_file() method to save from python to FITS files without needing astropy (!955)

siril 1.4.0-beta4
09/28/25

**Fixes:**
* Fixed incomplete implementation of shared memory bugfix from beta3 (#1719)
* Fixed type hinting in get_seq_frame_header to work with python 3.11 and earlier (scripts #13)
* Fixed a deadlock in the `reloadscripts` command
* Fixed crash with openCV >= 4.12 (#1722, #1723)
* Fixed issue where cold and hot pixels estimation were neve updated (#1724)
* Fixed issue with the way python retrieves the current filename (this could omit the extension in some situations)
* Fixed problems extracting metadata from FITSEQ sequences (#1718, #1720, !915)
* Fixed an issue where an incorrect colourspace transform could be applied when saving a32-bit TIFF (#1730)
* Fixed handling of automatic scripts git repository update flag
* Fixed crash in commands seqpsf and seqtilt when executed from the command line (#1736)
* Fixed crash/memory allocation for stack min or max with 16b images (#1746)
* Fixed magnitude calculation in Dynamic PSF, this affects mostly faint stars for images in 32b (#1739)
* Fixed wrong cache file name (parent directory twice in the returned path) resulting in impossibility to cache files (#1734)
* Fixed handling bayer/Xtrans patterns in more robust way accross the codebase (!903)
* Fixed astrometric alignment for mosaics with some slight skew in the solution (#1747)
* Fixed issues identified by static analysis (!926)
* Fixed issue with findstar command when running from a python script (#1782)
* Fixed issue with auto-applying ICC profiles in stretch tools if nothing is done (reverts correctly) (#1768)
* Fixed issue in SPCC where it would complain about missing OSC BB filter when in NB mode
* Fixed drizzle calculations by exporting weight files during registration and using them for stacking (!882)
* Fixed a crash in the seqcosme command
* Fixed an issue where sequences would not load correctly if the file extensions did not match the preferred FITS extension (#1793)

**Improvements:**
* Compiled .pyc scripts are now only shown in the scripts menu if their magic number matches the available interpreter
* Centre the background extraction grid vertically instead of starting at the image edge and having a gap (#1741)
* Right-click scripts directly from the script menu to open them in the editor
* Optimize image preview, allow colour previews and improve preview stretching to use autostretch, add new large preview size at 512px
* Added SirilInterface.get_image_from_file() method
* Added new sirilpy methods for getting and setting GUI properties (sliders, STF, pan offsets, zoomlevel)
* Improved sirilpy get_seq_frame() and get_image_from_file() so they now populate FFit.header and .icc_profile
* Added Search box in the Script treeview
* Made reading astrometric solution more robust to CDELT/PC matrices not following the expected formalism (#1770)
* Added SirilInterface.analyse_image_from_file(), .undo(), .redo() and .clear_undo_history()
* Approved use of PyQt6 for creating python script GUIs (now confident it is problem free on all target OSes)
* Added some plate solution-related keywords to FKeywords sirilpy class. (#1779)
* Replaced the confusing clip/rescale popup with a heuristic that generally does the right thing. (!931)
* Moved the "Get Scripts" menu entry to the Scripts menu, where it logically belongs. (!865)

siril 1.4.0-beta3
07/11/25

**Fixes:**
* Fixed crash when opening 8-bit XISF file (#1638)
* Fixed `match stars in selection` option for global registration (#1644)
* Fixed an issue where image processing dialogs could fail to unblock python scripts when closed.
* Fixed an issue where the python pix2radec and radec2pix commands failed with coords outside the image (!887)
* Fixed an issue that meant the pyscript command was not waiting for the python interpreter to exit (#1660)
* Fixed an issue with some commands e.g. denoise that meant they would always indicate failure in a script (#1661)
* Fixed Crash in pixelmath command with 16-bit images (#1672)
* Fixed incorrect handling of sirilpy.connection.SirilInterface.log() strings (#1662)
* Fixed incorrect channel handling in get_selection_stats() when no shape is provided (#1673)
* FIxed incorrect thread handling after spawning a python script (thread pointer not set to NULL) (#1654)
* Fixed idle handling to eliminate a hang where a thread was stuck waiting for itself to exit  during stacking (#1665)
* Fixed potential thread safety issues setting environment variables
* Fixed issues with updating the script repository - no longer cloned with depth=1
* Fixed handling of star cluster names containing * characters
* Fixed an issue with git repositories where they could be unable to update after changes to the remote (!900)
* Fixed an inconsistency between GList / GSList that caused crashes relating to the scripts menu for some users (!899)
* Fixed an issue with linear ICC profile generation where colorants were not correctly adapted to D50 (#1683)
* Fixed computing output required space for Apply Registration (through GUI) if some images were not selected (#1690)
* Fixed incorrect SPCC filter plots in "Plot All" in narrowband mode (#1691)
* Fixed an issue where starnet was not updating a data structure that sirilpy get_image_fits_header() relied on
* Fixed an issue where shared memory was not being released correctly after use until a python script exited (#1700)
* Updated flatpak dependencies to fix build issues with recent toolchain (#1709)
* Fixed an issue where removing overlay polygons did not immediately update the overlay
* Fixed an issue where drawing a freehand polygon left the mouse in an unusable state

**Improvements**
* Removed legacy GraXpert interface to be replaced by the new GraXpert-AI.py script (#1620, #1611, #1573)
* Allow saving plots to files using sirilpy.connection.SirilInterface.xy_plot() (#1670)
* Filechoosers in the calibration tab and calibration preferences remember the last directory (#1664)
* Updated overlay_add_polygon() to use shared memory, to handle polygons with large numbers of sides
* Improved compatibility of sirilpy.tkfilebrowser with tkinter.filedialog (allows replacing the awful Linux tk filedialog)
* Improved the GPU module helper methods in sirilpy
* Fixed a crash with RGB compositing (#1562)
* Improved behaviour of histogram stretch after autostretch if the image ICC profile differs from the display profile.
* Changed the default GHT colour mode from human weighed luminance to independent (!899)
* Added / improved GPU helper modules to assist with installation and testing of key GPU-related modules. (!895)
* Allow "Crop Sequence" with the internal sequence used in RGB composition, to aid with LRGB workflows. (!902)
* Add python method to draw Polygons in the Siril overlay.
* Uses the double click to open script in the editor.
* Make SIP and WCS as protected keywords (#1696)
* Added -followstar to the seqpsf command: previously this could only be set from the GUI. (!905)
* Added ability to open previous revisions of scripts in the repository (!911)

siril 1.4.0-beta2
05/21/25

**Fixes:**
* Fixed option -weight= for stack command and add filtering criteria in HISTORY key of stacked image (#1545)
* Fixed crash and slowness when refreshing the scripts list (#1548, #1574)
* Python scripts are now sorted alphabetically (#1559)
* Fixed crash in Noise Reduction with Independent Channels option selected (#1567)
* Fixed UI hang when manually refreshing scripts or SPCC (#1566)
* Fixed incorrect behaviour when using set_image_pixeldata to chage the number of channels (#1570)
* Fixed incorrect siril command return values (#1569)
* Fixed crash in astrometric registration when the reference image could not be platesolved (#1557)
* Fixed preventing max framing export in seqapplyreg with FITSEQ or SER (#1561)
* Fixed obscode that was not exported in the AAVSO csv (#1577)
* Removed graxpert_deconv from the command line (#1575)
* Fixed SPCC failing to open files on Windows when the filepath contains non-ASCII characters (e.g., accented characters) (#1584)
* Fixed parameter parsing in PixelMath (#1594)
* Fixed bad font kerning on macOS (#1508)
* Fixed crash on Windows language change (#1560)
* Fixed incorrect option handling in denoise (#1599)
* Fixed poor star detection when input sequence was in 16b and preferences set in 32b (#1614)
* Fixed incorrect image size with latest cameras added to LibRaw, Siril now uses 202502 snapshot (#1565)
* Fixed metadata filling problem in PixelMath using $T (#1605)
* Fixed crash in Image Plate Solver (#1609)
* Fixed python API SirilInterface::set_seq_frame_incl (#1617)
* Fixed FWHM units when printing alignement results (#1616)
* Fixed incorrect behaviour when opening the git repositories if a git lock file was in place
* Fixed failure in stacking if both feathering and image filtering were selected (#1629)

**Improvements:**
* Scripts can be opened in the editor directly from the Script Preferences treeview (#1556, !860)
* Added a fork of tkfilebrowser to support improved script UI file selection on Linux (!864)
* Implemented a better linear regression algorithm for SPCC (!853)
* Python scripts are now sorted alphabetically (#1559)
* Made crop and ROI selection CFA-aware (#1579)
* Added an optional rate limit for smooth scroll zoom speed (#1576)
* Added SirilInterface.create_new_seq() and SirilInterface.is_cli() in sirilpy (!867)
* GraXpert "Use GPU" now defaults to False but is persistent (saved in config)
* Added utility.ONNXHelper class in python module to make it easier to ensure the correct onnxruntime module is installed. (!874)
* Added ability to calibrate images for debayering only, without Dark, Flat, or Bias files (#1619)
* Simplified the scripts and SPCC repository checking and made it more robust and thread-safe (!872)
* Improved visibility of whether the autostretch preview is linked or unlinked (!878)
* Changed the default GHT and asinh settings to update faster.
* Added returning a dict from SirilInterface.get_image_fits_header() and SirilInterface.get_seq_frame_header in sirilpy (!877)
* Improved Quit behaviour if there are unsaved script changes.
* Improved feedback when the python context manager image_lock() reports an error.
* Improved method of calling scripts from the editor to eliminate a script length restriction.
* Added a GraXpert python script to replace the legacy C GraXpert interface (siril-scripts:!42)
* Deprecated the legacy C interface which proved unreliable (#1620, #1611, #1573)

siril 1.4.0-beta1
04/26/25

**New features:**
* Added support for unknown keywords with path parsing (#1333)
* Added support for JPEG XL image format
* Added comparison star list creation from Siril (!381)
* Added intensity profiling function (#5)
* Added internal plotting tool (siril_plot) to be used with profiling and light_curves (removed usage of GNUplot) (!543 !545)
* Added git script repository integration (!560)
* Added ROI processing for certain functions (!571, fixes #1098 and #1188)
* Added fully color managed workflow using ICC profiles (!542, fixes #1010, #1207)
* Added command conesearch (replaces nomad and solsys), including support for new catalogues (vsx, gcvs, exo, aavso_chart) (!579, #1171)
* Added AAVSO photometry file format output and improving photometry UI (#1234)
* Added color management to photometric color calibration, and SPCC as a new method. (!598)
* Added solving with distortions using SIP convention and handling writing related keywords in the header (!612 and #1154::3)
* Added full blindsolve with Astrometry.net (#1154::5 and !636)
* Added Astrometric Registration for mosaic and little overlapping sequences (#1154::7 and !643)
* Added image undistortion using WCS SIP data during registration (#1154::8,!643 and #1285)
* Refactored wcs usage, by removing redundant info stored in the fit structure (!591 and #1154::1)
* Added support for offline Gaia catalogue extracts with HEALpixel-based indexing (!795, !797)
* Added master distortion files (!686)
* Added ssl certificates in the appimage (#1259)
* Added dark scaling to match exposure time (#1269)
* Added manual photometry output comparison stars file creation from UI (!614)
* Added near solve in Siril internal solver (#1154::4 and !631)
* Added FITS keyword update on single loaded images (#72) and on sequence (!705 and #1340 and #1312)
* Added Color Conversion Matrices for single images and sequences (!630 and !641)
* Added versionning for init files (#1274)
* Added flexible aperture size depending in FWHM (#1278 !640)
* Added DRIZZLE and related script (!633, closes #12, #170)
* Added preference for closest IAU observatory code(!669)
* Added ability to present startup notifications read from a file in gitlab (#1292)
* Added full mouse buttons and scroll wheels configuration (!672)
* Added edge preserving filters (bilateral and guided filters) (!576)
* Extended `requires` command to take optional second expiry parameter. (!674)
* Added a new keyword FILENAME to save the original filename after conversion. (!678)
* Added UI for conesearch and show commands (!680)
* Added atmosphere model for SPCC (accounts for Rayleigh scattering) (!684)
* Added the `pwd` command to print the current working directory (!743)
* Added GraXpert interface (!699), follow-up bugfix (#1346)
* Added the ability to resample by maximum dimension and preview jpg file size (!698)
* Added Curves Transformation tool (!677)
* Read and compares checksum (DATASUM and CHECKSUM) if present in the FITS header (!723)
* Added a new cosmetic filter to remove purple fringing on bright stars (!726)
* Added blending masks and normalization on overlaps for rejection stacking, to stitch mosaics (!764)
* Added python scripting (!765)
* Added local annotations catalogues for IAU constellations lines and names (!800)
* Added a popup menu for the "annotation" button, displaying the list of catalogs (!804)

**Improvements:**
* Allowed object search with their common name, from the annotations catalogues (!381)
* Improved RGB composition tool to do full homography registration (#943)
* Reduced verbosity of script reload logging (#1217)
* Added more configurable colors for some overlays (#1230)
* Improved SEQHEADER command. Ability to print several keywords and new filter option (#1161)
* Refactored the keywords use (#668)
* Changed convention to Counterclokwise for the angle reported by astrometry (#1290)
* Split Astrometry from (S)PCC
* Changed max framing mode to avoid large black borders after registration, this is now handled at stacking step (!670)
* Optimised GHT code (~2x speedup) and fixed associated bugs (#1194, #1314, #1319)
* Improved interaction of threaded functions and previews with ROI code (!701)
* Optimised and refactored deconvolution code (!702 and !753)
* Updated Image processing menu (!700)
* Refactored registration processes and GUI (#1285)
* Improved use of prngs (mt19937 now used throughout in place of rand() etc.) (!689)
* Refactored networking code, add offline mode and add Gaia archive status indication (!687)
* Improved the usability of merging CFA sequences (!759)
* Allowed the token $T to be used in PixelMath (!768)
* Make PixelMath follows bit depth preferences (#1100)
* Allow background removal from CFA images / sequences, for better integration into drizzle workflow (!777)
* Added an option to save the stack result in 32b irrespective of the Preferences (#1165)
* Ported JSON parsing and generation code to use yyjson instead of glib-json for a 10x speedup (!796)

**GUI improvements:**
* Split up the monolithic glade UI file (!550)
* Refactored catalogue management, making it consistent across all catalogues (#1154::0 and !579)
* Refactored astrometry GUI (#1154::6 and !636)
* Added better registration options to RGB align right-click menu and improve DATE-OBS handling in LRGB composition (!620)
* Made reset buttons reset all GUI elements in a dialog window (!719)

**Fixes:**
* Fixed PRISM SITELAT/SITELONG keywords data (#1126)
* Fixed running command catsearch threaded to avoid GUI freeze (#1167)
* Fixed https requests with libcurl for Windows crossroad builds (#604)
* Fixed wavelets redraw (#1236)
* Fixed a crash in asinh (#1246)
* Fixed several dialogs so they work after redo (#1276, #1279)
* Fixed bug where Bayer pattern was not read as needed for seqpsf (#1297)
* Fixed handling wide-char characters in filenames on Windows (with cfitsio >= 4.4) (#1324)
* Fixed bug in GHT when only 1 or 2 channels are selected (#1329)
* Fixed GHT and HT sharing states for some GUI elements (#1357)
* Blocked certain processes when a processing dialog box is open (#1355)
* Fixed a bug with histogram / GHT widgets updating the image when the preview toggle was off (#1358)
* Checked for and resolve pixel values outside [0 1] before certain operations (!697)
* Fixed seqpsf for images which write ADU in float (#1322)
* Fixed crash in catsearch when object is unknown (#1383)
* Fixed local astrometry.net solver non-functional on flatpak (#1392)
* Fixed crash in 2-pass registration when sequence had less than 5 images (#1473)
* Prevented crash when using the sequence browser during an AVI sequence operation (#143)
* Prevented crash when opening a HEIF image with a jpeg extension (#1478)
* Fixed crash at startup on macOS when no ~/Pictures folder is found (#1486)
* Fixed loss of metadata when Siril uses preview (#1491)
* Fixed handling NaNs in float statistics (#1487)
* Fixed h264 and h265 export (!828)
* Fixed memory error when created new FITS image (#1524)

**Misc:**
* Removed glib-networking as a dependency (#1157)
* Removed calls to deprecated OpenMP functions (!662)
* If directory does not exist during script execution, CMD_DIR_NOT_FOUND is returned (!628)
* Refactored processing of sequence operations that generate multiple output sequences (!739)
* Added a memory check for the preview image (#778)
* Removed Windows cross-build CI and improved performance of native CI (!767)
* Move executables from 'Contents/Resources/bin' to 'Contents/MacOS' (!812)

siril 1.2.6
01/22/25
* Fixed sign error in messier catalog (#1453)
* Fixed Save As feature (#1452)
* Fixed handling widechar with an updated version of cfitsio (#1456)
* Changed configuration directory on macOS to org.siril.Siril (!798)

siril 1.2.5
11/22/24
* Fixed crash in gaussVertical() on macOS (issue reported on pixls.us, !742)
* Fixed free space disk computation on macOS, probably for good (#1368 and #1375 and #1422)
* Fixed crash if the CWD changes after a first successfull Automated light Curve process (#1378 !746)
* Fixed bug in TIFF files that have TIFFTAG_MINSAMPLEVALUE and TIFFTAG_MAXSAMPLEVALUE set to 0 by removing these tags (#1381)
* Added HISTORY after seqcrop and GUI crop (#1142)
* Better handling of Siril opening when double-clicking on an image, under macOS (#1308, #1428 and #1140)
* Fixed potential crash in synthstar (issue reported via facebook)

siril 1.2.4
09/11/24

* Fixed CFA statistics (#1342)
* Fixed calibration command bug disabling cosmetic correction (#1348)
* Fixed calibration GUI not parsing correcting flat when using path parsing (#1348)
* Fixed non-deterministic parallel subsky RBF (#1352)
* Fixed incorrect deconvolution command arg setting (issue raised on pixls.us)
* Fixed GHT and HT not reverting previews from other dialogs (#1356)
* Fixed crash when saving image (#1353)
* Fixed execute button in wavelets not reverting preview (#1362)
* Fixed CLAHE crash on mono image (#1354)
* Fixed crash while extracting Green channel on CFA FITSEQ (#1305)
* Fixed inverted sequences on exporting to SER (#1361)
* Fixed a bug with histogram hi / mid / lo entry callback behaviour (!735)
* Fixed free space disk computation on macOS (#1368)

siril 1.2.3
06/19/24

* Fixed handling wide-char characters in filenames on Windows (cfitsio rollback) (#1324)
* Fixed compression error (files were not compressed anymore) (#1328)
* Fixed internet connection in macOS version (packaging issue)

siril 1.2.2
06/14/24

* Removed background extraction samples after using it in script (#1265)
* Fixed catalog parser problem with negative declination (less than 1°) (#1270)
* Fixed weighting by number of stars during stacking if number of stars is the same across the sequence (#1273)
* Improved mouse pan and zoom control to enable one-handed operation (!638, fixes #1271)
* Added an option to the LINK command in order to sort output by date (#1115)
* Fixed pixel size set by astrometry using binning_update preference (#1254)
* Fixed crash when querying stats on a CFA image with a selection smaller than a 2x2 square (#1286)
* Fixed crash when saving compressed and croped images (#1287)
* Disabled supernumerary use of openmp in demosaicing, which could lead to a crash (#1288)
* Fixed ser orientation error (#1258, #1261)
* Fixed crash during rejection stacking when using shift-registered sequence (#1294)
* Fixed mouse scrollwheel scrolling too fast (#1151)
* Fixed drag & drop in image display on macOS (#1310)
* Fixed bug in rgradient (Larson Sekanina) filter (#1313)
* Fixed bug in generalized hyperbolic stretches (#1314)
* Fixed path parsing error with savetif (#1318)
* Added handling of empty command pipe reads (closes #1277)

siril 1.2.1
01/26/24

* Fixed Anscombe VST noise reduction option for mono images
* Fixed HEIF import (#1198)
* Fixed Noise Reduction Anscombe VST bug with mono images (#1200)
* Fixed problems with Fourier Transform planning > Estimate (#1199)
* Fixed data initialisation bugs in copyfits() and RGB compositing tool
* Fixed exported x-column for lightcurves when Julian date is not selected (#1220)
* Fixed sampling tolerance for astrometry which was incorrectly read (#1231)
* Allowed for RA/DEC to be sorted in PSF windows (#1214)
* Added SET-TEMP as valid FITS header to be saved (#1215)
* Added configurable color for background extraction sample and standard annotations (#1230)
* Fixed argument parsing error in makepsf (!593)
* Fixed light_curve and csv export from plot when some images were unselected from the sequence (#1169)
* Added undo/redo when platesolving with astrometry.net (#1233)
* Fixed crash in findstar when detecting stars close to the border (#1237)
* Fixed using wcs info when using light_curve command (#1195)
* Allowed moving file into workdir to be picked up for livestacking (#1223)
* Fixed the way we check if there is enough space to use quick photometry (#1238)
* Fixed platesolving close to poles (#1245)
* Fixed bit depth evaluation for 8-bit images (#1244)
* Fixed division by 0 in PixelMath (#1249)

siril 1.2.0
09/15/23

* Fixed crash in background extraction samples removing (#1123)
* Fixed crash in binning with ushort images (4d4d4878)
* Fixed crash in findstar when a large saturated patch was close to border
* Fixed memory leaks in deconvolution code (3e122ad7)
* Fixed sorting in the rightmost columns in Dynamic PSF window (75586c04)
* Added logging typed command in stdout (06f67292)
* Improved path-checking and messages for astrometry.net local solver (Windows) (!524)
* Prevent crash using recomposition tool eyedroppers without images loaded (!526)
* Fix HaOiii script failure if input image has odd dimensions (!533)
* Fix errors in GNUplot process handling (!538)
* Fixed crash with seqextract_HaOIII command (!535)
* Fixed crash when trying to export csv from empty plot (#1150)
* Fixed deleting RA/Dec info when undoing an astrometry solve (#1119)
* Improved error detection and messages for astrometry (!516)
* Fixed sampling range specification for siril internal solver (!549)
* Fixed all command descriptions (!546)
* Fixed SER orientation after AVI conversion (#1120)
* Fixed rescaling float images upon loading when not in [0,1] range (#1155)
* Fixed initialization of guide image for clamping (#1114)
* Fixed disabling weighting in the GUI when widget is not visible (#1158)
* Fixed output_norm behavior for stacking to ignore border values (#1159)
* Fixed the check for the no space left condition in the conversion (#1108)
* Fixed DATE_OBS missing on seqapplyreg if interp was set to NONE (#1156)
* Fixed photometry issue with 8-bit .ser file (#1160)
* Fixed removing zero values in histogram calculations (#1164)
* Fixed pixel sizes after HaOIII extrcation (#1175)
* Fixed crash when passing only constants in pm expression (#1176)
* Fixed incorrect channel when adding star from selection in RGB vport (#1180)
* Allow to access to non-local disk (#1182)
* Allow the Star Recomposition UI to scroll when larger than the dialog (#1172)
* Fixed wrong Bayer interpretation after FITS-SER conversion (#1193)
* Fixed pixelmath argument parsing error (#1189)

siril 1.2.0-rc1
06/01/23

* Added GHS saturation stretch mode
* Added special formatter to parse date-time in path parsing
* Added Astro-TIFF in sequence export
* Added read of datetime in jpeg and png file with exiv2
* Added Danish language
* Changed Windows to build in console mode even for stable releases
* Changed gnuplot initialization to keep plots open after stopping main process (and fixed leak) (!538)
* Changed image opening for all images not from Siril (ensures DATAMAX is correct)
* Improved parsing of localization data for wider imaging software compatibility
* Improved DATE-OBS control and log for solar system features
* Improved clipping model in luminance-based GHS stretches
* Improved Wayland support
* Reviewed and fixed coordinate conversion from WCS to display for annotations, nomad command, pcc
* Improved astrometry.net handling on Windows to support more recent cygwin builds
* Updated URLs to query online catalogs
* Fixed handling of special characters in sequence name during conversion
* Fixed crash in seqstarnet when processing single-file sequences (SER, FITSEQ)
* Fixed hang in seqstarnet when processing a single-file sequence with no star mask
* Fixed using default masters names in calibrate (GUI)
* Fixed invoking external programs in CLI mode (Windows only)
* Fixed stream setting for all versions of ffmpeg (mp4 export crash)
* Fixed crash when doing manual registration of sequence with variable image sizes (now disabled)
* Fixed UI and command issues in deconvolution code
* Fixed star recomposition issue where LIVETIME and STACKCNT could be doubled when processing the starless and star mask parts of the same image
* Fixed "image copy error in previews" bug in asinh transformation
* Fixed reset of the viewports when reopening the RGB composition tool after opening a mono sequence
* Fixed star detection for undersampled mono images
* Fixed sequence cleaning with opened image and resetting the reference image
* Fixed photometry with 32bit images from PRISM
* Fixed incorrect behaviour when resetting right-hand stretch type in star recomposition tool
* Fixed sequence handling when images have different number of layers
* Fixed GNUplot terminals so they remain interactive and free resources when closed
* Fixed crash that could occur when parsing string keywords that contained forbidden characters
* Fixed calling external processes that left too many opened file descriptors
* Fixed Stop behavior for starnet and local astrometry.net
* Fixed crash when running merge_cfa in headless mode
* Fixed console logs output on Windows when messages contained widechars
* Fixed networking detection at build-time and made it and exiv2 optional
* Fixed bug in NetPBM file import
* Fixed pause button in livestacking

siril 1.2.0-beta2
03/12/23

* Fixed behavior on Windows when calling external programs (StarNet, astrometry.net)
* Fixed crash when converting sequence to SER
* Fixed PCC progress bar which never terminated
* Fixed AppImage Build
* Fixed crash when using deconvolution on a sequence
* Fixed SSL certificates locations on Windows which where preventing SearchObject related functions to succeed
* Fixed reading BAYERPAT key if it was set to NONE
* Fixed StarNet behavior when TIFF compression was ON
* Fixed crash in synthstar (full resynthetize and desaturate)
* Fixed handling widechars in config files (Windows only) which caused a crash at startup
* Fixed crash when selecting datapoints in Plot tab
* Fixed crash when sending a seqplatesolve or seqstarnet command with no other argument
* Fixed crash in global and 2pass registration, if a selection was active and the sequence had variable image sizes
* Fixed min and max framing borders calculations if the sequence had variable image sizes
* Fixed lost metadata with starnet
* Reworked GHS commands
* Added a warning when trying to read one-frame SER files
* Autodetect libfftw threading support
* Add support for Torch-based StarNet executables
* Improve hi/lo slider behaviour in stretch dialogs
* Star Recomposition tool has independent Apply and Reset controls to facilitate iterative stretches

siril 1.2.0-beta1
02/24/23

* Added livestacking mode with darks/CC/flats support, registration and stacking
* Added unlinking channels in autostretch preview
* Added RGB equalization and lightweight (faster) normalisation in stacking options
* Added LRGB composition command and PixelMath command for new offline compositions
* Added Starnet++ integration in GUI and command and mask creation
* Added Star Recomposition tool to mix and stretch starless and starmask images
* Added star intensive care to unsaturate stars
* Added new deconvolution tool with RL, Split Bregman and Wiener algorithms and several PSF generation options (replaces old tool)
* Added new denoising tool
* Added pcc command for headless PCC and plate solving
* Added local KStars star catalogue support for offline astrometry and PCC (NOMAD)
* Added a new framing assistant with several modes and image framing preview
* Added specifying max number of stars for registration
* Added bad pixel map option for preprocess, both in GUI and command
* Added and reviewed commands for offline and automatic post-processing
* Added background level and star count as new sequence filters
* Added option to compute sequence filtering threshold using k-sigma clipping
* Added weighing based on number of stars or wFWHM for stacking
* Added a new threading mechanism for per-image improved performance
* Added star selection from coordinates to seqpsf and star tracking with homography
* Added headless light curve creation from a list of star equatorial coordinates
* Added star list importing from the NINA exoplanet plugin for light curve creation
* Added relaxed mode for star detection for particularly bad images
* Added crop to selection to the rotation geometric transform
* Added a way to clean sequence file in the sequence tab (see also command seqclean)
* Added a warning when images are negative on calibration
* Added calibration details in the FITS history
* Added saving formulas (presets) in Pixel Math
* Added statistic functions to Pixel Math as well as mtf
* Added solar system object search from online service for image annotations
* Added zoom sliders and plot selection in Plot tab
* Added Moffat star profile as an option instead of Gaussian
* Added the possibility to run statistics on individual filters of CFA images
* Added parsing paths with header key values for preprocess, stack and save actions
* Added a high definition mode to auto-stretch visualization
* Added memory and processor count cgroups limits enforcement (linux only)
* Added a mapping file created by conversion operations
* Added background level and number of stars to stored registation data and plots
* Added commands: [update with https://free-astro.org/index.php?title=Siril:Commands#Commands_history ]
* Added KOMBAT alogrithm for registration and removed deprecated ECC
* Added choosing server to query object in astrometry
* Added shortcuts for astrometry (regular and photometric correction)
* Added option "full" to export all possible stats in seqstat command
* Added argument to executable to pass pipes path, allowing several instances to run simultaneously
* Added more reporting on online object search, avoiding duplicates in catalogues
* Added improved graphical interface to hyperbolic stretches
* Added 9-panel dialog tool showing corners and center of the image for a closer inspection
* Added NL-Bayes denoising algorithm with optional boosters DA3D, SOS and Anscombe VST
* Added undershoot clamping to bicubic and lanczos4 interpolation methods
* Added 9-panel dialog tool showing corners and center of the image for a closer inspection
* Added NL-Bayes denoising algorithm with optional boosters DA3D, SOS and Anscombe VST
* Added undershoot clamping to bicubic and lanczos4 interpolation methods
* Added CFA merge process for reconstructing a Bayer pattern previously split out with extraction
* Added binning and binxy command
* Added rejection maps creation on rejection stacking
* Added astro-tiff option in the command savetif with -astro
* Added ability to use Starnet++ on sequences
* Allowed area selection (and much more) to be done on RGB display tab
* Updated scripts to specify cosmetic correction is from masterdark with -cc=dark option
* Updated seq file version to v4. Registration block keeps homography information
* Updated behaviour of channel select toggles in histogram and hyperbolic stretch tools, allowing stretching only selected channels
* Replaced Libraw with RT debayering
* Replaced generalized hyperbolic transform stretch method by more general algorithms and optimised for speed
* Optimised asinh code for speed
* Improved Ha-OIII extraction to offer full resolution O-III output and improve star roundness
* Improved management of focal length, pixel size and binning, in settings and images
* Refactored global registration and added 2pass and Apply Existing methods
* Refactored 3-star registration to run the 3 stars analysis successively
* Refactored 1- and 2/3-stars registration into one single registration method
* Refactored PCC, using WCS information to identify stars instead of registration match
* Refactored settings, preferences and configuration file, adding get and set commands
* Refactored commands error handling
* Refactored light curve creation, filtering the reference stars to valid only
* Refactored PSF fitting to solve for the angle in all cases
* Refactored astrometry for command and sequence operation, astrometry.net interop.
* Fixed comet registration when registration was accumulated over existing data
* Fixed star detection for images with very large stars
* Fixed cancellation of seqpsf or seqcrop
* Fixed photometry analysis of stars with negative pixels around them
* Fixed dates keywords in sum and min/max algorithms
* Fixed FITS header preservation on RGB composition
* Fixed possible FITSEQ infinite loop and inconsistent numbering caused by hidden files in conversion
* Fixed sequence closing in script processing after each command
* Fixed opening of scientific FITS cube files
* Fixed gnuplot call for macOS/AppImage, by making its path configurable
* Fixed available memory computation for mac and the associated freeze
* Fixed bug in roworder of SER sequence created from TOP-DOWN FITS images
* Fixed bug when saving 16bits signed FITS images
* Fixed internationalization in siril-cli
* Fixed subsky command success status

siril 1.0.6
10/18/22

* Fixed crash on opening a malformed SER
* Fixed crash in savetif
* Fixed crash in polynomial background extraction when not enough sample were set
* Fixed bug in iif where no parameters could be used
* Fixed crash in seqstat when some images were deselected
* Fixed crash in star detection when large star was close to border
* Fixed bad behaviour of asinh blackpoint with monochrome/32bits images
* Fixed bug in PixelMath with negate values
* Fixed bug in SIMBAD request when object name contains '+'
* Fixed bug in rotational gradient

siril 1.0.5
09/09/22

* Fixed bug in eyedropper feature with 16bits images
* Added button to see original image in background extraction
* Fixed bug introduced in 1.0.4 with one pixel shift when registering meridian flipped images
* Fixed GAIA catalog parser

siril 1.0.4
09/02/22

* Fixed selected area for flat autonormalisation calc
* Fixed wrong initialization in polynomial background extraction
* Fixed cold pixels rejection in GESDT stacking
* Fixed x and y position in PSF and star detection
* Fixed RGB pixel display where Green and Blue were swapped
* Fixed random crash in Pixel Math
* Improved wcs import when formalism used is deprecated (CROTA + CDELT)
* Added dropper icon to set SP easily in GHT tool

siril 1.0.3
06/28/22

* Fixed memory leak in PixelMath
* Fixed memory leak in SER preview
* Fixed error in seqsubsky
* Fixed the start of two scripts from @ in succession
* Fixed homogeneous image bitpix detection on stacking
* Fixed dates in median and mean stack results
* Fixed bug in stack of some float images
* Fixed black point and clipping in asinh stretch function
* Added new thread for background extraction that does not freeze UI, with a progressbar for RBF
* Added generalised hyperbolic transform stretch method in Image Processing menu, based on algorithms proposed by David Payne in the astrobin forums

siril 1.0.2
05/16/22

* Added new RBF interpolation method in the background extraction tool
* Removed file name length limit in conversion
* Fixed crash in preprocess command if a quote was not closed in -bias= option
* Fixed crash when star detection box was expanded past a border
* Fixed crash in plot when X axis data contained negative values
* Fixed numerous bugs in the background extraction tool
* Fixed bug in PixelMath where only one char parameter where allowed
* Fixed bug in FITS partial reader

siril 1.0.1
04/06/22

* Added min,max, iif and logical operators in pixelmath
* Added support for 3 channels for direct preview of resulting composition in pixelmath
* Added parameters field in PixelMath
* Added reporting channel name in FILTER header key during split operation
* Added using FILTER keyword value for Pixel Math tool variable name
* Fixed using shift transform for global registration
* Fixed crash when changing image with preview opened
* Fixed crash when pressing Stop button during script execution
* Fixed crash that could occur when moving the mouse over the image while it was being updated
* Fixed date wrongly reported in the FITS header in SER/FITSEQ stacking when filtering out images
* Fixed excluding null pixels of both ref and target in linear match

siril 1.0.0
03/09/22

* Added ASTRO-TIFF standard
* Fixed memory consumption for all sequence operations
* Fixed settings for sequence export as webm film with VP9 codec
* Removed use of lo/hi cursors and fixed normalization for export
* Fixed load and close commands for scripts in GUI
* Fixed Bayer pattern in SER after extraction
* Fixed registration crash for small images
* Improved main panel separator positioning and keeping it in memory
* Improved speed of FITSEQ detection when scanning sequences
* Improve usability on MacOS
* Reintroduced compatibility with OpenCV 4.2 with disabled features

siril 1.0.0~RC2
12/08/21

* Fixes many crashes
* Minor improvements in plot feature
* Restore HD for macOS application

siril 1.0.0~RC1
11/20/21

* New Pixel Math tool
* New plot tool to visualize and sort sequence based on any registration data field available
* New tilt estimation feature (from GUI or command)
* New SNR estimator in photometry analysis
* New button for quick photometry
* New commands seqcosme and seqcosme_cfa to remove deviant pixels on sequence, using file computed with find_hot
* New command boxselect to specify a selection box with x, y, w and h
* Improved candidates star detection speed and accuracy with a new algorithm
* Reviewed GUI and improved responsiveness
* Saving focal and WCS data in the swap file using undo/redo
* WCS data is now updated after geometric transformations (mirror, rotate and crop)
* Seqcrop command can now be used in scripts
* Added autocropping of wide-field images, as well as using a selection for plate solving
* Added choices of degrees of freedom (shift, similitude, affine or homography) for global registration
* Added UI button to plot WCS grid and compass
* Added user catalogue for astrometry annotation
* Added GAIA EDR3 catalogue for astrometry
* Added choice between clipboard and file for snapshot
* Added equalize CFA for X-Trans sensor
* Allowing debayer to be forced for SER files
* Converted constant bitrate quality to constant quality rate settings in sequence export to film
* Fixed memory leak in opencv that made registration of FITS files fail often
* Fixed FWHM units and star center position in Dynamic PSF
* Fixed global registration with various image sizes
* Fixed bug in ECC algorithm

siril 0.99.10.1
06/23/21

* Fixed star detection with resolution < 1.0
* Fixed interpolation issue in global registration
* Fixed timestamp issue with glib < 2.66
* New MAD clipping algorithm

siril 0.99.10
06/11/21

* New drag and drop
* New presets for sequences export
* New choice between h264 and h265 for mp4 export
* New Generalized Extreme Studentized Deviate Test as a new rejection algorithm
* New weighted mean stacking based on bgnoise
* New independent normalization of each channel for color images
* New faster location and scale estimators to replace IKSS with similar accuracy
* New synthetic level for biases
* New 2- or 3-star registration algorithm with rotation
* New SER debayering at preprocess
* New green extraction from CFA
* New option to downsample image while platesolving
* Remember focal and pixel size in astrometry tool
* Updated sampling information after channel extraction and drizzle
* Fixed bands appearing on mean stacking for CFA SER sequences
* Fixed bug in FFT filter
* Fixed bug in statistics and normalization for 16b images
* Changed handling of zero values in statistics, global registration, normalization and stacking

siril 0.99.8.1
02/13/21

* Fixed crash because of wcslib function

siril 0.99.8
02/10/21

* New ability to remove sequence frames from the "Plot" tab
* New merge command
* New astrometry annotation ability
* New snapshot function
* New conversion internal algorithm, can convert any sequence to any other sequence type too now
* Handle datetime in TIFF file
* Improved color saturation tool with a background factor to adjust the strength
* Reduced memory used by global registration
* Improving films (AVI and others) support: notifying the user, suggesting conversion, fixing parallel operations
* Fixed memory leak in minmax algorithms
* Fixed a bug in FITS from DSLR debayer when image height is odd
* Fixed out-of-memory conditions on global registration and median or mean stacking
* Fixed SER stacking with 32 bits output
* Fixed bitrate value issue in mp4 export
* Fixed normalization issue with SER files

siril 0.99.6
09/23/20

* Selection can be moved and freely modified, its size is displayed in UI (Sébastien Rombauts)
* Undo/Redo buttons now display the operations they act upon (Sébastien Rombauts)
* Added color profile in TIFF and PNG files
* Image display refactoring (Guillaume Roguez)
* Fixed a bug in demosaicing orientation
* Fixed a bug in macOS package where Siril was not multithreated
* Fixed memory leak in pixel max/min stacking
* Fixed crash when selecting 1 pixel
* Better integration in low resolution screen
* Added embed ICC profile in png and TIFF files
* By default Siril now checks update at startup
* By default Siril now needs “requires” command in Script file
* Refactoring of image display with pan capacity
* Added button + and – for zooming management

siril 0.99.4
08/14/20

* New UI with a single window
* New demosaicing algorithms, RCD is now the default one
* New algorithm to fix the AF square with XTRANS sensor (Kristopher Setnes)
* New support for FITS decompression and compression with Rice/Gzip and HCompress methods (Fabrice Faure)
* New support for quantization and HCompress scale factor settings for FITS compression (Fabrice Faure)
* New functions to extract Ha and Ha/OII from RGB images
* New linear match function
* New link command to create symbolic links
* New convert command to convert all files (and link FITS)
* New preference entries for FITS compression settings (Fabrice Faure)
* New native image format: 32-bit floating point image
* New native sequence format: FITS sequence in a single image
* New UI for sequence image list
* New zoom handing: ctrl+scroll (up and down) is the new way to zoom in and out
* New preview in open dialog
* New language selector in preferences
* New image importer: HEIF format
* New stacking filtering criterion (weighted FWHM). It can exclude more spurious images
* New macOS bundle
* New RL deconvolution tool
* New keyword CTYPE3 for RGB FITS in order to be used by Aladin
* New binary siril-cli to start siril without X server
* New preference entries with darks/biases/flat libraries
* New preliminary Meson support (Florian Benedetti)
* New ROWORDER FITS keyword that should be used by several programm now
* X(Y)BAYEROFF can now be configured in preferences
* Parallelizing conversion and some other functions
* CI file was totally rewritten (Florian Benedetti)
* Config file was moved to more standard path
* Optimization of several algorithms (Ingo Weyrich)
* Background extraction is now available for sequence
* Midtone Transfer Function is now available for sequence
* Fixed code for Big Endian machine (Flössie)
* Fixed bug in SER joining operation when Bayer information was lost
* Fixed a bug of inaccessible directories in MacOS Catalina
* Fixed crash on some OpenCV operation with monochrome images
* Fixed annoying error boxes about missing disk drives on Windows

siril 0.9.12
11/04/19

* Fixed stat computation on 3channel FITS
* Fixed free memory computation on Windows
* Fixed a bug in RGB compositing mode allowing now users to use multichannel image tools
* Fixed crash after deconvolution of monochrome images
* Fixed a bug in astrometry when downloaded catalog was too big
* New split cfa feature
* Script status (line currently executed) is displayed in a statusbar
* TIFF export is now available for sequences
* Better dialog windows management
* Histogram tool refactoring
* Provide new strategies for free memory management
* Provide new photometric catalog for color calibration (APASS)
* Added new filter: Contrast Limited Adaptive Histogram Equalization
* Open sequence by double clicking on seq file

siril 0.9.11
05/27/19

* New icon set
* New photometric color calibration tool
* New background extraction tool working with 64-bit precision and dither
* Improved processing speed by optimizing sorting algorithms to each use
* Parallelizing preprocessing
* New image filtering for sequence processing: possible from the command line and with multiple filters
* Improved free disk space feedback and checks before running preprocess, global registration and up-scaling at stacking
* New GTK+ theme settings: it can now be set from siril to dark or light, or kept to automatic detection
* New normalization to 16 bits for RAW images with less dynamic range (in general 12 or 14)
* Improved mouse selection by making it more dynamic
* Added drag and drop capability in the conversion treeview
* Added output file name argument to stacking commands
* New command setmem to limit used memory from scripts
* New clear and save buttons for the log in GUI
* Taking into account the Bayer matrix offset keywords from FITS headers
* Displaying script line when error occurs
* Allow registration on CFA SER sequences
* Processing monochrome images requires less memory, or can be more paralellized if memory was the limiting factor
* Fixed dark optimization
* Fixed crash in global registration on a sequence that contained a dark image
* Fixed management of the statistics of images on which they fail to be computed
* Fixed free disk space detection and usual processing commands on 32-bit systems
* Fixed free memory detection for stacking in case of up-scaling ('drizzle') and memory distribution to threads
* Fixed bug in FFT module
* Fixed bug in the drawn circle of photometry
* Fixed build fail with OpenCV 4.0.1
* Fixed SER sequence cropping
* Fixed regression in global registration for images having different size
* Added German translation

siril 0.9.10
01/16/19

* New astrometry tool that solves acquisition parameters from stars in the image (requires Web access and libcurl)
* New comet registration method
* Enabled previews for color saturation, asinh stretching, histogram transform and wavelets
* Added ability to join SER files
* Added a command stream using named pipes
* Added RGB flat normalisation for CFA images and command GREY_FLAT
* Added SETFINDSTAR command to define sigma and roundness parameters
* Added ASINH command and GUI function, for asinh stretching of images
* Added RGRADIENT command and GUI function
* Added negative transformation
* Made command SEQCROP scriptable
* Improved ECC alignment algorithm
* Improved global registration and fixed a bug
* Redesigned all dialog windows to conform to GNOME guidelines
* Preserving history in FITS file header when former history exists
* Preserving FITS keywords in sum stacked image
* Checking and increasing if needed maximum number of FITS that can be stacked on the system
* Automatically detecting GTK+ dark theme preference
* Adding a setting to activate image window positioning from the last session
* Fixed a bug in photometry where stars were too round
* Fixed an issue with wide chars on Windows
* Fixed some erratic behaviour when reference image was outside selection
* Fixed default rotation interpolation algorithm for register command
* Fixed a crash on sequence export with normalization
* Fixed line endings in scripts for all OS
* Fixed compilation for OpenCV 4.0
* Fixed dark optimization and added -opt option in PREPROCESS command
* Fixed a crash in global registration with unselected images

siril 0.9.9
06/07/18

* Major update of the command line, with completion and documentation in the GUI, enhanced scripting capability by running commands from a file and also allowing it to be run with no X11 server running with the -s command line option
* Added commands to stack and register a sequence
* Image statistics, including auto-stretch parameters and stacking normalization, are now cached in the seq file for better performance
* Global star registration now runs in parallel
* Workflow improvement by adding demosaicing as last part of the preprocessing
* Added a filtering method for stacking based on star roundness
* Added an option to normalize stacked images to 16-bit with average rejection algorithm
* All GUI save functions are now done in another thread
* Improved histogram transformation GUI
* Improved support of various FITS pixel formats
* Preserve known FITS keywords in the stacked image by average method
* Added native open and save dialogues for Windows users
* Various Windows bug fixes in SER handling
* Fixed wrong handling of scale variations in Drizzle case
* Fixed 8-bit images auto-stretch display
* Fixed BMP support
* Fixed issues in PNG and TIFF 8-bit export
* Fixed the "About" OS X menu

siril 0.9.8.3
02/19/18

* Check for new available version
* Handle XTRANS FUJIFILM RAWs
* Fixed Preprocessing SER files that gave corrupted SER results
* Fixed SaveBMP that added tif extension
* Fixed Registration on all images that was done on selected images instead
* Fixed Target directory that was ignored when saving as image
* Fixed crash with Wrong SER timestamp

siril 0.9.8
01/31/18

* Added SavePNG
* Allow to use gnuplot on Windows if it is installed on the default path
* Improve SER processing speed
* Opencv is now mandatory
* Implementation of a simplified Drizzle
* New tool for Lucy-Richardson deconvolution
* Conversion list tree is now sorted on first load. Sort is natural.
* Command stackall is available, with optional arguments, for all stacking methods
* Change default working directory to special directory 'Pictures' if it exists
* Reduce display time of autostretch
* Parallelize sum stacking
* Use thread-safe progress bar update instead of deprecated one. Run 'Check sequences' in a background task
* Add an option to set the generic image_hook behaviour when function fails
* Switch on "Images previously manually selected from the sequence" if user checks and unchecks frames
* Fixed numerous bug on Windows with wide char filenames
* Fixed dark theme icons
* Fixed exposure dates of exported SER sequences that were wrong with filtering
* Fixed the loss of color calibration on background extraction
* Fixed menu update after RGB composition
* Fixed bug in "Average" and "Median" stack for huge SER file
* Fixed when it was impossible to use multithread functions after star alignment in compositing tool
* Fixed crash when selecting "Best images .. (PSF)" if the loaded sequence has no PSF data
* Fixed sorted images by FWHM
* Fixed crash on stacking when no reference image is selected and first image of the sequence is excluded

siril 0.9.7
09/21/17

* Fixed French translation
* Fixed bug in registration from compositing for layers alignment
* Fixed crash when stacking failed
* Fixed limit of 4Go SER file for non POSIX Standard
* Improved global registration. New algorithm with homography

siril 0.9.6
06/20/17

* Allow sequence export to use stacking image filtering
* Get the working directory as an optional command line argument
* Improve photometry
* Fixed wrong selected image in list panel when list was sorted
* Fixed registration with unselected images which made progress bar exceed 100%
* Fixed again compilation that failed on KFreeBSD
* Fixed name of Red Layer using compositing tool that was wrong

siril 0.9.5
11/28/16

* Implement a graph interface to display quality registration information
* No X and Y binning value could lead to errors with fwhm
* Take reference image as normalisation reference
* Retrieve Bayer pattern from RAW file
* Export sequence to MP4
* Statistics should not take into account black point
* Add ComboBox for registration interpolation
* Fixed interpolation in global star registration that gave blurred results
* Fixed FreeBSD intltool compilation fails
* Fixed erroneous created sequence in registration with unselected images
* Fixed compilation that failed on KFreeBSD

siril 0.9.4
08/17/16

* Fixed issues with SER in generic processing function
* Fixed inability to open FITS when filename had parenthesis
* Fixed selecting new images did not update the number of selected images
* Fixed histogram sliders lag on OS-X
* Fixed message "Error in highest quality accepted for sequence processing....." during stack of %, even if quality data are computed
* Fixed sequence export to SER with unselected images
* Fixed global star alignment with angle close to 180deg
* Fixed undo cosmetic correction
* Fixed crash in peaker function
* Fixed aborting global star registration summary
* Fixed sequence list which was unreadable with dark GTK theme
* Fixed the update of the list of images
* Added support of internationalization: French, Dutch, Chinese, Italian, Arabic
* Option for logarithm scale in histogram transformation
* Add siril.desktop in archlinux
* Added support for exporting sequence in avi format
* Option to make a selection for global star registration in a smaller region
* Read commands from a file
* Option to follow star in registration
* Added support for resizing exported sequence
* Added support for reading and writing SER timestamps
* Added support for RGB alignment
* Added functionality to fix broken (0 framecount) SER files.

siril 0.9.3
04/16/16

* Fixed bug in preprocessing
* Fixed compilation error in some conditions
* Fixed uninitialized values
* Fixed typos

siril 0.9.2
04/04/16

* Added support for dark optimization
* Added hot pixel removal feature
* Added Animated GIF output and registered sequence export
* Added autostretch viewer mode
* Allowing a reference magnitude to be set to get absolute magnitude instead of relative
* New commands: sequence selection range and stackall
* Added vertical banding noise removal tool
* Providing a better planetary registration algorithm
* Parallelized registration
* Refactored conversion to include AVI to SER
* Configurable "Are you sure" dialogues
* ls command gives results in an ordered way
* Updated to FFMS2 latest version
* Clarified the use of demoisaicing
* Improved star detection
* Improved RGB compositing tool
* Allowing manual selection of background samples
* Fixed force recomputing statistics for stacking
* Fixed noise estimation
* Fixed entropy computation

siril 0.9.1
12/01/15

* added support for GSL 2
* fixed crash on startup without existing config file

siril 0.9.0
10/16/15

* new global star registration, taking into account field rotation
* new quality evaluation method for planetary images, used to sort the best
* images selected for stacking
* new parallelized stacking algorithm for all sequences, including all SER formats, allowing maximum used memory to be set
* threading of the most time consuming processings, to keep the GUI reactive, as well as many other speed improvements
* tested and improved on FreeBSD and MacOS X systems, and ARM architectures
* undo/redo on processing operations
* sequence cropping tool

siril 0.9.0rc1
12/29/14

* many fixes including background extraction, compositing alignment, rejection algorithm, wavelets
* threading of the heavy computations, to avoid graphical user interface freezing and provide a nice way of seeing what is happening in the console window
* image rotation with any angle (not in registration yet)
* new Canon banding removing tool
* GTK+ version is now 3.6 or above

siril 0.9.0b1
11/11/14

* new image formats supported for import and export (BMP, TIFF, JPEG, PNG, NetPBM, PIC (IRIS) RAW DSLR images)
* better image sequence handling with non-contiguous sequences, but still requiring file names to be postfixed by integers
* new graphical user interface based on GTK+ version 3.4 and above
* new display modes added to the standard linear scaling with lo/hi bounds
* manual translation as new registration method with two preview renderings of the current image with reference frame in transparency
* automatic translation as new registration method for deep-sky images, based on the PSF analysis of one star
* new commands available for the command line
* a star finding algorithm with PSF information
* new background extraction tool
* new processing functions
* new image compositing tool
* new stacking methods with rejection algorithms
* numerous bugs fixed and internal code refactoring
<|MERGE_RESOLUTION|>--- conflicted
+++ resolved
@@ -1,5 +1,4 @@
 siril-1.4.1
-<<<<<<< HEAD
 xx/xx/xx
 
 **Fixes**
@@ -8,18 +7,8 @@
 siril-1.4.0
 12/05/25
 
-=======
---/--/--
 **Fixes**
 * Fixes build error when compiled without libgit2, libjpeg and libcurl (#1886, #1887, #1888, #1889)
-
-siril-1.4.0
-12/05/25
->>>>>>> c28b2cd9
-**Improvements**
-* SirilInterface.get_selection_star() now attempts accurate photometry when computing the PSF (!961)
-
-**Fixes**
 * Fixed get_image_history(): now correctly updates history with operations done since loading
 * Fixed RGB composition: compressed FITS files (.fit.fz, .fits.fz) not appearing in file selector (#1878)
 * Fixed Gaia online catalogue status indicator (!963)
@@ -27,6 +16,9 @@
 * Fixed catsearch function for solar system objects (#1882)
 * Fixed cleaning python related environment variables within Siril app for Windows (#1880)
 * Fixed empty csv file exported by conesearch command when called from script (#1885)
+
+**Improvements**
+* SirilInterface.get_selection_star() now attempts accurate photometry when computing the PSF (!961)
 
 siril 1.4.0-RC2
 11/20/25
