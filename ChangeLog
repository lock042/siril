--- conflicted
+++ resolved
@@ -7,14 +7,11 @@
 * Fixed writing registration information for the reference image with global registration (#1849)
 * Fixed shared memory leak in set_seq_frame_pixeldata()
 * Fixed crash with intel macOS because of a bad pragma simd clause (#1856)
-<<<<<<< HEAD
 * Fixed rejection stacking for drizzled sequence in 16b (#1858)
 * Updated log messages to avoid double newlines
 * Fixed rejection stacking for sequence in 16b (#1858)
 * Increase sirilpy timeouts
-=======
 * Fixed rejection stacking for sequence in 16b (#1858)
->>>>>>> e7536b1d
 * Attempted fix for memory allocation issue during stacking on Windows (#1858, #1866)
 * Fixed regression in pixelmath where FITS header keywords were not properly copied from the source image to the result (#1851)
 
