--- conflicted
+++ resolved
@@ -60,11 +60,8 @@
 * Removed calls to deprecated OpenMP functions (!662)
 * Fixed bug where Bayer pattern was not read as needed for seqpsf (#1297)
 * Updated SPCC handling of mono filters applicable to >1 channel (!667)
-<<<<<<< HEAD
+* Added preference for closest IAU observatory code(!669)
 * Changed max framing mode to avoid large black borders after registration, this is now handled at stacking step (!670)
-=======
-* Added preference for closest IAU observatory code(!669)
->>>>>>> b6eac012
 
 siril 1.2.2
 xx/xx/24
