--- conflicted
+++ resolved
@@ -24,13 +24,9 @@
 * Added a fork of tkfilebrowser to support improved script UI file selection on Linux (!864)
 * Implemented a better linear regression algorithm for SPCC (!853)
 * Python scripts are now sorted alphabetically (#1559)
-<<<<<<< HEAD
-* Add an optional rate limit for smooth scroll zoom speed (#1576)
-* Make crop and ROI selection CFA-aware (#1579)
-=======
+* Made crop and ROI selection CFA-aware (#1579)
 * Added an optional rate limit for smooth scroll zoom speed (#1576)
 * Added SirilInterface.create_new_seq() and SirilInterface.is_cli() in sirilpy (!867)
->>>>>>> f3e8bad4
 
 siril 1.4.0-beta1
 04/26/25
