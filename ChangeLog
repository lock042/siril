--- conflicted
+++ resolved
@@ -7,12 +7,9 @@
 * Fixed writing registration information for the reference image with global registration (#1849)
 * Fixed shared memory leak in set_seq_frame_pixeldata()
 * Fixed crash with intel macOS because of a bad pragma simd clause (#1856)
-<<<<<<< HEAD
 * Fixed rejection stacking for drizzled sequence in 16b (#1858)
 * Updated log messages to avoid double newlines
-=======
 * Fixed rejection stacking for sequence in 16b (#1858)
->>>>>>> 713aad7d
 
 siril 1.4.0-RC1
 11/08/25
