--- conflicted
+++ resolved
@@ -52,12 +52,9 @@
 * Fixed using wcs info when using light_curve command (#1195)
 * Allowed moving file into workdir to be picked up for livestacking (#1223)
 * Fixed the way we check if there is enough space to use quick photometry (#1238)
-<<<<<<< HEAD
 * Fixed platesolving close to poles (#1245)
-=======
 * Fixed bit depth evaluation for 8-bit images (#1244)
 * Fixed division by 0 in PixelMath (#1249)
->>>>>>> 028b0192
 
 siril 1.2.0
 09/15/23
