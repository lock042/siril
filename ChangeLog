--- conflicted
+++ resolved
@@ -1,20 +1,12 @@
-<<<<<<< HEAD
-siril 1.4.0-beta3 / rc1
-xx/xx/xx
+siril 1.4.0-beta3
+xx/xx/25
 
 **Fixes:**
-*
+* Fixed crash when opening 8-bit XISF file (#1638)
+* Fixed `match stars in selection` option for global registration (#1644)
 
 **Improvements**
 * Removed legacy GraXpert interface to be replaced by the new GraXpert-AI.py script (#1620, #1611, #1573)
-=======
-siril 1.4.0-beta3
-xx/xx/25
-
-**Fixes**
-* Fixed crash when opening 8-bit XISF file (#1638)
-* Fixed `match stars in selection` option for global registration (#1644)
->>>>>>> 89cb1a43
 
 siril 1.4.0-beta2
 05/21/25
