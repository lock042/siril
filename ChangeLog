--- conflicted
+++ resolved
@@ -17,8 +17,6 @@
 * Fixed SPCC failing to open files on Windows when the filepath contains non-ASCII characters (e.g., accented characters) (#1584)
 * Fixed parameter parsing in PixelMath (#1594)
 * Fixed bad font kerning on macOS (#1508)
-<<<<<<< HEAD
-=======
 * Fixed crash on Windows language change (#1560)
 * Fixed incorrect option handling in denoise (#1599)
 * Fixed poor star detection when input sequence was in 16b and preferences set in 32b (#1614)
@@ -26,7 +24,6 @@
 * Fixed metadata filling problem in PixelMath using $T (#1605)
 * Fixed python API SirilInterface::set_seq_frame_incl (#1617)
 * Fixed FWHM units when printing alignement results (#1616)
->>>>>>> cf954f5a
 
 **Improvements:**
 * Scripts can be opened in the editor directly from the Script Preferences treeview (#1556, !860)
