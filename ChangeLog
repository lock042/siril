--- conflicted
+++ resolved
@@ -94,12 +94,9 @@
 * Refactor processing of sequence operations that generate multiple output sequences (!739)
 * Improved behaviour of image composition ops with regard to making the FITS headers viewable (!747)
 * Added a memory check for the preview image (#778)
-<<<<<<< HEAD
-* Refactored Deconvolution (again...) to allow for sliced operation to prevent OOM errors (!753)
-=======
 * Implement a new cosmetic filter to remove purple fringing on bright stars (!726)
 * Fix crash in catsearch when object is unknown (#1383)
->>>>>>> e02bd6bc
+* Refactored Deconvolution (again...) to allow for sliced operation to prevent OOM errors (!753)
 
 siril 1.2.5
 xx/xx/xx
