siril 1.4.0
xx/xx/xx

* Added support for JPEG XL image format
* Added comparison star list creation from Siril (!381)
* Allowed object search with their common name, from the annotations catalogues (!381)
* Added intensity profiling function (#5)
* Added internal plotting tool (siril_plot) to be used with profiling and light_curves (removed usage of GNUplot) (!543 !545)
* Added functionalities to kplot (hyphen markers, revert axes, removed statics) (!543)
* Fixed PRISM SITELAT/SITELONG keywords data (#1126)
* Improved RGB composition tool to do full homography registration (#943)
* Added new init for PSF fitting of oversampled stars (!537)
* Fixed running command catsearch threaded to avoid GUI freeze (#1167)
* Added git script repository integration (!560)
* Added ROI processing for certain functions (!571, fixes #1098 and #1188)
* Fixed crash in the new RGB compositing tool (#1205)
* Fixed loss of DATE-OBS header in RGB compositing tool
* Fixed https requests with libcurl for Windows crossroad builds (#604)
* Reduce verbosity of script reload logging (#1217)
* Split up the monolithic glade UI file (!550)
* Added fully color managed workflow using ICC profiles (!542, fixes #1010, #1207)
* Refactored catalogue management, making it consistent accross all catalogues (#1154::0 and !579)
* Added command conesearch (replaces nomad and solsys), including support for new catalogues (vsx, gcvs, exo, aavso_chart) (!579, #1171)
* Added more configurable colors for some overlays (#1230)
* Fixed incorrect datatype in proofing transform (#1232)
* When carrying out ICC profile changes on the image, any ROI set is cleared. This avoids excessively complex situations and makes the code more robust. (#1226)
* Added file filters programmatically. This allows them to be removed from the UI files, making it easier to keep using glade (for now) (!595)
* Added AAVSO photometry file format output and improving photometry UI (#1234)
* Refactored wcs usage, by removing redundant info stored in the fit structure (!591 and #1154::1)
* Fixed a crash when carrying out sequence geometry operations, caused by ROI (#1235)
* Fixed wavelets redraw. (#1236)
* Removed glib-networking as a dependency (#1157)
* Fixed a crash in asinh (#1246)
* Added color management to photometric color calibration, and SPCC as a new method. (!598)
* Added solving with distortions using SIP convention and handling writing related keywords in the header (!612 and #1154::3)
* Split Astrometry from (S)PCC
* Added ssl certificates in the appimage (#1259)
* Added better registration options to RGB align right-click menu and improve DATE-OBS handling in LRGB composition (!620)
* Added auto remove variable stars (VSX, GCVS, GaDR3-Varisum) from compstars list (!608)
* If directory does not exist during script execution, CMD_DIR_NOT_FOUND is returned (!628)
* Fixed issue where ICC profile with wrong channel count could be assigned if no previous ICC profile was assigned to an image (#1267)
* Added dark scaling to match exposure time (#1269)
* Added manual photometry output comparison stars file creation from UI (!614)
* Added near solve in Siril internal solver (#1154::4 and !631)
* Added FITS keyword update on single loaded images (#72)
* Added Color Conversion Matrices for single images and sequences (!630 and !641)
* Added versionning for init files (#1274)
* Added full blindsolve with Astrometry.net (#1154::5 and !636)
* Added avoiding to create a new sequence when platesolving sequences (#1154::6 and !636)
* Refactored astrometry GUI (#1154::6 and !636)
* Added flexible aperture size depending in FWHM (#1278 !640)
* Fixed several dialogs so they work after redo (#1276, #1279)
* Added an option that overrides the default (i.e. summation) behavior in PixelMath and RGB composition (#1272)
* Improved SEQHEADER command. Ability to print several keywords and new filter option (#1161)
* Refactoring of the keywords use (#668)
* Added Astrometric Registration for mosaic and little overlapping sequences (#1154::7 and !643)
* Added image undistortion using WCS SIP data when registering with astrometry (#1154::8 and !643)
* Added DRIZZLE and related script (!633, closes #12, #170)
* Changed convention to Counterclokwise for the angle reported by astrometry (#1290)
* Removed calls to deprecated OpenMP functions (!662)
* Fixed bug where Bayer pattern was not read as needed for seqpsf (#1297)
* Updated SPCC handling of mono filters applicable to >1 channel (!667)
* Added preference for closest IAU observatory code(!669)
<<<<<<< HEAD
* Added ability to present startup notifications read from a file in gitlab (#1292)
=======
* Changed max framing mode to avoid large black borders after registration, this is now handled at stacking step (!670)
* Added full mouse buttons and scroll wheels configuration (!672)
* Added edge preserving filters (bilateral and guided filters) (!576)
* Extended `requires` command to take optional second expiry parameter. (!674)
* Added a new keyword FILENAME to save the original filename after conversion. (!678)
* Added UI for conesearch and show commands (!680)
>>>>>>> f6fecc8e

siril 1.2.2
xx/xx/24

* Removed background extraction samples after using it in script (#1265)
* Fixed catalog parser problem with negative declination (less than 1°) (#1270)
* Fixed weighting by number of stars during stacking if number of stars is the same across the sequence (#1273)
* Improved mouse pan and zoom control to enable one-handed operation (!638, fixes #1271)
* Added an option to the LINK command in order to sort output by date (#1115)
* Fixed pixel size set by astrometry using binning_update preference (#1254)
* Fixed crash when querying stats on a CFA image with a selection smaller than a 2x2 square (#1286)
* Fixed crash when saving compressed and croped images (#1287)
* Disabled supernumerary use of openmp in demosaicing, which could lead to a crash (#1288)
* Fixed ser orientation error (#1258, #1261)
* Fixed crash during rejection stacking when using shift-registered sequence (#1294)
* Fixed mouse scrollwheel scrolling too fast (#1151)
* Fixed drag & drop in image display on macOS (#1310)

siril 1.2.1
01/26/24

* Fixed Anscombe VST noise reduction option for mono images
* Fixed HEIF import (#1198)
* Fixed Noise Reduction Anscombe VST bug with mono images (#1200)
* Fixed problems with Fourier Transform planning > Estimate (#1199)
* Fixed data initialisation bugs in copyfits() and RGB compositing tool
* Fixed exported x-column for lightcurves when Julian date is not selected (#1220)
* Fixed sampling tolerance for astrometry which was incorrectly read (#1231)
* Allowed for RA/DEC to be sorted in PSF windows (#1214)
* Added SET-TEMP as valid FITS header to be saved (#1215)
* Added configurable color for background extraction sample and standard annotations (#1230)
* Fixed argument parsing error in makepsf (!593)
* Fixed light_curve and csv export from plot when some images were unselected from the sequence (#1169)
* Added undo/redo when platesolving with astrometry.net (#1233)
* Fixed crash in findstar when detecting stars close to the border (#1237)
* Fixed using wcs info when using light_curve command (#1195)
* Allowed moving file into workdir to be picked up for livestacking (#1223)
* Fixed the way we check if there is enough space to use quick photometry (#1238)
* Fixed platesolving close to poles (#1245)
* Fixed bit depth evaluation for 8-bit images (#1244)
* Fixed division by 0 in PixelMath (#1249)

siril 1.2.0
09/15/23

* Fixed crash in background extraction samples removing (#1123)
* Fixed crash in binning with ushort images (4d4d4878)
* Fixed crash in findstar when a large saturated patch was close to border
* Fixed memory leaks in deconvolution code (3e122ad7)
* Fixed sorting in the rightmost columns in Dynamic PSF window (75586c04)
* Added logging typed command in stdout (06f67292)
* Improved path-checking and messages for astrometry.net local solver (Windows) (!524)
* Prevent crash using recomposition tool eyedroppers without images loaded (!526)
* Fix HaOiii script failure if input image has odd dimensions (!533)
* Fix errors in GNUplot process handling (!538)
* Fixed crash with seqextract_HaOIII command (!535)
* Fixed crash when trying to export csv from empty plot (#1150)
* Fixed deleting RA/Dec info when undoing an astrometry solve (#1119)
* Improved error detection and messages for astrometry (!516)
* Fixed sampling range specification for siril internal solver (!549)
* Fixed all command descriptions (!546)
* Fixed SER orientation after AVI conversion (#1120)
* Fixed rescaling float images upon loading when not in [0,1] range (#1155)
* Fixed initialization of guide image for clamping (#1114)
* Fixed disabling weighting in the GUI when widget is not visible (#1158)
* Fixed output_norm behavior for stacking to ignore border values (#1159)
* Fixed the check for the no space left condition in the conversion (#1108)
* Fixed DATE_OBS missing on seqapplyreg if interp was set to NONE (#1156)
* Fixed photometry issue with 8-bit .ser file (#1160)
* Fixed removing zero values in histogram calculations (#1164)
* Fixed pixel sizes after HaOIII extrcation (#1175)
* Fixed crash when passing only constants in pm expression (#1176)
* Fixed incorrect channel when adding star from selection in RGB vport (#1180)
* Allow to access to non-local disk (#1182)
* Allow the Star Recomposition UI to scroll when larger than the dialog (#1172)
* Fixed wrong Bayer interpretation after FITS-SER conversion (#1193)
* Fixed pixelmath argument parsing error (#1189)

siril 1.2.0-rc1
06/01/23

* Added GHS saturation stretch mode
* Added special formatter to parse date-time in path parsing
* Added Astro-TIFF in sequence export
* Added read of datetime in jpeg and png file with exiv2
* Added Danish language
* Changed Windows to build in console mode even for stable releases
* Changed gnuplot initialization to keep plots open after stopping main process (and fixed leak) (!538)
* Changed image opening for all images not from Siril (ensures DATAMAX is correct)
* Improved parsing of localization data for wider imaging software compatibility
* Improved DATE-OBS control and log for solar system features
* Improved clipping model in luminance-based GHS stretches
* Improved Wayland support
* Reviewed and fixed coordinate conversion from WCS to display for annotations, nomad command, pcc
* Improved astrometry.net handling on Windows to support more recent cygwin builds
* Updated URLs to query online catalogs
* Fixed handling of special characters in sequence name during conversion
* Fixed crash in seqstarnet when processing single-file sequences (SER, FITSEQ)
* Fixed hang in seqstarnet when processing a single-file sequence with no star mask
* Fixed using default masters names in calibrate (GUI)
* Fixed invoking external programs in CLI mode (Windows only)
* Fixed stream setting for all versions of ffmpeg (mp4 export crash)
* Fixed crash when doing manual registration of sequence with variable image sizes (now disabled)
* Fixed UI and command issues in deconvolution code
* Fixed star recomposition issue where LIVETIME and STACKCNT could be doubled when processing the starless and star mask parts of the same image
* Fixed "image copy error in previews" bug in asinh transformation
* Fixed reset of the viewports when reopening the RGB composition tool after opening a mono sequence
* Fixed star detection for undersampled mono images
* Fixed sequence cleaning with opened image and resetting the reference image
* Fixed photometry with 32bit images from PRISM
* Fixed incorrect behaviour when resetting right-hand stretch type in star recomposition tool
* Fixed sequence handling when images have different number of layers
* Fixed GNUplot terminals so they remain interactive and free resources when closed
* Fixed crash that could occur when parsing string keywords that contained forbidden characters
* Fixed calling external processes that left too many opened file descriptors
* Fixed Stop behavior for starnet and local astrometry.net
* Fixed crash when running merge_cfa in headless mode
* Fixed console logs output on Windows when messages contained widechars
* Fixed networking detection at build-time and made it and exiv2 optional
* Fixed bug in NetPBM file import
* Fixed pause button in livestacking

siril 1.2.0-beta2
03/12/23

* Fixed behavior on Windows when calling external programs (StarNet, astrometry.net)
* Fixed crash when converting sequence to SER
* Fixed PCC progress bar which never terminated
* Fixed AppImage Build
* Fixed crash when using deconvolution on a sequence
* Fixed SSL certificates locations on Windows which where preventing SearchObject related functions to succeed
* Fixed reading BAYERPAT key if it was set to NONE
* Fixed StarNet behavior when TIFF compression was ON
* Fixed crash in synthstar (full resynthetize and desaturate)
* Fixed handling widechars in config files (Windows only) which caused a crash at startup
* Fixed crash when selecting datapoints in Plot tab
* Fixed crash when sending a seqplatesolve or seqstarnet command with no other argument
* Fixed crash in global and 2pass registration, if a selection was active and the sequence had variable image sizes
* Fixed min and max framing borders calculations if the sequence had variable image sizes
* Fixed lost metadata with starnet
* Reworked GHS commands
* Added a warning when trying to read one-frame SER files
* Autodetect libfftw threading support
* Add support for Torch-based StarNet executables
* Improve hi/lo slider behaviour in stretch dialogs
* Star Recomposition tool has independent Apply and Reset controls to facilitate iterative stretches

siril 1.2.0-beta1
02/24/23

* Added livestacking mode with darks/CC/flats support, registration and stacking
* Added unlinking channels in autostretch preview
* Added RGB equalization and lightweight (faster) normalisation in stacking options
* Added LRGB composition command and PixelMath command for new offline compositions
* Added Starnet++ integration in GUI and command and mask creation
* Added Star Recomposition tool to mix and stretch starless and starmask images
* Added star intensive care to unsaturate stars
* Added new deconvolution tool with RL, Split Bregman and Wiener algorithms and several PSF generation options (replaces old tool)
* Added new denoising tool
* Added pcc command for headless PCC and plate solving
* Added local KStars star catalogue support for offline astrometry and PCC (NOMAD)
* Added a new framing assistant with several modes and image framing preview
* Added specifying max number of stars for registration
* Added bad pixel map option for preprocess, both in GUI and command
* Added and reviewed commands for offline and automatic post-processing
* Added background level and star count as new sequence filters
* Added option to compute sequence filtering threshold using k-sigma clipping
* Added weighing based on number of stars or wFWHM for stacking
* Added a new threading mechanism for per-image improved performance
* Added star selection from coordinates to seqpsf and star tracking with homography
* Added headless light curve creation from a list of star equatorial coordinates
* Added star list importing from the NINA exoplanet plugin for light curve creation
* Added relaxed mode for star detection for particularly bad images
* Added crop to selection to the rotation geometric transform
* Added a way to clean sequence file in the sequence tab (see also command seqclean)
* Added a warning when images are negative on calibration
* Added calibration details in the FITS history
* Added saving formulas (presets) in Pixel Math
* Added statistic functions to Pixel Math as well as mtf
* Added solar system object search from online service for image annotations
* Added zoom sliders and plot selection in Plot tab
* Added Moffat star profile as an option instead of Gaussian
* Added the possibility to run statistics on individual filters of CFA images
* Added parsing paths with header key values for preprocess, stack and save actions
* Added a high definition mode to auto-stretch visualization
* Added memory and processor count cgroups limits enforcement (linux only)
* Added a mapping file created by conversion operations
* Added background level and number of stars to stored registation data and plots
* Added commands: [update with https://free-astro.org/index.php?title=Siril:Commands#Commands_history ]
* Added KOMBAT alogrithm for registration and removed deprecated ECC
* Added choosing server to query object in astrometry
* Added shortcuts for astrometry (regular and photometric correction)
* Added option "full" to export all possible stats in seqstat command
* Added argument to executable to pass pipes path, allowing several instances to run simultaneously
* Added more reporting on online object search, avoiding duplicates in catalogues
* Added improved graphical interface to hyperbolic stretches
* Added 9-panel dialog tool showing corners and center of the image for a closer inspection
* Added NL-Bayes denoising algorithm with optional boosters DA3D, SOS and Anscombe VST
* Added undershoot clamping to bicubic and lanczos4 interpolation methods
* Added 9-panel dialog tool showing corners and center of the image for a closer inspection
* Added NL-Bayes denoising algorithm with optional boosters DA3D, SOS and Anscombe VST
* Added undershoot clamping to bicubic and lanczos4 interpolation methods
* Added CFA merge process for reconstructing a Bayer pattern previously split out with extraction
* Added binning and binxy command
* Added rejection maps creation on rejection stacking
* Added astro-tiff option in the command savetif with -astro
* Added ability to use Starnet++ on sequences
* Allowed area selection (and much more) to be done on RGB display tab
* Updated scripts to specify cosmetic correction is from masterdark with -cc=dark option
* Updated seq file version to v4. Registration block keeps homography information
* Updated behaviour of channel select toggles in histogram and hyperbolic stretch tools, allowing stretching only selected channels
* Replaced Libraw with RT debayering
* Replaced generalized hyperbolic transform stretch method by more general algorithms and optimised for speed
* Optimised asinh code for speed
* Improved Ha-OIII extraction to offer full resolution O-III output and improve star roundness
* Improved management of focal length, pixel size and binning, in settings and images
* Refactored global registration and added 2pass and Apply Existing methods
* Refactored 3-star registration to run the 3 stars analysis successively
* Refactored 1- and 2/3-stars registration into one single registration method
* Refactored PCC, using WCS information to identify stars instead of registration match
* Refactored settings, preferences and configuration file, adding get and set commands
* Refactored commands error handling
* Refactored light curve creation, filtering the reference stars to valid only
* Refactored PSF fitting to solve for the angle in all cases
* Refactored astrometry for command and sequence operation, astrometry.net interop.
* Fixed comet registration when registration was accumulated over existing data
* Fixed star detection for images with very large stars
* Fixed cancellation of seqpsf or seqcrop
* Fixed photometry analysis of stars with negative pixels around them
* Fixed dates keywords in sum and min/max algorithms
* Fixed FITS header preservation on RGB composition
* Fixed possible FITSEQ infinite loop and inconsistent numbering caused by hidden files in conversion
* Fixed sequence closing in script processing after each command
* Fixed opening of scientific FITS cube files
* Fixed gnuplot call for macOS/AppImage, by making its path configurable
* Fixed available memory computation for mac and the associated freeze
* Fixed bug in roworder of SER sequence created from TOP-DOWN FITS images
* Fixed bug when saving 16bits signed FITS images
* Fixed internationalization in siril-cli
* Fixed subsky command success status

siril 1.0.6
10/18/22

* Fixed crash on opening a malformed SER
* Fixed crash in savetif
* Fixed crash in polynomial background extraction when not enough sample were set
* Fixed bug in iif where no parameters could be used
* Fixed crash in seqstat when some images were deselected
* Fixed crash in star detection when large star was close to border
* Fixed bad behaviour of asinh blackpoint with monochrome/32bits images
* Fixed bug in PixelMath with negate values
* Fixed bug in SIMBAD request when object name contains '+'
* Fixed bug in rotational gradient

siril 1.0.5
09/09/22

* Fixed bug in eyedropper feature with 16bits images
* Added button to see original image in background extraction
* Fixed bug introduced in 1.0.4 with one pixel shift when registering meridian flipped images
* Fixed GAIA catalog parser

siril 1.0.4
09/02/22

* Fixed selected area for flat autonormalisation calc
* Fixed wrong initialization in polynomial background extraction
* Fixed cold pixels rejection in GESDT stacking
* Fixed x and y position in PSF and star detection
* Fixed RGB pixel display where Green and Blue were swapped
* Fixed random crash in Pixel Math
* Improved wcs import when formalism used is deprecated (CROTA + CDELT)
* Added dropper icon to set SP easily in GHT tool

siril 1.0.3
06/28/22

* Fixed memory leak in PixelMath
* Fixed memory leak in SER preview
* Fixed error in seqsubsky
* Fixed the start of two scripts from @ in succession
* Fixed homogeneous image bitpix detection on stacking
* Fixed dates in median and mean stack results
* Fixed bug in stack of some float images
* Fixed black point and clipping in asinh stretch function
* Added new thread for background extraction that does not freeze UI, with a progressbar for RBF
* Added generalised hyperbolic transform stretch method in Image Processing menu, based on algorithms proposed by David Payne in the astrobin forums

siril 1.0.2
05/16/22

* Added new RBF interpolation method in the background extraction tool
* Removed file name length limit in conversion
* Fixed crash in preprocess command if a quote was not closed in -bias= option
* Fixed crash when star detection box was expanded past a border
* Fixed crash in plot when X axis data contained negative values
* Fixed numerous bugs in the background extraction tool
* Fixed bug in PixelMath where only one char parameter where allowed
* Fixed bug in FITS partial reader

siril 1.0.1
04/06/22

* Added min,max, iif and logical operators in pixelmath
* Added support for 3 channels for direct preview of resulting composition in pixelmath
* Added parameters field in PixelMath
* Added reporting channel name in FILTER header key during split operation
* Added using FILTER keyword value for Pixel Math tool variable name
* Fixed using shift transform for global registration
* Fixed crash when changing image with preview opened
* Fixed crash when pressing Stop button during script execution
* Fixed crash that could occur when moving the mouse over the image while it was being updated
* Fixed date wrongly reported in the FITS header in SER/FITSEQ stacking when filtering out images
* Fixed excluding null pixels of both ref and target in linear match

siril 1.0.0
03/09/22

* Added ASTRO-TIFF standard
* Fixed memory consumption for all sequence operations
* Fixed settings for sequence export as webm film with VP9 codec
* Removed use of lo/hi cursors and fixed normalization for export
* Fixed load and close commands for scripts in GUI
* Fixed Bayer pattern in SER after extraction
* Fixed registration crash for small images
* Improved main panel separator positioning and keeping it in memory
* Improved speed of FITSEQ detection when scanning sequences
* Improve usability on MacOS
* Reintroduced compatibility with OpenCV 4.2 with disabled features

siril 1.0.0~RC2
12/08/21

* Fixes many crashes
* Minor improvements in plot feature
* Restore HD for macOS application

siril 1.0.0~RC1
11/20/21

* New Pixel Math tool
* New plot tool to visualize and sort sequence based on any registration data field available
* New tilt estimation feature (from GUI or command)
* New SNR estimator in photometry analysis
* New button for quick photometry
* New commands seqcosme and seqcosme_cfa to remove deviant pixels on sequence, using file computed with find_hot
* New command boxselect to specify a selection box with x, y, w and h
* Improved candidates star detection speed and accuracy with a new algorithm
* Reviewed GUI and improved responsiveness
* Saving focal and WCS data in the swap file using undo/redo
* WCS data is now updated after geometric transformations (mirror, rotate and crop)
* Seqcrop command can now be used in scripts
* Added autocropping of wide-field images, as well as using a selection for plate solving
* Added choices of degrees of freedom (shift, similitude, affine or homography) for global registration
* Added UI button to plot WCS grid and compass
* Added user catalogue for astrometry annotation
* Added GAIA EDR3 catalogue for astrometry
* Added choice between clipboard and file for snapshot
* Added equalize CFA for X-Trans sensor
* Allowing debayer to be forced for SER files
* Converted constant bitrate quality to constant quality rate settings in sequence export to film
* Fixed memory leak in opencv that made registration of FITS files fail often
* Fixed FWHM units and star center position in Dynamic PSF
* Fixed global registration with various image sizes
* Fixed bug in ECC algorithm

siril 0.99.10.1
06/23/21

* Fixed star detection with resolution < 1.0
* Fixed interpolation issue in global registration
* Fixed timestamp issue with glib < 2.66
* New MAD clipping algorithm

siril 0.99.10
06/11/21

* New drag and drop
* New presets for sequences export
* New choice between h264 and h265 for mp4 export
* New Generalized Extreme Studentized Deviate Test as a new rejection algorithm
* New weighted mean stacking based on bgnoise
* New independent normalization of each channel for color images
* New faster location and scale estimators to replace IKSS with similar accuracy
* New synthetic level for biases
* New 2- or 3-star registration algorithm with rotation
* New SER debayering at preprocess
* New green extraction from CFA
* New option to downsample image while platesolving
* Remember focal and pixel size in astrometry tool
* Updated sampling information after channel extraction and drizzle
* Fixed bands appearing on mean stacking for CFA SER sequences
* Fixed bug in FFT filter
* Fixed bug in statistics and normalization for 16b images
* Changed handling of zero values in statistics, global registration, normalization and stacking

siril 0.99.8.1
02/13/21

* Fixed crash because of wcslib function

siril 0.99.8
02/10/21

* New ability to remove sequence frames from the "Plot" tab
* New merge command
* New astrometry annotation ability
* New snapshot function
* New conversion internal algorithm, can convert any sequence to any other sequence type too now
* Handle datetime in TIFF file
* Improved color saturation tool with a background factor to adjust the strength
* Reduced memory used by global registration
* Improving films (AVI and others) support: notifying the user, suggesting conversion, fixing parallel operations
* Fixed memory leak in minmax algorithms
* Fixed a bug in FITS from DSLR debayer when image height is odd
* Fixed out-of-memory conditions on global registration and median or mean stacking
* Fixed SER stacking with 32 bits output
* Fixed bitrate value issue in mp4 export
* Fixed normalization issue with SER files

siril 0.99.6
09/23/20

* Selection can be moved and freely modified, its size is displayed in UI (Sébastien Rombauts)
* Undo/Redo buttons now display the operations they act upon (Sébastien Rombauts)
* Added color profile in TIFF and PNG files
* Image display refactoring (Guillaume Roguez)
* Fixed a bug in demosaicing orientation
* Fixed a bug in macOS package where Siril was not multithreated
* Fixed memory leak in pixel max/min stacking
* Fixed crash when selecting 1 pixel
* Better integration in low resolution screen
* Added embed ICC profile in png and TIFF files
* By default Siril now checks update at startup
* By default Siril now needs “requires” command in Script file
* Refactoring of image display with pan capacity
* Added button + and – for zooming management

siril 0.99.4
08/14/20

* New UI with a single window
* New demosaicing algorithms, RCD is now the default one
* New algorithm to fix the AF square with XTRANS sensor (Kristopher Setnes)
* New support for FITS decompression and compression with Rice/Gzip and HCompress methods (Fabrice Faure)
* New support for quantization and HCompress scale factor settings for FITS compression (Fabrice Faure)
* New functions to extract Ha and Ha/OII from RGB images
* New linear match function
* New link command to create symbolic links
* New convert command to convert all files (and link FITS)
* New preference entries for FITS compression settings (Fabrice Faure)
* New native image format: 32-bit floating point image
* New native sequence format: FITS sequence in a single image
* New UI for sequence image list
* New zoom handing: ctrl+scroll (up and down) is the new way to zoom in and out
* New preview in open dialog
* New language selector in preferences
* New image importer: HEIF format
* New stacking filtering criterion (weighted FWHM). It can exclude more spurious images
* New macOS bundle
* New RL deconvolution tool
* New keyword CTYPE3 for RGB FITS in order to be used by Aladin
* New binary siril-cli to start siril without X server
* New preference entries with darks/biases/flat libraries
* New preliminary Meson support (Florian Benedetti)
* New ROWORDER FITS keyword that should be used by several programm now
* X(Y)BAYEROFF can now be configured in preferences
* Parallelizing conversion and some other functions
* CI file was totally rewritten (Florian Benedetti)
* Config file was moved to more standard path
* Optimization of several algorithms (Ingo Weyrich)
* Background extraction is now available for sequence
* Midtone Transfer Function is now available for sequence
* Fixed code for Big Endian machine (Flössie)
* Fixed bug in SER joining operation when Bayer information was lost
* Fixed a bug of inaccessible directories in MacOS Catalina
* Fixed crash on some OpenCV operation with monochrome images
* Fixed annoying error boxes about missing disk drives on Windows

siril 0.9.12
11/04/19

* Fixed stat computation on 3channel FITS
* Fixed free memory computation on Windows
* Fixed a bug in RGB compositing mode allowing now users to use multichannel image tools
* Fixed crash after deconvolution of monochrome images
* Fixed a bug in astrometry when downloaded catalog was too big
* New split cfa feature
* Script status (line currently executed) is displayed in a statusbar
* TIFF export is now available for sequences
* Better dialog windows management
* Histogram tool refactoring
* Provide new strategies for free memory management
* Provide new photometric catalog for color calibration (APASS)
* Added new filter: Contrast Limited Adaptive Histogram Equalization
* Open sequence by double clicking on seq file

siril 0.9.11
05/27/19

* New icon set
* New photometric color calibration tool
* New background extraction tool working with 64-bit precision and dither
* Improved processing speed by optimizing sorting algorithms to each use
* Parallelizing preprocessing
* New image filtering for sequence processing: possible from the command line and with multiple filters
* Improved free disk space feedback and checks before running preprocess, global registration and up-scaling at stacking
* New GTK+ theme settings: it can now be set from siril to dark or light, or kept to automatic detection
* New normalization to 16 bits for RAW images with less dynamic range (in general 12 or 14)
* Improved mouse selection by making it more dynamic
* Added drag and drop capability in the conversion treeview
* Added output file name argument to stacking commands
* New command setmem to limit used memory from scripts
* New clear and save buttons for the log in GUI
* Taking into account the Bayer matrix offset keywords from FITS headers
* Displaying script line when error occurs
* Allow registration on CFA SER sequences
* Processing monochrome images requires less memory, or can be more paralellized if memory was the limiting factor
* Fixed dark optimization
* Fixed crash in global registration on a sequence that contained a dark image
* Fixed management of the statistics of images on which they fail to be computed
* Fixed free disk space detection and usual processing commands on 32-bit systems
* Fixed free memory detection for stacking in case of up-scaling ('drizzle') and memory distribution to threads
* Fixed bug in FFT module
* Fixed bug in the drawn circle of photometry
* Fixed build fail with OpenCV 4.0.1
* Fixed SER sequence cropping
* Fixed regression in global registration for images having different size
* Added German translation

siril 0.9.10
01/16/19

* New astrometry tool that solves acquisition parameters from stars in the image (requires Web access and libcurl)
* New comet registration method
* Enabled previews for color saturation, asinh stretching, histogram transform and wavelets
* Added ability to join SER files
* Added a command stream using named pipes
* Added RGB flat normalisation for CFA images and command GREY_FLAT
* Added SETFINDSTAR command to define sigma and roundness parameters
* Added ASINH command and GUI function, for asinh stretching of images
* Added RGRADIENT command and GUI function
* Added negative transformation
* Made command SEQCROP scriptable
* Improved ECC alignment algorithm
* Improved global registration and fixed a bug
* Redesigned all dialog windows to conform to GNOME guidelines
* Preserving history in FITS file header when former history exists
* Preserving FITS keywords in sum stacked image
* Checking and increasing if needed maximum number of FITS that can be stacked on the system
* Automatically detecting GTK+ dark theme preference
* Adding a setting to activate image window positioning from the last session
* Fixed a bug in photometry where stars were too round
* Fixed an issue with wide chars on Windows
* Fixed some erratic behaviour when reference image was outside selection
* Fixed default rotation interpolation algorithm for register command
* Fixed a crash on sequence export with normalization
* Fixed line endings in scripts for all OS
* Fixed compilation for OpenCV 4.0
* Fixed dark optimization and added -opt option in PREPROCESS command
* Fixed a crash in global registration with unselected images

siril 0.9.9
06/07/18

* Major update of the command line, with completion and documentation in the GUI, enhanced scripting capability by running commands from a file and also allowing it to be run with no X11 server running with the -s command line option
* Added commands to stack and register a sequence
* Image statistics, including auto-stretch parameters and stacking normalization, are now cached in the seq file for better performance
* Global star registration now runs in parallel
* Workflow improvement by adding demosaicing as last part of the preprocessing
* Added a filtering method for stacking based on star roundness
* Added an option to normalize stacked images to 16-bit with average rejection algorithm
* All GUI save functions are now done in another thread
* Improved histogram transformation GUI
* Improved support of various FITS pixel formats
* Preserve known FITS keywords in the stacked image by average method
* Added native open and save dialogues for Windows users
* Various Windows bug fixes in SER handling
* Fixed wrong handling of scale variations in Drizzle case
* Fixed 8-bit images auto-stretch display
* Fixed BMP support
* Fixed issues in PNG and TIFF 8-bit export
* Fixed the "About" OS X menu

siril 0.9.8.3
02/19/18

* Check for new available version
* Handle XTRANS FUJIFILM RAWs
* Fixed Preprocessing SER files that gave corrupted SER results
* Fixed SaveBMP that added tif extension
* Fixed Registration on all images that was done on selected images instead
* Fixed Target directory that was ignored when saving as image
* Fixed crash with Wrong SER timestamp

siril 0.9.8
01/31/18

* Added SavePNG
* Allow to use gnuplot on Windows if it is installed on the default path
* Improve SER processing speed
* Opencv is now mandatory
* Implementation of a simplified Drizzle
* New tool for Lucy-Richardson deconvolution
* Conversion list tree is now sorted on first load. Sort is natural.
* Command stackall is available, with optional arguments, for all stacking methods
* Change default working directory to special directory 'Pictures' if it exists
* Reduce display time of autostretch
* Parallelize sum stacking
* Use thread-safe progress bar update instead of deprecated one. Run 'Check sequences' in a background task
* Add an option to set the generic image_hook behaviour when function fails
* Switch on "Images previously manually selected from the sequence" if user checks and unchecks frames
* Fixed numerous bug on Windows with wide char filenames
* Fixed dark theme icons
* Fixed exposure dates of exported SER sequences that were wrong with filtering
* Fixed the loss of color calibration on background extraction
* Fixed menu update after RGB composition
* Fixed bug in "Average" and "Median" stack for huge SER file
* Fixed when it was impossible to use multithread functions after star alignment in compositing tool
* Fixed crash when selecting "Best images .. (PSF)" if the loaded sequence has no PSF data
* Fixed sorted images by FWHM
* Fixed crash on stacking when no reference image is selected and first image of the sequence is excluded

siril 0.9.7
09/21/17

* Fixed French translation
* Fixed bug in registration from compositing for layers alignment
* Fixed crash when stacking failed
* Fixed limit of 4Go SER file for non POSIX Standard
* Improved global registration. New algorithm with homography

siril 0.9.6
06/20/17

* Allow sequence export to use stacking image filtering
* Get the working directory as an optional command line argument
* Improve photometry
* Fixed wrong selected image in list panel when list was sorted
* Fixed registration with unselected images which made progress bar exceed 100%
* Fixed again compilation that failed on KFreeBSD
* Fixed name of Red Layer using compositing tool that was wrong

siril 0.9.5
11/28/16

* Implement a graph interface to display quality registration information
* No X and Y binning value could lead to errors with fwhm
* Take reference image as normalisation reference
* Retrieve Bayer pattern from RAW file
* Export sequence to MP4
* Statistics should not take into account black point
* Add ComboBox for registration interpolation
* Fixed interpolation in global star registration that gave blurred results
* Fixed FreeBSD intltool compilation fails
* Fixed erroneous created sequence in registration with unselected images
* Fixed compilation that failed on KFreeBSD

siril 0.9.4
08/17/16

* Fixed issues with SER in generic processing function
* Fixed inability to open FITS when filename had parenthesis
* Fixed selecting new images did not update the number of selected images
* Fixed histogram sliders lag on OS-X
* Fixed message "Error in highest quality accepted for sequence processing....." during stack of %, even if quality data are computed
* Fixed sequence export to SER with unselected images
* Fixed global star alignment with angle close to 180deg
* Fixed undo cosmetic correction
* Fixed crash in peaker function
* Fixed aborting global star registration summary
* Fixed sequence list which was unreadable with dark GTK theme
* Fixed the update of the list of images
* Added support of internationalization: French, Dutch, Chinese, Italian, Arabic
* Option for logarithm scale in histogram transformation
* Add siril.desktop in archlinux
* Added support for exporting sequence in avi format
* Option to make a selection for global star registration in a smaller region
* Read commands from a file
* Option to follow star in registration
* Added support for resizing exported sequence
* Added support for reading and writing SER timestamps
* Added support for RGB alignment
* Added functionality to fix broken (0 framecount) SER files.

siril 0.9.3
04/16/16

* Fixed bug in preprocessing
* Fixed compilation error in some conditions
* Fixed uninitialized values
* Fixed typos

siril 0.9.2
04/04/16

* Added support for dark optimization
* Added hot pixel removal feature
* Added Animated GIF output and registered sequence export
* Added autostretch viewer mode
* Allowing a reference magnitude to be set to get absolute magnitude instead of relative
* New commands: sequence selection range and stackall
* Added vertical banding noise removal tool
* Providing a better planetary registration algorithm
* Parallelized registration
* Refactored conversion to include AVI to SER
* Configurable "Are you sure" dialogues
* ls command gives results in an ordered way
* Updated to FFMS2 latest version
* Clarified the use of demoisaicing
* Improved star detection
* Improved RGB compositing tool
* Allowing manual selection of background samples
* Fixed force recomputing statistics for stacking
* Fixed noise estimation
* Fixed entropy computation

siril 0.9.1
12/01/15

* added support for GSL 2
* fixed crash on startup without existing config file

siril 0.9.0
10/16/15

* new global star registration, taking into account field rotation
* new quality evaluation method for planetary images, used to sort the best
* images selected for stacking
* new parallelized stacking algorithm for all sequences, including all SER formats, allowing maximum used memory to be set
* threading of the most time consuming processings, to keep the GUI reactive, as well as many other speed improvements
* tested and improved on FreeBSD and MacOS X systems, and ARM architectures
* undo/redo on processing operations
* sequence cropping tool

siril 0.9.0rc1
12/29/14

* many fixes including background extraction, compositing alignment, rejection algorithm, wavelets
* threading of the heavy computations, to avoid graphical user interface freezing and provide a nice way of seeing what is happening in the console window
* image rotation with any angle (not in registration yet)
* new Canon banding removing tool
* GTK+ version is now 3.6 or above

siril 0.9.0b1
11/11/14

* new image formats supported for import and export (BMP, TIFF, JPEG, PNG, NetPBM, PIC (IRIS) RAW DSLR images)
* better image sequence handling with non-contiguous sequences, but still requiring file names to be postfixed by integers
* new graphical user interface based on GTK+ version 3.4 and above
* new display modes added to the standard linear scaling with lo/hi bounds
* manual translation as new registration method with two preview renderings of the current image with reference frame in transparency
* automatic translation as new registration method for deep-sky images, based on the PSF analysis of one star
* new commands available for the command line
* a star finding algorithm with PSF information
* new background extraction tool
* new processing functions
* new image compositing tool
* new stacking methods with rejection algorithms
* numerous bugs fixed and internal code refactoring
<|MERGE_RESOLUTION|>--- conflicted
+++ resolved
@@ -61,16 +61,13 @@
 * Fixed bug where Bayer pattern was not read as needed for seqpsf (#1297)
 * Updated SPCC handling of mono filters applicable to >1 channel (!667)
 * Added preference for closest IAU observatory code(!669)
-<<<<<<< HEAD
 * Added ability to present startup notifications read from a file in gitlab (#1292)
-=======
 * Changed max framing mode to avoid large black borders after registration, this is now handled at stacking step (!670)
 * Added full mouse buttons and scroll wheels configuration (!672)
 * Added edge preserving filters (bilateral and guided filters) (!576)
 * Extended `requires` command to take optional second expiry parameter. (!674)
 * Added a new keyword FILENAME to save the original filename after conversion. (!678)
 * Added UI for conesearch and show commands (!680)
->>>>>>> f6fecc8e
 
 siril 1.2.2
 xx/xx/24
