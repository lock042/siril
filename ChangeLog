--- conflicted
+++ resolved
@@ -10,11 +10,8 @@
 * Fixed crash when querying stats on a CFA image with a selection smaller than a 2x2 square (#1286)
 * Fixed crash when saving compressed and croped images (#1287)
 * Disabled supernumerary use of openmp in demosaicing, which could lead to a crash (#1288)
-<<<<<<< HEAD
 * Fix ser orientation error (#1258, #1261)
-=======
 * Fixed crash during rejection stacking when using shift-registered sequence (#1294)
->>>>>>> 7fa1796d
 
 siril 1.2.1
 01/26/24
