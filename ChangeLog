--- conflicted
+++ resolved
@@ -30,12 +30,9 @@
 * Fixed a crash when carrying out sequence geometry operations, caused by ROI (#1235)
 * Fixed wavelets redraw. (#1236)
 * Removed glib-networking as a dependency (#1157)
-<<<<<<< HEAD
-* Added auto remove VSX stars from compstars list (!608)
-=======
 * Added color management to photometric color calibration, and SPCC as a new method. (!598)
 * Added solving with distorsions using SIP convention and handling writing related keywords in the header (!612 and #1154::3)
->>>>>>> c1b1cb4d
+* Added auto remove VSX stars from compstars list (!608)
 
 siril 1.2.1
 01/26/24
