siril 1.4.0
xx/xx/xx

siril 1.2.0
xx/xx/xx

siril 1.2.0-rc1
06/01/23

* Added GHS saturation stretch mode
* Added special formatter to parse date-time in path parsing
* Added Astro-TIFF in sequence export
* Added read of datetime in jpeg and png file with exiv2
* Added Danish language
* Changed Windows to build in console mode even for stable releases
* Changed gnuplot initialization to keep plots open after stopping main process (and fixed leak)
* Changed image opening for all images not from Siril (ensures DATAMAX is correct)
* Improved parsing of localization data for wider imaging software compatibility
* Improved DATE-OBS control and log for solar system features
* Improved clipping model in luminance-based GHS stretches
* Improved Wayland support
* Reviewed and fixed coordinate conversion from WCS to display for annotations, nomad command, pcc
* Improved astrometry.net handling on Windows to support more recent cygwin builds
* Updated URLs to query online catalogs
* Fixed handling of special characters in sequence name during conversion
* Fixed crash in seqstarnet when processing single-file sequences (SER, FITSEQ)
* Fixed hang in seqstarnet when processing a single-file sequence with no star mask
* Fixed using default masters names in calibrate (GUI)
* Fixed invoking external programs in CLI mode (Windows only)
* Fixed stream setting for all versions of ffmpeg (mp4 export crash)
* Fixed crash when doing manual registration of sequence with variable image sizes (now disabled)
* Fixed UI and command issues in deconvolution code
* Fixed star recomposition issue where LIVETIME and STACKCNT could be doubled when processing the starless and star mask parts of the same image
* Fixed "image copy error in previews" bug in asinh transformation
* Fixed reset of the viewports when reopening the RGB composition tool after opening a mono sequence
* Fixed star detection for undersampled mono images
* Fixed sequence cleaning with opened image and resetting the reference image
* Fixed photometry with 32bit images from PRISM
* Fixed incorrect behaviour when resetting right-hand stretch type in star recomposition tool
* Fixed sequence handling when images have different number of layers
* Fixed GNUplot terminals so they remain interactive and free resources when closed
* Fixed crash that could occur when parsing string keywords that contained forbidden characters
* Fixed calling external processes that left too many opened file descriptors
* Fixed Stop behavior for starnet and local astrometry.net
<<<<<<< HEAD
* Added read of datetime in jpeg and png file with exiv2
* Added Danish language
* Added file monitor function to reload a single image if it changes on disk
=======
* Fixed crash when running merge_cfa in headless mode
* Fixed console logs output on Windows when messages contained widechars
* Fixed networking detection at build-time and made it and exiv2 optional
* Fixed bug in NetPBM file import
* Fixed pause button in livestacking
>>>>>>> 8da94282

siril 1.2.0-beta2
03/12/23

* Fixed behavior on Windows when calling external programs (StarNet, astrometry.net)
* Fixed crash when converting sequence to SER
* Fixed PCC progress bar which never terminated
* Fixed AppImage Build
* Fixed crash when using deconvolution on a sequence
* Fixed SSL certificates locations on Windows which where preventing SearchObject related functions to succeed
* Fixed reading BAYERPAT key if it was set to NONE
* Fixed StarNet behavior when TIFF compression was ON
* Fixed crash in synthstar (full resynthetize and desaturate)
* Fixed handling widechars in config files (Windows only) which caused a crash at startup
* Fixed crash when selecting datapoints in Plot tab
* Fixed crash when sending a seqplatesolve or seqstarnet command with no other argument
* Fixed crash in global and 2pass registration, if a selection was active and the sequence had variable image sizes
* Fixed min and max framing borders calculations if the sequence had variable image sizes
* Fixed lost metadata with starnet
* Reworked GHS commands
* Added a warning when trying to read one-frame SER files
* Autodetect libfftw threading support
* Add support for Torch-based StarNet executables
* Improve hi/lo slider behaviour in stretch dialogs
* Star Recomposition tool has independent Apply and Reset controls to facilitate iterative stretches

siril 1.2.0-beta1
02/24/23

* Added livestacking mode with darks/CC/flats support, registration and stacking
* Added unlinking channels in autostretch preview
* Added RGB equalization and lightweight (faster) normalisation in stacking options
* Added LRGB composition command and PixelMath command for new offline compositions
* Added Starnet++ integration in GUI and command and mask creation
* Added Star Recomposition tool to mix and stretch starless and starmask images
* Added star intensive care to unsaturate stars
* Added new deconvolution tool with RL, Split Bregman and Wiener algorithms and several PSF generation options (replaces old tool)
* Added new denoising tool
* Added pcc command for headless PCC and plate solving
* Added local KStars star catalogue support for offline astrometry and PCC (NOMAD)
* Added a new framing assistant with several modes and image framing preview
* Added specifying max number of stars for registration
* Added bad pixel map option for preprocess, both in GUI and command
* Added and reviewed commands for offline and automatic post-processing
* Added background level and star count as new sequence filters
* Added option to compute sequence filtering threshold using k-sigma clipping
* Added weighing based on number of stars or wFWHM for stacking
* Added a new threading mechanism for per-image improved performance
* Added star selection from coordinates to seqpsf and star tracking with homography
* Added headless light curve creation from a list of star equatorial coordinates
* Added star list importing from the NINA exoplanet plugin for light curve creation
* Added relaxed mode for star detection for particularly bad images
* Added crop to selection to the rotation geometric transform
* Added a way to clean sequence file in the sequence tab (see also command seqclean)
* Added a warning when images are negative on calibration
* Added calibration details in the FITS history
* Added saving formulas (presets) in Pixel Math
* Added statistic functions to Pixel Math as well as mtf
* Added solar system object search from online service for image annotations
* Added zoom sliders and plot selection in Plot tab
* Added Moffat star profile as an option instead of Gaussian
* Added the possibility to run statistics on individual filters of CFA images
* Added parsing paths with header key values for preprocess, stack and save actions
* Added a high definition mode to auto-stretch visualization
* Added memory and processor count cgroups limits enforcement (linux only)
* Added a mapping file created by conversion operations
* Added background level and number of stars to stored registation data and plots
* Added commands: [update with https://free-astro.org/index.php?title=Siril:Commands#Commands_history ]
* Added KOMBAT alogrithm for registration and removed deprecated ECC
* Added choosing server to query object in astrometry
* Added shortcuts for astrometry (regular and photometric correction)
* Added option "full" to export all possible stats in seqstat command
* Added argument to executable to pass pipes path, allowing several instances to run simultaneously
* Added more reporting on online object search, avoiding duplicates in catalogues
* Added improved graphical interface to hyperbolic stretches
* Added 9-panel dialog tool showing corners and center of the image for a closer inspection
* Added NL-Bayes denoising algorithm with optional boosters DA3D, SOS and Anscombe VST
* Added undershoot clamping to bicubic and lanczos4 interpolation methods
* Added 9-panel dialog tool showing corners and center of the image for a closer inspection
* Added NL-Bayes denoising algorithm with optional boosters DA3D, SOS and Anscombe VST
* Added undershoot clamping to bicubic and lanczos4 interpolation methods
* Added CFA merge process for reconstructing a Bayer pattern previously split out with extraction
* Added binning and binxy command
* Added rejection maps creation on rejection stacking
* Added astro-tiff option in the command savetif with -astro
* Added ability to use Starnet++ on sequences
* Allowed area selection (and much more) to be done on RGB display tab
* Updated scripts to specify cosmetic correction is from masterdark with -cc=dark option
* Updated seq file version to v4. Registration block keeps homography information
* Updated behaviour of channel select toggles in histogram and hyperbolic stretch tools, allowing stretching only selected channels
* Replaced Libraw with RT debayering
* Replaced generalized hyperbolic transform stretch method by more general algorithms and optimised for speed
* Optimised asinh code for speed
* Improved Ha-OIII extraction to offer full resolution O-III output and improve star roundness
* Improved management of focal length, pixel size and binning, in settings and images
* Refactored global registration and added 2pass and Apply Existing methods
* Refactored 3-star registration to run the 3 stars analysis successively
* Refactored 1- and 2/3-stars registration into one single registration method
* Refactored PCC, using WCS information to identify stars instead of registration match
* Refactored settings, preferences and configuration file, adding get and set commands
* Refactored commands error handling
* Refactored light curve creation, filtering the reference stars to valid only
* Refactored PSF fitting to solve for the angle in all cases
* Refactored astrometry for command and sequence operation, astrometry.net interop.
* Fixed comet registration when registration was accumulated over existing data
* Fixed star detection for images with very large stars
* Fixed cancellation of seqpsf or seqcrop
* Fixed photometry analysis of stars with negative pixels around them
* Fixed dates keywords in sum and min/max algorithms
* Fixed FITS header preservation on RGB composition
* Fixed possible FITSEQ infinite loop and inconsistent numbering caused by hidden files in conversion
* Fixed sequence closing in script processing after each command
* Fixed opening of scientific FITS cube files
* Fixed gnuplot call for macOS/AppImage, by making its path configurable
* Fixed available memory computation for mac and the associated freeze
* Fixed bug in roworder of SER sequence created from TOP-DOWN FITS images
* Fixed bug when saving 16bits signed FITS images
* Fixed internationalization in siril-cli
* Fixed subsky command success status

siril 1.0.6
10/18/22

* Fixed crash on opening a malformed SER
* Fixed crash in savetif
* Fixed crash in polynomial background extraction when not enough sample were set
* Fixed bug in iif where no parameters could be used
* Fixed crash in seqstat when some images were deselected
* Fixed crash in star detection when large star was close to border
* Fixed bad behaviour of asinh blackpoint with monochrome/32bits images
* Fixed bug in PixelMath with negate values
* Fixed bug in SIMBAD request when object name contains '+'
* Fixed bug in rotational gradient

siril 1.0.5
09/09/22

* Fixed bug in eyedropper feature with 16bits images
* Added button to see original image in background extraction
* Fixed bug introduced in 1.0.4 with one pixel shift when registering meridian flipped images
* Fixed GAIA catalog parser

siril 1.0.4
09/02/22

* Fixed selected area for flat autonormalisation calc
* Fixed wrong initialization in polynomial background extraction
* Fixed cold pixels rejection in GESDT stacking
* Fixed x and y position in PSF and star detection
* Fixed RGB pixel display where Green and Blue were swapped
* Fixed random crash in Pixel Math
* Improved wcs import when formalism used is deprecated (CROTA + CDELT)
* Added dropper icon to set SP easily in GHT tool

siril 1.0.3
06/28/22

* Fixed memory leak in PixelMath
* Fixed memory leak in SER preview
* Fixed error in seqsubsky
* Fixed the start of two scripts from @ in succession
* Fixed homogeneous image bitpix detection on stacking
* Fixed dates in median and mean stack results
* Fixed bug in stack of some float images
* Fixed black point and clipping in asinh stretch function
* Added new thread for background extraction that does not freeze UI, with a progressbar for RBF
* Added generalised hyperbolic transform stretch method in Image Processing menu, based on algorithms proposed by David Payne in the astrobin forums

siril 1.0.2
05/16/22

* Added new RBF interpolation method in the background extraction tool
* Removed file name length limit in conversion
* Fixed crash in preprocess command if a quote was not closed in -bias= option
* Fixed crash when star detection box was expanded past a border
* Fixed crash in plot when X axis data contained negative values
* Fixed numerous bugs in the background extraction tool
* Fixed bug in PixelMath where only one char parameter where allowed
* Fixed bug in FITS partial reader

siril 1.0.1
04/06/22

* Added min,max, iif and logical operators in pixelmath
* Added support for 3 channels for direct preview of resulting composition in pixelmath
* Added parameters field in PixelMath
* Added reporting channel name in FILTER header key during split operation
* Added using FILTER keyword value for Pixel Math tool variable name
* Fixed using shift transform for global registration
* Fixed crash when changing image with preview opened
* Fixed crash when pressing Stop button during script execution
* Fixed crash that could occur when moving the mouse over the image while it was being updated
* Fixed date wrongly reported in the FITS header in SER/FITSEQ stacking when filtering out images
* Fixed excluding null pixels of both ref and target in linear match

siril 1.0.0
03/09/22

* Added ASTRO-TIFF standard
* Fixed memory consumption for all sequence operations
* Fixed settings for sequence export as webm film with VP9 codec
* Removed use of lo/hi cursors and fixed normalization for export
* Fixed load and close commands for scripts in GUI
* Fixed Bayer pattern in SER after extraction
* Fixed registration crash for small images
* Improved main panel separator positioning and keeping it in memory
* Improved speed of FITSEQ detection when scanning sequences
* Improve usability on MacOS
* Reintroduced compatibility with OpenCV 4.2 with disabled features

siril 1.0.0~RC2
12/08/21

* Fixes many crashes
* Minor improvements in plot feature
* Restore HD for macOS application

siril 1.0.0~RC1
11/20/21

* New Pixel Math tool
* New plot tool to visualize and sort sequence based on any registration data field available
* New tilt estimation feature (from GUI or command)
* New SNR estimator in photometry analysis
* New button for quick photometry
* New commands seqcosme and seqcosme_cfa to remove deviant pixels on sequence, using file computed with find_hot
* New command boxselect to specify a selection box with x, y, w and h
* Improved candidates star detection speed and accuracy with a new algorithm
* Reviewed GUI and improved responsiveness
* Saving focal and WCS data in the swap file using undo/redo
* WCS data is now updated after geometric transformations (mirror, rotate and crop)
* Seqcrop command can now be used in scripts
* Added autocropping of wide-field images, as well as using a selection for plate solving
* Added choices of degrees of freedom (shift, similitude, affine or homography) for global registration
* Added UI button to plot WCS grid and compass
* Added user catalogue for astrometry annotation
* Added GAIA EDR3 catalogue for astrometry
* Added choice between clipboard and file for snapshot
* Added equalize CFA for X-Trans sensor
* Allowing debayer to be forced for SER files
* Converted constant bitrate quality to constant quality rate settings in sequence export to film
* Fixed memory leak in opencv that made registration of FITS files fail often
* Fixed FWHM units and star center position in Dynamic PSF
* Fixed global registration with various image sizes
* Fixed bug in ECC algorithm

siril 0.99.10.1
06/23/21

* Fixed star detection with resolution < 1.0
* Fixed interpolation issue in global registration
* Fixed timestamp issue with glib < 2.66
* New MAD clipping algorithm

siril 0.99.10
06/11/21

* New drag and drop
* New presets for sequences export
* New choice between h264 and h265 for mp4 export
* New Generalized Extreme Studentized Deviate Test as a new rejection algorithm
* New weighted mean stacking based on bgnoise
* New independent normalization of each channel for color images
* New faster location and scale estimators to replace IKSS with similar accuracy
* New synthetic level for biases
* New 2- or 3-star registration algorithm with rotation
* New SER debayering at preprocess
* New green extraction from CFA
* New option to downsample image while platesolving
* Remember focal and pixel size in astrometry tool
* Updated sampling information after channel extraction and drizzle
* Fixed bands appearing on mean stacking for CFA SER sequences
* Fixed bug in FFT filter
* Fixed bug in statistics and normalization for 16b images
* Changed handling of zero values in statistics, global registration, normalization and stacking

siril 0.99.8.1
02/13/21

* Fixed crash because of wcslib function

siril 0.99.8
02/10/21

* New ability to remove sequence frames from the "Plot" tab
* New merge command
* New astrometry annotation ability
* New snapshot function
* New conversion internal algorithm, can convert any sequence to any other sequence type too now
* Handle datetime in TIFF file
* Improved color saturation tool with a background factor to adjust the strength
* Reduced memory used by global registration
* Improving films (AVI and others) support: notifying the user, suggesting conversion, fixing parallel operations
* Fixed memory leak in minmax algorithms
* Fixed a bug in FITS from DSLR debayer when image height is odd
* Fixed out-of-memory conditions on global registration and median or mean stacking
* Fixed SER stacking with 32 bits output
* Fixed bitrate value issue in mp4 export
* Fixed normalization issue with SER files

siril 0.99.6
09/23/20

* Selection can be moved and freely modified, its size is displayed in UI (Sébastien Rombauts)
* Undo/Redo buttons now display the operations they act upon (Sébastien Rombauts)
* Added color profile in TIFF and PNG files
* Image display refactoring (Guillaume Roguez)
* Fixed a bug in demosaicing orientation
* Fixed a bug in macOS package where Siril was not multithreated
* Fixed memory leak in pixel max/min stacking
* Fixed crash when selecting 1 pixel
* Better integration in low resolution screen
* Added embed ICC profile in png and TIFF files
* By default Siril now checks update at startup
* By default Siril now needs “requires” command in Script file
* Refactoring of image display with pan capacity
* Added button + and – for zooming management

siril 0.99.4
08/14/20

* New UI with a single window
* New demosaicing algorithms, RCD is now the default one
* New algorithm to fix the AF square with XTRANS sensor (Kristopher Setnes)
* New support for FITS decompression and compression with Rice/Gzip and HCompress methods (Fabrice Faure)
* New support for quantization and HCompress scale factor settings for FITS compression (Fabrice Faure)
* New functions to extract Ha and Ha/OII from RGB images
* New linear match function
* New link command to create symbolic links
* New convert command to convert all files (and link FITS)
* New preference entries for FITS compression settings (Fabrice Faure)
* New native image format: 32-bit floating point image
* New native sequence format: FITS sequence in a single image
* New UI for sequence image list
* New zoom handing: ctrl+scroll (up and down) is the new way to zoom in and out
* New preview in open dialog
* New language selector in preferences
* New image importer: HEIF format
* New stacking filtering criterion (weighted FWHM). It can exclude more spurious images
* New macOS bundle
* New RL deconvolution tool
* New keyword CTYPE3 for RGB FITS in order to be used by Aladin
* New binary siril-cli to start siril without X server
* New preference entries with darks/biases/flat libraries
* New preliminary Meson support (Florian Benedetti)
* New ROWORDER FITS keyword that should be used by several programm now
* X(Y)BAYEROFF can now be configured in preferences
* Parallelizing conversion and some other functions
* CI file was totally rewritten (Florian Benedetti)
* Config file was moved to more standard path
* Optimization of several algorithms (Ingo Weyrich)
* Background extraction is now available for sequence
* Midtone Transfer Function is now available for sequence
* Fixed code for Big Endian machine (Flössie)
* Fixed bug in SER joining operation when Bayer information was lost
* Fixed a bug of inaccessible directories in MacOS Catalina
* Fixed crash on some OpenCV operation with monochrome images
* Fixed annoying error boxes about missing disk drives on Windows

siril 0.9.12
11/04/19

* Fixed stat computation on 3channel FITS
* Fixed free memory computation on Windows
* Fixed a bug in RGB compositing mode allowing now users to use multichannel image tools
* Fixed crash after deconvolution of monochrome images
* Fixed a bug in astrometry when downloaded catalog was too big
* New split cfa feature
* Script status (line currently executed) is displayed in a statusbar
* TIFF export is now available for sequences
* Better dialog windows management
* Histogram tool refactoring
* Provide new strategies for free memory management
* Provide new photometric catalog for color calibration (APASS)
* Added new filter: Contrast Limited Adaptive Histogram Equalization
* Open sequence by double clicking on seq file

siril 0.9.11
05/27/19

* New icon set
* New photometric color calibration tool
* New background extraction tool working with 64-bit precision and dither
* Improved processing speed by optimizing sorting algorithms to each use
* Parallelizing preprocessing
* New image filtering for sequence processing: possible from the command line and with multiple filters
* Improved free disk space feedback and checks before running preprocess, global registration and up-scaling at stacking
* New GTK+ theme settings: it can now be set from siril to dark or light, or kept to automatic detection
* New normalization to 16 bits for RAW images with less dynamic range (in general 12 or 14)
* Improved mouse selection by making it more dynamic
* Added drag and drop capability in the conversion treeview
* Added output file name argument to stacking commands
* New command setmem to limit used memory from scripts
* New clear and save buttons for the log in GUI
* Taking into account the Bayer matrix offset keywords from FITS headers
* Displaying script line when error occurs
* Allow registration on CFA SER sequences
* Processing monochrome images requires less memory, or can be more paralellized if memory was the limiting factor
* Fixed dark optimization
* Fixed crash in global registration on a sequence that contained a dark image
* Fixed management of the statistics of images on which they fail to be computed
* Fixed free disk space detection and usual processing commands on 32-bit systems
* Fixed free memory detection for stacking in case of up-scaling ('drizzle') and memory distribution to threads
* Fixed bug in FFT module
* Fixed bug in the drawn circle of photometry
* Fixed build fail with OpenCV 4.0.1
* Fixed SER sequence cropping
* Fixed regression in global registration for images having different size
* Added German translation

siril 0.9.10
01/16/19

* New astrometry tool that solves acquisition parameters from stars in the image (requires Web access and libcurl)
* New comet registration method
* Enabled previews for color saturation, asinh stretching, histogram transform and wavelets
* Added ability to join SER files
* Added a command stream using named pipes
* Added RGB flat normalisation for CFA images and command GREY_FLAT
* Added SETFINDSTAR command to define sigma and roundness parameters
* Added ASINH command and GUI function, for asinh stretching of images
* Added RGRADIENT command and GUI function
* Added negative transformation
* Made command SEQCROP scriptable
* Improved ECC alignment algorithm
* Improved global registration and fixed a bug
* Redesigned all dialog windows to conform to GNOME guidelines
* Preserving history in FITS file header when former history exists
* Preserving FITS keywords in sum stacked image
* Checking and increasing if needed maximum number of FITS that can be stacked on the system
* Automatically detecting GTK+ dark theme preference
* Adding a setting to activate image window positioning from the last session
* Fixed a bug in photometry where stars were too round
* Fixed an issue with wide chars on Windows
* Fixed some erratic behaviour when reference image was outside selection
* Fixed default rotation interpolation algorithm for register command
* Fixed a crash on sequence export with normalization
* Fixed line endings in scripts for all OS
* Fixed compilation for OpenCV 4.0
* Fixed dark optimization and added -opt option in PREPROCESS command
* Fixed a crash in global registration with unselected images

siril 0.9.9
06/07/18

* Major update of the command line, with completion and documentation in the GUI, enhanced scripting capability by running commands from a file and also allowing it to be run with no X11 server running with the -s command line option
* Added commands to stack and register a sequence
* Image statistics, including auto-stretch parameters and stacking normalization, are now cached in the seq file for better performance
* Global star registration now runs in parallel
* Workflow improvement by adding demosaicing as last part of the preprocessing
* Added a filtering method for stacking based on star roundness
* Added an option to normalize stacked images to 16-bit with average rejection algorithm
* All GUI save functions are now done in another thread
* Improved histogram transformation GUI
* Improved support of various FITS pixel formats
* Preserve known FITS keywords in the stacked image by average method
* Added native open and save dialogues for Windows users
* Various Windows bug fixes in SER handling
* Fixed wrong handling of scale variations in Drizzle case
* Fixed 8-bit images auto-stretch display
* Fixed BMP support
* Fixed issues in PNG and TIFF 8-bit export
* Fixed the "About" OS X menu

siril 0.9.8.3
02/19/18

* Check for new available version
* Handle XTRANS FUJIFILM RAWs
* Fixed Preprocessing SER files that gave corrupted SER results
* Fixed SaveBMP that added tif extension
* Fixed Registration on all images that was done on selected images instead
* Fixed Target directory that was ignored when saving as image
* Fixed crash with Wrong SER timestamp

siril 0.9.8
01/31/18

* Added SavePNG
* Allow to use gnuplot on Windows if it is installed on the default path
* Improve SER processing speed
* Opencv is now mandatory
* Implementation of a simplified Drizzle
* New tool for Lucy-Richardson deconvolution
* Conversion list tree is now sorted on first load. Sort is natural.
* Command stackall is available, with optional arguments, for all stacking methods
* Change default working directory to special directory 'Pictures' if it exists
* Reduce display time of autostretch
* Parallelize sum stacking
* Use thread-safe progress bar update instead of deprecated one. Run 'Check sequences' in a background task
* Add an option to set the generic image_hook behaviour when function fails
* Switch on "Images previously manually selected from the sequence" if user checks and unchecks frames
* Fixed numerous bug on Windows with wide char filenames
* Fixed dark theme icons
* Fixed exposure dates of exported SER sequences that were wrong with filtering
* Fixed the loss of color calibration on background extraction
* Fixed menu update after RGB composition
* Fixed bug in "Average" and "Median" stack for huge SER file
* Fixed when it was impossible to use multithread functions after star alignment in compositing tool
* Fixed crash when selecting "Best images .. (PSF)" if the loaded sequence has no PSF data
* Fixed sorted images by FWHM
* Fixed crash on stacking when no reference image is selected and first image of the sequence is excluded

siril 0.9.7
09/21/17

* Fixed French translation
* Fixed bug in registration from compositing for layers alignment
* Fixed crash when stacking failed
* Fixed limit of 4Go SER file for non POSIX Standard
* Improved global registration. New algorithm with homography

siril 0.9.6
06/20/17

* Allow sequence export to use stacking image filtering
* Get the working directory as an optional command line argument
* Improve photometry
* Fixed wrong selected image in list panel when list was sorted
* Fixed registration with unselected images which made progress bar exceed 100%
* Fixed again compilation that failed on KFreeBSD
* Fixed name of Red Layer using compositing tool that was wrong

siril 0.9.5
11/28/16

* Implement a graph interface to display quality registration information
* No X and Y binning value could lead to errors with fwhm
* Take reference image as normalisation reference
* Retrieve Bayer pattern from RAW file
* Export sequence to MP4
* Statistics should not take into account black point
* Add ComboBox for registration interpolation
* Fixed interpolation in global star registration that gave blurred results
* Fixed FreeBSD intltool compilation fails
* Fixed erroneous created sequence in registration with unselected images
* Fixed compilation that failed on KFreeBSD

siril 0.9.4
08/17/16

* Fixed issues with SER in generic processing function
* Fixed inability to open FITS when filename had parenthesis
* Fixed selecting new images did not update the number of selected images
* Fixed histogram sliders lag on OS-X
* Fixed message "Error in highest quality accepted for sequence processing....." during stack of %, even if quality data are computed
* Fixed sequence export to SER with unselected images
* Fixed global star alignment with angle close to 180deg
* Fixed undo cosmetic correction
* Fixed crash in peaker function
* Fixed aborting global star registration summary
* Fixed sequence list which was unreadable with dark GTK theme
* Fixed the update of the list of images
* Added support of internationalization: French, Dutch, Chinese, Italian, Arabic
* Option for logarithm scale in histogram transformation
* Add siril.desktop in archlinux
* Added support for exporting sequence in avi format
* Option to make a selection for global star registration in a smaller region
* Read commands from a file
* Option to follow star in registration
* Added support for resizing exported sequence
* Added support for reading and writing SER timestamps
* Added support for RGB alignment
* Added functionality to fix broken (0 framecount) SER files.

siril 0.9.3
04/16/16

* Fixed bug in preprocessing
* Fixed compilation error in some conditions
* Fixed uninitialized values
* Fixed typos

siril 0.9.2
04/04/16

* Added support for dark optimization
* Added hot pixel removal feature
* Added Animated GIF output and registered sequence export
* Added autostretch viewer mode
* Allowing a reference magnitude to be set to get absolute magnitude instead of relative
* New commands: sequence selection range and stackall
* Added vertical banding noise removal tool
* Providing a better planetary registration algorithm
* Parallelized registration
* Refactored conversion to include AVI to SER
* Configurable "Are you sure" dialogues
* ls command gives results in an ordered way
* Updated to FFMS2 latest version
* Clarified the use of demoisaicing
* Improved star detection
* Improved RGB compositing tool
* Allowing manual selection of background samples
* Fixed force recomputing statistics for stacking
* Fixed noise estimation
* Fixed entropy computation

siril 0.9.1
12/01/15

* added support for GSL 2
* fixed crash on startup without existing config file

siril 0.9.0
10/16/15

* new global star registration, taking into account field rotation
* new quality evaluation method for planetary images, used to sort the best
* images selected for stacking
* new parallelized stacking algorithm for all sequences, including all SER formats, allowing maximum used memory to be set
* threading of the most time consuming processings, to keep the GUI reactive, as well as many other speed improvements
* tested and improved on FreeBSD and MacOS X systems, and ARM architectures
* undo/redo on processing operations
* sequence cropping tool

siril 0.9.0rc1
12/29/14

* many fixes including background extraction, compositing alignment, rejection algorithm, wavelets
* threading of the heavy computations, to avoid graphical user interface freezing and provide a nice way of seeing what is happening in the console window
* image rotation with any angle (not in registration yet)
* new Canon banding removing tool
* GTK+ version is now 3.6 or above

siril 0.9.0b1
11/11/14

* new image formats supported for import and export (BMP, TIFF, JPEG, PNG, NetPBM, PIC (IRIS) RAW DSLR images)
* better image sequence handling with non-contiguous sequences, but still requiring file names to be postfixed by integers
* new graphical user interface based on GTK+ version 3.4 and above
* new display modes added to the standard linear scaling with lo/hi bounds
* manual translation as new registration method with two preview renderings of the current image with reference frame in transparency
* automatic translation as new registration method for deep-sky images, based on the PSF analysis of one star
* new commands available for the command line
* a star finding algorithm with PSF information
* new background extraction tool
* new processing functions
* new image compositing tool
* new stacking methods with rejection algorithms
* numerous bugs fixed and internal code refactoring
<|MERGE_RESOLUTION|>--- conflicted
+++ resolved
@@ -42,17 +42,14 @@
 * Fixed crash that could occur when parsing string keywords that contained forbidden characters
 * Fixed calling external processes that left too many opened file descriptors
 * Fixed Stop behavior for starnet and local astrometry.net
-<<<<<<< HEAD
 * Added read of datetime in jpeg and png file with exiv2
 * Added Danish language
 * Added file monitor function to reload a single image if it changes on disk
-=======
 * Fixed crash when running merge_cfa in headless mode
 * Fixed console logs output on Windows when messages contained widechars
 * Fixed networking detection at build-time and made it and exiv2 optional
 * Fixed bug in NetPBM file import
 * Fixed pause button in livestacking
->>>>>>> 8da94282
 
 siril 1.2.0-beta2
 03/12/23
