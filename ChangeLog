siril 1.4.0-beta4
xx/xx/xx

**Fixes:**
* Fixed incomplete implementation of shared memory bugfix from beta3 (#1719)
* Fixed type hinting in get_seq_frame_header to work with python 3.11 and earlier (scripts #13)
* Fixed a deadlock in the `reloadscripts` command
* Fixed crash with openCV >= 4.12 (#1722, #1723)
* Fixed issue where cold and hot pixels estimation were neve updated (#1724)
* Fixed issue with the way python retrieves the current filename (this could omit the extension in some situations)
* Fixed problems extracting metadata from FITSEQ sequences (#1718, #1720, !915)
<<<<<<< HEAD
* Fixed wrong cache file name (parent directory twice in the returned path) resulting in impossibility to cache files (#1734)
=======
* Fixed an issue where an incorrect colourspace transform could be applied when saving a32-bit TIFF (#1730)
>>>>>>> 5f4d7383

siril 1.4.0-beta3
07/11/25

**Fixes:**
* Fixed crash when opening 8-bit XISF file (#1638)
* Fixed `match stars in selection` option for global registration (#1644)
* Fixed an issue where image processing dialogs could fail to unblock python scripts when closed.
* Fixed an issue where the python pix2radec and radec2pix commands failed with coords outside the image (!887)
* Fixed an issue that meant the pyscript command was not waiting for the python interpreter to exit (#1660)
* Fixed an issue with some commands e.g. denoise that meant they would always indicate failure in a script (#1661)
* Fixed Crash in pixelmath command with 16-bit images (#1672)
* Fixed incorrect handling of sirilpy.connection.SirilInterface.log() strings (#1662)
* Fixed incorrect channel handling in get_selection_stats() when no shape is provided (#1673)
* FIxed incorrect thread handling after spawning a python script (thread pointer not set to NULL) (#1654)
* Fixed idle handling to eliminate a hang where a thread was stuck waiting for itself to exit  during stacking (#1665)
* Fixed potential thread safety issues setting environment variables
* Fixed issues with updating the script repository - no longer cloned with depth=1
* Fixed handling of star cluster names containing * characters
* Fixed an issue with git repositories where they could be unable to update after changes to the remote (!900)
* Fixed an inconsistency between GList / GSList that caused crashes relating to the scripts menu for some users (!899)
* Fixed an issue with linear ICC profile generation where colorants were not correctly adapted to D50 (#1683)
* Fixed computing output required space for Apply Registration (through GUI) if some images were not selected (#1690)
* Fixed incorrect SPCC filter plots in "Plot All" in narrowband mode (#1691)
* Fixed an issue where starnet was not updating a data structure that sirilpy get_image_fits_header() relied on
* Fixed an issue where shared memory was not being released correctly after use until a python script exited (#1700)
* Updated flatpak dependencies to fix build issues with recent toolchain (#1709)
* Fixed an issue where removing overlay polygons did not immediately update the overlay
* Fixed an issue where drawing a freehand polygon left the mouse in an unusable state

**Improvements**
* Removed legacy GraXpert interface to be replaced by the new GraXpert-AI.py script (#1620, #1611, #1573)
* Allow saving plots to files using sirilpy.connection.SirilInterface.xy_plot() (#1670)
* Filechoosers in the calibration tab and calibration preferences remember the last directory (#1664)
* Updated overlay_add_polygon() to use shared memory, to handle polygons with large numbers of sides
* Improved compatibility of sirilpy.tkfilebrowser with tkinter.filedialog (allows replacing the awful Linux tk filedialog)
* Improved the GPU module helper methods in sirilpy
* Fixed a crash with RGB compositing (#1562)
* Improved behaviour of histogram stretch after autostretch if the image ICC profile differs from the display profile.
* Changed the default GHT colour mode from human weighed luminance to independent (!899)
* Added / improved GPU helper modules to assist with installation and testing of key GPU-related modules. (!895)
* Allow "Crop Sequence" with the internal sequence used in RGB composition, to aid with LRGB workflows. (!902)
* Add python method to draw Polygons in the Siril overlay.
* Uses the double click to open script in the editor.
* Make SIP and WCS as protected keywords (#1696)
* Added -followstar to the seqpsf command: previously this could only be set from the GUI. (!905)
* Added ability to open previous revisions of scripts in the repository (!911)

siril 1.4.0-beta2
05/21/25

**Fixes:**
* Fixed option -weight= for stack command and add filtering criteria in HISTORY key of stacked image (#1545)
* Fixed crash and slowness when refreshing the scripts list (#1548, #1574)
* Python scripts are now sorted alphabetically (#1559)
* Fixed crash in Noise Reduction with Independent Channels option selected (#1567)
* Fixed UI hang when manually refreshing scripts or SPCC (#1566)
* Fixed incorrect behaviour when using set_image_pixeldata to chage the number of channels (#1570)
* Fixed incorrect siril command return values (#1569)
* Fixed crash in astrometric registration when the reference image could not be platesolved (#1557)
* Fixed preventing max framing export in seqapplyreg with FITSEQ or SER (#1561)
* Fixed obscode that was not exported in the AAVSO csv (#1577)
* Removed graxpert_deconv from the command line (#1575)
* Fixed SPCC failing to open files on Windows when the filepath contains non-ASCII characters (e.g., accented characters) (#1584)
* Fixed parameter parsing in PixelMath (#1594)
* Fixed bad font kerning on macOS (#1508)
* Fixed crash on Windows language change (#1560)
* Fixed incorrect option handling in denoise (#1599)
* Fixed poor star detection when input sequence was in 16b and preferences set in 32b (#1614)
* Fixed incorrect image size with latest cameras added to LibRaw, Siril now uses 202502 snapshot (#1565)
* Fixed metadata filling problem in PixelMath using $T (#1605)
* Fixed crash in Image Plate Solver (#1609)
* Fixed python API SirilInterface::set_seq_frame_incl (#1617)
* Fixed FWHM units when printing alignement results (#1616)
* Fixed incorrect behaviour when opening the git repositories if a git lock file was in place
* Fixed failure in stacking if both feathering and image filtering were selected (#1629)

**Improvements:**
* Scripts can be opened in the editor directly from the Script Preferences treeview (#1556, !860)
* Added a fork of tkfilebrowser to support improved script UI file selection on Linux (!864)
* Implemented a better linear regression algorithm for SPCC (!853)
* Python scripts are now sorted alphabetically (#1559)
* Made crop and ROI selection CFA-aware (#1579)
* Added an optional rate limit for smooth scroll zoom speed (#1576)
* Added SirilInterface.create_new_seq() and SirilInterface.is_cli() in sirilpy (!867)
* GraXpert "Use GPU" now defaults to False but is persistent (saved in config)
* Added utility.ONNXHelper class in python module to make it easier to ensure the correct onnxruntime module is installed. (!874)
* Added ability to calibrate images for debayering only, without Dark, Flat, or Bias files (#1619)
* Simplified the scripts and SPCC repository checking and made it more robust and thread-safe (!872)
* Improved visibility of whether the autostretch preview is linked or unlinked (!878)
* Changed the default GHT and asinh settings to update faster.
* Added returning a dict from SirilInterface.get_image_fits_header() and SirilInterface.get_seq_frame_header in sirilpy (!877)
* Improved Quit behaviour if there are unsaved script changes.
* Improved feedback when the python context manager image_lock() reports an error.
* Improved method of calling scripts from the editor to eliminate a script length restriction.
* Added a GraXpert python script to replace the legacy C GraXpert interface (siril-scripts:!42)
* Deprecated the legacy C interface which proved unreliable (#1620, #1611, #1573)

siril 1.4.0-beta1
04/26/25

**New features:**
* Added support for unknown keywords with path parsing (#1333)
* Added support for JPEG XL image format
* Added comparison star list creation from Siril (!381)
* Added intensity profiling function (#5)
* Added internal plotting tool (siril_plot) to be used with profiling and light_curves (removed usage of GNUplot) (!543 !545)
* Added git script repository integration (!560)
* Added ROI processing for certain functions (!571, fixes #1098 and #1188)
* Added fully color managed workflow using ICC profiles (!542, fixes #1010, #1207)
* Added command conesearch (replaces nomad and solsys), including support for new catalogues (vsx, gcvs, exo, aavso_chart) (!579, #1171)
* Added AAVSO photometry file format output and improving photometry UI (#1234)
* Added color management to photometric color calibration, and SPCC as a new method. (!598)
* Added solving with distortions using SIP convention and handling writing related keywords in the header (!612 and #1154::3)
* Added full blindsolve with Astrometry.net (#1154::5 and !636)
* Added Astrometric Registration for mosaic and little overlapping sequences (#1154::7 and !643)
* Added image undistortion using WCS SIP data during registration (#1154::8,!643 and #1285)
* Refactored wcs usage, by removing redundant info stored in the fit structure (!591 and #1154::1)
* Added support for offline Gaia catalogue extracts with HEALpixel-based indexing (!795, !797)
* Added master distortion files (!686)
* Added ssl certificates in the appimage (#1259)
* Added dark scaling to match exposure time (#1269)
* Added manual photometry output comparison stars file creation from UI (!614)
* Added near solve in Siril internal solver (#1154::4 and !631)
* Added FITS keyword update on single loaded images (#72) and on sequence (!705 and #1340 and #1312)
* Added Color Conversion Matrices for single images and sequences (!630 and !641)
* Added versionning for init files (#1274)
* Added flexible aperture size depending in FWHM (#1278 !640)
* Added DRIZZLE and related script (!633, closes #12, #170)
* Added preference for closest IAU observatory code(!669)
* Added ability to present startup notifications read from a file in gitlab (#1292)
* Added full mouse buttons and scroll wheels configuration (!672)
* Added edge preserving filters (bilateral and guided filters) (!576)
* Extended `requires` command to take optional second expiry parameter. (!674)
* Added a new keyword FILENAME to save the original filename after conversion. (!678)
* Added UI for conesearch and show commands (!680)
* Added atmosphere model for SPCC (accounts for Rayleigh scattering) (!684)
* Added the `pwd` command to print the current working directory (!743)
* Added GraXpert interface (!699), follow-up bugfix (#1346)
* Added the ability to resample by maximum dimension and preview jpg file size (!698)
* Added Curves Transformation tool (!677)
* Read and compares checksum (DATASUM and CHECKSUM) if present in the FITS header (!723)
* Added a new cosmetic filter to remove purple fringing on bright stars (!726)
* Added blending masks and normalization on overlaps for rejection stacking, to stitch mosaics (!764)
* Added python scripting (!765)
* Added local annotations catalogues for IAU constellations lines and names (!800)
* Added a popup menu for the "annotation" button, displaying the list of catalogs (!804)

**Improvements:**
* Allowed object search with their common name, from the annotations catalogues (!381)
* Improved RGB composition tool to do full homography registration (#943)
* Reduced verbosity of script reload logging (#1217)
* Added more configurable colors for some overlays (#1230)
* Improved SEQHEADER command. Ability to print several keywords and new filter option (#1161)
* Refactored the keywords use (#668)
* Changed convention to Counterclokwise for the angle reported by astrometry (#1290)
* Split Astrometry from (S)PCC
* Changed max framing mode to avoid large black borders after registration, this is now handled at stacking step (!670)
* Optimised GHT code (~2x speedup) and fixed associated bugs (#1194, #1314, #1319)
* Improved interaction of threaded functions and previews with ROI code (!701)
* Optimised and refactored deconvolution code (!702 and !753)
* Updated Image processing menu (!700)
* Refactored registration processes and GUI (#1285)
* Improved use of prngs (mt19937 now used throughout in place of rand() etc.) (!689)
* Refactored networking code, add offline mode and add Gaia archive status indication (!687)
* Improved the usability of merging CFA sequences (!759)
* Allowed the token $T to be used in PixelMath (!768)
* Make PixelMath follows bit depth preferences (#1100)
* Allow background removal from CFA images / sequences, for better integration into drizzle workflow (!777)
* Added an option to save the stack result in 32b irrespective of the Preferences (#1165)
* Ported JSON parsing and generation code to use yyjson instead of glib-json for a 10x speedup (!796)

**GUI improvements:**
* Split up the monolithic glade UI file (!550)
* Refactored catalogue management, making it consistent across all catalogues (#1154::0 and !579)
* Refactored astrometry GUI (#1154::6 and !636)
* Added better registration options to RGB align right-click menu and improve DATE-OBS handling in LRGB composition (!620)
* Made reset buttons reset all GUI elements in a dialog window (!719)

**Fixes:**
* Fixed PRISM SITELAT/SITELONG keywords data (#1126)
* Fixed running command catsearch threaded to avoid GUI freeze (#1167)
* Fixed https requests with libcurl for Windows crossroad builds (#604)
* Fixed wavelets redraw (#1236)
* Fixed a crash in asinh (#1246)
* Fixed several dialogs so they work after redo (#1276, #1279)
* Fixed bug where Bayer pattern was not read as needed for seqpsf (#1297)
* Fixed handling wide-char characters in filenames on Windows (with cfitsio >= 4.4) (#1324)
* Fixed bug in GHT when only 1 or 2 channels are selected (#1329)
* Fixed GHT and HT sharing states for some GUI elements (#1357)
* Blocked certain processes when a processing dialog box is open (#1355)
* Fixed a bug with histogram / GHT widgets updating the image when the preview toggle was off (#1358)
* Checked for and resolve pixel values outside [0 1] before certain operations (!697)
* Fixed seqpsf for images which write ADU in float (#1322)
* Fixed crash in catsearch when object is unknown (#1383)
* Fixed local astrometry.net solver non-functional on flatpak (#1392)
* Fixed crash in 2-pass registration when sequence had less than 5 images (#1473)
* Prevented crash when using the sequence browser during an AVI sequence operation (#143)
* Prevented crash when opening a HEIF image with a jpeg extension (#1478)
* Fixed crash at startup on macOS when no ~/Pictures folder is found (#1486)
* Fixed loss of metadata when Siril uses preview (#1491)
* Fixed handling NaNs in float statistics (#1487)
* Fixed h264 and h265 export (!828)
* Fixed memory error when created new FITS image (#1524)

**Misc:**
* Removed glib-networking as a dependency (#1157)
* Removed calls to deprecated OpenMP functions (!662)
* If directory does not exist during script execution, CMD_DIR_NOT_FOUND is returned (!628)
* Refactored processing of sequence operations that generate multiple output sequences (!739)
* Added a memory check for the preview image (#778)
* Removed Windows cross-build CI and improved performance of native CI (!767)
* Move executables from 'Contents/Resources/bin' to 'Contents/MacOS' (!812)

siril 1.2.6
01/22/25
* Fixed sign error in messier catalog (#1453)
* Fixed Save As feature (#1452)
* Fixed handling widechar with an updated version of cfitsio (#1456)
* Changed configuration directory on macOS to org.siril.Siril (!798)

siril 1.2.5
11/22/24
* Fixed crash in gaussVertical() on macOS (issue reported on pixls.us, !742)
* Fixed free space disk computation on macOS, probably for good (#1368 and #1375 and #1422)
* Fixed crash if the CWD changes after a first successfull Automated light Curve process (#1378 !746)
* Fixed bug in TIFF files that have TIFFTAG_MINSAMPLEVALUE and TIFFTAG_MAXSAMPLEVALUE set to 0 by removing these tags (#1381)
* Added HISTORY after seqcrop and GUI crop (#1142)
* Better handling of Siril opening when double-clicking on an image, under macOS (#1308, #1428 and #1140)
* Fixed potential crash in synthstar (issue reported via facebook)

siril 1.2.4
09/11/24

* Fixed CFA statistics (#1342)
* Fixed calibration command bug disabling cosmetic correction (#1348)
* Fixed calibration GUI not parsing correcting flat when using path parsing (#1348)
* Fixed non-deterministic parallel subsky RBF (#1352)
* Fixed incorrect deconvolution command arg setting (issue raised on pixls.us)
* Fixed GHT and HT not reverting previews from other dialogs (#1356)
* Fixed crash when saving image (#1353)
* Fixed execute button in wavelets not reverting preview (#1362)
* Fixed CLAHE crash on mono image (#1354)
* Fixed crash while extracting Green channel on CFA FITSEQ (#1305)
* Fixed inverted sequences on exporting to SER (#1361)
* Fixed a bug with histogram hi / mid / lo entry callback behaviour (!735)
* Fixed free space disk computation on macOS (#1368)

siril 1.2.3
06/19/24

* Fixed handling wide-char characters in filenames on Windows (cfitsio rollback) (#1324)
* Fixed compression error (files were not compressed anymore) (#1328)
* Fixed internet connection in macOS version (packaging issue)

siril 1.2.2
06/14/24

* Removed background extraction samples after using it in script (#1265)
* Fixed catalog parser problem with negative declination (less than 1°) (#1270)
* Fixed weighting by number of stars during stacking if number of stars is the same across the sequence (#1273)
* Improved mouse pan and zoom control to enable one-handed operation (!638, fixes #1271)
* Added an option to the LINK command in order to sort output by date (#1115)
* Fixed pixel size set by astrometry using binning_update preference (#1254)
* Fixed crash when querying stats on a CFA image with a selection smaller than a 2x2 square (#1286)
* Fixed crash when saving compressed and croped images (#1287)
* Disabled supernumerary use of openmp in demosaicing, which could lead to a crash (#1288)
* Fixed ser orientation error (#1258, #1261)
* Fixed crash during rejection stacking when using shift-registered sequence (#1294)
* Fixed mouse scrollwheel scrolling too fast (#1151)
* Fixed drag & drop in image display on macOS (#1310)
* Fixed bug in rgradient (Larson Sekanina) filter (#1313)
* Fixed bug in generalized hyperbolic stretches (#1314)
* Fixed path parsing error with savetif (#1318)
* Added handling of empty command pipe reads (closes #1277)

siril 1.2.1
01/26/24

* Fixed Anscombe VST noise reduction option for mono images
* Fixed HEIF import (#1198)
* Fixed Noise Reduction Anscombe VST bug with mono images (#1200)
* Fixed problems with Fourier Transform planning > Estimate (#1199)
* Fixed data initialisation bugs in copyfits() and RGB compositing tool
* Fixed exported x-column for lightcurves when Julian date is not selected (#1220)
* Fixed sampling tolerance for astrometry which was incorrectly read (#1231)
* Allowed for RA/DEC to be sorted in PSF windows (#1214)
* Added SET-TEMP as valid FITS header to be saved (#1215)
* Added configurable color for background extraction sample and standard annotations (#1230)
* Fixed argument parsing error in makepsf (!593)
* Fixed light_curve and csv export from plot when some images were unselected from the sequence (#1169)
* Added undo/redo when platesolving with astrometry.net (#1233)
* Fixed crash in findstar when detecting stars close to the border (#1237)
* Fixed using wcs info when using light_curve command (#1195)
* Allowed moving file into workdir to be picked up for livestacking (#1223)
* Fixed the way we check if there is enough space to use quick photometry (#1238)
* Fixed platesolving close to poles (#1245)
* Fixed bit depth evaluation for 8-bit images (#1244)
* Fixed division by 0 in PixelMath (#1249)

siril 1.2.0
09/15/23

* Fixed crash in background extraction samples removing (#1123)
* Fixed crash in binning with ushort images (4d4d4878)
* Fixed crash in findstar when a large saturated patch was close to border
* Fixed memory leaks in deconvolution code (3e122ad7)
* Fixed sorting in the rightmost columns in Dynamic PSF window (75586c04)
* Added logging typed command in stdout (06f67292)
* Improved path-checking and messages for astrometry.net local solver (Windows) (!524)
* Prevent crash using recomposition tool eyedroppers without images loaded (!526)
* Fix HaOiii script failure if input image has odd dimensions (!533)
* Fix errors in GNUplot process handling (!538)
* Fixed crash with seqextract_HaOIII command (!535)
* Fixed crash when trying to export csv from empty plot (#1150)
* Fixed deleting RA/Dec info when undoing an astrometry solve (#1119)
* Improved error detection and messages for astrometry (!516)
* Fixed sampling range specification for siril internal solver (!549)
* Fixed all command descriptions (!546)
* Fixed SER orientation after AVI conversion (#1120)
* Fixed rescaling float images upon loading when not in [0,1] range (#1155)
* Fixed initialization of guide image for clamping (#1114)
* Fixed disabling weighting in the GUI when widget is not visible (#1158)
* Fixed output_norm behavior for stacking to ignore border values (#1159)
* Fixed the check for the no space left condition in the conversion (#1108)
* Fixed DATE_OBS missing on seqapplyreg if interp was set to NONE (#1156)
* Fixed photometry issue with 8-bit .ser file (#1160)
* Fixed removing zero values in histogram calculations (#1164)
* Fixed pixel sizes after HaOIII extrcation (#1175)
* Fixed crash when passing only constants in pm expression (#1176)
* Fixed incorrect channel when adding star from selection in RGB vport (#1180)
* Allow to access to non-local disk (#1182)
* Allow the Star Recomposition UI to scroll when larger than the dialog (#1172)
* Fixed wrong Bayer interpretation after FITS-SER conversion (#1193)
* Fixed pixelmath argument parsing error (#1189)

siril 1.2.0-rc1
06/01/23

* Added GHS saturation stretch mode
* Added special formatter to parse date-time in path parsing
* Added Astro-TIFF in sequence export
* Added read of datetime in jpeg and png file with exiv2
* Added Danish language
* Changed Windows to build in console mode even for stable releases
* Changed gnuplot initialization to keep plots open after stopping main process (and fixed leak) (!538)
* Changed image opening for all images not from Siril (ensures DATAMAX is correct)
* Improved parsing of localization data for wider imaging software compatibility
* Improved DATE-OBS control and log for solar system features
* Improved clipping model in luminance-based GHS stretches
* Improved Wayland support
* Reviewed and fixed coordinate conversion from WCS to display for annotations, nomad command, pcc
* Improved astrometry.net handling on Windows to support more recent cygwin builds
* Updated URLs to query online catalogs
* Fixed handling of special characters in sequence name during conversion
* Fixed crash in seqstarnet when processing single-file sequences (SER, FITSEQ)
* Fixed hang in seqstarnet when processing a single-file sequence with no star mask
* Fixed using default masters names in calibrate (GUI)
* Fixed invoking external programs in CLI mode (Windows only)
* Fixed stream setting for all versions of ffmpeg (mp4 export crash)
* Fixed crash when doing manual registration of sequence with variable image sizes (now disabled)
* Fixed UI and command issues in deconvolution code
* Fixed star recomposition issue where LIVETIME and STACKCNT could be doubled when processing the starless and star mask parts of the same image
* Fixed "image copy error in previews" bug in asinh transformation
* Fixed reset of the viewports when reopening the RGB composition tool after opening a mono sequence
* Fixed star detection for undersampled mono images
* Fixed sequence cleaning with opened image and resetting the reference image
* Fixed photometry with 32bit images from PRISM
* Fixed incorrect behaviour when resetting right-hand stretch type in star recomposition tool
* Fixed sequence handling when images have different number of layers
* Fixed GNUplot terminals so they remain interactive and free resources when closed
* Fixed crash that could occur when parsing string keywords that contained forbidden characters
* Fixed calling external processes that left too many opened file descriptors
* Fixed Stop behavior for starnet and local astrometry.net
* Fixed crash when running merge_cfa in headless mode
* Fixed console logs output on Windows when messages contained widechars
* Fixed networking detection at build-time and made it and exiv2 optional
* Fixed bug in NetPBM file import
* Fixed pause button in livestacking

siril 1.2.0-beta2
03/12/23

* Fixed behavior on Windows when calling external programs (StarNet, astrometry.net)
* Fixed crash when converting sequence to SER
* Fixed PCC progress bar which never terminated
* Fixed AppImage Build
* Fixed crash when using deconvolution on a sequence
* Fixed SSL certificates locations on Windows which where preventing SearchObject related functions to succeed
* Fixed reading BAYERPAT key if it was set to NONE
* Fixed StarNet behavior when TIFF compression was ON
* Fixed crash in synthstar (full resynthetize and desaturate)
* Fixed handling widechars in config files (Windows only) which caused a crash at startup
* Fixed crash when selecting datapoints in Plot tab
* Fixed crash when sending a seqplatesolve or seqstarnet command with no other argument
* Fixed crash in global and 2pass registration, if a selection was active and the sequence had variable image sizes
* Fixed min and max framing borders calculations if the sequence had variable image sizes
* Fixed lost metadata with starnet
* Reworked GHS commands
* Added a warning when trying to read one-frame SER files
* Autodetect libfftw threading support
* Add support for Torch-based StarNet executables
* Improve hi/lo slider behaviour in stretch dialogs
* Star Recomposition tool has independent Apply and Reset controls to facilitate iterative stretches

siril 1.2.0-beta1
02/24/23

* Added livestacking mode with darks/CC/flats support, registration and stacking
* Added unlinking channels in autostretch preview
* Added RGB equalization and lightweight (faster) normalisation in stacking options
* Added LRGB composition command and PixelMath command for new offline compositions
* Added Starnet++ integration in GUI and command and mask creation
* Added Star Recomposition tool to mix and stretch starless and starmask images
* Added star intensive care to unsaturate stars
* Added new deconvolution tool with RL, Split Bregman and Wiener algorithms and several PSF generation options (replaces old tool)
* Added new denoising tool
* Added pcc command for headless PCC and plate solving
* Added local KStars star catalogue support for offline astrometry and PCC (NOMAD)
* Added a new framing assistant with several modes and image framing preview
* Added specifying max number of stars for registration
* Added bad pixel map option for preprocess, both in GUI and command
* Added and reviewed commands for offline and automatic post-processing
* Added background level and star count as new sequence filters
* Added option to compute sequence filtering threshold using k-sigma clipping
* Added weighing based on number of stars or wFWHM for stacking
* Added a new threading mechanism for per-image improved performance
* Added star selection from coordinates to seqpsf and star tracking with homography
* Added headless light curve creation from a list of star equatorial coordinates
* Added star list importing from the NINA exoplanet plugin for light curve creation
* Added relaxed mode for star detection for particularly bad images
* Added crop to selection to the rotation geometric transform
* Added a way to clean sequence file in the sequence tab (see also command seqclean)
* Added a warning when images are negative on calibration
* Added calibration details in the FITS history
* Added saving formulas (presets) in Pixel Math
* Added statistic functions to Pixel Math as well as mtf
* Added solar system object search from online service for image annotations
* Added zoom sliders and plot selection in Plot tab
* Added Moffat star profile as an option instead of Gaussian
* Added the possibility to run statistics on individual filters of CFA images
* Added parsing paths with header key values for preprocess, stack and save actions
* Added a high definition mode to auto-stretch visualization
* Added memory and processor count cgroups limits enforcement (linux only)
* Added a mapping file created by conversion operations
* Added background level and number of stars to stored registation data and plots
* Added commands: [update with https://free-astro.org/index.php?title=Siril:Commands#Commands_history ]
* Added KOMBAT alogrithm for registration and removed deprecated ECC
* Added choosing server to query object in astrometry
* Added shortcuts for astrometry (regular and photometric correction)
* Added option "full" to export all possible stats in seqstat command
* Added argument to executable to pass pipes path, allowing several instances to run simultaneously
* Added more reporting on online object search, avoiding duplicates in catalogues
* Added improved graphical interface to hyperbolic stretches
* Added 9-panel dialog tool showing corners and center of the image for a closer inspection
* Added NL-Bayes denoising algorithm with optional boosters DA3D, SOS and Anscombe VST
* Added undershoot clamping to bicubic and lanczos4 interpolation methods
* Added 9-panel dialog tool showing corners and center of the image for a closer inspection
* Added NL-Bayes denoising algorithm with optional boosters DA3D, SOS and Anscombe VST
* Added undershoot clamping to bicubic and lanczos4 interpolation methods
* Added CFA merge process for reconstructing a Bayer pattern previously split out with extraction
* Added binning and binxy command
* Added rejection maps creation on rejection stacking
* Added astro-tiff option in the command savetif with -astro
* Added ability to use Starnet++ on sequences
* Allowed area selection (and much more) to be done on RGB display tab
* Updated scripts to specify cosmetic correction is from masterdark with -cc=dark option
* Updated seq file version to v4. Registration block keeps homography information
* Updated behaviour of channel select toggles in histogram and hyperbolic stretch tools, allowing stretching only selected channels
* Replaced Libraw with RT debayering
* Replaced generalized hyperbolic transform stretch method by more general algorithms and optimised for speed
* Optimised asinh code for speed
* Improved Ha-OIII extraction to offer full resolution O-III output and improve star roundness
* Improved management of focal length, pixel size and binning, in settings and images
* Refactored global registration and added 2pass and Apply Existing methods
* Refactored 3-star registration to run the 3 stars analysis successively
* Refactored 1- and 2/3-stars registration into one single registration method
* Refactored PCC, using WCS information to identify stars instead of registration match
* Refactored settings, preferences and configuration file, adding get and set commands
* Refactored commands error handling
* Refactored light curve creation, filtering the reference stars to valid only
* Refactored PSF fitting to solve for the angle in all cases
* Refactored astrometry for command and sequence operation, astrometry.net interop.
* Fixed comet registration when registration was accumulated over existing data
* Fixed star detection for images with very large stars
* Fixed cancellation of seqpsf or seqcrop
* Fixed photometry analysis of stars with negative pixels around them
* Fixed dates keywords in sum and min/max algorithms
* Fixed FITS header preservation on RGB composition
* Fixed possible FITSEQ infinite loop and inconsistent numbering caused by hidden files in conversion
* Fixed sequence closing in script processing after each command
* Fixed opening of scientific FITS cube files
* Fixed gnuplot call for macOS/AppImage, by making its path configurable
* Fixed available memory computation for mac and the associated freeze
* Fixed bug in roworder of SER sequence created from TOP-DOWN FITS images
* Fixed bug when saving 16bits signed FITS images
* Fixed internationalization in siril-cli
* Fixed subsky command success status

siril 1.0.6
10/18/22

* Fixed crash on opening a malformed SER
* Fixed crash in savetif
* Fixed crash in polynomial background extraction when not enough sample were set
* Fixed bug in iif where no parameters could be used
* Fixed crash in seqstat when some images were deselected
* Fixed crash in star detection when large star was close to border
* Fixed bad behaviour of asinh blackpoint with monochrome/32bits images
* Fixed bug in PixelMath with negate values
* Fixed bug in SIMBAD request when object name contains '+'
* Fixed bug in rotational gradient

siril 1.0.5
09/09/22

* Fixed bug in eyedropper feature with 16bits images
* Added button to see original image in background extraction
* Fixed bug introduced in 1.0.4 with one pixel shift when registering meridian flipped images
* Fixed GAIA catalog parser

siril 1.0.4
09/02/22

* Fixed selected area for flat autonormalisation calc
* Fixed wrong initialization in polynomial background extraction
* Fixed cold pixels rejection in GESDT stacking
* Fixed x and y position in PSF and star detection
* Fixed RGB pixel display where Green and Blue were swapped
* Fixed random crash in Pixel Math
* Improved wcs import when formalism used is deprecated (CROTA + CDELT)
* Added dropper icon to set SP easily in GHT tool

siril 1.0.3
06/28/22

* Fixed memory leak in PixelMath
* Fixed memory leak in SER preview
* Fixed error in seqsubsky
* Fixed the start of two scripts from @ in succession
* Fixed homogeneous image bitpix detection on stacking
* Fixed dates in median and mean stack results
* Fixed bug in stack of some float images
* Fixed black point and clipping in asinh stretch function
* Added new thread for background extraction that does not freeze UI, with a progressbar for RBF
* Added generalised hyperbolic transform stretch method in Image Processing menu, based on algorithms proposed by David Payne in the astrobin forums

siril 1.0.2
05/16/22

* Added new RBF interpolation method in the background extraction tool
* Removed file name length limit in conversion
* Fixed crash in preprocess command if a quote was not closed in -bias= option
* Fixed crash when star detection box was expanded past a border
* Fixed crash in plot when X axis data contained negative values
* Fixed numerous bugs in the background extraction tool
* Fixed bug in PixelMath where only one char parameter where allowed
* Fixed bug in FITS partial reader

siril 1.0.1
04/06/22

* Added min,max, iif and logical operators in pixelmath
* Added support for 3 channels for direct preview of resulting composition in pixelmath
* Added parameters field in PixelMath
* Added reporting channel name in FILTER header key during split operation
* Added using FILTER keyword value for Pixel Math tool variable name
* Fixed using shift transform for global registration
* Fixed crash when changing image with preview opened
* Fixed crash when pressing Stop button during script execution
* Fixed crash that could occur when moving the mouse over the image while it was being updated
* Fixed date wrongly reported in the FITS header in SER/FITSEQ stacking when filtering out images
* Fixed excluding null pixels of both ref and target in linear match

siril 1.0.0
03/09/22

* Added ASTRO-TIFF standard
* Fixed memory consumption for all sequence operations
* Fixed settings for sequence export as webm film with VP9 codec
* Removed use of lo/hi cursors and fixed normalization for export
* Fixed load and close commands for scripts in GUI
* Fixed Bayer pattern in SER after extraction
* Fixed registration crash for small images
* Improved main panel separator positioning and keeping it in memory
* Improved speed of FITSEQ detection when scanning sequences
* Improve usability on MacOS
* Reintroduced compatibility with OpenCV 4.2 with disabled features

siril 1.0.0~RC2
12/08/21

* Fixes many crashes
* Minor improvements in plot feature
* Restore HD for macOS application

siril 1.0.0~RC1
11/20/21

* New Pixel Math tool
* New plot tool to visualize and sort sequence based on any registration data field available
* New tilt estimation feature (from GUI or command)
* New SNR estimator in photometry analysis
* New button for quick photometry
* New commands seqcosme and seqcosme_cfa to remove deviant pixels on sequence, using file computed with find_hot
* New command boxselect to specify a selection box with x, y, w and h
* Improved candidates star detection speed and accuracy with a new algorithm
* Reviewed GUI and improved responsiveness
* Saving focal and WCS data in the swap file using undo/redo
* WCS data is now updated after geometric transformations (mirror, rotate and crop)
* Seqcrop command can now be used in scripts
* Added autocropping of wide-field images, as well as using a selection for plate solving
* Added choices of degrees of freedom (shift, similitude, affine or homography) for global registration
* Added UI button to plot WCS grid and compass
* Added user catalogue for astrometry annotation
* Added GAIA EDR3 catalogue for astrometry
* Added choice between clipboard and file for snapshot
* Added equalize CFA for X-Trans sensor
* Allowing debayer to be forced for SER files
* Converted constant bitrate quality to constant quality rate settings in sequence export to film
* Fixed memory leak in opencv that made registration of FITS files fail often
* Fixed FWHM units and star center position in Dynamic PSF
* Fixed global registration with various image sizes
* Fixed bug in ECC algorithm

siril 0.99.10.1
06/23/21

* Fixed star detection with resolution < 1.0
* Fixed interpolation issue in global registration
* Fixed timestamp issue with glib < 2.66
* New MAD clipping algorithm

siril 0.99.10
06/11/21

* New drag and drop
* New presets for sequences export
* New choice between h264 and h265 for mp4 export
* New Generalized Extreme Studentized Deviate Test as a new rejection algorithm
* New weighted mean stacking based on bgnoise
* New independent normalization of each channel for color images
* New faster location and scale estimators to replace IKSS with similar accuracy
* New synthetic level for biases
* New 2- or 3-star registration algorithm with rotation
* New SER debayering at preprocess
* New green extraction from CFA
* New option to downsample image while platesolving
* Remember focal and pixel size in astrometry tool
* Updated sampling information after channel extraction and drizzle
* Fixed bands appearing on mean stacking for CFA SER sequences
* Fixed bug in FFT filter
* Fixed bug in statistics and normalization for 16b images
* Changed handling of zero values in statistics, global registration, normalization and stacking

siril 0.99.8.1
02/13/21

* Fixed crash because of wcslib function

siril 0.99.8
02/10/21

* New ability to remove sequence frames from the "Plot" tab
* New merge command
* New astrometry annotation ability
* New snapshot function
* New conversion internal algorithm, can convert any sequence to any other sequence type too now
* Handle datetime in TIFF file
* Improved color saturation tool with a background factor to adjust the strength
* Reduced memory used by global registration
* Improving films (AVI and others) support: notifying the user, suggesting conversion, fixing parallel operations
* Fixed memory leak in minmax algorithms
* Fixed a bug in FITS from DSLR debayer when image height is odd
* Fixed out-of-memory conditions on global registration and median or mean stacking
* Fixed SER stacking with 32 bits output
* Fixed bitrate value issue in mp4 export
* Fixed normalization issue with SER files

siril 0.99.6
09/23/20

* Selection can be moved and freely modified, its size is displayed in UI (Sébastien Rombauts)
* Undo/Redo buttons now display the operations they act upon (Sébastien Rombauts)
* Added color profile in TIFF and PNG files
* Image display refactoring (Guillaume Roguez)
* Fixed a bug in demosaicing orientation
* Fixed a bug in macOS package where Siril was not multithreated
* Fixed memory leak in pixel max/min stacking
* Fixed crash when selecting 1 pixel
* Better integration in low resolution screen
* Added embed ICC profile in png and TIFF files
* By default Siril now checks update at startup
* By default Siril now needs “requires” command in Script file
* Refactoring of image display with pan capacity
* Added button + and – for zooming management

siril 0.99.4
08/14/20

* New UI with a single window
* New demosaicing algorithms, RCD is now the default one
* New algorithm to fix the AF square with XTRANS sensor (Kristopher Setnes)
* New support for FITS decompression and compression with Rice/Gzip and HCompress methods (Fabrice Faure)
* New support for quantization and HCompress scale factor settings for FITS compression (Fabrice Faure)
* New functions to extract Ha and Ha/OII from RGB images
* New linear match function
* New link command to create symbolic links
* New convert command to convert all files (and link FITS)
* New preference entries for FITS compression settings (Fabrice Faure)
* New native image format: 32-bit floating point image
* New native sequence format: FITS sequence in a single image
* New UI for sequence image list
* New zoom handing: ctrl+scroll (up and down) is the new way to zoom in and out
* New preview in open dialog
* New language selector in preferences
* New image importer: HEIF format
* New stacking filtering criterion (weighted FWHM). It can exclude more spurious images
* New macOS bundle
* New RL deconvolution tool
* New keyword CTYPE3 for RGB FITS in order to be used by Aladin
* New binary siril-cli to start siril without X server
* New preference entries with darks/biases/flat libraries
* New preliminary Meson support (Florian Benedetti)
* New ROWORDER FITS keyword that should be used by several programm now
* X(Y)BAYEROFF can now be configured in preferences
* Parallelizing conversion and some other functions
* CI file was totally rewritten (Florian Benedetti)
* Config file was moved to more standard path
* Optimization of several algorithms (Ingo Weyrich)
* Background extraction is now available for sequence
* Midtone Transfer Function is now available for sequence
* Fixed code for Big Endian machine (Flössie)
* Fixed bug in SER joining operation when Bayer information was lost
* Fixed a bug of inaccessible directories in MacOS Catalina
* Fixed crash on some OpenCV operation with monochrome images
* Fixed annoying error boxes about missing disk drives on Windows

siril 0.9.12
11/04/19

* Fixed stat computation on 3channel FITS
* Fixed free memory computation on Windows
* Fixed a bug in RGB compositing mode allowing now users to use multichannel image tools
* Fixed crash after deconvolution of monochrome images
* Fixed a bug in astrometry when downloaded catalog was too big
* New split cfa feature
* Script status (line currently executed) is displayed in a statusbar
* TIFF export is now available for sequences
* Better dialog windows management
* Histogram tool refactoring
* Provide new strategies for free memory management
* Provide new photometric catalog for color calibration (APASS)
* Added new filter: Contrast Limited Adaptive Histogram Equalization
* Open sequence by double clicking on seq file

siril 0.9.11
05/27/19

* New icon set
* New photometric color calibration tool
* New background extraction tool working with 64-bit precision and dither
* Improved processing speed by optimizing sorting algorithms to each use
* Parallelizing preprocessing
* New image filtering for sequence processing: possible from the command line and with multiple filters
* Improved free disk space feedback and checks before running preprocess, global registration and up-scaling at stacking
* New GTK+ theme settings: it can now be set from siril to dark or light, or kept to automatic detection
* New normalization to 16 bits for RAW images with less dynamic range (in general 12 or 14)
* Improved mouse selection by making it more dynamic
* Added drag and drop capability in the conversion treeview
* Added output file name argument to stacking commands
* New command setmem to limit used memory from scripts
* New clear and save buttons for the log in GUI
* Taking into account the Bayer matrix offset keywords from FITS headers
* Displaying script line when error occurs
* Allow registration on CFA SER sequences
* Processing monochrome images requires less memory, or can be more paralellized if memory was the limiting factor
* Fixed dark optimization
* Fixed crash in global registration on a sequence that contained a dark image
* Fixed management of the statistics of images on which they fail to be computed
* Fixed free disk space detection and usual processing commands on 32-bit systems
* Fixed free memory detection for stacking in case of up-scaling ('drizzle') and memory distribution to threads
* Fixed bug in FFT module
* Fixed bug in the drawn circle of photometry
* Fixed build fail with OpenCV 4.0.1
* Fixed SER sequence cropping
* Fixed regression in global registration for images having different size
* Added German translation

siril 0.9.10
01/16/19

* New astrometry tool that solves acquisition parameters from stars in the image (requires Web access and libcurl)
* New comet registration method
* Enabled previews for color saturation, asinh stretching, histogram transform and wavelets
* Added ability to join SER files
* Added a command stream using named pipes
* Added RGB flat normalisation for CFA images and command GREY_FLAT
* Added SETFINDSTAR command to define sigma and roundness parameters
* Added ASINH command and GUI function, for asinh stretching of images
* Added RGRADIENT command and GUI function
* Added negative transformation
* Made command SEQCROP scriptable
* Improved ECC alignment algorithm
* Improved global registration and fixed a bug
* Redesigned all dialog windows to conform to GNOME guidelines
* Preserving history in FITS file header when former history exists
* Preserving FITS keywords in sum stacked image
* Checking and increasing if needed maximum number of FITS that can be stacked on the system
* Automatically detecting GTK+ dark theme preference
* Adding a setting to activate image window positioning from the last session
* Fixed a bug in photometry where stars were too round
* Fixed an issue with wide chars on Windows
* Fixed some erratic behaviour when reference image was outside selection
* Fixed default rotation interpolation algorithm for register command
* Fixed a crash on sequence export with normalization
* Fixed line endings in scripts for all OS
* Fixed compilation for OpenCV 4.0
* Fixed dark optimization and added -opt option in PREPROCESS command
* Fixed a crash in global registration with unselected images

siril 0.9.9
06/07/18

* Major update of the command line, with completion and documentation in the GUI, enhanced scripting capability by running commands from a file and also allowing it to be run with no X11 server running with the -s command line option
* Added commands to stack and register a sequence
* Image statistics, including auto-stretch parameters and stacking normalization, are now cached in the seq file for better performance
* Global star registration now runs in parallel
* Workflow improvement by adding demosaicing as last part of the preprocessing
* Added a filtering method for stacking based on star roundness
* Added an option to normalize stacked images to 16-bit with average rejection algorithm
* All GUI save functions are now done in another thread
* Improved histogram transformation GUI
* Improved support of various FITS pixel formats
* Preserve known FITS keywords in the stacked image by average method
* Added native open and save dialogues for Windows users
* Various Windows bug fixes in SER handling
* Fixed wrong handling of scale variations in Drizzle case
* Fixed 8-bit images auto-stretch display
* Fixed BMP support
* Fixed issues in PNG and TIFF 8-bit export
* Fixed the "About" OS X menu

siril 0.9.8.3
02/19/18

* Check for new available version
* Handle XTRANS FUJIFILM RAWs
* Fixed Preprocessing SER files that gave corrupted SER results
* Fixed SaveBMP that added tif extension
* Fixed Registration on all images that was done on selected images instead
* Fixed Target directory that was ignored when saving as image
* Fixed crash with Wrong SER timestamp

siril 0.9.8
01/31/18

* Added SavePNG
* Allow to use gnuplot on Windows if it is installed on the default path
* Improve SER processing speed
* Opencv is now mandatory
* Implementation of a simplified Drizzle
* New tool for Lucy-Richardson deconvolution
* Conversion list tree is now sorted on first load. Sort is natural.
* Command stackall is available, with optional arguments, for all stacking methods
* Change default working directory to special directory 'Pictures' if it exists
* Reduce display time of autostretch
* Parallelize sum stacking
* Use thread-safe progress bar update instead of deprecated one. Run 'Check sequences' in a background task
* Add an option to set the generic image_hook behaviour when function fails
* Switch on "Images previously manually selected from the sequence" if user checks and unchecks frames
* Fixed numerous bug on Windows with wide char filenames
* Fixed dark theme icons
* Fixed exposure dates of exported SER sequences that were wrong with filtering
* Fixed the loss of color calibration on background extraction
* Fixed menu update after RGB composition
* Fixed bug in "Average" and "Median" stack for huge SER file
* Fixed when it was impossible to use multithread functions after star alignment in compositing tool
* Fixed crash when selecting "Best images .. (PSF)" if the loaded sequence has no PSF data
* Fixed sorted images by FWHM
* Fixed crash on stacking when no reference image is selected and first image of the sequence is excluded

siril 0.9.7
09/21/17

* Fixed French translation
* Fixed bug in registration from compositing for layers alignment
* Fixed crash when stacking failed
* Fixed limit of 4Go SER file for non POSIX Standard
* Improved global registration. New algorithm with homography

siril 0.9.6
06/20/17

* Allow sequence export to use stacking image filtering
* Get the working directory as an optional command line argument
* Improve photometry
* Fixed wrong selected image in list panel when list was sorted
* Fixed registration with unselected images which made progress bar exceed 100%
* Fixed again compilation that failed on KFreeBSD
* Fixed name of Red Layer using compositing tool that was wrong

siril 0.9.5
11/28/16

* Implement a graph interface to display quality registration information
* No X and Y binning value could lead to errors with fwhm
* Take reference image as normalisation reference
* Retrieve Bayer pattern from RAW file
* Export sequence to MP4
* Statistics should not take into account black point
* Add ComboBox for registration interpolation
* Fixed interpolation in global star registration that gave blurred results
* Fixed FreeBSD intltool compilation fails
* Fixed erroneous created sequence in registration with unselected images
* Fixed compilation that failed on KFreeBSD

siril 0.9.4
08/17/16

* Fixed issues with SER in generic processing function
* Fixed inability to open FITS when filename had parenthesis
* Fixed selecting new images did not update the number of selected images
* Fixed histogram sliders lag on OS-X
* Fixed message "Error in highest quality accepted for sequence processing....." during stack of %, even if quality data are computed
* Fixed sequence export to SER with unselected images
* Fixed global star alignment with angle close to 180deg
* Fixed undo cosmetic correction
* Fixed crash in peaker function
* Fixed aborting global star registration summary
* Fixed sequence list which was unreadable with dark GTK theme
* Fixed the update of the list of images
* Added support of internationalization: French, Dutch, Chinese, Italian, Arabic
* Option for logarithm scale in histogram transformation
* Add siril.desktop in archlinux
* Added support for exporting sequence in avi format
* Option to make a selection for global star registration in a smaller region
* Read commands from a file
* Option to follow star in registration
* Added support for resizing exported sequence
* Added support for reading and writing SER timestamps
* Added support for RGB alignment
* Added functionality to fix broken (0 framecount) SER files.

siril 0.9.3
04/16/16

* Fixed bug in preprocessing
* Fixed compilation error in some conditions
* Fixed uninitialized values
* Fixed typos

siril 0.9.2
04/04/16

* Added support for dark optimization
* Added hot pixel removal feature
* Added Animated GIF output and registered sequence export
* Added autostretch viewer mode
* Allowing a reference magnitude to be set to get absolute magnitude instead of relative
* New commands: sequence selection range and stackall
* Added vertical banding noise removal tool
* Providing a better planetary registration algorithm
* Parallelized registration
* Refactored conversion to include AVI to SER
* Configurable "Are you sure" dialogues
* ls command gives results in an ordered way
* Updated to FFMS2 latest version
* Clarified the use of demoisaicing
* Improved star detection
* Improved RGB compositing tool
* Allowing manual selection of background samples
* Fixed force recomputing statistics for stacking
* Fixed noise estimation
* Fixed entropy computation

siril 0.9.1
12/01/15

* added support for GSL 2
* fixed crash on startup without existing config file

siril 0.9.0
10/16/15

* new global star registration, taking into account field rotation
* new quality evaluation method for planetary images, used to sort the best
* images selected for stacking
* new parallelized stacking algorithm for all sequences, including all SER formats, allowing maximum used memory to be set
* threading of the most time consuming processings, to keep the GUI reactive, as well as many other speed improvements
* tested and improved on FreeBSD and MacOS X systems, and ARM architectures
* undo/redo on processing operations
* sequence cropping tool

siril 0.9.0rc1
12/29/14

* many fixes including background extraction, compositing alignment, rejection algorithm, wavelets
* threading of the heavy computations, to avoid graphical user interface freezing and provide a nice way of seeing what is happening in the console window
* image rotation with any angle (not in registration yet)
* new Canon banding removing tool
* GTK+ version is now 3.6 or above

siril 0.9.0b1
11/11/14

* new image formats supported for import and export (BMP, TIFF, JPEG, PNG, NetPBM, PIC (IRIS) RAW DSLR images)
* better image sequence handling with non-contiguous sequences, but still requiring file names to be postfixed by integers
* new graphical user interface based on GTK+ version 3.4 and above
* new display modes added to the standard linear scaling with lo/hi bounds
* manual translation as new registration method with two preview renderings of the current image with reference frame in transparency
* automatic translation as new registration method for deep-sky images, based on the PSF analysis of one star
* new commands available for the command line
* a star finding algorithm with PSF information
* new background extraction tool
* new processing functions
* new image compositing tool
* new stacking methods with rejection algorithms
* numerous bugs fixed and internal code refactoring
<|MERGE_RESOLUTION|>--- conflicted
+++ resolved
@@ -9,11 +9,8 @@
 * Fixed issue where cold and hot pixels estimation were neve updated (#1724)
 * Fixed issue with the way python retrieves the current filename (this could omit the extension in some situations)
 * Fixed problems extracting metadata from FITSEQ sequences (#1718, #1720, !915)
-<<<<<<< HEAD
+* Fixed an issue where an incorrect colourspace transform could be applied when saving a32-bit TIFF (#1730)
 * Fixed wrong cache file name (parent directory twice in the returned path) resulting in impossibility to cache files (#1734)
-=======
-* Fixed an issue where an incorrect colourspace transform could be applied when saving a32-bit TIFF (#1730)
->>>>>>> 5f4d7383
 
 siril 1.4.0-beta3
 07/11/25
