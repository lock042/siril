siril 1.4.0
xx/xx/xx

* Added support for unknown keywords with path parsing (#1333)
* Fixed fits header parsing for integer values stored in scientific notation (#1331)
* Added support for JPEG XL image format
* Added comparison star list creation from Siril (!381)
* Allowed object search with their common name, from the annotations catalogues (!381)
* Added intensity profiling function (#5)
* Added internal plotting tool (siril_plot) to be used with profiling and light_curves (removed usage of GNUplot) (!543 !545)
* Added functionalities to kplot (hyphen markers, revert axes, removed statics) (!543)
* Fixed PRISM SITELAT/SITELONG keywords data (#1126)
* Improved RGB composition tool to do full homography registration (#943)
* Added new init for PSF fitting of oversampled stars (!537)
* Fixed running command catsearch threaded to avoid GUI freeze (#1167)
* Added git script repository integration (!560)
* Added ROI processing for certain functions (!571, fixes #1098 and #1188)
* Fixed crash in the new RGB compositing tool (#1205)
* Fixed loss of DATE-OBS header in RGB compositing tool
* Fixed https requests with libcurl for Windows crossroad builds (#604)
* Reduce verbosity of script reload logging (#1217)
* Split up the monolithic glade UI file (!550)
* Added fully color managed workflow using ICC profiles (!542, fixes #1010, #1207)
* Refactored catalogue management, making it consistent accross all catalogues (#1154::0 and !579)
* Added command conesearch (replaces nomad and solsys), including support for new catalogues (vsx, gcvs, exo, aavso_chart) (!579, #1171)
* Added more configurable colors for some overlays (#1230)
* Fixed incorrect datatype in proofing transform (#1232)
* When carrying out ICC profile changes on the image, any ROI set is cleared. This avoids excessively complex situations and makes the code more robust. (#1226)
* Added file filters programmatically. This allows them to be removed from the UI files, making it easier to keep using glade (for now) (!595)
* Added AAVSO photometry file format output and improving photometry UI (#1234)
* Refactored wcs usage, by removing redundant info stored in the fit structure (!591 and #1154::1)
* Fixed a crash when carrying out sequence geometry operations, caused by ROI (#1235)
* Fixed wavelets redraw. (#1236)
* Removed glib-networking as a dependency (#1157)
* Fixed a crash in asinh (#1246)
* Added color management to photometric color calibration, and SPCC as a new method. (!598)
* Added solving with distortions using SIP convention and handling writing related keywords in the header (!612 and #1154::3)
* Split Astrometry from (S)PCC
* Added ssl certificates in the appimage (#1259)
* Added better registration options to RGB align right-click menu and improve DATE-OBS handling in LRGB composition (!620)
* Added auto remove variable stars (VSX, GCVS, GaDR3-Varisum) from compstars list (!608)
* If directory does not exist during script execution, CMD_DIR_NOT_FOUND is returned (!628)
* Fixed issue where ICC profile with wrong channel count could be assigned if no previous ICC profile was assigned to an image (#1267)
* Added dark scaling to match exposure time (#1269)
* Added manual photometry output comparison stars file creation from UI (!614)
* Added near solve in Siril internal solver (#1154::4 and !631)
* Added FITS keyword update on single loaded images (#72) and on sequence (!705 and #1340 and #1312)
* Added Color Conversion Matrices for single images and sequences (!630 and !641)
* Added versionning for init files (#1274)
* Added full blindsolve with Astrometry.net (#1154::5 and !636)
* Added avoiding to create a new sequence when platesolving sequences (#1154::6 and !636)
* Refactored astrometry GUI (#1154::6 and !636)
* Added flexible aperture size depending in FWHM (#1278 !640)
* Fixed several dialogs so they work after redo (#1276, #1279)
* Added an option that overrides the default (i.e. summation) behavior in PixelMath and RGB composition (#1272)
* Improved SEQHEADER command. Ability to print several keywords and new filter option (#1161)
* Refactoring of the keywords use (#668)
* Added Astrometric Registration for mosaic and little overlapping sequences (#1154::7 and !643)
* Added image undistortion using WCS SIP data when registering with astrometry (#1154::8 and !643)
* Added DRIZZLE and related script (!633, closes #12, #170)
* Changed convention to Counterclokwise for the angle reported by astrometry (#1290)
* Removed calls to deprecated OpenMP functions (!662)
* Fixed bug where Bayer pattern was not read as needed for seqpsf (#1297)
* Updated SPCC handling of mono filters applicable to >1 channel (!667)
* Added preference for closest IAU observatory code(!669)
* Added ability to present startup notifications read from a file in gitlab (#1292)
* Changed max framing mode to avoid large black borders after registration, this is now handled at stacking step (!670)
* Added full mouse buttons and scroll wheels configuration (!672)
* Added edge preserving filters (bilateral and guided filters) (!576)
* Extended `requires` command to take optional second expiry parameter. (!674)
* Added a new keyword FILENAME to save the original filename after conversion. (!678)
* Added UI for conesearch and show commands (!680)
* Added atmosphere model for SPCC (accounts for Rayleigh scattering) (!684)
* Fixed a crash in ROI selection (#1320)
* Optimised GHT code (~2x speedup) and fixed associated bugs (#1194, #1314, #1319)
* Fixed handling wide-char characters in filenames on Windows (with cfitsio >= 4.4) (#1324)
* Fix bug in GHT when only 1 or 2 channels are selected (#1329)
* Improve use of prngs (mt19937 now used throughout in place of rand() etc.) (!689)
* Update Image processing menu (!700)
* Refactor networking code, add offline mode and add Gaia archive status indication (!687)
* Improve interaction of threaded functions and previews with ROI code (!701)
* Added GraXpert interface (!699), follow-up bugfix (#1346)
* Added the ability to resample by mnaximum dimension and preview jpg file size (!698)
* Optimised and refactored deconvolution code (!702)
* Added Curves Transformation tool (!677)
* Made reset buttons reset all GUI elements in a dialog window (!719)
* Fixed GHT and HT sharing states for a some GUI elements (#1357)
* Reads and compares checksum (DATASUM and CHECKSUM) if present in the FITS header (!723)
* Blocked certain processes when a processing dialog box is open (#1355)
<<<<<<< HEAD
* Fixed a bug with histogram / GHT widgets updating the image when the preview toggle was off (#1358)
=======
* Check for and resolve pixel values outside [0 1] before certain operations (!697)
>>>>>>> 83a27ffb

siril 1.2.4
xx/xx/24

* Fixed CFA statistics (#1342)
* Fixed calibration command bug disabling cosmetic correction (#1348)
* Fixed calibration GUI not parsing correcting flat when using path parsing (#1348)
* Fixed non-deterministic parallel subsky RBF (#1352)
* Fixed incorrect deconvolution command arg setting (issue raised on pixls.us)
* Fixed GHT and HT not reverting previews from other dialogs (#1356)
* Fixed crash when saving image (#1353)
* Fixed execute button in wavelets not reverting preview (#1362)
* Fixed CLAHE crash on mono image (#1354)

siril 1.2.3
06/19/24

* Fixed handling wide-char characters in filenames on Windows (cfitsio rollback) (#1324)
* Fixed compression error (files were not compressed anymore) (#1328)
* Fixed internet connection in macOS version (packaging issue)

siril 1.2.2
06/14/24

* Removed background extraction samples after using it in script (#1265)
* Fixed catalog parser problem with negative declination (less than 1°) (#1270)
* Fixed weighting by number of stars during stacking if number of stars is the same across the sequence (#1273)
* Improved mouse pan and zoom control to enable one-handed operation (!638, fixes #1271)
* Added an option to the LINK command in order to sort output by date (#1115)
* Fixed pixel size set by astrometry using binning_update preference (#1254)
* Fixed crash when querying stats on a CFA image with a selection smaller than a 2x2 square (#1286)
* Fixed crash when saving compressed and croped images (#1287)
* Disabled supernumerary use of openmp in demosaicing, which could lead to a crash (#1288)
* Fixed ser orientation error (#1258, #1261)
* Fixed crash during rejection stacking when using shift-registered sequence (#1294)
* Fixed mouse scrollwheel scrolling too fast (#1151)
* Fixed drag & drop in image display on macOS (#1310)
* Fixed bug in rgradient (Larson Sekanina) filter (#1313)
* Fixed bug in generalized hyperbolic stretches (#1314)
* Fixed path parsing error with savetif (#1318)
* Added handling of empty command pipe reads (closes #1277)

siril 1.2.1
01/26/24

* Fixed Anscombe VST noise reduction option for mono images
* Fixed HEIF import (#1198)
* Fixed Noise Reduction Anscombe VST bug with mono images (#1200)
* Fixed problems with Fourier Transform planning > Estimate (#1199)
* Fixed data initialisation bugs in copyfits() and RGB compositing tool
* Fixed exported x-column for lightcurves when Julian date is not selected (#1220)
* Fixed sampling tolerance for astrometry which was incorrectly read (#1231)
* Allowed for RA/DEC to be sorted in PSF windows (#1214)
* Added SET-TEMP as valid FITS header to be saved (#1215)
* Added configurable color for background extraction sample and standard annotations (#1230)
* Fixed argument parsing error in makepsf (!593)
* Fixed light_curve and csv export from plot when some images were unselected from the sequence (#1169)
* Added undo/redo when platesolving with astrometry.net (#1233)
* Fixed crash in findstar when detecting stars close to the border (#1237)
* Fixed using wcs info when using light_curve command (#1195)
* Allowed moving file into workdir to be picked up for livestacking (#1223)
* Fixed the way we check if there is enough space to use quick photometry (#1238)
* Fixed platesolving close to poles (#1245)
* Fixed bit depth evaluation for 8-bit images (#1244)
* Fixed division by 0 in PixelMath (#1249)

siril 1.2.0
09/15/23

* Fixed crash in background extraction samples removing (#1123)
* Fixed crash in binning with ushort images (4d4d4878)
* Fixed crash in findstar when a large saturated patch was close to border
* Fixed memory leaks in deconvolution code (3e122ad7)
* Fixed sorting in the rightmost columns in Dynamic PSF window (75586c04)
* Added logging typed command in stdout (06f67292)
* Improved path-checking and messages for astrometry.net local solver (Windows) (!524)
* Prevent crash using recomposition tool eyedroppers without images loaded (!526)
* Fix HaOiii script failure if input image has odd dimensions (!533)
* Fix errors in GNUplot process handling (!538)
* Fixed crash with seqextract_HaOIII command (!535)
* Fixed crash when trying to export csv from empty plot (#1150)
* Fixed deleting RA/Dec info when undoing an astrometry solve (#1119)
* Improved error detection and messages for astrometry (!516)
* Fixed sampling range specification for siril internal solver (!549)
* Fixed all command descriptions (!546)
* Fixed SER orientation after AVI conversion (#1120)
* Fixed rescaling float images upon loading when not in [0,1] range (#1155)
* Fixed initialization of guide image for clamping (#1114)
* Fixed disabling weighting in the GUI when widget is not visible (#1158)
* Fixed output_norm behavior for stacking to ignore border values (#1159)
* Fixed the check for the no space left condition in the conversion (#1108)
* Fixed DATE_OBS missing on seqapplyreg if interp was set to NONE (#1156)
* Fixed photometry issue with 8-bit .ser file (#1160)
* Fixed removing zero values in histogram calculations (#1164)
* Fixed pixel sizes after HaOIII extrcation (#1175)
* Fixed crash when passing only constants in pm expression (#1176)
* Fixed incorrect channel when adding star from selection in RGB vport (#1180)
* Allow to access to non-local disk (#1182)
* Allow the Star Recomposition UI to scroll when larger than the dialog (#1172)
* Fixed wrong Bayer interpretation after FITS-SER conversion (#1193)
* Fixed pixelmath argument parsing error (#1189)

siril 1.2.0-rc1
06/01/23

* Added GHS saturation stretch mode
* Added special formatter to parse date-time in path parsing
* Added Astro-TIFF in sequence export
* Added read of datetime in jpeg and png file with exiv2
* Added Danish language
* Changed Windows to build in console mode even for stable releases
* Changed gnuplot initialization to keep plots open after stopping main process (and fixed leak) (!538)
* Changed image opening for all images not from Siril (ensures DATAMAX is correct)
* Improved parsing of localization data for wider imaging software compatibility
* Improved DATE-OBS control and log for solar system features
* Improved clipping model in luminance-based GHS stretches
* Improved Wayland support
* Reviewed and fixed coordinate conversion from WCS to display for annotations, nomad command, pcc
* Improved astrometry.net handling on Windows to support more recent cygwin builds
* Updated URLs to query online catalogs
* Fixed handling of special characters in sequence name during conversion
* Fixed crash in seqstarnet when processing single-file sequences (SER, FITSEQ)
* Fixed hang in seqstarnet when processing a single-file sequence with no star mask
* Fixed using default masters names in calibrate (GUI)
* Fixed invoking external programs in CLI mode (Windows only)
* Fixed stream setting for all versions of ffmpeg (mp4 export crash)
* Fixed crash when doing manual registration of sequence with variable image sizes (now disabled)
* Fixed UI and command issues in deconvolution code
* Fixed star recomposition issue where LIVETIME and STACKCNT could be doubled when processing the starless and star mask parts of the same image
* Fixed "image copy error in previews" bug in asinh transformation
* Fixed reset of the viewports when reopening the RGB composition tool after opening a mono sequence
* Fixed star detection for undersampled mono images
* Fixed sequence cleaning with opened image and resetting the reference image
* Fixed photometry with 32bit images from PRISM
* Fixed incorrect behaviour when resetting right-hand stretch type in star recomposition tool
* Fixed sequence handling when images have different number of layers
* Fixed GNUplot terminals so they remain interactive and free resources when closed
* Fixed crash that could occur when parsing string keywords that contained forbidden characters
* Fixed calling external processes that left too many opened file descriptors
* Fixed Stop behavior for starnet and local astrometry.net
* Fixed crash when running merge_cfa in headless mode
* Fixed console logs output on Windows when messages contained widechars
* Fixed networking detection at build-time and made it and exiv2 optional
* Fixed bug in NetPBM file import
* Fixed pause button in livestacking

siril 1.2.0-beta2
03/12/23

* Fixed behavior on Windows when calling external programs (StarNet, astrometry.net)
* Fixed crash when converting sequence to SER
* Fixed PCC progress bar which never terminated
* Fixed AppImage Build
* Fixed crash when using deconvolution on a sequence
* Fixed SSL certificates locations on Windows which where preventing SearchObject related functions to succeed
* Fixed reading BAYERPAT key if it was set to NONE
* Fixed StarNet behavior when TIFF compression was ON
* Fixed crash in synthstar (full resynthetize and desaturate)
* Fixed handling widechars in config files (Windows only) which caused a crash at startup
* Fixed crash when selecting datapoints in Plot tab
* Fixed crash when sending a seqplatesolve or seqstarnet command with no other argument
* Fixed crash in global and 2pass registration, if a selection was active and the sequence had variable image sizes
* Fixed min and max framing borders calculations if the sequence had variable image sizes
* Fixed lost metadata with starnet
* Reworked GHS commands
* Added a warning when trying to read one-frame SER files
* Autodetect libfftw threading support
* Add support for Torch-based StarNet executables
* Improve hi/lo slider behaviour in stretch dialogs
* Star Recomposition tool has independent Apply and Reset controls to facilitate iterative stretches

siril 1.2.0-beta1
02/24/23

* Added livestacking mode with darks/CC/flats support, registration and stacking
* Added unlinking channels in autostretch preview
* Added RGB equalization and lightweight (faster) normalisation in stacking options
* Added LRGB composition command and PixelMath command for new offline compositions
* Added Starnet++ integration in GUI and command and mask creation
* Added Star Recomposition tool to mix and stretch starless and starmask images
* Added star intensive care to unsaturate stars
* Added new deconvolution tool with RL, Split Bregman and Wiener algorithms and several PSF generation options (replaces old tool)
* Added new denoising tool
* Added pcc command for headless PCC and plate solving
* Added local KStars star catalogue support for offline astrometry and PCC (NOMAD)
* Added a new framing assistant with several modes and image framing preview
* Added specifying max number of stars for registration
* Added bad pixel map option for preprocess, both in GUI and command
* Added and reviewed commands for offline and automatic post-processing
* Added background level and star count as new sequence filters
* Added option to compute sequence filtering threshold using k-sigma clipping
* Added weighing based on number of stars or wFWHM for stacking
* Added a new threading mechanism for per-image improved performance
* Added star selection from coordinates to seqpsf and star tracking with homography
* Added headless light curve creation from a list of star equatorial coordinates
* Added star list importing from the NINA exoplanet plugin for light curve creation
* Added relaxed mode for star detection for particularly bad images
* Added crop to selection to the rotation geometric transform
* Added a way to clean sequence file in the sequence tab (see also command seqclean)
* Added a warning when images are negative on calibration
* Added calibration details in the FITS history
* Added saving formulas (presets) in Pixel Math
* Added statistic functions to Pixel Math as well as mtf
* Added solar system object search from online service for image annotations
* Added zoom sliders and plot selection in Plot tab
* Added Moffat star profile as an option instead of Gaussian
* Added the possibility to run statistics on individual filters of CFA images
* Added parsing paths with header key values for preprocess, stack and save actions
* Added a high definition mode to auto-stretch visualization
* Added memory and processor count cgroups limits enforcement (linux only)
* Added a mapping file created by conversion operations
* Added background level and number of stars to stored registation data and plots
* Added commands: [update with https://free-astro.org/index.php?title=Siril:Commands#Commands_history ]
* Added KOMBAT alogrithm for registration and removed deprecated ECC
* Added choosing server to query object in astrometry
* Added shortcuts for astrometry (regular and photometric correction)
* Added option "full" to export all possible stats in seqstat command
* Added argument to executable to pass pipes path, allowing several instances to run simultaneously
* Added more reporting on online object search, avoiding duplicates in catalogues
* Added improved graphical interface to hyperbolic stretches
* Added 9-panel dialog tool showing corners and center of the image for a closer inspection
* Added NL-Bayes denoising algorithm with optional boosters DA3D, SOS and Anscombe VST
* Added undershoot clamping to bicubic and lanczos4 interpolation methods
* Added 9-panel dialog tool showing corners and center of the image for a closer inspection
* Added NL-Bayes denoising algorithm with optional boosters DA3D, SOS and Anscombe VST
* Added undershoot clamping to bicubic and lanczos4 interpolation methods
* Added CFA merge process for reconstructing a Bayer pattern previously split out with extraction
* Added binning and binxy command
* Added rejection maps creation on rejection stacking
* Added astro-tiff option in the command savetif with -astro
* Added ability to use Starnet++ on sequences
* Allowed area selection (and much more) to be done on RGB display tab
* Updated scripts to specify cosmetic correction is from masterdark with -cc=dark option
* Updated seq file version to v4. Registration block keeps homography information
* Updated behaviour of channel select toggles in histogram and hyperbolic stretch tools, allowing stretching only selected channels
* Replaced Libraw with RT debayering
* Replaced generalized hyperbolic transform stretch method by more general algorithms and optimised for speed
* Optimised asinh code for speed
* Improved Ha-OIII extraction to offer full resolution O-III output and improve star roundness
* Improved management of focal length, pixel size and binning, in settings and images
* Refactored global registration and added 2pass and Apply Existing methods
* Refactored 3-star registration to run the 3 stars analysis successively
* Refactored 1- and 2/3-stars registration into one single registration method
* Refactored PCC, using WCS information to identify stars instead of registration match
* Refactored settings, preferences and configuration file, adding get and set commands
* Refactored commands error handling
* Refactored light curve creation, filtering the reference stars to valid only
* Refactored PSF fitting to solve for the angle in all cases
* Refactored astrometry for command and sequence operation, astrometry.net interop.
* Fixed comet registration when registration was accumulated over existing data
* Fixed star detection for images with very large stars
* Fixed cancellation of seqpsf or seqcrop
* Fixed photometry analysis of stars with negative pixels around them
* Fixed dates keywords in sum and min/max algorithms
* Fixed FITS header preservation on RGB composition
* Fixed possible FITSEQ infinite loop and inconsistent numbering caused by hidden files in conversion
* Fixed sequence closing in script processing after each command
* Fixed opening of scientific FITS cube files
* Fixed gnuplot call for macOS/AppImage, by making its path configurable
* Fixed available memory computation for mac and the associated freeze
* Fixed bug in roworder of SER sequence created from TOP-DOWN FITS images
* Fixed bug when saving 16bits signed FITS images
* Fixed internationalization in siril-cli
* Fixed subsky command success status

siril 1.0.6
10/18/22

* Fixed crash on opening a malformed SER
* Fixed crash in savetif
* Fixed crash in polynomial background extraction when not enough sample were set
* Fixed bug in iif where no parameters could be used
* Fixed crash in seqstat when some images were deselected
* Fixed crash in star detection when large star was close to border
* Fixed bad behaviour of asinh blackpoint with monochrome/32bits images
* Fixed bug in PixelMath with negate values
* Fixed bug in SIMBAD request when object name contains '+'
* Fixed bug in rotational gradient

siril 1.0.5
09/09/22

* Fixed bug in eyedropper feature with 16bits images
* Added button to see original image in background extraction
* Fixed bug introduced in 1.0.4 with one pixel shift when registering meridian flipped images
* Fixed GAIA catalog parser

siril 1.0.4
09/02/22

* Fixed selected area for flat autonormalisation calc
* Fixed wrong initialization in polynomial background extraction
* Fixed cold pixels rejection in GESDT stacking
* Fixed x and y position in PSF and star detection
* Fixed RGB pixel display where Green and Blue were swapped
* Fixed random crash in Pixel Math
* Improved wcs import when formalism used is deprecated (CROTA + CDELT)
* Added dropper icon to set SP easily in GHT tool

siril 1.0.3
06/28/22

* Fixed memory leak in PixelMath
* Fixed memory leak in SER preview
* Fixed error in seqsubsky
* Fixed the start of two scripts from @ in succession
* Fixed homogeneous image bitpix detection on stacking
* Fixed dates in median and mean stack results
* Fixed bug in stack of some float images
* Fixed black point and clipping in asinh stretch function
* Added new thread for background extraction that does not freeze UI, with a progressbar for RBF
* Added generalised hyperbolic transform stretch method in Image Processing menu, based on algorithms proposed by David Payne in the astrobin forums

siril 1.0.2
05/16/22

* Added new RBF interpolation method in the background extraction tool
* Removed file name length limit in conversion
* Fixed crash in preprocess command if a quote was not closed in -bias= option
* Fixed crash when star detection box was expanded past a border
* Fixed crash in plot when X axis data contained negative values
* Fixed numerous bugs in the background extraction tool
* Fixed bug in PixelMath where only one char parameter where allowed
* Fixed bug in FITS partial reader

siril 1.0.1
04/06/22

* Added min,max, iif and logical operators in pixelmath
* Added support for 3 channels for direct preview of resulting composition in pixelmath
* Added parameters field in PixelMath
* Added reporting channel name in FILTER header key during split operation
* Added using FILTER keyword value for Pixel Math tool variable name
* Fixed using shift transform for global registration
* Fixed crash when changing image with preview opened
* Fixed crash when pressing Stop button during script execution
* Fixed crash that could occur when moving the mouse over the image while it was being updated
* Fixed date wrongly reported in the FITS header in SER/FITSEQ stacking when filtering out images
* Fixed excluding null pixels of both ref and target in linear match

siril 1.0.0
03/09/22

* Added ASTRO-TIFF standard
* Fixed memory consumption for all sequence operations
* Fixed settings for sequence export as webm film with VP9 codec
* Removed use of lo/hi cursors and fixed normalization for export
* Fixed load and close commands for scripts in GUI
* Fixed Bayer pattern in SER after extraction
* Fixed registration crash for small images
* Improved main panel separator positioning and keeping it in memory
* Improved speed of FITSEQ detection when scanning sequences
* Improve usability on MacOS
* Reintroduced compatibility with OpenCV 4.2 with disabled features

siril 1.0.0~RC2
12/08/21

* Fixes many crashes
* Minor improvements in plot feature
* Restore HD for macOS application

siril 1.0.0~RC1
11/20/21

* New Pixel Math tool
* New plot tool to visualize and sort sequence based on any registration data field available
* New tilt estimation feature (from GUI or command)
* New SNR estimator in photometry analysis
* New button for quick photometry
* New commands seqcosme and seqcosme_cfa to remove deviant pixels on sequence, using file computed with find_hot
* New command boxselect to specify a selection box with x, y, w and h
* Improved candidates star detection speed and accuracy with a new algorithm
* Reviewed GUI and improved responsiveness
* Saving focal and WCS data in the swap file using undo/redo
* WCS data is now updated after geometric transformations (mirror, rotate and crop)
* Seqcrop command can now be used in scripts
* Added autocropping of wide-field images, as well as using a selection for plate solving
* Added choices of degrees of freedom (shift, similitude, affine or homography) for global registration
* Added UI button to plot WCS grid and compass
* Added user catalogue for astrometry annotation
* Added GAIA EDR3 catalogue for astrometry
* Added choice between clipboard and file for snapshot
* Added equalize CFA for X-Trans sensor
* Allowing debayer to be forced for SER files
* Converted constant bitrate quality to constant quality rate settings in sequence export to film
* Fixed memory leak in opencv that made registration of FITS files fail often
* Fixed FWHM units and star center position in Dynamic PSF
* Fixed global registration with various image sizes
* Fixed bug in ECC algorithm

siril 0.99.10.1
06/23/21

* Fixed star detection with resolution < 1.0
* Fixed interpolation issue in global registration
* Fixed timestamp issue with glib < 2.66
* New MAD clipping algorithm

siril 0.99.10
06/11/21

* New drag and drop
* New presets for sequences export
* New choice between h264 and h265 for mp4 export
* New Generalized Extreme Studentized Deviate Test as a new rejection algorithm
* New weighted mean stacking based on bgnoise
* New independent normalization of each channel for color images
* New faster location and scale estimators to replace IKSS with similar accuracy
* New synthetic level for biases
* New 2- or 3-star registration algorithm with rotation
* New SER debayering at preprocess
* New green extraction from CFA
* New option to downsample image while platesolving
* Remember focal and pixel size in astrometry tool
* Updated sampling information after channel extraction and drizzle
* Fixed bands appearing on mean stacking for CFA SER sequences
* Fixed bug in FFT filter
* Fixed bug in statistics and normalization for 16b images
* Changed handling of zero values in statistics, global registration, normalization and stacking

siril 0.99.8.1
02/13/21

* Fixed crash because of wcslib function

siril 0.99.8
02/10/21

* New ability to remove sequence frames from the "Plot" tab
* New merge command
* New astrometry annotation ability
* New snapshot function
* New conversion internal algorithm, can convert any sequence to any other sequence type too now
* Handle datetime in TIFF file
* Improved color saturation tool with a background factor to adjust the strength
* Reduced memory used by global registration
* Improving films (AVI and others) support: notifying the user, suggesting conversion, fixing parallel operations
* Fixed memory leak in minmax algorithms
* Fixed a bug in FITS from DSLR debayer when image height is odd
* Fixed out-of-memory conditions on global registration and median or mean stacking
* Fixed SER stacking with 32 bits output
* Fixed bitrate value issue in mp4 export
* Fixed normalization issue with SER files

siril 0.99.6
09/23/20

* Selection can be moved and freely modified, its size is displayed in UI (Sébastien Rombauts)
* Undo/Redo buttons now display the operations they act upon (Sébastien Rombauts)
* Added color profile in TIFF and PNG files
* Image display refactoring (Guillaume Roguez)
* Fixed a bug in demosaicing orientation
* Fixed a bug in macOS package where Siril was not multithreated
* Fixed memory leak in pixel max/min stacking
* Fixed crash when selecting 1 pixel
* Better integration in low resolution screen
* Added embed ICC profile in png and TIFF files
* By default Siril now checks update at startup
* By default Siril now needs “requires” command in Script file
* Refactoring of image display with pan capacity
* Added button + and – for zooming management

siril 0.99.4
08/14/20

* New UI with a single window
* New demosaicing algorithms, RCD is now the default one
* New algorithm to fix the AF square with XTRANS sensor (Kristopher Setnes)
* New support for FITS decompression and compression with Rice/Gzip and HCompress methods (Fabrice Faure)
* New support for quantization and HCompress scale factor settings for FITS compression (Fabrice Faure)
* New functions to extract Ha and Ha/OII from RGB images
* New linear match function
* New link command to create symbolic links
* New convert command to convert all files (and link FITS)
* New preference entries for FITS compression settings (Fabrice Faure)
* New native image format: 32-bit floating point image
* New native sequence format: FITS sequence in a single image
* New UI for sequence image list
* New zoom handing: ctrl+scroll (up and down) is the new way to zoom in and out
* New preview in open dialog
* New language selector in preferences
* New image importer: HEIF format
* New stacking filtering criterion (weighted FWHM). It can exclude more spurious images
* New macOS bundle
* New RL deconvolution tool
* New keyword CTYPE3 for RGB FITS in order to be used by Aladin
* New binary siril-cli to start siril without X server
* New preference entries with darks/biases/flat libraries
* New preliminary Meson support (Florian Benedetti)
* New ROWORDER FITS keyword that should be used by several programm now
* X(Y)BAYEROFF can now be configured in preferences
* Parallelizing conversion and some other functions
* CI file was totally rewritten (Florian Benedetti)
* Config file was moved to more standard path
* Optimization of several algorithms (Ingo Weyrich)
* Background extraction is now available for sequence
* Midtone Transfer Function is now available for sequence
* Fixed code for Big Endian machine (Flössie)
* Fixed bug in SER joining operation when Bayer information was lost
* Fixed a bug of inaccessible directories in MacOS Catalina
* Fixed crash on some OpenCV operation with monochrome images
* Fixed annoying error boxes about missing disk drives on Windows

siril 0.9.12
11/04/19

* Fixed stat computation on 3channel FITS
* Fixed free memory computation on Windows
* Fixed a bug in RGB compositing mode allowing now users to use multichannel image tools
* Fixed crash after deconvolution of monochrome images
* Fixed a bug in astrometry when downloaded catalog was too big
* New split cfa feature
* Script status (line currently executed) is displayed in a statusbar
* TIFF export is now available for sequences
* Better dialog windows management
* Histogram tool refactoring
* Provide new strategies for free memory management
* Provide new photometric catalog for color calibration (APASS)
* Added new filter: Contrast Limited Adaptive Histogram Equalization
* Open sequence by double clicking on seq file

siril 0.9.11
05/27/19

* New icon set
* New photometric color calibration tool
* New background extraction tool working with 64-bit precision and dither
* Improved processing speed by optimizing sorting algorithms to each use
* Parallelizing preprocessing
* New image filtering for sequence processing: possible from the command line and with multiple filters
* Improved free disk space feedback and checks before running preprocess, global registration and up-scaling at stacking
* New GTK+ theme settings: it can now be set from siril to dark or light, or kept to automatic detection
* New normalization to 16 bits for RAW images with less dynamic range (in general 12 or 14)
* Improved mouse selection by making it more dynamic
* Added drag and drop capability in the conversion treeview
* Added output file name argument to stacking commands
* New command setmem to limit used memory from scripts
* New clear and save buttons for the log in GUI
* Taking into account the Bayer matrix offset keywords from FITS headers
* Displaying script line when error occurs
* Allow registration on CFA SER sequences
* Processing monochrome images requires less memory, or can be more paralellized if memory was the limiting factor
* Fixed dark optimization
* Fixed crash in global registration on a sequence that contained a dark image
* Fixed management of the statistics of images on which they fail to be computed
* Fixed free disk space detection and usual processing commands on 32-bit systems
* Fixed free memory detection for stacking in case of up-scaling ('drizzle') and memory distribution to threads
* Fixed bug in FFT module
* Fixed bug in the drawn circle of photometry
* Fixed build fail with OpenCV 4.0.1
* Fixed SER sequence cropping
* Fixed regression in global registration for images having different size
* Added German translation

siril 0.9.10
01/16/19

* New astrometry tool that solves acquisition parameters from stars in the image (requires Web access and libcurl)
* New comet registration method
* Enabled previews for color saturation, asinh stretching, histogram transform and wavelets
* Added ability to join SER files
* Added a command stream using named pipes
* Added RGB flat normalisation for CFA images and command GREY_FLAT
* Added SETFINDSTAR command to define sigma and roundness parameters
* Added ASINH command and GUI function, for asinh stretching of images
* Added RGRADIENT command and GUI function
* Added negative transformation
* Made command SEQCROP scriptable
* Improved ECC alignment algorithm
* Improved global registration and fixed a bug
* Redesigned all dialog windows to conform to GNOME guidelines
* Preserving history in FITS file header when former history exists
* Preserving FITS keywords in sum stacked image
* Checking and increasing if needed maximum number of FITS that can be stacked on the system
* Automatically detecting GTK+ dark theme preference
* Adding a setting to activate image window positioning from the last session
* Fixed a bug in photometry where stars were too round
* Fixed an issue with wide chars on Windows
* Fixed some erratic behaviour when reference image was outside selection
* Fixed default rotation interpolation algorithm for register command
* Fixed a crash on sequence export with normalization
* Fixed line endings in scripts for all OS
* Fixed compilation for OpenCV 4.0
* Fixed dark optimization and added -opt option in PREPROCESS command
* Fixed a crash in global registration with unselected images

siril 0.9.9
06/07/18

* Major update of the command line, with completion and documentation in the GUI, enhanced scripting capability by running commands from a file and also allowing it to be run with no X11 server running with the -s command line option
* Added commands to stack and register a sequence
* Image statistics, including auto-stretch parameters and stacking normalization, are now cached in the seq file for better performance
* Global star registration now runs in parallel
* Workflow improvement by adding demosaicing as last part of the preprocessing
* Added a filtering method for stacking based on star roundness
* Added an option to normalize stacked images to 16-bit with average rejection algorithm
* All GUI save functions are now done in another thread
* Improved histogram transformation GUI
* Improved support of various FITS pixel formats
* Preserve known FITS keywords in the stacked image by average method
* Added native open and save dialogues for Windows users
* Various Windows bug fixes in SER handling
* Fixed wrong handling of scale variations in Drizzle case
* Fixed 8-bit images auto-stretch display
* Fixed BMP support
* Fixed issues in PNG and TIFF 8-bit export
* Fixed the "About" OS X menu

siril 0.9.8.3
02/19/18

* Check for new available version
* Handle XTRANS FUJIFILM RAWs
* Fixed Preprocessing SER files that gave corrupted SER results
* Fixed SaveBMP that added tif extension
* Fixed Registration on all images that was done on selected images instead
* Fixed Target directory that was ignored when saving as image
* Fixed crash with Wrong SER timestamp

siril 0.9.8
01/31/18

* Added SavePNG
* Allow to use gnuplot on Windows if it is installed on the default path
* Improve SER processing speed
* Opencv is now mandatory
* Implementation of a simplified Drizzle
* New tool for Lucy-Richardson deconvolution
* Conversion list tree is now sorted on first load. Sort is natural.
* Command stackall is available, with optional arguments, for all stacking methods
* Change default working directory to special directory 'Pictures' if it exists
* Reduce display time of autostretch
* Parallelize sum stacking
* Use thread-safe progress bar update instead of deprecated one. Run 'Check sequences' in a background task
* Add an option to set the generic image_hook behaviour when function fails
* Switch on "Images previously manually selected from the sequence" if user checks and unchecks frames
* Fixed numerous bug on Windows with wide char filenames
* Fixed dark theme icons
* Fixed exposure dates of exported SER sequences that were wrong with filtering
* Fixed the loss of color calibration on background extraction
* Fixed menu update after RGB composition
* Fixed bug in "Average" and "Median" stack for huge SER file
* Fixed when it was impossible to use multithread functions after star alignment in compositing tool
* Fixed crash when selecting "Best images .. (PSF)" if the loaded sequence has no PSF data
* Fixed sorted images by FWHM
* Fixed crash on stacking when no reference image is selected and first image of the sequence is excluded

siril 0.9.7
09/21/17

* Fixed French translation
* Fixed bug in registration from compositing for layers alignment
* Fixed crash when stacking failed
* Fixed limit of 4Go SER file for non POSIX Standard
* Improved global registration. New algorithm with homography

siril 0.9.6
06/20/17

* Allow sequence export to use stacking image filtering
* Get the working directory as an optional command line argument
* Improve photometry
* Fixed wrong selected image in list panel when list was sorted
* Fixed registration with unselected images which made progress bar exceed 100%
* Fixed again compilation that failed on KFreeBSD
* Fixed name of Red Layer using compositing tool that was wrong

siril 0.9.5
11/28/16

* Implement a graph interface to display quality registration information
* No X and Y binning value could lead to errors with fwhm
* Take reference image as normalisation reference
* Retrieve Bayer pattern from RAW file
* Export sequence to MP4
* Statistics should not take into account black point
* Add ComboBox for registration interpolation
* Fixed interpolation in global star registration that gave blurred results
* Fixed FreeBSD intltool compilation fails
* Fixed erroneous created sequence in registration with unselected images
* Fixed compilation that failed on KFreeBSD

siril 0.9.4
08/17/16

* Fixed issues with SER in generic processing function
* Fixed inability to open FITS when filename had parenthesis
* Fixed selecting new images did not update the number of selected images
* Fixed histogram sliders lag on OS-X
* Fixed message "Error in highest quality accepted for sequence processing....." during stack of %, even if quality data are computed
* Fixed sequence export to SER with unselected images
* Fixed global star alignment with angle close to 180deg
* Fixed undo cosmetic correction
* Fixed crash in peaker function
* Fixed aborting global star registration summary
* Fixed sequence list which was unreadable with dark GTK theme
* Fixed the update of the list of images
* Added support of internationalization: French, Dutch, Chinese, Italian, Arabic
* Option for logarithm scale in histogram transformation
* Add siril.desktop in archlinux
* Added support for exporting sequence in avi format
* Option to make a selection for global star registration in a smaller region
* Read commands from a file
* Option to follow star in registration
* Added support for resizing exported sequence
* Added support for reading and writing SER timestamps
* Added support for RGB alignment
* Added functionality to fix broken (0 framecount) SER files.

siril 0.9.3
04/16/16

* Fixed bug in preprocessing
* Fixed compilation error in some conditions
* Fixed uninitialized values
* Fixed typos

siril 0.9.2
04/04/16

* Added support for dark optimization
* Added hot pixel removal feature
* Added Animated GIF output and registered sequence export
* Added autostretch viewer mode
* Allowing a reference magnitude to be set to get absolute magnitude instead of relative
* New commands: sequence selection range and stackall
* Added vertical banding noise removal tool
* Providing a better planetary registration algorithm
* Parallelized registration
* Refactored conversion to include AVI to SER
* Configurable "Are you sure" dialogues
* ls command gives results in an ordered way
* Updated to FFMS2 latest version
* Clarified the use of demoisaicing
* Improved star detection
* Improved RGB compositing tool
* Allowing manual selection of background samples
* Fixed force recomputing statistics for stacking
* Fixed noise estimation
* Fixed entropy computation

siril 0.9.1
12/01/15

* added support for GSL 2
* fixed crash on startup without existing config file

siril 0.9.0
10/16/15

* new global star registration, taking into account field rotation
* new quality evaluation method for planetary images, used to sort the best
* images selected for stacking
* new parallelized stacking algorithm for all sequences, including all SER formats, allowing maximum used memory to be set
* threading of the most time consuming processings, to keep the GUI reactive, as well as many other speed improvements
* tested and improved on FreeBSD and MacOS X systems, and ARM architectures
* undo/redo on processing operations
* sequence cropping tool

siril 0.9.0rc1
12/29/14

* many fixes including background extraction, compositing alignment, rejection algorithm, wavelets
* threading of the heavy computations, to avoid graphical user interface freezing and provide a nice way of seeing what is happening in the console window
* image rotation with any angle (not in registration yet)
* new Canon banding removing tool
* GTK+ version is now 3.6 or above

siril 0.9.0b1
11/11/14

* new image formats supported for import and export (BMP, TIFF, JPEG, PNG, NetPBM, PIC (IRIS) RAW DSLR images)
* better image sequence handling with non-contiguous sequences, but still requiring file names to be postfixed by integers
* new graphical user interface based on GTK+ version 3.4 and above
* new display modes added to the standard linear scaling with lo/hi bounds
* manual translation as new registration method with two preview renderings of the current image with reference frame in transparency
* automatic translation as new registration method for deep-sky images, based on the PSF analysis of one star
* new commands available for the command line
* a star finding algorithm with PSF information
* new background extraction tool
* new processing functions
* new image compositing tool
* new stacking methods with rejection algorithms
* numerous bugs fixed and internal code refactoring
<|MERGE_RESOLUTION|>--- conflicted
+++ resolved
@@ -87,11 +87,8 @@
 * Fixed GHT and HT sharing states for a some GUI elements (#1357)
 * Reads and compares checksum (DATASUM and CHECKSUM) if present in the FITS header (!723)
 * Blocked certain processes when a processing dialog box is open (#1355)
-<<<<<<< HEAD
 * Fixed a bug with histogram / GHT widgets updating the image when the preview toggle was off (#1358)
-=======
 * Check for and resolve pixel values outside [0 1] before certain operations (!697)
->>>>>>> 83a27ffb
 
 siril 1.2.4
 xx/xx/24
