--- conflicted
+++ resolved
@@ -78,11 +78,8 @@
 * Improve use of prngs (mt19937 now used throughout in place of rand() etc.) (!689)
 * Update Image processing menu (!700)
 * Refactor networking code, add offline mode and add Gaia archive status indication (!687)
-<<<<<<< HEAD
+* Improve interaction of threaded functions and previews with ROI code (!701)
 * Added GraXpert interface (!699)
-=======
-* Improve interaction of threaded functions and previews with ROI code (!701)
->>>>>>> 5871ebe0
 
 siril 1.2.3
 06/19/24
