siril 1.4.0
xx/xx/xx

* Added support for JPEG XL image format
* Added comparison star list creation from Siril (!381)
* Allowed object search with their common name, from the annotations catalogues (!381)
* Added intensity profiling function (#5)
* Added internal plotting tool (siril_plot) to be used with profiling and light_curves (removed usage of GNUplot) (!543 !545)
* Added functionalities to kplot (hyphen markers, revert axes, removed statics) (!543)
* Fixed PRISM SITELAT/SITELONG keywords data (#1126)
* Improved RGB composition tool to do full homography registration (#943)
* Added new init for PSF fitting of oversampled stars (!537)
* Fixed running command catsearch threaded to avoid GUI freeze (#1167)
* Added git script repository integration (!560)
* Added ROI processing for certain functions (!571, fixes #1098 and #1188)
* Fixed crash in the new RGB compositing tool (#1205)
* Fixed loss of DATE-OBS header in RGB compositing tool
* Fixed https requests with libcurl for Windows crossroad builds (#604)
* Reduce verbosity of script reload logging (#1217)
* Split up the monolithic glade UI file (!550)
* Added fully color managed workflow using ICC profiles (!542, fixes #1010, #1207)
* Refactored catalogue management, making it consistent accross all catalogues (#1154::0 and !579)
* Added command conesearch (replaces nomad and solsys), including support for new catalogues (vsx, gcvs, exo, aavso_chart) (!579, #1171)
* Added more configurable colors for some overlays (#1230)
* Fixed incorrect datatype in proofing transform (#1232)
* When carrying out ICC profile changes on the image, any ROI set is cleared. This avoids excessively complex situations and makes the code more robust. (#1226)
* Added file filters programmatically. This allows them to be removed from the UI files, making it easier to keep using glade (for now) (!595)
* Added AAVSO photometry file format output and improving photometry UI (#1234)
* Refactored wcs usage, by removing redundant info stored in the fit structure (!591 and #1154::1)
* Fixed a crash when carrying out sequence geometry operations, caused by ROI (#1235)
* Fixed wavelets redraw. (#1236)
* Removed glib-networking as a dependency (#1157)
* Fixed a crash in asinh (#1246)
* Added color management to photometric color calibration, and SPCC as a new method. (!598)
* Added solving with distortions using SIP convention and handling writing related keywords in the header (!612 and #1154::3)
* Split Astrometry from (S)PCC
* Added ssl certificates in the appimage (#1259)
* Added better registration options to RGB align right-click menu and improve DATE-OBS handling in LRGB composition (!620)
* Added auto remove variable stars (VSX, GCVS, GaDR3-Varisum) from compstars list (!608)
* If directory does not exist during script execution, CMD_DIR_NOT_FOUND is returned (!628)
* Fixed issue where ICC profile with wrong channel count could be assigned if no previous ICC profile was assigned to an image (#1267)
* Added dark scaling to match exposure time (#1269)
* Added manual photometry output comparison stars file creation from UI (!614)
* Added near solve in Siril internal solver (#1154::4 and !631)
* Added FITS keyword update on single loaded images (#72)
* Added Color Conversion Matrices for single images and sequences (!630 and !641)
* Added versionning for init files (#1274)
* Added full blindsolve with Astrometry.net (#1154::5 and !636)
* Added avoiding to create a new sequence when platesolving sequences (#1154::6 and !636)
* Refactored astrometry GUI (#1154::6 and !636)
* Fixed deconvolution so it works after redo (#1276)
<<<<<<< HEAD
* Added an option that overrides the default (i.e. summation) behavior in PixelMath and RGB composition (#1272)
=======
* Improved SEQHEADER command. Ability to print several keywords and new filter option (#1161)
>>>>>>> 06692840

siril 1.2.2
xx/xx/24

* Removed background extraction samples after using it in script (#1265)
* Fixed catalog parser problem with negative declination (less than 1°) (#1270)
* Fixed weighting by number of stars during stacking if number of stars is the same across the sequence (#1273)
* Improved mouse pan and zoom control to enable one-handed operation (!638, fixes #1271)

siril 1.2.1
01/26/24

* Fixed Anscombe VST noise reduction option for mono images
* Fixed HEIF import (#1198)
* Fixed Noise Reduction Anscombe VST bug with mono images (#1200)
* Fixed problems with Fourier Transform planning > Estimate (#1199)
* Fixed data initialisation bugs in copyfits() and RGB compositing tool
* Fixed exported x-column for lightcurves when Julian date is not selected (#1220)
* Fixed sampling tolerance for astrometry which was incorrectly read (#1231)
* Allowed for RA/DEC to be sorted in PSF windows (#1214)
* Added SET-TEMP as valid FITS header to be saved (#1215)
* Added configurable color for background extraction sample and standard annotations (#1230)
* Fixed argument parsing error in makepsf (!593)
* Fixed light_curve and csv export from plot when some images were unselected from the sequence (#1169)
* Added undo/redo when platesolving with astrometry.net (#1233)
* Fixed crash in findstar when detecting stars close to the border (#1237)
* Fixed using wcs info when using light_curve command (#1195)
* Allowed moving file into workdir to be picked up for livestacking (#1223)
* Fixed the way we check if there is enough space to use quick photometry (#1238)
* Fixed platesolving close to poles (#1245)
* Fixed bit depth evaluation for 8-bit images (#1244)
* Fixed division by 0 in PixelMath (#1249)

siril 1.2.0
09/15/23

* Fixed crash in background extraction samples removing (#1123)
* Fixed crash in binning with ushort images (4d4d4878)
* Fixed crash in findstar when a large saturated patch was close to border
* Fixed memory leaks in deconvolution code (3e122ad7)
* Fixed sorting in the rightmost columns in Dynamic PSF window (75586c04)
* Added logging typed command in stdout (06f67292)
* Improved path-checking and messages for astrometry.net local solver (Windows) (!524)
* Prevent crash using recomposition tool eyedroppers without images loaded (!526)
* Fix HaOiii script failure if input image has odd dimensions (!533)
* Fix errors in GNUplot process handling (!538)
* Fixed crash with seqextract_HaOIII command (!535)
* Fixed crash when trying to export csv from empty plot (#1150)
* Fixed deleting RA/Dec info when undoing an astrometry solve (#1119)
* Improved error detection and messages for astrometry (!516)
* Fixed sampling range specification for siril internal solver (!549)
* Fixed all command descriptions (!546)
* Fixed SER orientation after AVI conversion (#1120)
* Fixed rescaling float images upon loading when not in [0,1] range (#1155)
* Fixed initialization of guide image for clamping (#1114)
* Fixed disabling weighting in the GUI when widget is not visible (#1158)
* Fixed output_norm behavior for stacking to ignore border values (#1159)
* Fixed the check for the no space left condition in the conversion (#1108)
* Fixed DATE_OBS missing on seqapplyreg if interp was set to NONE (#1156)
* Fixed photometry issue with 8-bit .ser file (#1160)
* Fixed removing zero values in histogram calculations (#1164)
* Fixed pixel sizes after HaOIII extrcation (#1175)
* Fixed crash when passing only constants in pm expression (#1176)
* Fixed incorrect channel when adding star from selection in RGB vport (#1180)
* Allow to access to non-local disk (#1182)
* Allow the Star Recomposition UI to scroll when larger than the dialog (#1172)
* Fixed wrong Bayer interpretation after FITS-SER conversion (#1193)
* Fixed pixelmath argument parsing error (#1189)

siril 1.2.0-rc1
06/01/23

* Added GHS saturation stretch mode
* Added special formatter to parse date-time in path parsing
* Added Astro-TIFF in sequence export
* Added read of datetime in jpeg and png file with exiv2
* Added Danish language
* Changed Windows to build in console mode even for stable releases
* Changed gnuplot initialization to keep plots open after stopping main process (and fixed leak) (!538)
* Changed image opening for all images not from Siril (ensures DATAMAX is correct)
* Improved parsing of localization data for wider imaging software compatibility
* Improved DATE-OBS control and log for solar system features
* Improved clipping model in luminance-based GHS stretches
* Improved Wayland support
* Reviewed and fixed coordinate conversion from WCS to display for annotations, nomad command, pcc
* Improved astrometry.net handling on Windows to support more recent cygwin builds
* Updated URLs to query online catalogs
* Fixed handling of special characters in sequence name during conversion
* Fixed crash in seqstarnet when processing single-file sequences (SER, FITSEQ)
* Fixed hang in seqstarnet when processing a single-file sequence with no star mask
* Fixed using default masters names in calibrate (GUI)
* Fixed invoking external programs in CLI mode (Windows only)
* Fixed stream setting for all versions of ffmpeg (mp4 export crash)
* Fixed crash when doing manual registration of sequence with variable image sizes (now disabled)
* Fixed UI and command issues in deconvolution code
* Fixed star recomposition issue where LIVETIME and STACKCNT could be doubled when processing the starless and star mask parts of the same image
* Fixed "image copy error in previews" bug in asinh transformation
* Fixed reset of the viewports when reopening the RGB composition tool after opening a mono sequence
* Fixed star detection for undersampled mono images
* Fixed sequence cleaning with opened image and resetting the reference image
* Fixed photometry with 32bit images from PRISM
* Fixed incorrect behaviour when resetting right-hand stretch type in star recomposition tool
* Fixed sequence handling when images have different number of layers
* Fixed GNUplot terminals so they remain interactive and free resources when closed
* Fixed crash that could occur when parsing string keywords that contained forbidden characters
* Fixed calling external processes that left too many opened file descriptors
* Fixed Stop behavior for starnet and local astrometry.net
* Fixed crash when running merge_cfa in headless mode
* Fixed console logs output on Windows when messages contained widechars
* Fixed networking detection at build-time and made it and exiv2 optional
* Fixed bug in NetPBM file import
* Fixed pause button in livestacking

siril 1.2.0-beta2
03/12/23

* Fixed behavior on Windows when calling external programs (StarNet, astrometry.net)
* Fixed crash when converting sequence to SER
* Fixed PCC progress bar which never terminated
* Fixed AppImage Build
* Fixed crash when using deconvolution on a sequence
* Fixed SSL certificates locations on Windows which where preventing SearchObject related functions to succeed
* Fixed reading BAYERPAT key if it was set to NONE
* Fixed StarNet behavior when TIFF compression was ON
* Fixed crash in synthstar (full resynthetize and desaturate)
* Fixed handling widechars in config files (Windows only) which caused a crash at startup
* Fixed crash when selecting datapoints in Plot tab
* Fixed crash when sending a seqplatesolve or seqstarnet command with no other argument
* Fixed crash in global and 2pass registration, if a selection was active and the sequence had variable image sizes
* Fixed min and max framing borders calculations if the sequence had variable image sizes
* Fixed lost metadata with starnet
* Reworked GHS commands
* Added a warning when trying to read one-frame SER files
* Autodetect libfftw threading support
* Add support for Torch-based StarNet executables
* Improve hi/lo slider behaviour in stretch dialogs
* Star Recomposition tool has independent Apply and Reset controls to facilitate iterative stretches

siril 1.2.0-beta1
02/24/23

* Added livestacking mode with darks/CC/flats support, registration and stacking
* Added unlinking channels in autostretch preview
* Added RGB equalization and lightweight (faster) normalisation in stacking options
* Added LRGB composition command and PixelMath command for new offline compositions
* Added Starnet++ integration in GUI and command and mask creation
* Added Star Recomposition tool to mix and stretch starless and starmask images
* Added star intensive care to unsaturate stars
* Added new deconvolution tool with RL, Split Bregman and Wiener algorithms and several PSF generation options (replaces old tool)
* Added new denoising tool
* Added pcc command for headless PCC and plate solving
* Added local KStars star catalogue support for offline astrometry and PCC (NOMAD)
* Added a new framing assistant with several modes and image framing preview
* Added specifying max number of stars for registration
* Added bad pixel map option for preprocess, both in GUI and command
* Added and reviewed commands for offline and automatic post-processing
* Added background level and star count as new sequence filters
* Added option to compute sequence filtering threshold using k-sigma clipping
* Added weighing based on number of stars or wFWHM for stacking
* Added a new threading mechanism for per-image improved performance
* Added star selection from coordinates to seqpsf and star tracking with homography
* Added headless light curve creation from a list of star equatorial coordinates
* Added star list importing from the NINA exoplanet plugin for light curve creation
* Added relaxed mode for star detection for particularly bad images
* Added crop to selection to the rotation geometric transform
* Added a way to clean sequence file in the sequence tab (see also command seqclean)
* Added a warning when images are negative on calibration
* Added calibration details in the FITS history
* Added saving formulas (presets) in Pixel Math
* Added statistic functions to Pixel Math as well as mtf
* Added solar system object search from online service for image annotations
* Added zoom sliders and plot selection in Plot tab
* Added Moffat star profile as an option instead of Gaussian
* Added the possibility to run statistics on individual filters of CFA images
* Added parsing paths with header key values for preprocess, stack and save actions
* Added a high definition mode to auto-stretch visualization
* Added memory and processor count cgroups limits enforcement (linux only)
* Added a mapping file created by conversion operations
* Added background level and number of stars to stored registation data and plots
* Added commands: [update with https://free-astro.org/index.php?title=Siril:Commands#Commands_history ]
* Added KOMBAT alogrithm for registration and removed deprecated ECC
* Added choosing server to query object in astrometry
* Added shortcuts for astrometry (regular and photometric correction)
* Added option "full" to export all possible stats in seqstat command
* Added argument to executable to pass pipes path, allowing several instances to run simultaneously
* Added more reporting on online object search, avoiding duplicates in catalogues
* Added improved graphical interface to hyperbolic stretches
* Added 9-panel dialog tool showing corners and center of the image for a closer inspection
* Added NL-Bayes denoising algorithm with optional boosters DA3D, SOS and Anscombe VST
* Added undershoot clamping to bicubic and lanczos4 interpolation methods
* Added 9-panel dialog tool showing corners and center of the image for a closer inspection
* Added NL-Bayes denoising algorithm with optional boosters DA3D, SOS and Anscombe VST
* Added undershoot clamping to bicubic and lanczos4 interpolation methods
* Added CFA merge process for reconstructing a Bayer pattern previously split out with extraction
* Added binning and binxy command
* Added rejection maps creation on rejection stacking
* Added astro-tiff option in the command savetif with -astro
* Added ability to use Starnet++ on sequences
* Allowed area selection (and much more) to be done on RGB display tab
* Updated scripts to specify cosmetic correction is from masterdark with -cc=dark option
* Updated seq file version to v4. Registration block keeps homography information
* Updated behaviour of channel select toggles in histogram and hyperbolic stretch tools, allowing stretching only selected channels
* Replaced Libraw with RT debayering
* Replaced generalized hyperbolic transform stretch method by more general algorithms and optimised for speed
* Optimised asinh code for speed
* Improved Ha-OIII extraction to offer full resolution O-III output and improve star roundness
* Improved management of focal length, pixel size and binning, in settings and images
* Refactored global registration and added 2pass and Apply Existing methods
* Refactored 3-star registration to run the 3 stars analysis successively
* Refactored 1- and 2/3-stars registration into one single registration method
* Refactored PCC, using WCS information to identify stars instead of registration match
* Refactored settings, preferences and configuration file, adding get and set commands
* Refactored commands error handling
* Refactored light curve creation, filtering the reference stars to valid only
* Refactored PSF fitting to solve for the angle in all cases
* Refactored astrometry for command and sequence operation, astrometry.net interop.
* Fixed comet registration when registration was accumulated over existing data
* Fixed star detection for images with very large stars
* Fixed cancellation of seqpsf or seqcrop
* Fixed photometry analysis of stars with negative pixels around them
* Fixed dates keywords in sum and min/max algorithms
* Fixed FITS header preservation on RGB composition
* Fixed possible FITSEQ infinite loop and inconsistent numbering caused by hidden files in conversion
* Fixed sequence closing in script processing after each command
* Fixed opening of scientific FITS cube files
* Fixed gnuplot call for macOS/AppImage, by making its path configurable
* Fixed available memory computation for mac and the associated freeze
* Fixed bug in roworder of SER sequence created from TOP-DOWN FITS images
* Fixed bug when saving 16bits signed FITS images
* Fixed internationalization in siril-cli
* Fixed subsky command success status

siril 1.0.6
10/18/22

* Fixed crash on opening a malformed SER
* Fixed crash in savetif
* Fixed crash in polynomial background extraction when not enough sample were set
* Fixed bug in iif where no parameters could be used
* Fixed crash in seqstat when some images were deselected
* Fixed crash in star detection when large star was close to border
* Fixed bad behaviour of asinh blackpoint with monochrome/32bits images
* Fixed bug in PixelMath with negate values
* Fixed bug in SIMBAD request when object name contains '+'
* Fixed bug in rotational gradient

siril 1.0.5
09/09/22

* Fixed bug in eyedropper feature with 16bits images
* Added button to see original image in background extraction
* Fixed bug introduced in 1.0.4 with one pixel shift when registering meridian flipped images
* Fixed GAIA catalog parser

siril 1.0.4
09/02/22

* Fixed selected area for flat autonormalisation calc
* Fixed wrong initialization in polynomial background extraction
* Fixed cold pixels rejection in GESDT stacking
* Fixed x and y position in PSF and star detection
* Fixed RGB pixel display where Green and Blue were swapped
* Fixed random crash in Pixel Math
* Improved wcs import when formalism used is deprecated (CROTA + CDELT)
* Added dropper icon to set SP easily in GHT tool

siril 1.0.3
06/28/22

* Fixed memory leak in PixelMath
* Fixed memory leak in SER preview
* Fixed error in seqsubsky
* Fixed the start of two scripts from @ in succession
* Fixed homogeneous image bitpix detection on stacking
* Fixed dates in median and mean stack results
* Fixed bug in stack of some float images
* Fixed black point and clipping in asinh stretch function
* Added new thread for background extraction that does not freeze UI, with a progressbar for RBF
* Added generalised hyperbolic transform stretch method in Image Processing menu, based on algorithms proposed by David Payne in the astrobin forums

siril 1.0.2
05/16/22

* Added new RBF interpolation method in the background extraction tool
* Removed file name length limit in conversion
* Fixed crash in preprocess command if a quote was not closed in -bias= option
* Fixed crash when star detection box was expanded past a border
* Fixed crash in plot when X axis data contained negative values
* Fixed numerous bugs in the background extraction tool
* Fixed bug in PixelMath where only one char parameter where allowed
* Fixed bug in FITS partial reader

siril 1.0.1
04/06/22

* Added min,max, iif and logical operators in pixelmath
* Added support for 3 channels for direct preview of resulting composition in pixelmath
* Added parameters field in PixelMath
* Added reporting channel name in FILTER header key during split operation
* Added using FILTER keyword value for Pixel Math tool variable name
* Fixed using shift transform for global registration
* Fixed crash when changing image with preview opened
* Fixed crash when pressing Stop button during script execution
* Fixed crash that could occur when moving the mouse over the image while it was being updated
* Fixed date wrongly reported in the FITS header in SER/FITSEQ stacking when filtering out images
* Fixed excluding null pixels of both ref and target in linear match

siril 1.0.0
03/09/22

* Added ASTRO-TIFF standard
* Fixed memory consumption for all sequence operations
* Fixed settings for sequence export as webm film with VP9 codec
* Removed use of lo/hi cursors and fixed normalization for export
* Fixed load and close commands for scripts in GUI
* Fixed Bayer pattern in SER after extraction
* Fixed registration crash for small images
* Improved main panel separator positioning and keeping it in memory
* Improved speed of FITSEQ detection when scanning sequences
* Improve usability on MacOS
* Reintroduced compatibility with OpenCV 4.2 with disabled features

siril 1.0.0~RC2
12/08/21

* Fixes many crashes
* Minor improvements in plot feature
* Restore HD for macOS application

siril 1.0.0~RC1
11/20/21

* New Pixel Math tool
* New plot tool to visualize and sort sequence based on any registration data field available
* New tilt estimation feature (from GUI or command)
* New SNR estimator in photometry analysis
* New button for quick photometry
* New commands seqcosme and seqcosme_cfa to remove deviant pixels on sequence, using file computed with find_hot
* New command boxselect to specify a selection box with x, y, w and h
* Improved candidates star detection speed and accuracy with a new algorithm
* Reviewed GUI and improved responsiveness
* Saving focal and WCS data in the swap file using undo/redo
* WCS data is now updated after geometric transformations (mirror, rotate and crop)
* Seqcrop command can now be used in scripts
* Added autocropping of wide-field images, as well as using a selection for plate solving
* Added choices of degrees of freedom (shift, similitude, affine or homography) for global registration
* Added UI button to plot WCS grid and compass
* Added user catalogue for astrometry annotation
* Added GAIA EDR3 catalogue for astrometry
* Added choice between clipboard and file for snapshot
* Added equalize CFA for X-Trans sensor
* Allowing debayer to be forced for SER files
* Converted constant bitrate quality to constant quality rate settings in sequence export to film
* Fixed memory leak in opencv that made registration of FITS files fail often
* Fixed FWHM units and star center position in Dynamic PSF
* Fixed global registration with various image sizes
* Fixed bug in ECC algorithm

siril 0.99.10.1
06/23/21

* Fixed star detection with resolution < 1.0
* Fixed interpolation issue in global registration
* Fixed timestamp issue with glib < 2.66
* New MAD clipping algorithm

siril 0.99.10
06/11/21

* New drag and drop
* New presets for sequences export
* New choice between h264 and h265 for mp4 export
* New Generalized Extreme Studentized Deviate Test as a new rejection algorithm
* New weighted mean stacking based on bgnoise
* New independent normalization of each channel for color images
* New faster location and scale estimators to replace IKSS with similar accuracy
* New synthetic level for biases
* New 2- or 3-star registration algorithm with rotation
* New SER debayering at preprocess
* New green extraction from CFA
* New option to downsample image while platesolving
* Remember focal and pixel size in astrometry tool
* Updated sampling information after channel extraction and drizzle
* Fixed bands appearing on mean stacking for CFA SER sequences
* Fixed bug in FFT filter
* Fixed bug in statistics and normalization for 16b images
* Changed handling of zero values in statistics, global registration, normalization and stacking

siril 0.99.8.1
02/13/21

* Fixed crash because of wcslib function

siril 0.99.8
02/10/21

* New ability to remove sequence frames from the "Plot" tab
* New merge command
* New astrometry annotation ability
* New snapshot function
* New conversion internal algorithm, can convert any sequence to any other sequence type too now
* Handle datetime in TIFF file
* Improved color saturation tool with a background factor to adjust the strength
* Reduced memory used by global registration
* Improving films (AVI and others) support: notifying the user, suggesting conversion, fixing parallel operations
* Fixed memory leak in minmax algorithms
* Fixed a bug in FITS from DSLR debayer when image height is odd
* Fixed out-of-memory conditions on global registration and median or mean stacking
* Fixed SER stacking with 32 bits output
* Fixed bitrate value issue in mp4 export
* Fixed normalization issue with SER files

siril 0.99.6
09/23/20

* Selection can be moved and freely modified, its size is displayed in UI (Sébastien Rombauts)
* Undo/Redo buttons now display the operations they act upon (Sébastien Rombauts)
* Added color profile in TIFF and PNG files
* Image display refactoring (Guillaume Roguez)
* Fixed a bug in demosaicing orientation
* Fixed a bug in macOS package where Siril was not multithreated
* Fixed memory leak in pixel max/min stacking
* Fixed crash when selecting 1 pixel
* Better integration in low resolution screen
* Added embed ICC profile in png and TIFF files
* By default Siril now checks update at startup
* By default Siril now needs “requires” command in Script file
* Refactoring of image display with pan capacity
* Added button + and – for zooming management

siril 0.99.4
08/14/20

* New UI with a single window
* New demosaicing algorithms, RCD is now the default one
* New algorithm to fix the AF square with XTRANS sensor (Kristopher Setnes)
* New support for FITS decompression and compression with Rice/Gzip and HCompress methods (Fabrice Faure)
* New support for quantization and HCompress scale factor settings for FITS compression (Fabrice Faure)
* New functions to extract Ha and Ha/OII from RGB images
* New linear match function
* New link command to create symbolic links
* New convert command to convert all files (and link FITS)
* New preference entries for FITS compression settings (Fabrice Faure)
* New native image format: 32-bit floating point image
* New native sequence format: FITS sequence in a single image
* New UI for sequence image list
* New zoom handing: ctrl+scroll (up and down) is the new way to zoom in and out
* New preview in open dialog
* New language selector in preferences
* New image importer: HEIF format
* New stacking filtering criterion (weighted FWHM). It can exclude more spurious images
* New macOS bundle
* New RL deconvolution tool
* New keyword CTYPE3 for RGB FITS in order to be used by Aladin
* New binary siril-cli to start siril without X server
* New preference entries with darks/biases/flat libraries
* New preliminary Meson support (Florian Benedetti)
* New ROWORDER FITS keyword that should be used by several programm now
* X(Y)BAYEROFF can now be configured in preferences
* Parallelizing conversion and some other functions
* CI file was totally rewritten (Florian Benedetti)
* Config file was moved to more standard path
* Optimization of several algorithms (Ingo Weyrich)
* Background extraction is now available for sequence
* Midtone Transfer Function is now available for sequence
* Fixed code for Big Endian machine (Flössie)
* Fixed bug in SER joining operation when Bayer information was lost
* Fixed a bug of inaccessible directories in MacOS Catalina
* Fixed crash on some OpenCV operation with monochrome images
* Fixed annoying error boxes about missing disk drives on Windows

siril 0.9.12
11/04/19

* Fixed stat computation on 3channel FITS
* Fixed free memory computation on Windows
* Fixed a bug in RGB compositing mode allowing now users to use multichannel image tools
* Fixed crash after deconvolution of monochrome images
* Fixed a bug in astrometry when downloaded catalog was too big
* New split cfa feature
* Script status (line currently executed) is displayed in a statusbar
* TIFF export is now available for sequences
* Better dialog windows management
* Histogram tool refactoring
* Provide new strategies for free memory management
* Provide new photometric catalog for color calibration (APASS)
* Added new filter: Contrast Limited Adaptive Histogram Equalization
* Open sequence by double clicking on seq file

siril 0.9.11
05/27/19

* New icon set
* New photometric color calibration tool
* New background extraction tool working with 64-bit precision and dither
* Improved processing speed by optimizing sorting algorithms to each use
* Parallelizing preprocessing
* New image filtering for sequence processing: possible from the command line and with multiple filters
* Improved free disk space feedback and checks before running preprocess, global registration and up-scaling at stacking
* New GTK+ theme settings: it can now be set from siril to dark or light, or kept to automatic detection
* New normalization to 16 bits for RAW images with less dynamic range (in general 12 or 14)
* Improved mouse selection by making it more dynamic
* Added drag and drop capability in the conversion treeview
* Added output file name argument to stacking commands
* New command setmem to limit used memory from scripts
* New clear and save buttons for the log in GUI
* Taking into account the Bayer matrix offset keywords from FITS headers
* Displaying script line when error occurs
* Allow registration on CFA SER sequences
* Processing monochrome images requires less memory, or can be more paralellized if memory was the limiting factor
* Fixed dark optimization
* Fixed crash in global registration on a sequence that contained a dark image
* Fixed management of the statistics of images on which they fail to be computed
* Fixed free disk space detection and usual processing commands on 32-bit systems
* Fixed free memory detection for stacking in case of up-scaling ('drizzle') and memory distribution to threads
* Fixed bug in FFT module
* Fixed bug in the drawn circle of photometry
* Fixed build fail with OpenCV 4.0.1
* Fixed SER sequence cropping
* Fixed regression in global registration for images having different size
* Added German translation

siril 0.9.10
01/16/19

* New astrometry tool that solves acquisition parameters from stars in the image (requires Web access and libcurl)
* New comet registration method
* Enabled previews for color saturation, asinh stretching, histogram transform and wavelets
* Added ability to join SER files
* Added a command stream using named pipes
* Added RGB flat normalisation for CFA images and command GREY_FLAT
* Added SETFINDSTAR command to define sigma and roundness parameters
* Added ASINH command and GUI function, for asinh stretching of images
* Added RGRADIENT command and GUI function
* Added negative transformation
* Made command SEQCROP scriptable
* Improved ECC alignment algorithm
* Improved global registration and fixed a bug
* Redesigned all dialog windows to conform to GNOME guidelines
* Preserving history in FITS file header when former history exists
* Preserving FITS keywords in sum stacked image
* Checking and increasing if needed maximum number of FITS that can be stacked on the system
* Automatically detecting GTK+ dark theme preference
* Adding a setting to activate image window positioning from the last session
* Fixed a bug in photometry where stars were too round
* Fixed an issue with wide chars on Windows
* Fixed some erratic behaviour when reference image was outside selection
* Fixed default rotation interpolation algorithm for register command
* Fixed a crash on sequence export with normalization
* Fixed line endings in scripts for all OS
* Fixed compilation for OpenCV 4.0
* Fixed dark optimization and added -opt option in PREPROCESS command
* Fixed a crash in global registration with unselected images

siril 0.9.9
06/07/18

* Major update of the command line, with completion and documentation in the GUI, enhanced scripting capability by running commands from a file and also allowing it to be run with no X11 server running with the -s command line option
* Added commands to stack and register a sequence
* Image statistics, including auto-stretch parameters and stacking normalization, are now cached in the seq file for better performance
* Global star registration now runs in parallel
* Workflow improvement by adding demosaicing as last part of the preprocessing
* Added a filtering method for stacking based on star roundness
* Added an option to normalize stacked images to 16-bit with average rejection algorithm
* All GUI save functions are now done in another thread
* Improved histogram transformation GUI
* Improved support of various FITS pixel formats
* Preserve known FITS keywords in the stacked image by average method
* Added native open and save dialogues for Windows users
* Various Windows bug fixes in SER handling
* Fixed wrong handling of scale variations in Drizzle case
* Fixed 8-bit images auto-stretch display
* Fixed BMP support
* Fixed issues in PNG and TIFF 8-bit export
* Fixed the "About" OS X menu

siril 0.9.8.3
02/19/18

* Check for new available version
* Handle XTRANS FUJIFILM RAWs
* Fixed Preprocessing SER files that gave corrupted SER results
* Fixed SaveBMP that added tif extension
* Fixed Registration on all images that was done on selected images instead
* Fixed Target directory that was ignored when saving as image
* Fixed crash with Wrong SER timestamp

siril 0.9.8
01/31/18

* Added SavePNG
* Allow to use gnuplot on Windows if it is installed on the default path
* Improve SER processing speed
* Opencv is now mandatory
* Implementation of a simplified Drizzle
* New tool for Lucy-Richardson deconvolution
* Conversion list tree is now sorted on first load. Sort is natural.
* Command stackall is available, with optional arguments, for all stacking methods
* Change default working directory to special directory 'Pictures' if it exists
* Reduce display time of autostretch
* Parallelize sum stacking
* Use thread-safe progress bar update instead of deprecated one. Run 'Check sequences' in a background task
* Add an option to set the generic image_hook behaviour when function fails
* Switch on "Images previously manually selected from the sequence" if user checks and unchecks frames
* Fixed numerous bug on Windows with wide char filenames
* Fixed dark theme icons
* Fixed exposure dates of exported SER sequences that were wrong with filtering
* Fixed the loss of color calibration on background extraction
* Fixed menu update after RGB composition
* Fixed bug in "Average" and "Median" stack for huge SER file
* Fixed when it was impossible to use multithread functions after star alignment in compositing tool
* Fixed crash when selecting "Best images .. (PSF)" if the loaded sequence has no PSF data
* Fixed sorted images by FWHM
* Fixed crash on stacking when no reference image is selected and first image of the sequence is excluded

siril 0.9.7
09/21/17

* Fixed French translation
* Fixed bug in registration from compositing for layers alignment
* Fixed crash when stacking failed
* Fixed limit of 4Go SER file for non POSIX Standard
* Improved global registration. New algorithm with homography

siril 0.9.6
06/20/17

* Allow sequence export to use stacking image filtering
* Get the working directory as an optional command line argument
* Improve photometry
* Fixed wrong selected image in list panel when list was sorted
* Fixed registration with unselected images which made progress bar exceed 100%
* Fixed again compilation that failed on KFreeBSD
* Fixed name of Red Layer using compositing tool that was wrong

siril 0.9.5
11/28/16

* Implement a graph interface to display quality registration information
* No X and Y binning value could lead to errors with fwhm
* Take reference image as normalisation reference
* Retrieve Bayer pattern from RAW file
* Export sequence to MP4
* Statistics should not take into account black point
* Add ComboBox for registration interpolation
* Fixed interpolation in global star registration that gave blurred results
* Fixed FreeBSD intltool compilation fails
* Fixed erroneous created sequence in registration with unselected images
* Fixed compilation that failed on KFreeBSD

siril 0.9.4
08/17/16

* Fixed issues with SER in generic processing function
* Fixed inability to open FITS when filename had parenthesis
* Fixed selecting new images did not update the number of selected images
* Fixed histogram sliders lag on OS-X
* Fixed message "Error in highest quality accepted for sequence processing....." during stack of %, even if quality data are computed
* Fixed sequence export to SER with unselected images
* Fixed global star alignment with angle close to 180deg
* Fixed undo cosmetic correction
* Fixed crash in peaker function
* Fixed aborting global star registration summary
* Fixed sequence list which was unreadable with dark GTK theme
* Fixed the update of the list of images
* Added support of internationalization: French, Dutch, Chinese, Italian, Arabic
* Option for logarithm scale in histogram transformation
* Add siril.desktop in archlinux
* Added support for exporting sequence in avi format
* Option to make a selection for global star registration in a smaller region
* Read commands from a file
* Option to follow star in registration
* Added support for resizing exported sequence
* Added support for reading and writing SER timestamps
* Added support for RGB alignment
* Added functionality to fix broken (0 framecount) SER files.

siril 0.9.3
04/16/16

* Fixed bug in preprocessing
* Fixed compilation error in some conditions
* Fixed uninitialized values
* Fixed typos

siril 0.9.2
04/04/16

* Added support for dark optimization
* Added hot pixel removal feature
* Added Animated GIF output and registered sequence export
* Added autostretch viewer mode
* Allowing a reference magnitude to be set to get absolute magnitude instead of relative
* New commands: sequence selection range and stackall
* Added vertical banding noise removal tool
* Providing a better planetary registration algorithm
* Parallelized registration
* Refactored conversion to include AVI to SER
* Configurable "Are you sure" dialogues
* ls command gives results in an ordered way
* Updated to FFMS2 latest version
* Clarified the use of demoisaicing
* Improved star detection
* Improved RGB compositing tool
* Allowing manual selection of background samples
* Fixed force recomputing statistics for stacking
* Fixed noise estimation
* Fixed entropy computation

siril 0.9.1
12/01/15

* added support for GSL 2
* fixed crash on startup without existing config file

siril 0.9.0
10/16/15

* new global star registration, taking into account field rotation
* new quality evaluation method for planetary images, used to sort the best
* images selected for stacking
* new parallelized stacking algorithm for all sequences, including all SER formats, allowing maximum used memory to be set
* threading of the most time consuming processings, to keep the GUI reactive, as well as many other speed improvements
* tested and improved on FreeBSD and MacOS X systems, and ARM architectures
* undo/redo on processing operations
* sequence cropping tool

siril 0.9.0rc1
12/29/14

* many fixes including background extraction, compositing alignment, rejection algorithm, wavelets
* threading of the heavy computations, to avoid graphical user interface freezing and provide a nice way of seeing what is happening in the console window
* image rotation with any angle (not in registration yet)
* new Canon banding removing tool
* GTK+ version is now 3.6 or above

siril 0.9.0b1
11/11/14

* new image formats supported for import and export (BMP, TIFF, JPEG, PNG, NetPBM, PIC (IRIS) RAW DSLR images)
* better image sequence handling with non-contiguous sequences, but still requiring file names to be postfixed by integers
* new graphical user interface based on GTK+ version 3.4 and above
* new display modes added to the standard linear scaling with lo/hi bounds
* manual translation as new registration method with two preview renderings of the current image with reference frame in transparency
* automatic translation as new registration method for deep-sky images, based on the PSF analysis of one star
* new commands available for the command line
* a star finding algorithm with PSF information
* new background extraction tool
* new processing functions
* new image compositing tool
* new stacking methods with rejection algorithms
* numerous bugs fixed and internal code refactoring
<|MERGE_RESOLUTION|>--- conflicted
+++ resolved
@@ -49,11 +49,8 @@
 * Added avoiding to create a new sequence when platesolving sequences (#1154::6 and !636)
 * Refactored astrometry GUI (#1154::6 and !636)
 * Fixed deconvolution so it works after redo (#1276)
-<<<<<<< HEAD
 * Added an option that overrides the default (i.e. summation) behavior in PixelMath and RGB composition (#1272)
-=======
 * Improved SEQHEADER command. Ability to print several keywords and new filter option (#1161)
->>>>>>> 06692840
 
 siril 1.2.2
 xx/xx/24
