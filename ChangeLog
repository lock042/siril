--- conflicted
+++ resolved
@@ -44,11 +44,8 @@
 * Added near solve in Siril internal solver (#1154::4 and !631)
 * Improved mouse pan and zoom control to enable one-handed operation (!638, fixes #1271)
 * Added FITS keyword update on single loaded images (#72)
-<<<<<<< HEAD
 * Added Color Conversion Matrices for single images and sequences (!630 and !641) 
-=======
 * Added versionning for init files (#1274)
->>>>>>> 6479bdb7
 
 siril 1.2.2
 xx/xx/24
