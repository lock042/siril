siril 1.4.0
xx/xx/xx

* Added support for JPEG XL image format
* Added comparison star list creation from Siril (!381)
* Allowed object search with their common name, from the annotations catalogues (!381)
* Added intensity profiling function (#5)
* Added internal plotting tool (siril_plot) to be used with profiling and light_curves (removed usage of GNUplot) (!543 !545)
* Added functionalities to kplot (hyphen markers, revert axes, removed statics) (!543)
* Fixed PRISM SITELAT/SITELONG keywords data (#1126)
* Improved RGB composition tool to do full homography registration (#943)
* Added new init for PSF fitting of oversampled stars (!537)
* Fixed running command catsearch threaded to avoid GUI freeze (#1167)
* Added git script repository integration (!560)
* Added ROI processing for certain functions (!571, fixes #1098 and #1188)
* Fixed crash in the new RGB compositing tool (#1205)
* Fixed loss of DATE-OBS header in RGB compositing tool
* Fixed https requests with libcurl for Windows crossroad builds (#604)
* Reduce verbosity of script reload logging (#1217)
* Split up the monolithic glade UI file (!550)
* Added fully color managed workflow using ICC profiles (!542, fixes #1010, #1207)
* Refactored catalogue management, making it consistent accross all catalogues (#1154::0 and !579)
* Added command conesearch (replaces nomad and solsys), including support for new catalogues (vsx, gcvs, exo, aavso_chart) (!579, #1171)
* Added more configurable colors for some overlays (#1230)
* Fixed incorrect datatype in proofing transform (#1232)
* When carrying out ICC profile changes on the image, any ROI set is cleared. This avoids excessively complex situations and makes the code more robust. (#1226)
* Added file filters programmatically. This allows them to be removed from the UI files, making it easier to keep using glade (for now) (!595)
* Added AAVSO photometry file format output and improving photometry UI (#1234)
* Refactored wcs usage, by removing redundant info stored in the fit structure (!591 and #1154::1)
* Fixed a crash when carrying out sequence geometry operations, caused by ROI (#1235)
* Fixed wavelets redraw. (#1236)
* Removed glib-networking as a dependency (#1157)
* Fixed a crash in asinh (#1246)
* Added color management to photometric color calibration, and SPCC as a new method. (!598)
* Added solving with distortions using SIP convention and handling writing related keywords in the header (!612 and #1154::3)
* Split Astrometry from (S)PCC
* Added ssl certificates in the appimage (#1259)
* Added better registration options to RGB align right-click menu and improve DATE-OBS handling in LRGB composition (!620)
* Added auto remove variable stars (VSX, GCVS, GaDR3-Varisum) from compstars list (!608)
* If directory does not exist during script execution, CMD_DIR_NOT_FOUND is returned (!628)
* Fixed issue where ICC profile with wrong channel count could be assigned if no previous ICC profile was assigned to an image (#1267)
* Added dark scaling to match exposure time (#1269)
* Added manual photometry output comparison stars file creation from UI (!614)
* Added near solve in Siril internal solver (#1154::4 and !631)
* Added FITS keyword update on single loaded images (#72)
* Added Color Conversion Matrices for single images and sequences (!630 and !641)
* Added versionning for init files (#1274)
* Added full blindsolve with Astrometry.net (#1154::5 and !636)
* Added avoiding to create a new sequence when platesolving sequences (#1154::6 and !636)
* Refactored astrometry GUI (#1154::6 and !636)
* Added flexible aperture size depending in FWHM (#1278 !640)
* Fixed several dialogs so they work after redo (#1276, #1279)
* Added an option that overrides the default (i.e. summation) behavior in PixelMath and RGB composition (#1272)
* Improved SEQHEADER command. Ability to print several keywords and new filter option (#1161)
* Refactoring of the keywords use (#668)
* Added Astrometric Registration for mosaic and little overlapping sequences (#1154::7 and !643)
* Added image undistortion using WCS SIP data when registering with astrometry (#1154::8 and !643)
* Added DRIZZLE and related script (!633, closes #12, #170)
* Changed convention to Counterclokwise for the angle reported by astrometry (#1290)
* Removed calls to deprecated OpenMP functions (!662)
* Fixed bug where Bayer pattern was not read as needed for seqpsf (#1297)
* Updated SPCC handling of mono filters applicable to >1 channel (!667)
* Added preference for closest IAU observatory code(!669)
* Added ability to present startup notifications read from a file in gitlab (#1292)
* Changed max framing mode to avoid large black borders after registration, this is now handled at stacking step (!670)
* Added full mouse buttons and scroll wheels configuration (!672)
* Added edge preserving filters (bilateral and guided filters) (!576)
* Extended `requires` command to take optional second expiry parameter. (!674)
* Added a new keyword FILENAME to save the original filename after conversion. (!678)
* Added UI for conesearch and show commands (!680)
* Added atmosphere model for SPCC (accounts for Rayleigh scattering) (!684)
* Fixed a crash in ROI selection (#1320)
* Optimised GHT code (~2x speedup) and fixed associated bugs (#1194, #1314, #1319)
* Fixed handling wide-char characters in filenames on Windows (with cfitsio >= 4.4) (#1324)
<<<<<<< HEAD
* Refactor networking code, add offline mode and add Gaia archive status indication (!687)
=======
* Fix bug in GHT when only 1 or 2 channels are selected (#1329)
>>>>>>> 0af9a4c1

siril 1.2.3
06/19/24

* Fixed handling wide-char characters in filenames on Windows (cfitsio rollback) (#1324)
<<<<<<< HEAD
=======
* Fixed compression error (files were not compressed anymore) (#1328)
* Fixed internet connection in macOS version (packaging issue)
>>>>>>> 0af9a4c1

siril 1.2.2
06/14/24

* Removed background extraction samples after using it in script (#1265)
* Fixed catalog parser problem with negative declination (less than 1°) (#1270)
* Fixed weighting by number of stars during stacking if number of stars is the same across the sequence (#1273)
* Improved mouse pan and zoom control to enable one-handed operation (!638, fixes #1271)
* Added an option to the LINK command in order to sort output by date (#1115)
* Fixed pixel size set by astrometry using binning_update preference (#1254)
* Fixed crash when querying stats on a CFA image with a selection smaller than a 2x2 square (#1286)
* Fixed crash when saving compressed and croped images (#1287)
* Disabled supernumerary use of openmp in demosaicing, which could lead to a crash (#1288)
* Fixed ser orientation error (#1258, #1261)
* Fixed crash during rejection stacking when using shift-registered sequence (#1294)
* Fixed mouse scrollwheel scrolling too fast (#1151)
* Fixed drag & drop in image display on macOS (#1310)
* Fixed bug in rgradient (Larson Sekanina) filter (#1313)
* Fixed bug in generalized hyperbolic stretches (#1314)
* Fixed path parsing error with savetif (#1318)
* Added handling of empty command pipe reads (closes #1277)

siril 1.2.1
01/26/24

* Fixed Anscombe VST noise reduction option for mono images
* Fixed HEIF import (#1198)
* Fixed Noise Reduction Anscombe VST bug with mono images (#1200)
* Fixed problems with Fourier Transform planning > Estimate (#1199)
* Fixed data initialisation bugs in copyfits() and RGB compositing tool
* Fixed exported x-column for lightcurves when Julian date is not selected (#1220)
* Fixed sampling tolerance for astrometry which was incorrectly read (#1231)
* Allowed for RA/DEC to be sorted in PSF windows (#1214)
* Added SET-TEMP as valid FITS header to be saved (#1215)
* Added configurable color for background extraction sample and standard annotations (#1230)
* Fixed argument parsing error in makepsf (!593)
* Fixed light_curve and csv export from plot when some images were unselected from the sequence (#1169)
* Added undo/redo when platesolving with astrometry.net (#1233)
* Fixed crash in findstar when detecting stars close to the border (#1237)
* Fixed using wcs info when using light_curve command (#1195)
* Allowed moving file into workdir to be picked up for livestacking (#1223)
* Fixed the way we check if there is enough space to use quick photometry (#1238)
* Fixed platesolving close to poles (#1245)
* Fixed bit depth evaluation for 8-bit images (#1244)
* Fixed division by 0 in PixelMath (#1249)

siril 1.2.0
09/15/23

* Fixed crash in background extraction samples removing (#1123)
* Fixed crash in binning with ushort images (4d4d4878)
* Fixed crash in findstar when a large saturated patch was close to border
* Fixed memory leaks in deconvolution code (3e122ad7)
* Fixed sorting in the rightmost columns in Dynamic PSF window (75586c04)
* Added logging typed command in stdout (06f67292)
* Improved path-checking and messages for astrometry.net local solver (Windows) (!524)
* Prevent crash using recomposition tool eyedroppers without images loaded (!526)
* Fix HaOiii script failure if input image has odd dimensions (!533)
* Fix errors in GNUplot process handling (!538)
* Fixed crash with seqextract_HaOIII command (!535)
* Fixed crash when trying to export csv from empty plot (#1150)
* Fixed deleting RA/Dec info when undoing an astrometry solve (#1119)
* Improved error detection and messages for astrometry (!516)
* Fixed sampling range specification for siril internal solver (!549)
* Fixed all command descriptions (!546)
* Fixed SER orientation after AVI conversion (#1120)
* Fixed rescaling float images upon loading when not in [0,1] range (#1155)
* Fixed initialization of guide image for clamping (#1114)
* Fixed disabling weighting in the GUI when widget is not visible (#1158)
* Fixed output_norm behavior for stacking to ignore border values (#1159)
* Fixed the check for the no space left condition in the conversion (#1108)
* Fixed DATE_OBS missing on seqapplyreg if interp was set to NONE (#1156)
* Fixed photometry issue with 8-bit .ser file (#1160)
* Fixed removing zero values in histogram calculations (#1164)
* Fixed pixel sizes after HaOIII extrcation (#1175)
* Fixed crash when passing only constants in pm expression (#1176)
* Fixed incorrect channel when adding star from selection in RGB vport (#1180)
* Allow to access to non-local disk (#1182)
* Allow the Star Recomposition UI to scroll when larger than the dialog (#1172)
* Fixed wrong Bayer interpretation after FITS-SER conversion (#1193)
* Fixed pixelmath argument parsing error (#1189)

siril 1.2.0-rc1
06/01/23

* Added GHS saturation stretch mode
* Added special formatter to parse date-time in path parsing
* Added Astro-TIFF in sequence export
* Added read of datetime in jpeg and png file with exiv2
* Added Danish language
* Changed Windows to build in console mode even for stable releases
* Changed gnuplot initialization to keep plots open after stopping main process (and fixed leak) (!538)
* Changed image opening for all images not from Siril (ensures DATAMAX is correct)
* Improved parsing of localization data for wider imaging software compatibility
* Improved DATE-OBS control and log for solar system features
* Improved clipping model in luminance-based GHS stretches
* Improved Wayland support
* Reviewed and fixed coordinate conversion from WCS to display for annotations, nomad command, pcc
* Improved astrometry.net handling on Windows to support more recent cygwin builds
* Updated URLs to query online catalogs
* Fixed handling of special characters in sequence name during conversion
* Fixed crash in seqstarnet when processing single-file sequences (SER, FITSEQ)
* Fixed hang in seqstarnet when processing a single-file sequence with no star mask
* Fixed using default masters names in calibrate (GUI)
* Fixed invoking external programs in CLI mode (Windows only)
* Fixed stream setting for all versions of ffmpeg (mp4 export crash)
* Fixed crash when doing manual registration of sequence with variable image sizes (now disabled)
* Fixed UI and command issues in deconvolution code
* Fixed star recomposition issue where LIVETIME and STACKCNT could be doubled when processing the starless and star mask parts of the same image
* Fixed "image copy error in previews" bug in asinh transformation
* Fixed reset of the viewports when reopening the RGB composition tool after opening a mono sequence
* Fixed star detection for undersampled mono images
* Fixed sequence cleaning with opened image and resetting the reference image
* Fixed photometry with 32bit images from PRISM
* Fixed incorrect behaviour when resetting right-hand stretch type in star recomposition tool
* Fixed sequence handling when images have different number of layers
* Fixed GNUplot terminals so they remain interactive and free resources when closed
* Fixed crash that could occur when parsing string keywords that contained forbidden characters
* Fixed calling external processes that left too many opened file descriptors
* Fixed Stop behavior for starnet and local astrometry.net
* Fixed crash when running merge_cfa in headless mode
* Fixed console logs output on Windows when messages contained widechars
* Fixed networking detection at build-time and made it and exiv2 optional
* Fixed bug in NetPBM file import
* Fixed pause button in livestacking

siril 1.2.0-beta2
03/12/23

* Fixed behavior on Windows when calling external programs (StarNet, astrometry.net)
* Fixed crash when converting sequence to SER
* Fixed PCC progress bar which never terminated
* Fixed AppImage Build
* Fixed crash when using deconvolution on a sequence
* Fixed SSL certificates locations on Windows which where preventing SearchObject related functions to succeed
* Fixed reading BAYERPAT key if it was set to NONE
* Fixed StarNet behavior when TIFF compression was ON
* Fixed crash in synthstar (full resynthetize and desaturate)
* Fixed handling widechars in config files (Windows only) which caused a crash at startup
* Fixed crash when selecting datapoints in Plot tab
* Fixed crash when sending a seqplatesolve or seqstarnet command with no other argument
* Fixed crash in global and 2pass registration, if a selection was active and the sequence had variable image sizes
* Fixed min and max framing borders calculations if the sequence had variable image sizes
* Fixed lost metadata with starnet
* Reworked GHS commands
* Added a warning when trying to read one-frame SER files
* Autodetect libfftw threading support
* Add support for Torch-based StarNet executables
* Improve hi/lo slider behaviour in stretch dialogs
* Star Recomposition tool has independent Apply and Reset controls to facilitate iterative stretches

siril 1.2.0-beta1
02/24/23

* Added livestacking mode with darks/CC/flats support, registration and stacking
* Added unlinking channels in autostretch preview
* Added RGB equalization and lightweight (faster) normalisation in stacking options
* Added LRGB composition command and PixelMath command for new offline compositions
* Added Starnet++ integration in GUI and command and mask creation
* Added Star Recomposition tool to mix and stretch starless and starmask images
* Added star intensive care to unsaturate stars
* Added new deconvolution tool with RL, Split Bregman and Wiener algorithms and several PSF generation options (replaces old tool)
* Added new denoising tool
* Added pcc command for headless PCC and plate solving
* Added local KStars star catalogue support for offline astrometry and PCC (NOMAD)
* Added a new framing assistant with several modes and image framing preview
* Added specifying max number of stars for registration
* Added bad pixel map option for preprocess, both in GUI and command
* Added and reviewed commands for offline and automatic post-processing
* Added background level and star count as new sequence filters
* Added option to compute sequence filtering threshold using k-sigma clipping
* Added weighing based on number of stars or wFWHM for stacking
* Added a new threading mechanism for per-image improved performance
* Added star selection from coordinates to seqpsf and star tracking with homography
* Added headless light curve creation from a list of star equatorial coordinates
* Added star list importing from the NINA exoplanet plugin for light curve creation
* Added relaxed mode for star detection for particularly bad images
* Added crop to selection to the rotation geometric transform
* Added a way to clean sequence file in the sequence tab (see also command seqclean)
* Added a warning when images are negative on calibration
* Added calibration details in the FITS history
* Added saving formulas (presets) in Pixel Math
* Added statistic functions to Pixel Math as well as mtf
* Added solar system object search from online service for image annotations
* Added zoom sliders and plot selection in Plot tab
* Added Moffat star profile as an option instead of Gaussian
* Added the possibility to run statistics on individual filters of CFA images
* Added parsing paths with header key values for preprocess, stack and save actions
* Added a high definition mode to auto-stretch visualization
* Added memory and processor count cgroups limits enforcement (linux only)
* Added a mapping file created by conversion operations
* Added background level and number of stars to stored registation data and plots
* Added commands: [update with https://free-astro.org/index.php?title=Siril:Commands#Commands_history ]
* Added KOMBAT alogrithm for registration and removed deprecated ECC
* Added choosing server to query object in astrometry
* Added shortcuts for astrometry (regular and photometric correction)
* Added option "full" to export all possible stats in seqstat command
* Added argument to executable to pass pipes path, allowing several instances to run simultaneously
* Added more reporting on online object search, avoiding duplicates in catalogues
* Added improved graphical interface to hyperbolic stretches
* Added 9-panel dialog tool showing corners and center of the image for a closer inspection
* Added NL-Bayes denoising algorithm with optional boosters DA3D, SOS and Anscombe VST
* Added undershoot clamping to bicubic and lanczos4 interpolation methods
* Added 9-panel dialog tool showing corners and center of the image for a closer inspection
* Added NL-Bayes denoising algorithm with optional boosters DA3D, SOS and Anscombe VST
* Added undershoot clamping to bicubic and lanczos4 interpolation methods
* Added CFA merge process for reconstructing a Bayer pattern previously split out with extraction
* Added binning and binxy command
* Added rejection maps creation on rejection stacking
* Added astro-tiff option in the command savetif with -astro
* Added ability to use Starnet++ on sequences
* Allowed area selection (and much more) to be done on RGB display tab
* Updated scripts to specify cosmetic correction is from masterdark with -cc=dark option
* Updated seq file version to v4. Registration block keeps homography information
* Updated behaviour of channel select toggles in histogram and hyperbolic stretch tools, allowing stretching only selected channels
* Replaced Libraw with RT debayering
* Replaced generalized hyperbolic transform stretch method by more general algorithms and optimised for speed
* Optimised asinh code for speed
* Improved Ha-OIII extraction to offer full resolution O-III output and improve star roundness
* Improved management of focal length, pixel size and binning, in settings and images
* Refactored global registration and added 2pass and Apply Existing methods
* Refactored 3-star registration to run the 3 stars analysis successively
* Refactored 1- and 2/3-stars registration into one single registration method
* Refactored PCC, using WCS information to identify stars instead of registration match
* Refactored settings, preferences and configuration file, adding get and set commands
* Refactored commands error handling
* Refactored light curve creation, filtering the reference stars to valid only
* Refactored PSF fitting to solve for the angle in all cases
* Refactored astrometry for command and sequence operation, astrometry.net interop.
* Fixed comet registration when registration was accumulated over existing data
* Fixed star detection for images with very large stars
* Fixed cancellation of seqpsf or seqcrop
* Fixed photometry analysis of stars with negative pixels around them
* Fixed dates keywords in sum and min/max algorithms
* Fixed FITS header preservation on RGB composition
* Fixed possible FITSEQ infinite loop and inconsistent numbering caused by hidden files in conversion
* Fixed sequence closing in script processing after each command
* Fixed opening of scientific FITS cube files
* Fixed gnuplot call for macOS/AppImage, by making its path configurable
* Fixed available memory computation for mac and the associated freeze
* Fixed bug in roworder of SER sequence created from TOP-DOWN FITS images
* Fixed bug when saving 16bits signed FITS images
* Fixed internationalization in siril-cli
* Fixed subsky command success status

siril 1.0.6
10/18/22

* Fixed crash on opening a malformed SER
* Fixed crash in savetif
* Fixed crash in polynomial background extraction when not enough sample were set
* Fixed bug in iif where no parameters could be used
* Fixed crash in seqstat when some images were deselected
* Fixed crash in star detection when large star was close to border
* Fixed bad behaviour of asinh blackpoint with monochrome/32bits images
* Fixed bug in PixelMath with negate values
* Fixed bug in SIMBAD request when object name contains '+'
* Fixed bug in rotational gradient

siril 1.0.5
09/09/22

* Fixed bug in eyedropper feature with 16bits images
* Added button to see original image in background extraction
* Fixed bug introduced in 1.0.4 with one pixel shift when registering meridian flipped images
* Fixed GAIA catalog parser

siril 1.0.4
09/02/22

* Fixed selected area for flat autonormalisation calc
* Fixed wrong initialization in polynomial background extraction
* Fixed cold pixels rejection in GESDT stacking
* Fixed x and y position in PSF and star detection
* Fixed RGB pixel display where Green and Blue were swapped
* Fixed random crash in Pixel Math
* Improved wcs import when formalism used is deprecated (CROTA + CDELT)
* Added dropper icon to set SP easily in GHT tool

siril 1.0.3
06/28/22

* Fixed memory leak in PixelMath
* Fixed memory leak in SER preview
* Fixed error in seqsubsky
* Fixed the start of two scripts from @ in succession
* Fixed homogeneous image bitpix detection on stacking
* Fixed dates in median and mean stack results
* Fixed bug in stack of some float images
* Fixed black point and clipping in asinh stretch function
* Added new thread for background extraction that does not freeze UI, with a progressbar for RBF
* Added generalised hyperbolic transform stretch method in Image Processing menu, based on algorithms proposed by David Payne in the astrobin forums

siril 1.0.2
05/16/22

* Added new RBF interpolation method in the background extraction tool
* Removed file name length limit in conversion
* Fixed crash in preprocess command if a quote was not closed in -bias= option
* Fixed crash when star detection box was expanded past a border
* Fixed crash in plot when X axis data contained negative values
* Fixed numerous bugs in the background extraction tool
* Fixed bug in PixelMath where only one char parameter where allowed
* Fixed bug in FITS partial reader

siril 1.0.1
04/06/22

* Added min,max, iif and logical operators in pixelmath
* Added support for 3 channels for direct preview of resulting composition in pixelmath
* Added parameters field in PixelMath
* Added reporting channel name in FILTER header key during split operation
* Added using FILTER keyword value for Pixel Math tool variable name
* Fixed using shift transform for global registration
* Fixed crash when changing image with preview opened
* Fixed crash when pressing Stop button during script execution
* Fixed crash that could occur when moving the mouse over the image while it was being updated
* Fixed date wrongly reported in the FITS header in SER/FITSEQ stacking when filtering out images
* Fixed excluding null pixels of both ref and target in linear match

siril 1.0.0
03/09/22

* Added ASTRO-TIFF standard
* Fixed memory consumption for all sequence operations
* Fixed settings for sequence export as webm film with VP9 codec
* Removed use of lo/hi cursors and fixed normalization for export
* Fixed load and close commands for scripts in GUI
* Fixed Bayer pattern in SER after extraction
* Fixed registration crash for small images
* Improved main panel separator positioning and keeping it in memory
* Improved speed of FITSEQ detection when scanning sequences
* Improve usability on MacOS
* Reintroduced compatibility with OpenCV 4.2 with disabled features

siril 1.0.0~RC2
12/08/21

* Fixes many crashes
* Minor improvements in plot feature
* Restore HD for macOS application

siril 1.0.0~RC1
11/20/21

* New Pixel Math tool
* New plot tool to visualize and sort sequence based on any registration data field available
* New tilt estimation feature (from GUI or command)
* New SNR estimator in photometry analysis
* New button for quick photometry
* New commands seqcosme and seqcosme_cfa to remove deviant pixels on sequence, using file computed with find_hot
* New command boxselect to specify a selection box with x, y, w and h
* Improved candidates star detection speed and accuracy with a new algorithm
* Reviewed GUI and improved responsiveness
* Saving focal and WCS data in the swap file using undo/redo
* WCS data is now updated after geometric transformations (mirror, rotate and crop)
* Seqcrop command can now be used in scripts
* Added autocropping of wide-field images, as well as using a selection for plate solving
* Added choices of degrees of freedom (shift, similitude, affine or homography) for global registration
* Added UI button to plot WCS grid and compass
* Added user catalogue for astrometry annotation
* Added GAIA EDR3 catalogue for astrometry
* Added choice between clipboard and file for snapshot
* Added equalize CFA for X-Trans sensor
* Allowing debayer to be forced for SER files
* Converted constant bitrate quality to constant quality rate settings in sequence export to film
* Fixed memory leak in opencv that made registration of FITS files fail often
* Fixed FWHM units and star center position in Dynamic PSF
* Fixed global registration with various image sizes
* Fixed bug in ECC algorithm

siril 0.99.10.1
06/23/21

* Fixed star detection with resolution < 1.0
* Fixed interpolation issue in global registration
* Fixed timestamp issue with glib < 2.66
* New MAD clipping algorithm

siril 0.99.10
06/11/21

* New drag and drop
* New presets for sequences export
* New choice between h264 and h265 for mp4 export
* New Generalized Extreme Studentized Deviate Test as a new rejection algorithm
* New weighted mean stacking based on bgnoise
* New independent normalization of each channel for color images
* New faster location and scale estimators to replace IKSS with similar accuracy
* New synthetic level for biases
* New 2- or 3-star registration algorithm with rotation
* New SER debayering at preprocess
* New green extraction from CFA
* New option to downsample image while platesolving
* Remember focal and pixel size in astrometry tool
* Updated sampling information after channel extraction and drizzle
* Fixed bands appearing on mean stacking for CFA SER sequences
* Fixed bug in FFT filter
* Fixed bug in statistics and normalization for 16b images
* Changed handling of zero values in statistics, global registration, normalization and stacking

siril 0.99.8.1
02/13/21

* Fixed crash because of wcslib function

siril 0.99.8
02/10/21

* New ability to remove sequence frames from the "Plot" tab
* New merge command
* New astrometry annotation ability
* New snapshot function
* New conversion internal algorithm, can convert any sequence to any other sequence type too now
* Handle datetime in TIFF file
* Improved color saturation tool with a background factor to adjust the strength
* Reduced memory used by global registration
* Improving films (AVI and others) support: notifying the user, suggesting conversion, fixing parallel operations
* Fixed memory leak in minmax algorithms
* Fixed a bug in FITS from DSLR debayer when image height is odd
* Fixed out-of-memory conditions on global registration and median or mean stacking
* Fixed SER stacking with 32 bits output
* Fixed bitrate value issue in mp4 export
* Fixed normalization issue with SER files

siril 0.99.6
09/23/20

* Selection can be moved and freely modified, its size is displayed in UI (Sébastien Rombauts)
* Undo/Redo buttons now display the operations they act upon (Sébastien Rombauts)
* Added color profile in TIFF and PNG files
* Image display refactoring (Guillaume Roguez)
* Fixed a bug in demosaicing orientation
* Fixed a bug in macOS package where Siril was not multithreated
* Fixed memory leak in pixel max/min stacking
* Fixed crash when selecting 1 pixel
* Better integration in low resolution screen
* Added embed ICC profile in png and TIFF files
* By default Siril now checks update at startup
* By default Siril now needs “requires” command in Script file
* Refactoring of image display with pan capacity
* Added button + and – for zooming management

siril 0.99.4
08/14/20

* New UI with a single window
* New demosaicing algorithms, RCD is now the default one
* New algorithm to fix the AF square with XTRANS sensor (Kristopher Setnes)
* New support for FITS decompression and compression with Rice/Gzip and HCompress methods (Fabrice Faure)
* New support for quantization and HCompress scale factor settings for FITS compression (Fabrice Faure)
* New functions to extract Ha and Ha/OII from RGB images
* New linear match function
* New link command to create symbolic links
* New convert command to convert all files (and link FITS)
* New preference entries for FITS compression settings (Fabrice Faure)
* New native image format: 32-bit floating point image
* New native sequence format: FITS sequence in a single image
* New UI for sequence image list
* New zoom handing: ctrl+scroll (up and down) is the new way to zoom in and out
* New preview in open dialog
* New language selector in preferences
* New image importer: HEIF format
* New stacking filtering criterion (weighted FWHM). It can exclude more spurious images
* New macOS bundle
* New RL deconvolution tool
* New keyword CTYPE3 for RGB FITS in order to be used by Aladin
* New binary siril-cli to start siril without X server
* New preference entries with darks/biases/flat libraries
* New preliminary Meson support (Florian Benedetti)
* New ROWORDER FITS keyword that should be used by several programm now
* X(Y)BAYEROFF can now be configured in preferences
* Parallelizing conversion and some other functions
* CI file was totally rewritten (Florian Benedetti)
* Config file was moved to more standard path
* Optimization of several algorithms (Ingo Weyrich)
* Background extraction is now available for sequence
* Midtone Transfer Function is now available for sequence
* Fixed code for Big Endian machine (Flössie)
* Fixed bug in SER joining operation when Bayer information was lost
* Fixed a bug of inaccessible directories in MacOS Catalina
* Fixed crash on some OpenCV operation with monochrome images
* Fixed annoying error boxes about missing disk drives on Windows

siril 0.9.12
11/04/19

* Fixed stat computation on 3channel FITS
* Fixed free memory computation on Windows
* Fixed a bug in RGB compositing mode allowing now users to use multichannel image tools
* Fixed crash after deconvolution of monochrome images
* Fixed a bug in astrometry when downloaded catalog was too big
* New split cfa feature
* Script status (line currently executed) is displayed in a statusbar
* TIFF export is now available for sequences
* Better dialog windows management
* Histogram tool refactoring
* Provide new strategies for free memory management
* Provide new photometric catalog for color calibration (APASS)
* Added new filter: Contrast Limited Adaptive Histogram Equalization
* Open sequence by double clicking on seq file

siril 0.9.11
05/27/19

* New icon set
* New photometric color calibration tool
* New background extraction tool working with 64-bit precision and dither
* Improved processing speed by optimizing sorting algorithms to each use
* Parallelizing preprocessing
* New image filtering for sequence processing: possible from the command line and with multiple filters
* Improved free disk space feedback and checks before running preprocess, global registration and up-scaling at stacking
* New GTK+ theme settings: it can now be set from siril to dark or light, or kept to automatic detection
* New normalization to 16 bits for RAW images with less dynamic range (in general 12 or 14)
* Improved mouse selection by making it more dynamic
* Added drag and drop capability in the conversion treeview
* Added output file name argument to stacking commands
* New command setmem to limit used memory from scripts
* New clear and save buttons for the log in GUI
* Taking into account the Bayer matrix offset keywords from FITS headers
* Displaying script line when error occurs
* Allow registration on CFA SER sequences
* Processing monochrome images requires less memory, or can be more paralellized if memory was the limiting factor
* Fixed dark optimization
* Fixed crash in global registration on a sequence that contained a dark image
* Fixed management of the statistics of images on which they fail to be computed
* Fixed free disk space detection and usual processing commands on 32-bit systems
* Fixed free memory detection for stacking in case of up-scaling ('drizzle') and memory distribution to threads
* Fixed bug in FFT module
* Fixed bug in the drawn circle of photometry
* Fixed build fail with OpenCV 4.0.1
* Fixed SER sequence cropping
* Fixed regression in global registration for images having different size
* Added German translation

siril 0.9.10
01/16/19

* New astrometry tool that solves acquisition parameters from stars in the image (requires Web access and libcurl)
* New comet registration method
* Enabled previews for color saturation, asinh stretching, histogram transform and wavelets
* Added ability to join SER files
* Added a command stream using named pipes
* Added RGB flat normalisation for CFA images and command GREY_FLAT
* Added SETFINDSTAR command to define sigma and roundness parameters
* Added ASINH command and GUI function, for asinh stretching of images
* Added RGRADIENT command and GUI function
* Added negative transformation
* Made command SEQCROP scriptable
* Improved ECC alignment algorithm
* Improved global registration and fixed a bug
* Redesigned all dialog windows to conform to GNOME guidelines
* Preserving history in FITS file header when former history exists
* Preserving FITS keywords in sum stacked image
* Checking and increasing if needed maximum number of FITS that can be stacked on the system
* Automatically detecting GTK+ dark theme preference
* Adding a setting to activate image window positioning from the last session
* Fixed a bug in photometry where stars were too round
* Fixed an issue with wide chars on Windows
* Fixed some erratic behaviour when reference image was outside selection
* Fixed default rotation interpolation algorithm for register command
* Fixed a crash on sequence export with normalization
* Fixed line endings in scripts for all OS
* Fixed compilation for OpenCV 4.0
* Fixed dark optimization and added -opt option in PREPROCESS command
* Fixed a crash in global registration with unselected images

siril 0.9.9
06/07/18

* Major update of the command line, with completion and documentation in the GUI, enhanced scripting capability by running commands from a file and also allowing it to be run with no X11 server running with the -s command line option
* Added commands to stack and register a sequence
* Image statistics, including auto-stretch parameters and stacking normalization, are now cached in the seq file for better performance
* Global star registration now runs in parallel
* Workflow improvement by adding demosaicing as last part of the preprocessing
* Added a filtering method for stacking based on star roundness
* Added an option to normalize stacked images to 16-bit with average rejection algorithm
* All GUI save functions are now done in another thread
* Improved histogram transformation GUI
* Improved support of various FITS pixel formats
* Preserve known FITS keywords in the stacked image by average method
* Added native open and save dialogues for Windows users
* Various Windows bug fixes in SER handling
* Fixed wrong handling of scale variations in Drizzle case
* Fixed 8-bit images auto-stretch display
* Fixed BMP support
* Fixed issues in PNG and TIFF 8-bit export
* Fixed the "About" OS X menu

siril 0.9.8.3
02/19/18

* Check for new available version
* Handle XTRANS FUJIFILM RAWs
* Fixed Preprocessing SER files that gave corrupted SER results
* Fixed SaveBMP that added tif extension
* Fixed Registration on all images that was done on selected images instead
* Fixed Target directory that was ignored when saving as image
* Fixed crash with Wrong SER timestamp

siril 0.9.8
01/31/18

* Added SavePNG
* Allow to use gnuplot on Windows if it is installed on the default path
* Improve SER processing speed
* Opencv is now mandatory
* Implementation of a simplified Drizzle
* New tool for Lucy-Richardson deconvolution
* Conversion list tree is now sorted on first load. Sort is natural.
* Command stackall is available, with optional arguments, for all stacking methods
* Change default working directory to special directory 'Pictures' if it exists
* Reduce display time of autostretch
* Parallelize sum stacking
* Use thread-safe progress bar update instead of deprecated one. Run 'Check sequences' in a background task
* Add an option to set the generic image_hook behaviour when function fails
* Switch on "Images previously manually selected from the sequence" if user checks and unchecks frames
* Fixed numerous bug on Windows with wide char filenames
* Fixed dark theme icons
* Fixed exposure dates of exported SER sequences that were wrong with filtering
* Fixed the loss of color calibration on background extraction
* Fixed menu update after RGB composition
* Fixed bug in "Average" and "Median" stack for huge SER file
* Fixed when it was impossible to use multithread functions after star alignment in compositing tool
* Fixed crash when selecting "Best images .. (PSF)" if the loaded sequence has no PSF data
* Fixed sorted images by FWHM
* Fixed crash on stacking when no reference image is selected and first image of the sequence is excluded

siril 0.9.7
09/21/17

* Fixed French translation
* Fixed bug in registration from compositing for layers alignment
* Fixed crash when stacking failed
* Fixed limit of 4Go SER file for non POSIX Standard
* Improved global registration. New algorithm with homography

siril 0.9.6
06/20/17

* Allow sequence export to use stacking image filtering
* Get the working directory as an optional command line argument
* Improve photometry
* Fixed wrong selected image in list panel when list was sorted
* Fixed registration with unselected images which made progress bar exceed 100%
* Fixed again compilation that failed on KFreeBSD
* Fixed name of Red Layer using compositing tool that was wrong

siril 0.9.5
11/28/16

* Implement a graph interface to display quality registration information
* No X and Y binning value could lead to errors with fwhm
* Take reference image as normalisation reference
* Retrieve Bayer pattern from RAW file
* Export sequence to MP4
* Statistics should not take into account black point
* Add ComboBox for registration interpolation
* Fixed interpolation in global star registration that gave blurred results
* Fixed FreeBSD intltool compilation fails
* Fixed erroneous created sequence in registration with unselected images
* Fixed compilation that failed on KFreeBSD

siril 0.9.4
08/17/16

* Fixed issues with SER in generic processing function
* Fixed inability to open FITS when filename had parenthesis
* Fixed selecting new images did not update the number of selected images
* Fixed histogram sliders lag on OS-X
* Fixed message "Error in highest quality accepted for sequence processing....." during stack of %, even if quality data are computed
* Fixed sequence export to SER with unselected images
* Fixed global star alignment with angle close to 180deg
* Fixed undo cosmetic correction
* Fixed crash in peaker function
* Fixed aborting global star registration summary
* Fixed sequence list which was unreadable with dark GTK theme
* Fixed the update of the list of images
* Added support of internationalization: French, Dutch, Chinese, Italian, Arabic
* Option for logarithm scale in histogram transformation
* Add siril.desktop in archlinux
* Added support for exporting sequence in avi format
* Option to make a selection for global star registration in a smaller region
* Read commands from a file
* Option to follow star in registration
* Added support for resizing exported sequence
* Added support for reading and writing SER timestamps
* Added support for RGB alignment
* Added functionality to fix broken (0 framecount) SER files.

siril 0.9.3
04/16/16

* Fixed bug in preprocessing
* Fixed compilation error in some conditions
* Fixed uninitialized values
* Fixed typos

siril 0.9.2
04/04/16

* Added support for dark optimization
* Added hot pixel removal feature
* Added Animated GIF output and registered sequence export
* Added autostretch viewer mode
* Allowing a reference magnitude to be set to get absolute magnitude instead of relative
* New commands: sequence selection range and stackall
* Added vertical banding noise removal tool
* Providing a better planetary registration algorithm
* Parallelized registration
* Refactored conversion to include AVI to SER
* Configurable "Are you sure" dialogues
* ls command gives results in an ordered way
* Updated to FFMS2 latest version
* Clarified the use of demoisaicing
* Improved star detection
* Improved RGB compositing tool
* Allowing manual selection of background samples
* Fixed force recomputing statistics for stacking
* Fixed noise estimation
* Fixed entropy computation

siril 0.9.1
12/01/15

* added support for GSL 2
* fixed crash on startup without existing config file

siril 0.9.0
10/16/15

* new global star registration, taking into account field rotation
* new quality evaluation method for planetary images, used to sort the best
* images selected for stacking
* new parallelized stacking algorithm for all sequences, including all SER formats, allowing maximum used memory to be set
* threading of the most time consuming processings, to keep the GUI reactive, as well as many other speed improvements
* tested and improved on FreeBSD and MacOS X systems, and ARM architectures
* undo/redo on processing operations
* sequence cropping tool

siril 0.9.0rc1
12/29/14

* many fixes including background extraction, compositing alignment, rejection algorithm, wavelets
* threading of the heavy computations, to avoid graphical user interface freezing and provide a nice way of seeing what is happening in the console window
* image rotation with any angle (not in registration yet)
* new Canon banding removing tool
* GTK+ version is now 3.6 or above

siril 0.9.0b1
11/11/14

* new image formats supported for import and export (BMP, TIFF, JPEG, PNG, NetPBM, PIC (IRIS) RAW DSLR images)
* better image sequence handling with non-contiguous sequences, but still requiring file names to be postfixed by integers
* new graphical user interface based on GTK+ version 3.4 and above
* new display modes added to the standard linear scaling with lo/hi bounds
* manual translation as new registration method with two preview renderings of the current image with reference frame in transparency
* automatic translation as new registration method for deep-sky images, based on the PSF analysis of one star
* new commands available for the command line
* a star finding algorithm with PSF information
* new background extraction tool
* new processing functions
* new image compositing tool
* new stacking methods with rejection algorithms
* numerous bugs fixed and internal code refactoring
<|MERGE_RESOLUTION|>--- conflicted
+++ resolved
@@ -72,21 +72,15 @@
 * Fixed a crash in ROI selection (#1320)
 * Optimised GHT code (~2x speedup) and fixed associated bugs (#1194, #1314, #1319)
 * Fixed handling wide-char characters in filenames on Windows (with cfitsio >= 4.4) (#1324)
-<<<<<<< HEAD
+* Fix bug in GHT when only 1 or 2 channels are selected (#1329)
 * Refactor networking code, add offline mode and add Gaia archive status indication (!687)
-=======
-* Fix bug in GHT when only 1 or 2 channels are selected (#1329)
->>>>>>> 0af9a4c1
 
 siril 1.2.3
 06/19/24
 
 * Fixed handling wide-char characters in filenames on Windows (cfitsio rollback) (#1324)
-<<<<<<< HEAD
-=======
 * Fixed compression error (files were not compressed anymore) (#1328)
 * Fixed internet connection in macOS version (packaging issue)
->>>>>>> 0af9a4c1
 
 siril 1.2.2
 06/14/24
