--- conflicted
+++ resolved
@@ -1,6 +1,7 @@
 siril 1.4.0
 xx/xx/xx
 
+* Added support for JPEG XL image format
 * Added comparison star list creation from Siril
 * Allowed object search with their common name, from the annotations catalogues
 * Added intensity profiling function
@@ -44,11 +45,8 @@
 * Fixed incorrect channel when adding star from selection in RGB vport (#1180)
 * Allow to access to non-local disk (#1182)
 * Allow the Star Recomposition UI to scroll when larger than the dialog
-<<<<<<< HEAD
 * Fixed pixelmath argument parsing error (#1189)
-=======
 * Fixed wrong Bayer interpretation after FITS-SER conversion (#1193)
->>>>>>> 9334e628
 
 siril 1.2.0-rc1
 06/01/23
