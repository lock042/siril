--- conflicted
+++ resolved
@@ -10,12 +10,9 @@
 * Fixed rejection stacking for drizzled sequence in 16b (#1858)
 * Updated log messages to avoid double newlines
 * Fixed rejection stacking for sequence in 16b (#1858)
-<<<<<<< HEAD
 * Increase sirilpy timeouts
-=======
 * Attempted fix for memory allocation issue during stacking on Windows (#1858, #1866)
 * Fixed regression in pixelmath where FITS header keywords were not properly copied from the source image to the result (#1851)
->>>>>>> 243857f5
 
 siril 1.4.0-RC1
 11/08/25
