--- conflicted
+++ resolved
@@ -32,11 +32,8 @@
 * Removed glib-networking as a dependency (#1157)
 * Added color management to photometric color calibration, and SPCC as a new method. (!598)
 * Added solving with distorsions using SIP convention and handling writing related keywords in the header (!612 and #1154::3)
-<<<<<<< HEAD
 * Added manual photometry output comparison stars file creation from UI (!614)
-=======
 * Added auto remove VSX stars from compstars list (!608)
->>>>>>> 8f2868cb
 
 siril 1.2.1
 01/26/24
