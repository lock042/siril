siril 1.4.0-XXX
XX/XX/XX

**Fixes:**
* Fixed wrong interpretation of bayer pattern after a background extraction on CFA images (#1799)
* Fixed unnecessary range clipping/scaling prior to RGB channel extraction (#1797)
* Fixed issue with sequence filename construction if com.pref.ext didn't match the seq (#1796)
* Fixed issue where curves tool preview could fail to disapply (#1801)
* Fixed global registration failed to add reference image to the aligned sequence (#1798)
* Fixed PLTSOLVD keyword that was not correctly propagated (#1807)
* Fixed crash in seqstarnet (#1814)
* Fixed seqpsf bug preventing astrometric registration in some circumstances (#1815)
<<<<<<< HEAD
* Fixed writing RA/DEC to star lists from a single findstar commend (#1794)
=======
* Fixed issue with RGB composition not always applying registration (!948)
* Fixed crash in clearstar command wiht Dynamic PSF window open when called from python (#1821)
>>>>>>> 6735837f

**Improvements**
* Support arbitrary script categories in the GtkTreeView in script preferences
* Make ONNXHelper slightly more robust (!940)
* Enabled compiler optimizations by inlining many common data conversion functions (!942)
* Use descreening instead of subtraction to generate starnet starmask, for better integration with recomposition tool (!941)

siril 1.4.0-beta4
09/28/25

**Fixes:**
* Fixed incomplete implementation of shared memory bugfix from beta3 (#1719)
* Fixed type hinting in get_seq_frame_header to work with python 3.11 and earlier (scripts #13)
* Fixed a deadlock in the `reloadscripts` command
* Fixed crash with openCV >= 4.12 (#1722, #1723)
* Fixed issue where cold and hot pixels estimation were neve updated (#1724)
* Fixed issue with the way python retrieves the current filename (this could omit the extension in some situations)
* Fixed problems extracting metadata from FITSEQ sequences (#1718, #1720, !915)
* Fixed an issue where an incorrect colourspace transform could be applied when saving a32-bit TIFF (#1730)
* Fixed handling of automatic scripts git repository update flag
* Fixed crash in commands seqpsf and seqtilt when executed from the command line (#1736)
* Fixed crash/memory allocation for stack min or max with 16b images (#1746)
* Fixed magnitude calculation in Dynamic PSF, this affects mostly faint stars for images in 32b (#1739)
* Fixed wrong cache file name (parent directory twice in the returned path) resulting in impossibility to cache files (#1734)
* Fixed handling bayer/Xtrans patterns in more robust way accross the codebase (!903)
* Fixed astrometric alignment for mosaics with some slight skew in the solution (#1747)
* Fixed issues identified by static analysis (!926)
* Fixed issue with findstar command when running from a python script (#1782)
* Fixed issue with auto-applying ICC profiles in stretch tools if nothing is done (reverts correctly) (#1768)
* Fixed issue in SPCC where it would complain about missing OSC BB filter when in NB mode
* Fixed drizzle calculations by exporting weight files during registration and using them for stacking (!882)
* Fixed a crash in the seqcosme command
* Fixed an issue where sequences would not load correctly if the file extensions did not match the preferred FITS extension (#1793)

**Improvements:**
* Compiled .pyc scripts are now only shown in the scripts menu if their magic number matches the available interpreter
* Centre the background extraction grid vertically instead of starting at the image edge and having a gap (#1741)
* Right-click scripts directly from the script menu to open them in the editor
* Optimize image preview, allow colour previews and improve preview stretching to use autostretch, add new large preview size at 512px
* Added SirilInterface.get_image_from_file() method
* Added new sirilpy methods for getting and setting GUI properties (sliders, STF, pan offsets, zoomlevel)
* Improved sirilpy get_seq_frame() and get_image_from_file() so they now populate FFit.header and .icc_profile
* Added Search box in the Script treeview
* Made reading astrometric solution more robust to CDELT/PC matrices not following the expected formalism (#1770)
* Added SirilInterface.analyse_image_from_file(), .undo(), .redo() and .clear_undo_history()
* Approved use of PyQt6 for creating python script GUIs (now confident it is problem free on all target OSes)
* Added some plate solution-related keywords to FKeywords sirilpy class. (#1779)
* Replaced the confusing clip/rescale popup with a heuristic that generally does the right thing. (!931)
* Moved the "Get Scripts" menu entry to the Scripts menu, where it logically belongs. (!865)

siril 1.4.0-beta3
07/11/25

**Fixes:**
* Fixed crash when opening 8-bit XISF file (#1638)
* Fixed `match stars in selection` option for global registration (#1644)
* Fixed an issue where image processing dialogs could fail to unblock python scripts when closed.
* Fixed an issue where the python pix2radec and radec2pix commands failed with coords outside the image (!887)
* Fixed an issue that meant the pyscript command was not waiting for the python interpreter to exit (#1660)
* Fixed an issue with some commands e.g. denoise that meant they would always indicate failure in a script (#1661)
* Fixed Crash in pixelmath command with 16-bit images (#1672)
* Fixed incorrect handling of sirilpy.connection.SirilInterface.log() strings (#1662)
* Fixed incorrect channel handling in get_selection_stats() when no shape is provided (#1673)
* FIxed incorrect thread handling after spawning a python script (thread pointer not set to NULL) (#1654)
* Fixed idle handling to eliminate a hang where a thread was stuck waiting for itself to exit  during stacking (#1665)
* Fixed potential thread safety issues setting environment variables
* Fixed issues with updating the script repository - no longer cloned with depth=1
* Fixed handling of star cluster names containing * characters
* Fixed an issue with git repositories where they could be unable to update after changes to the remote (!900)
* Fixed an inconsistency between GList / GSList that caused crashes relating to the scripts menu for some users (!899)
* Fixed an issue with linear ICC profile generation where colorants were not correctly adapted to D50 (#1683)
* Fixed computing output required space for Apply Registration (through GUI) if some images were not selected (#1690)
* Fixed incorrect SPCC filter plots in "Plot All" in narrowband mode (#1691)
* Fixed an issue where starnet was not updating a data structure that sirilpy get_image_fits_header() relied on
* Fixed an issue where shared memory was not being released correctly after use until a python script exited (#1700)
* Updated flatpak dependencies to fix build issues with recent toolchain (#1709)
* Fixed an issue where removing overlay polygons did not immediately update the overlay
* Fixed an issue where drawing a freehand polygon left the mouse in an unusable state

**Improvements**
* Removed legacy GraXpert interface to be replaced by the new GraXpert-AI.py script (#1620, #1611, #1573)
* Allow saving plots to files using sirilpy.connection.SirilInterface.xy_plot() (#1670)
* Filechoosers in the calibration tab and calibration preferences remember the last directory (#1664)
* Updated overlay_add_polygon() to use shared memory, to handle polygons with large numbers of sides
* Improved compatibility of sirilpy.tkfilebrowser with tkinter.filedialog (allows replacing the awful Linux tk filedialog)
* Improved the GPU module helper methods in sirilpy
* Fixed a crash with RGB compositing (#1562)
* Improved behaviour of histogram stretch after autostretch if the image ICC profile differs from the display profile.
* Changed the default GHT colour mode from human weighed luminance to independent (!899)
* Added / improved GPU helper modules to assist with installation and testing of key GPU-related modules. (!895)
* Allow "Crop Sequence" with the internal sequence used in RGB composition, to aid with LRGB workflows. (!902)
* Add python method to draw Polygons in the Siril overlay.
* Uses the double click to open script in the editor.
* Make SIP and WCS as protected keywords (#1696)
* Added -followstar to the seqpsf command: previously this could only be set from the GUI. (!905)
* Added ability to open previous revisions of scripts in the repository (!911)

siril 1.4.0-beta2
05/21/25

**Fixes:**
* Fixed option -weight= for stack command and add filtering criteria in HISTORY key of stacked image (#1545)
* Fixed crash and slowness when refreshing the scripts list (#1548, #1574)
* Python scripts are now sorted alphabetically (#1559)
* Fixed crash in Noise Reduction with Independent Channels option selected (#1567)
* Fixed UI hang when manually refreshing scripts or SPCC (#1566)
* Fixed incorrect behaviour when using set_image_pixeldata to chage the number of channels (#1570)
* Fixed incorrect siril command return values (#1569)
* Fixed crash in astrometric registration when the reference image could not be platesolved (#1557)
* Fixed preventing max framing export in seqapplyreg with FITSEQ or SER (#1561)
* Fixed obscode that was not exported in the AAVSO csv (#1577)
* Removed graxpert_deconv from the command line (#1575)
* Fixed SPCC failing to open files on Windows when the filepath contains non-ASCII characters (e.g., accented characters) (#1584)
* Fixed parameter parsing in PixelMath (#1594)
* Fixed bad font kerning on macOS (#1508)
* Fixed crash on Windows language change (#1560)
* Fixed incorrect option handling in denoise (#1599)
* Fixed poor star detection when input sequence was in 16b and preferences set in 32b (#1614)
* Fixed incorrect image size with latest cameras added to LibRaw, Siril now uses 202502 snapshot (#1565)
* Fixed metadata filling problem in PixelMath using $T (#1605)
* Fixed crash in Image Plate Solver (#1609)
* Fixed python API SirilInterface::set_seq_frame_incl (#1617)
* Fixed FWHM units when printing alignement results (#1616)
* Fixed incorrect behaviour when opening the git repositories if a git lock file was in place
* Fixed failure in stacking if both feathering and image filtering were selected (#1629)

**Improvements:**
* Scripts can be opened in the editor directly from the Script Preferences treeview (#1556, !860)
* Added a fork of tkfilebrowser to support improved script UI file selection on Linux (!864)
* Implemented a better linear regression algorithm for SPCC (!853)
* Python scripts are now sorted alphabetically (#1559)
* Made crop and ROI selection CFA-aware (#1579)
* Added an optional rate limit for smooth scroll zoom speed (#1576)
* Added SirilInterface.create_new_seq() and SirilInterface.is_cli() in sirilpy (!867)
* GraXpert "Use GPU" now defaults to False but is persistent (saved in config)
* Added utility.ONNXHelper class in python module to make it easier to ensure the correct onnxruntime module is installed. (!874)
* Added ability to calibrate images for debayering only, without Dark, Flat, or Bias files (#1619)
* Simplified the scripts and SPCC repository checking and made it more robust and thread-safe (!872)
* Improved visibility of whether the autostretch preview is linked or unlinked (!878)
* Changed the default GHT and asinh settings to update faster.
* Added returning a dict from SirilInterface.get_image_fits_header() and SirilInterface.get_seq_frame_header in sirilpy (!877)
* Improved Quit behaviour if there are unsaved script changes.
* Improved feedback when the python context manager image_lock() reports an error.
* Improved method of calling scripts from the editor to eliminate a script length restriction.
* Added a GraXpert python script to replace the legacy C GraXpert interface (siril-scripts:!42)
* Deprecated the legacy C interface which proved unreliable (#1620, #1611, #1573)

siril 1.4.0-beta1
04/26/25

**New features:**
* Added support for unknown keywords with path parsing (#1333)
* Added support for JPEG XL image format
* Added comparison star list creation from Siril (!381)
* Added intensity profiling function (#5)
* Added internal plotting tool (siril_plot) to be used with profiling and light_curves (removed usage of GNUplot) (!543 !545)
* Added git script repository integration (!560)
* Added ROI processing for certain functions (!571, fixes #1098 and #1188)
* Added fully color managed workflow using ICC profiles (!542, fixes #1010, #1207)
* Added command conesearch (replaces nomad and solsys), including support for new catalogues (vsx, gcvs, exo, aavso_chart) (!579, #1171)
* Added AAVSO photometry file format output and improving photometry UI (#1234)
* Added color management to photometric color calibration, and SPCC as a new method. (!598)
* Added solving with distortions using SIP convention and handling writing related keywords in the header (!612 and #1154::3)
* Added full blindsolve with Astrometry.net (#1154::5 and !636)
* Added Astrometric Registration for mosaic and little overlapping sequences (#1154::7 and !643)
* Added image undistortion using WCS SIP data during registration (#1154::8,!643 and #1285)
* Refactored wcs usage, by removing redundant info stored in the fit structure (!591 and #1154::1)
* Added support for offline Gaia catalogue extracts with HEALpixel-based indexing (!795, !797)
* Added master distortion files (!686)
* Added ssl certificates in the appimage (#1259)
* Added dark scaling to match exposure time (#1269)
* Added manual photometry output comparison stars file creation from UI (!614)
* Added near solve in Siril internal solver (#1154::4 and !631)
* Added FITS keyword update on single loaded images (#72) and on sequence (!705 and #1340 and #1312)
* Added Color Conversion Matrices for single images and sequences (!630 and !641)
* Added versionning for init files (#1274)
* Added flexible aperture size depending in FWHM (#1278 !640)
* Added DRIZZLE and related script (!633, closes #12, #170)
* Added preference for closest IAU observatory code(!669)
* Added ability to present startup notifications read from a file in gitlab (#1292)
* Added full mouse buttons and scroll wheels configuration (!672)
* Added edge preserving filters (bilateral and guided filters) (!576)
* Extended `requires` command to take optional second expiry parameter. (!674)
* Added a new keyword FILENAME to save the original filename after conversion. (!678)
* Added UI for conesearch and show commands (!680)
* Added atmosphere model for SPCC (accounts for Rayleigh scattering) (!684)
* Added the `pwd` command to print the current working directory (!743)
* Added GraXpert interface (!699), follow-up bugfix (#1346)
* Added the ability to resample by maximum dimension and preview jpg file size (!698)
* Added Curves Transformation tool (!677)
* Read and compares checksum (DATASUM and CHECKSUM) if present in the FITS header (!723)
* Added a new cosmetic filter to remove purple fringing on bright stars (!726)
* Added blending masks and normalization on overlaps for rejection stacking, to stitch mosaics (!764)
* Added python scripting (!765)
* Added local annotations catalogues for IAU constellations lines and names (!800)
* Added a popup menu for the "annotation" button, displaying the list of catalogs (!804)

**Improvements:**
* Allowed object search with their common name, from the annotations catalogues (!381)
* Improved RGB composition tool to do full homography registration (#943)
* Reduced verbosity of script reload logging (#1217)
* Added more configurable colors for some overlays (#1230)
* Improved SEQHEADER command. Ability to print several keywords and new filter option (#1161)
* Refactored the keywords use (#668)
* Changed convention to Counterclokwise for the angle reported by astrometry (#1290)
* Split Astrometry from (S)PCC
* Changed max framing mode to avoid large black borders after registration, this is now handled at stacking step (!670)
* Optimised GHT code (~2x speedup) and fixed associated bugs (#1194, #1314, #1319)
* Improved interaction of threaded functions and previews with ROI code (!701)
* Optimised and refactored deconvolution code (!702 and !753)
* Updated Image processing menu (!700)
* Refactored registration processes and GUI (#1285)
* Improved use of prngs (mt19937 now used throughout in place of rand() etc.) (!689)
* Refactored networking code, add offline mode and add Gaia archive status indication (!687)
* Improved the usability of merging CFA sequences (!759)
* Allowed the token $T to be used in PixelMath (!768)
* Make PixelMath follows bit depth preferences (#1100)
* Allow background removal from CFA images / sequences, for better integration into drizzle workflow (!777)
* Added an option to save the stack result in 32b irrespective of the Preferences (#1165)
* Ported JSON parsing and generation code to use yyjson instead of glib-json for a 10x speedup (!796)

**GUI improvements:**
* Split up the monolithic glade UI file (!550)
* Refactored catalogue management, making it consistent across all catalogues (#1154::0 and !579)
* Refactored astrometry GUI (#1154::6 and !636)
* Added better registration options to RGB align right-click menu and improve DATE-OBS handling in LRGB composition (!620)
* Made reset buttons reset all GUI elements in a dialog window (!719)

**Fixes:**
* Fixed PRISM SITELAT/SITELONG keywords data (#1126)
* Fixed running command catsearch threaded to avoid GUI freeze (#1167)
* Fixed https requests with libcurl for Windows crossroad builds (#604)
* Fixed wavelets redraw (#1236)
* Fixed a crash in asinh (#1246)
* Fixed several dialogs so they work after redo (#1276, #1279)
* Fixed bug where Bayer pattern was not read as needed for seqpsf (#1297)
* Fixed handling wide-char characters in filenames on Windows (with cfitsio >= 4.4) (#1324)
* Fixed bug in GHT when only 1 or 2 channels are selected (#1329)
* Fixed GHT and HT sharing states for some GUI elements (#1357)
* Blocked certain processes when a processing dialog box is open (#1355)
* Fixed a bug with histogram / GHT widgets updating the image when the preview toggle was off (#1358)
* Checked for and resolve pixel values outside [0 1] before certain operations (!697)
* Fixed seqpsf for images which write ADU in float (#1322)
* Fixed crash in catsearch when object is unknown (#1383)
* Fixed local astrometry.net solver non-functional on flatpak (#1392)
* Fixed crash in 2-pass registration when sequence had less than 5 images (#1473)
* Prevented crash when using the sequence browser during an AVI sequence operation (#143)
* Prevented crash when opening a HEIF image with a jpeg extension (#1478)
* Fixed crash at startup on macOS when no ~/Pictures folder is found (#1486)
* Fixed loss of metadata when Siril uses preview (#1491)
* Fixed handling NaNs in float statistics (#1487)
* Fixed h264 and h265 export (!828)
* Fixed memory error when created new FITS image (#1524)

**Misc:**
* Removed glib-networking as a dependency (#1157)
* Removed calls to deprecated OpenMP functions (!662)
* If directory does not exist during script execution, CMD_DIR_NOT_FOUND is returned (!628)
* Refactored processing of sequence operations that generate multiple output sequences (!739)
* Added a memory check for the preview image (#778)
* Removed Windows cross-build CI and improved performance of native CI (!767)
* Move executables from 'Contents/Resources/bin' to 'Contents/MacOS' (!812)

siril 1.2.6
01/22/25
* Fixed sign error in messier catalog (#1453)
* Fixed Save As feature (#1452)
* Fixed handling widechar with an updated version of cfitsio (#1456)
* Changed configuration directory on macOS to org.siril.Siril (!798)

siril 1.2.5
11/22/24
* Fixed crash in gaussVertical() on macOS (issue reported on pixls.us, !742)
* Fixed free space disk computation on macOS, probably for good (#1368 and #1375 and #1422)
* Fixed crash if the CWD changes after a first successfull Automated light Curve process (#1378 !746)
* Fixed bug in TIFF files that have TIFFTAG_MINSAMPLEVALUE and TIFFTAG_MAXSAMPLEVALUE set to 0 by removing these tags (#1381)
* Added HISTORY after seqcrop and GUI crop (#1142)
* Better handling of Siril opening when double-clicking on an image, under macOS (#1308, #1428 and #1140)
* Fixed potential crash in synthstar (issue reported via facebook)

siril 1.2.4
09/11/24

* Fixed CFA statistics (#1342)
* Fixed calibration command bug disabling cosmetic correction (#1348)
* Fixed calibration GUI not parsing correcting flat when using path parsing (#1348)
* Fixed non-deterministic parallel subsky RBF (#1352)
* Fixed incorrect deconvolution command arg setting (issue raised on pixls.us)
* Fixed GHT and HT not reverting previews from other dialogs (#1356)
* Fixed crash when saving image (#1353)
* Fixed execute button in wavelets not reverting preview (#1362)
* Fixed CLAHE crash on mono image (#1354)
* Fixed crash while extracting Green channel on CFA FITSEQ (#1305)
* Fixed inverted sequences on exporting to SER (#1361)
* Fixed a bug with histogram hi / mid / lo entry callback behaviour (!735)
* Fixed free space disk computation on macOS (#1368)

siril 1.2.3
06/19/24

* Fixed handling wide-char characters in filenames on Windows (cfitsio rollback) (#1324)
* Fixed compression error (files were not compressed anymore) (#1328)
* Fixed internet connection in macOS version (packaging issue)

siril 1.2.2
06/14/24

* Removed background extraction samples after using it in script (#1265)
* Fixed catalog parser problem with negative declination (less than 1°) (#1270)
* Fixed weighting by number of stars during stacking if number of stars is the same across the sequence (#1273)
* Improved mouse pan and zoom control to enable one-handed operation (!638, fixes #1271)
* Added an option to the LINK command in order to sort output by date (#1115)
* Fixed pixel size set by astrometry using binning_update preference (#1254)
* Fixed crash when querying stats on a CFA image with a selection smaller than a 2x2 square (#1286)
* Fixed crash when saving compressed and croped images (#1287)
* Disabled supernumerary use of openmp in demosaicing, which could lead to a crash (#1288)
* Fixed ser orientation error (#1258, #1261)
* Fixed crash during rejection stacking when using shift-registered sequence (#1294)
* Fixed mouse scrollwheel scrolling too fast (#1151)
* Fixed drag & drop in image display on macOS (#1310)
* Fixed bug in rgradient (Larson Sekanina) filter (#1313)
* Fixed bug in generalized hyperbolic stretches (#1314)
* Fixed path parsing error with savetif (#1318)
* Added handling of empty command pipe reads (closes #1277)

siril 1.2.1
01/26/24

* Fixed Anscombe VST noise reduction option for mono images
* Fixed HEIF import (#1198)
* Fixed Noise Reduction Anscombe VST bug with mono images (#1200)
* Fixed problems with Fourier Transform planning > Estimate (#1199)
* Fixed data initialisation bugs in copyfits() and RGB compositing tool
* Fixed exported x-column for lightcurves when Julian date is not selected (#1220)
* Fixed sampling tolerance for astrometry which was incorrectly read (#1231)
* Allowed for RA/DEC to be sorted in PSF windows (#1214)
* Added SET-TEMP as valid FITS header to be saved (#1215)
* Added configurable color for background extraction sample and standard annotations (#1230)
* Fixed argument parsing error in makepsf (!593)
* Fixed light_curve and csv export from plot when some images were unselected from the sequence (#1169)
* Added undo/redo when platesolving with astrometry.net (#1233)
* Fixed crash in findstar when detecting stars close to the border (#1237)
* Fixed using wcs info when using light_curve command (#1195)
* Allowed moving file into workdir to be picked up for livestacking (#1223)
* Fixed the way we check if there is enough space to use quick photometry (#1238)
* Fixed platesolving close to poles (#1245)
* Fixed bit depth evaluation for 8-bit images (#1244)
* Fixed division by 0 in PixelMath (#1249)

siril 1.2.0
09/15/23

* Fixed crash in background extraction samples removing (#1123)
* Fixed crash in binning with ushort images (4d4d4878)
* Fixed crash in findstar when a large saturated patch was close to border
* Fixed memory leaks in deconvolution code (3e122ad7)
* Fixed sorting in the rightmost columns in Dynamic PSF window (75586c04)
* Added logging typed command in stdout (06f67292)
* Improved path-checking and messages for astrometry.net local solver (Windows) (!524)
* Prevent crash using recomposition tool eyedroppers without images loaded (!526)
* Fix HaOiii script failure if input image has odd dimensions (!533)
* Fix errors in GNUplot process handling (!538)
* Fixed crash with seqextract_HaOIII command (!535)
* Fixed crash when trying to export csv from empty plot (#1150)
* Fixed deleting RA/Dec info when undoing an astrometry solve (#1119)
* Improved error detection and messages for astrometry (!516)
* Fixed sampling range specification for siril internal solver (!549)
* Fixed all command descriptions (!546)
* Fixed SER orientation after AVI conversion (#1120)
* Fixed rescaling float images upon loading when not in [0,1] range (#1155)
* Fixed initialization of guide image for clamping (#1114)
* Fixed disabling weighting in the GUI when widget is not visible (#1158)
* Fixed output_norm behavior for stacking to ignore border values (#1159)
* Fixed the check for the no space left condition in the conversion (#1108)
* Fixed DATE_OBS missing on seqapplyreg if interp was set to NONE (#1156)
* Fixed photometry issue with 8-bit .ser file (#1160)
* Fixed removing zero values in histogram calculations (#1164)
* Fixed pixel sizes after HaOIII extrcation (#1175)
* Fixed crash when passing only constants in pm expression (#1176)
* Fixed incorrect channel when adding star from selection in RGB vport (#1180)
* Allow to access to non-local disk (#1182)
* Allow the Star Recomposition UI to scroll when larger than the dialog (#1172)
* Fixed wrong Bayer interpretation after FITS-SER conversion (#1193)
* Fixed pixelmath argument parsing error (#1189)

siril 1.2.0-rc1
06/01/23

* Added GHS saturation stretch mode
* Added special formatter to parse date-time in path parsing
* Added Astro-TIFF in sequence export
* Added read of datetime in jpeg and png file with exiv2
* Added Danish language
* Changed Windows to build in console mode even for stable releases
* Changed gnuplot initialization to keep plots open after stopping main process (and fixed leak) (!538)
* Changed image opening for all images not from Siril (ensures DATAMAX is correct)
* Improved parsing of localization data for wider imaging software compatibility
* Improved DATE-OBS control and log for solar system features
* Improved clipping model in luminance-based GHS stretches
* Improved Wayland support
* Reviewed and fixed coordinate conversion from WCS to display for annotations, nomad command, pcc
* Improved astrometry.net handling on Windows to support more recent cygwin builds
* Updated URLs to query online catalogs
* Fixed handling of special characters in sequence name during conversion
* Fixed crash in seqstarnet when processing single-file sequences (SER, FITSEQ)
* Fixed hang in seqstarnet when processing a single-file sequence with no star mask
* Fixed using default masters names in calibrate (GUI)
* Fixed invoking external programs in CLI mode (Windows only)
* Fixed stream setting for all versions of ffmpeg (mp4 export crash)
* Fixed crash when doing manual registration of sequence with variable image sizes (now disabled)
* Fixed UI and command issues in deconvolution code
* Fixed star recomposition issue where LIVETIME and STACKCNT could be doubled when processing the starless and star mask parts of the same image
* Fixed "image copy error in previews" bug in asinh transformation
* Fixed reset of the viewports when reopening the RGB composition tool after opening a mono sequence
* Fixed star detection for undersampled mono images
* Fixed sequence cleaning with opened image and resetting the reference image
* Fixed photometry with 32bit images from PRISM
* Fixed incorrect behaviour when resetting right-hand stretch type in star recomposition tool
* Fixed sequence handling when images have different number of layers
* Fixed GNUplot terminals so they remain interactive and free resources when closed
* Fixed crash that could occur when parsing string keywords that contained forbidden characters
* Fixed calling external processes that left too many opened file descriptors
* Fixed Stop behavior for starnet and local astrometry.net
* Fixed crash when running merge_cfa in headless mode
* Fixed console logs output on Windows when messages contained widechars
* Fixed networking detection at build-time and made it and exiv2 optional
* Fixed bug in NetPBM file import
* Fixed pause button in livestacking

siril 1.2.0-beta2
03/12/23

* Fixed behavior on Windows when calling external programs (StarNet, astrometry.net)
* Fixed crash when converting sequence to SER
* Fixed PCC progress bar which never terminated
* Fixed AppImage Build
* Fixed crash when using deconvolution on a sequence
* Fixed SSL certificates locations on Windows which where preventing SearchObject related functions to succeed
* Fixed reading BAYERPAT key if it was set to NONE
* Fixed StarNet behavior when TIFF compression was ON
* Fixed crash in synthstar (full resynthetize and desaturate)
* Fixed handling widechars in config files (Windows only) which caused a crash at startup
* Fixed crash when selecting datapoints in Plot tab
* Fixed crash when sending a seqplatesolve or seqstarnet command with no other argument
* Fixed crash in global and 2pass registration, if a selection was active and the sequence had variable image sizes
* Fixed min and max framing borders calculations if the sequence had variable image sizes
* Fixed lost metadata with starnet
* Reworked GHS commands
* Added a warning when trying to read one-frame SER files
* Autodetect libfftw threading support
* Add support for Torch-based StarNet executables
* Improve hi/lo slider behaviour in stretch dialogs
* Star Recomposition tool has independent Apply and Reset controls to facilitate iterative stretches

siril 1.2.0-beta1
02/24/23

* Added livestacking mode with darks/CC/flats support, registration and stacking
* Added unlinking channels in autostretch preview
* Added RGB equalization and lightweight (faster) normalisation in stacking options
* Added LRGB composition command and PixelMath command for new offline compositions
* Added Starnet++ integration in GUI and command and mask creation
* Added Star Recomposition tool to mix and stretch starless and starmask images
* Added star intensive care to unsaturate stars
* Added new deconvolution tool with RL, Split Bregman and Wiener algorithms and several PSF generation options (replaces old tool)
* Added new denoising tool
* Added pcc command for headless PCC and plate solving
* Added local KStars star catalogue support for offline astrometry and PCC (NOMAD)
* Added a new framing assistant with several modes and image framing preview
* Added specifying max number of stars for registration
* Added bad pixel map option for preprocess, both in GUI and command
* Added and reviewed commands for offline and automatic post-processing
* Added background level and star count as new sequence filters
* Added option to compute sequence filtering threshold using k-sigma clipping
* Added weighing based on number of stars or wFWHM for stacking
* Added a new threading mechanism for per-image improved performance
* Added star selection from coordinates to seqpsf and star tracking with homography
* Added headless light curve creation from a list of star equatorial coordinates
* Added star list importing from the NINA exoplanet plugin for light curve creation
* Added relaxed mode for star detection for particularly bad images
* Added crop to selection to the rotation geometric transform
* Added a way to clean sequence file in the sequence tab (see also command seqclean)
* Added a warning when images are negative on calibration
* Added calibration details in the FITS history
* Added saving formulas (presets) in Pixel Math
* Added statistic functions to Pixel Math as well as mtf
* Added solar system object search from online service for image annotations
* Added zoom sliders and plot selection in Plot tab
* Added Moffat star profile as an option instead of Gaussian
* Added the possibility to run statistics on individual filters of CFA images
* Added parsing paths with header key values for preprocess, stack and save actions
* Added a high definition mode to auto-stretch visualization
* Added memory and processor count cgroups limits enforcement (linux only)
* Added a mapping file created by conversion operations
* Added background level and number of stars to stored registation data and plots
* Added commands: [update with https://free-astro.org/index.php?title=Siril:Commands#Commands_history ]
* Added KOMBAT alogrithm for registration and removed deprecated ECC
* Added choosing server to query object in astrometry
* Added shortcuts for astrometry (regular and photometric correction)
* Added option "full" to export all possible stats in seqstat command
* Added argument to executable to pass pipes path, allowing several instances to run simultaneously
* Added more reporting on online object search, avoiding duplicates in catalogues
* Added improved graphical interface to hyperbolic stretches
* Added 9-panel dialog tool showing corners and center of the image for a closer inspection
* Added NL-Bayes denoising algorithm with optional boosters DA3D, SOS and Anscombe VST
* Added undershoot clamping to bicubic and lanczos4 interpolation methods
* Added 9-panel dialog tool showing corners and center of the image for a closer inspection
* Added NL-Bayes denoising algorithm with optional boosters DA3D, SOS and Anscombe VST
* Added undershoot clamping to bicubic and lanczos4 interpolation methods
* Added CFA merge process for reconstructing a Bayer pattern previously split out with extraction
* Added binning and binxy command
* Added rejection maps creation on rejection stacking
* Added astro-tiff option in the command savetif with -astro
* Added ability to use Starnet++ on sequences
* Allowed area selection (and much more) to be done on RGB display tab
* Updated scripts to specify cosmetic correction is from masterdark with -cc=dark option
* Updated seq file version to v4. Registration block keeps homography information
* Updated behaviour of channel select toggles in histogram and hyperbolic stretch tools, allowing stretching only selected channels
* Replaced Libraw with RT debayering
* Replaced generalized hyperbolic transform stretch method by more general algorithms and optimised for speed
* Optimised asinh code for speed
* Improved Ha-OIII extraction to offer full resolution O-III output and improve star roundness
* Improved management of focal length, pixel size and binning, in settings and images
* Refactored global registration and added 2pass and Apply Existing methods
* Refactored 3-star registration to run the 3 stars analysis successively
* Refactored 1- and 2/3-stars registration into one single registration method
* Refactored PCC, using WCS information to identify stars instead of registration match
* Refactored settings, preferences and configuration file, adding get and set commands
* Refactored commands error handling
* Refactored light curve creation, filtering the reference stars to valid only
* Refactored PSF fitting to solve for the angle in all cases
* Refactored astrometry for command and sequence operation, astrometry.net interop.
* Fixed comet registration when registration was accumulated over existing data
* Fixed star detection for images with very large stars
* Fixed cancellation of seqpsf or seqcrop
* Fixed photometry analysis of stars with negative pixels around them
* Fixed dates keywords in sum and min/max algorithms
* Fixed FITS header preservation on RGB composition
* Fixed possible FITSEQ infinite loop and inconsistent numbering caused by hidden files in conversion
* Fixed sequence closing in script processing after each command
* Fixed opening of scientific FITS cube files
* Fixed gnuplot call for macOS/AppImage, by making its path configurable
* Fixed available memory computation for mac and the associated freeze
* Fixed bug in roworder of SER sequence created from TOP-DOWN FITS images
* Fixed bug when saving 16bits signed FITS images
* Fixed internationalization in siril-cli
* Fixed subsky command success status

siril 1.0.6
10/18/22

* Fixed crash on opening a malformed SER
* Fixed crash in savetif
* Fixed crash in polynomial background extraction when not enough sample were set
* Fixed bug in iif where no parameters could be used
* Fixed crash in seqstat when some images were deselected
* Fixed crash in star detection when large star was close to border
* Fixed bad behaviour of asinh blackpoint with monochrome/32bits images
* Fixed bug in PixelMath with negate values
* Fixed bug in SIMBAD request when object name contains '+'
* Fixed bug in rotational gradient

siril 1.0.5
09/09/22

* Fixed bug in eyedropper feature with 16bits images
* Added button to see original image in background extraction
* Fixed bug introduced in 1.0.4 with one pixel shift when registering meridian flipped images
* Fixed GAIA catalog parser

siril 1.0.4
09/02/22

* Fixed selected area for flat autonormalisation calc
* Fixed wrong initialization in polynomial background extraction
* Fixed cold pixels rejection in GESDT stacking
* Fixed x and y position in PSF and star detection
* Fixed RGB pixel display where Green and Blue were swapped
* Fixed random crash in Pixel Math
* Improved wcs import when formalism used is deprecated (CROTA + CDELT)
* Added dropper icon to set SP easily in GHT tool

siril 1.0.3
06/28/22

* Fixed memory leak in PixelMath
* Fixed memory leak in SER preview
* Fixed error in seqsubsky
* Fixed the start of two scripts from @ in succession
* Fixed homogeneous image bitpix detection on stacking
* Fixed dates in median and mean stack results
* Fixed bug in stack of some float images
* Fixed black point and clipping in asinh stretch function
* Added new thread for background extraction that does not freeze UI, with a progressbar for RBF
* Added generalised hyperbolic transform stretch method in Image Processing menu, based on algorithms proposed by David Payne in the astrobin forums

siril 1.0.2
05/16/22

* Added new RBF interpolation method in the background extraction tool
* Removed file name length limit in conversion
* Fixed crash in preprocess command if a quote was not closed in -bias= option
* Fixed crash when star detection box was expanded past a border
* Fixed crash in plot when X axis data contained negative values
* Fixed numerous bugs in the background extraction tool
* Fixed bug in PixelMath where only one char parameter where allowed
* Fixed bug in FITS partial reader

siril 1.0.1
04/06/22

* Added min,max, iif and logical operators in pixelmath
* Added support for 3 channels for direct preview of resulting composition in pixelmath
* Added parameters field in PixelMath
* Added reporting channel name in FILTER header key during split operation
* Added using FILTER keyword value for Pixel Math tool variable name
* Fixed using shift transform for global registration
* Fixed crash when changing image with preview opened
* Fixed crash when pressing Stop button during script execution
* Fixed crash that could occur when moving the mouse over the image while it was being updated
* Fixed date wrongly reported in the FITS header in SER/FITSEQ stacking when filtering out images
* Fixed excluding null pixels of both ref and target in linear match

siril 1.0.0
03/09/22

* Added ASTRO-TIFF standard
* Fixed memory consumption for all sequence operations
* Fixed settings for sequence export as webm film with VP9 codec
* Removed use of lo/hi cursors and fixed normalization for export
* Fixed load and close commands for scripts in GUI
* Fixed Bayer pattern in SER after extraction
* Fixed registration crash for small images
* Improved main panel separator positioning and keeping it in memory
* Improved speed of FITSEQ detection when scanning sequences
* Improve usability on MacOS
* Reintroduced compatibility with OpenCV 4.2 with disabled features

siril 1.0.0~RC2
12/08/21

* Fixes many crashes
* Minor improvements in plot feature
* Restore HD for macOS application

siril 1.0.0~RC1
11/20/21

* New Pixel Math tool
* New plot tool to visualize and sort sequence based on any registration data field available
* New tilt estimation feature (from GUI or command)
* New SNR estimator in photometry analysis
* New button for quick photometry
* New commands seqcosme and seqcosme_cfa to remove deviant pixels on sequence, using file computed with find_hot
* New command boxselect to specify a selection box with x, y, w and h
* Improved candidates star detection speed and accuracy with a new algorithm
* Reviewed GUI and improved responsiveness
* Saving focal and WCS data in the swap file using undo/redo
* WCS data is now updated after geometric transformations (mirror, rotate and crop)
* Seqcrop command can now be used in scripts
* Added autocropping of wide-field images, as well as using a selection for plate solving
* Added choices of degrees of freedom (shift, similitude, affine or homography) for global registration
* Added UI button to plot WCS grid and compass
* Added user catalogue for astrometry annotation
* Added GAIA EDR3 catalogue for astrometry
* Added choice between clipboard and file for snapshot
* Added equalize CFA for X-Trans sensor
* Allowing debayer to be forced for SER files
* Converted constant bitrate quality to constant quality rate settings in sequence export to film
* Fixed memory leak in opencv that made registration of FITS files fail often
* Fixed FWHM units and star center position in Dynamic PSF
* Fixed global registration with various image sizes
* Fixed bug in ECC algorithm

siril 0.99.10.1
06/23/21

* Fixed star detection with resolution < 1.0
* Fixed interpolation issue in global registration
* Fixed timestamp issue with glib < 2.66
* New MAD clipping algorithm

siril 0.99.10
06/11/21

* New drag and drop
* New presets for sequences export
* New choice between h264 and h265 for mp4 export
* New Generalized Extreme Studentized Deviate Test as a new rejection algorithm
* New weighted mean stacking based on bgnoise
* New independent normalization of each channel for color images
* New faster location and scale estimators to replace IKSS with similar accuracy
* New synthetic level for biases
* New 2- or 3-star registration algorithm with rotation
* New SER debayering at preprocess
* New green extraction from CFA
* New option to downsample image while platesolving
* Remember focal and pixel size in astrometry tool
* Updated sampling information after channel extraction and drizzle
* Fixed bands appearing on mean stacking for CFA SER sequences
* Fixed bug in FFT filter
* Fixed bug in statistics and normalization for 16b images
* Changed handling of zero values in statistics, global registration, normalization and stacking

siril 0.99.8.1
02/13/21

* Fixed crash because of wcslib function

siril 0.99.8
02/10/21

* New ability to remove sequence frames from the "Plot" tab
* New merge command
* New astrometry annotation ability
* New snapshot function
* New conversion internal algorithm, can convert any sequence to any other sequence type too now
* Handle datetime in TIFF file
* Improved color saturation tool with a background factor to adjust the strength
* Reduced memory used by global registration
* Improving films (AVI and others) support: notifying the user, suggesting conversion, fixing parallel operations
* Fixed memory leak in minmax algorithms
* Fixed a bug in FITS from DSLR debayer when image height is odd
* Fixed out-of-memory conditions on global registration and median or mean stacking
* Fixed SER stacking with 32 bits output
* Fixed bitrate value issue in mp4 export
* Fixed normalization issue with SER files

siril 0.99.6
09/23/20

* Selection can be moved and freely modified, its size is displayed in UI (Sébastien Rombauts)
* Undo/Redo buttons now display the operations they act upon (Sébastien Rombauts)
* Added color profile in TIFF and PNG files
* Image display refactoring (Guillaume Roguez)
* Fixed a bug in demosaicing orientation
* Fixed a bug in macOS package where Siril was not multithreated
* Fixed memory leak in pixel max/min stacking
* Fixed crash when selecting 1 pixel
* Better integration in low resolution screen
* Added embed ICC profile in png and TIFF files
* By default Siril now checks update at startup
* By default Siril now needs “requires” command in Script file
* Refactoring of image display with pan capacity
* Added button + and – for zooming management

siril 0.99.4
08/14/20

* New UI with a single window
* New demosaicing algorithms, RCD is now the default one
* New algorithm to fix the AF square with XTRANS sensor (Kristopher Setnes)
* New support for FITS decompression and compression with Rice/Gzip and HCompress methods (Fabrice Faure)
* New support for quantization and HCompress scale factor settings for FITS compression (Fabrice Faure)
* New functions to extract Ha and Ha/OII from RGB images
* New linear match function
* New link command to create symbolic links
* New convert command to convert all files (and link FITS)
* New preference entries for FITS compression settings (Fabrice Faure)
* New native image format: 32-bit floating point image
* New native sequence format: FITS sequence in a single image
* New UI for sequence image list
* New zoom handing: ctrl+scroll (up and down) is the new way to zoom in and out
* New preview in open dialog
* New language selector in preferences
* New image importer: HEIF format
* New stacking filtering criterion (weighted FWHM). It can exclude more spurious images
* New macOS bundle
* New RL deconvolution tool
* New keyword CTYPE3 for RGB FITS in order to be used by Aladin
* New binary siril-cli to start siril without X server
* New preference entries with darks/biases/flat libraries
* New preliminary Meson support (Florian Benedetti)
* New ROWORDER FITS keyword that should be used by several programm now
* X(Y)BAYEROFF can now be configured in preferences
* Parallelizing conversion and some other functions
* CI file was totally rewritten (Florian Benedetti)
* Config file was moved to more standard path
* Optimization of several algorithms (Ingo Weyrich)
* Background extraction is now available for sequence
* Midtone Transfer Function is now available for sequence
* Fixed code for Big Endian machine (Flössie)
* Fixed bug in SER joining operation when Bayer information was lost
* Fixed a bug of inaccessible directories in MacOS Catalina
* Fixed crash on some OpenCV operation with monochrome images
* Fixed annoying error boxes about missing disk drives on Windows

siril 0.9.12
11/04/19

* Fixed stat computation on 3channel FITS
* Fixed free memory computation on Windows
* Fixed a bug in RGB compositing mode allowing now users to use multichannel image tools
* Fixed crash after deconvolution of monochrome images
* Fixed a bug in astrometry when downloaded catalog was too big
* New split cfa feature
* Script status (line currently executed) is displayed in a statusbar
* TIFF export is now available for sequences
* Better dialog windows management
* Histogram tool refactoring
* Provide new strategies for free memory management
* Provide new photometric catalog for color calibration (APASS)
* Added new filter: Contrast Limited Adaptive Histogram Equalization
* Open sequence by double clicking on seq file

siril 0.9.11
05/27/19

* New icon set
* New photometric color calibration tool
* New background extraction tool working with 64-bit precision and dither
* Improved processing speed by optimizing sorting algorithms to each use
* Parallelizing preprocessing
* New image filtering for sequence processing: possible from the command line and with multiple filters
* Improved free disk space feedback and checks before running preprocess, global registration and up-scaling at stacking
* New GTK+ theme settings: it can now be set from siril to dark or light, or kept to automatic detection
* New normalization to 16 bits for RAW images with less dynamic range (in general 12 or 14)
* Improved mouse selection by making it more dynamic
* Added drag and drop capability in the conversion treeview
* Added output file name argument to stacking commands
* New command setmem to limit used memory from scripts
* New clear and save buttons for the log in GUI
* Taking into account the Bayer matrix offset keywords from FITS headers
* Displaying script line when error occurs
* Allow registration on CFA SER sequences
* Processing monochrome images requires less memory, or can be more paralellized if memory was the limiting factor
* Fixed dark optimization
* Fixed crash in global registration on a sequence that contained a dark image
* Fixed management of the statistics of images on which they fail to be computed
* Fixed free disk space detection and usual processing commands on 32-bit systems
* Fixed free memory detection for stacking in case of up-scaling ('drizzle') and memory distribution to threads
* Fixed bug in FFT module
* Fixed bug in the drawn circle of photometry
* Fixed build fail with OpenCV 4.0.1
* Fixed SER sequence cropping
* Fixed regression in global registration for images having different size
* Added German translation

siril 0.9.10
01/16/19

* New astrometry tool that solves acquisition parameters from stars in the image (requires Web access and libcurl)
* New comet registration method
* Enabled previews for color saturation, asinh stretching, histogram transform and wavelets
* Added ability to join SER files
* Added a command stream using named pipes
* Added RGB flat normalisation for CFA images and command GREY_FLAT
* Added SETFINDSTAR command to define sigma and roundness parameters
* Added ASINH command and GUI function, for asinh stretching of images
* Added RGRADIENT command and GUI function
* Added negative transformation
* Made command SEQCROP scriptable
* Improved ECC alignment algorithm
* Improved global registration and fixed a bug
* Redesigned all dialog windows to conform to GNOME guidelines
* Preserving history in FITS file header when former history exists
* Preserving FITS keywords in sum stacked image
* Checking and increasing if needed maximum number of FITS that can be stacked on the system
* Automatically detecting GTK+ dark theme preference
* Adding a setting to activate image window positioning from the last session
* Fixed a bug in photometry where stars were too round
* Fixed an issue with wide chars on Windows
* Fixed some erratic behaviour when reference image was outside selection
* Fixed default rotation interpolation algorithm for register command
* Fixed a crash on sequence export with normalization
* Fixed line endings in scripts for all OS
* Fixed compilation for OpenCV 4.0
* Fixed dark optimization and added -opt option in PREPROCESS command
* Fixed a crash in global registration with unselected images

siril 0.9.9
06/07/18

* Major update of the command line, with completion and documentation in the GUI, enhanced scripting capability by running commands from a file and also allowing it to be run with no X11 server running with the -s command line option
* Added commands to stack and register a sequence
* Image statistics, including auto-stretch parameters and stacking normalization, are now cached in the seq file for better performance
* Global star registration now runs in parallel
* Workflow improvement by adding demosaicing as last part of the preprocessing
* Added a filtering method for stacking based on star roundness
* Added an option to normalize stacked images to 16-bit with average rejection algorithm
* All GUI save functions are now done in another thread
* Improved histogram transformation GUI
* Improved support of various FITS pixel formats
* Preserve known FITS keywords in the stacked image by average method
* Added native open and save dialogues for Windows users
* Various Windows bug fixes in SER handling
* Fixed wrong handling of scale variations in Drizzle case
* Fixed 8-bit images auto-stretch display
* Fixed BMP support
* Fixed issues in PNG and TIFF 8-bit export
* Fixed the "About" OS X menu

siril 0.9.8.3
02/19/18

* Check for new available version
* Handle XTRANS FUJIFILM RAWs
* Fixed Preprocessing SER files that gave corrupted SER results
* Fixed SaveBMP that added tif extension
* Fixed Registration on all images that was done on selected images instead
* Fixed Target directory that was ignored when saving as image
* Fixed crash with Wrong SER timestamp

siril 0.9.8
01/31/18

* Added SavePNG
* Allow to use gnuplot on Windows if it is installed on the default path
* Improve SER processing speed
* Opencv is now mandatory
* Implementation of a simplified Drizzle
* New tool for Lucy-Richardson deconvolution
* Conversion list tree is now sorted on first load. Sort is natural.
* Command stackall is available, with optional arguments, for all stacking methods
* Change default working directory to special directory 'Pictures' if it exists
* Reduce display time of autostretch
* Parallelize sum stacking
* Use thread-safe progress bar update instead of deprecated one. Run 'Check sequences' in a background task
* Add an option to set the generic image_hook behaviour when function fails
* Switch on "Images previously manually selected from the sequence" if user checks and unchecks frames
* Fixed numerous bug on Windows with wide char filenames
* Fixed dark theme icons
* Fixed exposure dates of exported SER sequences that were wrong with filtering
* Fixed the loss of color calibration on background extraction
* Fixed menu update after RGB composition
* Fixed bug in "Average" and "Median" stack for huge SER file
* Fixed when it was impossible to use multithread functions after star alignment in compositing tool
* Fixed crash when selecting "Best images .. (PSF)" if the loaded sequence has no PSF data
* Fixed sorted images by FWHM
* Fixed crash on stacking when no reference image is selected and first image of the sequence is excluded

siril 0.9.7
09/21/17

* Fixed French translation
* Fixed bug in registration from compositing for layers alignment
* Fixed crash when stacking failed
* Fixed limit of 4Go SER file for non POSIX Standard
* Improved global registration. New algorithm with homography

siril 0.9.6
06/20/17

* Allow sequence export to use stacking image filtering
* Get the working directory as an optional command line argument
* Improve photometry
* Fixed wrong selected image in list panel when list was sorted
* Fixed registration with unselected images which made progress bar exceed 100%
* Fixed again compilation that failed on KFreeBSD
* Fixed name of Red Layer using compositing tool that was wrong

siril 0.9.5
11/28/16

* Implement a graph interface to display quality registration information
* No X and Y binning value could lead to errors with fwhm
* Take reference image as normalisation reference
* Retrieve Bayer pattern from RAW file
* Export sequence to MP4
* Statistics should not take into account black point
* Add ComboBox for registration interpolation
* Fixed interpolation in global star registration that gave blurred results
* Fixed FreeBSD intltool compilation fails
* Fixed erroneous created sequence in registration with unselected images
* Fixed compilation that failed on KFreeBSD

siril 0.9.4
08/17/16

* Fixed issues with SER in generic processing function
* Fixed inability to open FITS when filename had parenthesis
* Fixed selecting new images did not update the number of selected images
* Fixed histogram sliders lag on OS-X
* Fixed message "Error in highest quality accepted for sequence processing....." during stack of %, even if quality data are computed
* Fixed sequence export to SER with unselected images
* Fixed global star alignment with angle close to 180deg
* Fixed undo cosmetic correction
* Fixed crash in peaker function
* Fixed aborting global star registration summary
* Fixed sequence list which was unreadable with dark GTK theme
* Fixed the update of the list of images
* Added support of internationalization: French, Dutch, Chinese, Italian, Arabic
* Option for logarithm scale in histogram transformation
* Add siril.desktop in archlinux
* Added support for exporting sequence in avi format
* Option to make a selection for global star registration in a smaller region
* Read commands from a file
* Option to follow star in registration
* Added support for resizing exported sequence
* Added support for reading and writing SER timestamps
* Added support for RGB alignment
* Added functionality to fix broken (0 framecount) SER files.

siril 0.9.3
04/16/16

* Fixed bug in preprocessing
* Fixed compilation error in some conditions
* Fixed uninitialized values
* Fixed typos

siril 0.9.2
04/04/16

* Added support for dark optimization
* Added hot pixel removal feature
* Added Animated GIF output and registered sequence export
* Added autostretch viewer mode
* Allowing a reference magnitude to be set to get absolute magnitude instead of relative
* New commands: sequence selection range and stackall
* Added vertical banding noise removal tool
* Providing a better planetary registration algorithm
* Parallelized registration
* Refactored conversion to include AVI to SER
* Configurable "Are you sure" dialogues
* ls command gives results in an ordered way
* Updated to FFMS2 latest version
* Clarified the use of demoisaicing
* Improved star detection
* Improved RGB compositing tool
* Allowing manual selection of background samples
* Fixed force recomputing statistics for stacking
* Fixed noise estimation
* Fixed entropy computation

siril 0.9.1
12/01/15

* added support for GSL 2
* fixed crash on startup without existing config file

siril 0.9.0
10/16/15

* new global star registration, taking into account field rotation
* new quality evaluation method for planetary images, used to sort the best
* images selected for stacking
* new parallelized stacking algorithm for all sequences, including all SER formats, allowing maximum used memory to be set
* threading of the most time consuming processings, to keep the GUI reactive, as well as many other speed improvements
* tested and improved on FreeBSD and MacOS X systems, and ARM architectures
* undo/redo on processing operations
* sequence cropping tool

siril 0.9.0rc1
12/29/14

* many fixes including background extraction, compositing alignment, rejection algorithm, wavelets
* threading of the heavy computations, to avoid graphical user interface freezing and provide a nice way of seeing what is happening in the console window
* image rotation with any angle (not in registration yet)
* new Canon banding removing tool
* GTK+ version is now 3.6 or above

siril 0.9.0b1
11/11/14

* new image formats supported for import and export (BMP, TIFF, JPEG, PNG, NetPBM, PIC (IRIS) RAW DSLR images)
* better image sequence handling with non-contiguous sequences, but still requiring file names to be postfixed by integers
* new graphical user interface based on GTK+ version 3.4 and above
* new display modes added to the standard linear scaling with lo/hi bounds
* manual translation as new registration method with two preview renderings of the current image with reference frame in transparency
* automatic translation as new registration method for deep-sky images, based on the PSF analysis of one star
* new commands available for the command line
* a star finding algorithm with PSF information
* new background extraction tool
* new processing functions
* new image compositing tool
* new stacking methods with rejection algorithms
* numerous bugs fixed and internal code refactoring
<|MERGE_RESOLUTION|>--- conflicted
+++ resolved
@@ -10,12 +10,9 @@
 * Fixed PLTSOLVD keyword that was not correctly propagated (#1807)
 * Fixed crash in seqstarnet (#1814)
 * Fixed seqpsf bug preventing astrometric registration in some circumstances (#1815)
-<<<<<<< HEAD
 * Fixed writing RA/DEC to star lists from a single findstar commend (#1794)
-=======
 * Fixed issue with RGB composition not always applying registration (!948)
 * Fixed crash in clearstar command wiht Dynamic PSF window open when called from python (#1821)
->>>>>>> 6735837f
 
 **Improvements**
 * Support arbitrary script categories in the GtkTreeView in script preferences
