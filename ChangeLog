--- conflicted
+++ resolved
@@ -17,12 +17,8 @@
 * Fixed min and max framing borders calculations if the sequence had variable image sizes
 * Reworked GHS commands
 * Added a warning when trying to read one-frame SER files
-<<<<<<< HEAD
 * Autodetect libfftw threading support
-
-=======
 * Add support for Torch-based StarNet executables
->>>>>>> 6df3954a
 
 siril 1.2.0-beta1
 02/24/23
