<<<<<<< HEAD
 macos-build:
  except:
    - schedules
  stage: build
  tags:
    - shared-macos-amd64
  image: macos-11-xcode-12 # https://docs.gitlab.com/ee/ci/runners/build_cloud/macos/environment.html
=======
################################################################################
# Gitlab CI YAML configuration file
################################################################################

################################################################################
# Global definitions

image: debian:testing

stages:
  - prepare
  - dependencies
  - siril
  - packaging
  - distribution
  - analysis

variables:
  GIT_DEPTH: "1"
  BUILD_DIR: "_build"
  INSTALL_DIR: "siril"
  INSTALL_PREFIX: "${CI_PROJECT_DIR}/${INSTALL_DIR}"
  CROSSROAD_OUT: "crossroad-out"
  APT_CACHE: "$CI_PROJECT_DIR/apt-cache"

################################################################################
# Prepare Dockers images

# Image for GNU/Linux build
build-image:
  stage: prepare
  cache: {}
  image:
    name: gcr.io/kaniko-project/executor:debug
    entrypoint: [""]
  script:
    - mkdir -p /kaniko/.docker
    - echo "{\"auths\":{\"$CI_REGISTRY\":{\"username\":\"$CI_REGISTRY_USER\",\"password\":\"$CI_REGISTRY_PASSWORD\"}}}" > /kaniko/.docker/config.json
    - /kaniko/executor --context build/build-image/ --dockerfile build/build-image/Dockerfile.debian-latest --destination $CI_REGISTRY_IMAGE:build-debian-latest --cache=true --cache-ttl=120h
    
# Image for GNU/Linux build
build-image-oldstable:
  stage: prepare
  cache: {}
  image:
    name: gcr.io/kaniko-project/executor:debug
    entrypoint: [""]
  script:
    - mkdir -p /kaniko/.docker
    - echo "{\"auths\":{\"$CI_REGISTRY\":{\"username\":\"$CI_REGISTRY_USER\",\"password\":\"$CI_REGISTRY_PASSWORD\"}}}" > /kaniko/.docker/config.json
    - /kaniko/executor --context build/build-image/ --dockerfile build/build-image/Dockerfile.debian-oldstable --destination $CI_REGISTRY_IMAGE:build-debian-oldstable --cache=true --cache-ttl=120h

# Image for Windows64 build
build-image-win64:
  stage: prepare
  cache: {}
  image:
    name: gcr.io/kaniko-project/executor:debug
    entrypoint: [""]
  script:
    - mkdir -p /kaniko/.docker
    - echo "{\"auths\":{\"$CI_REGISTRY\":{\"username\":\"$CI_REGISTRY_USER\",\"password\":\"$CI_REGISTRY_PASSWORD\"}}}" > /kaniko/.docker/config.json
    - /kaniko/executor --context build/build-image/ --dockerfile build/build-image/Dockerfile.win64-latest  --destination $CI_REGISTRY_IMAGE:build-win64-latest --cache=true --cache-ttl=120h

################################################################################
# GNU/Linux 64-bit CIs

# Currently Siril does not need dependency compilation, so we can skip that.
deps-debian:
  stage: dependencies
  image: $CI_REGISTRY_IMAGE:build-debian-latest
  cache:
    paths:
    - apt-cache
  artifacts:
    expire_in: 2 hours
    when: always
    paths:
    - "${INSTALL_DIR}"
    - _Criterion/_build
  before_script:
    - git clone --recurse-submodules --depth=1 -b bleeding https://github.com/Snaipe/Criterion.git _Criterion
    - export PKG_CONFIG_PATH="${INSTALL_PREFIX}/lib/pkgconfig"
    - export PKG_CONFIG_PATH="${INSTALL_PREFIX}/lib/`gcc -print-multiarch`/pkgconfig/:$PKG_CONFIG_PATH"
    - export LD_LIBRARY_PATH="${INSTALL_PREFIX}/lib:${LD_LIBRARY_PATH}"
    - export LD_LIBRARY_PATH="${INSTALL_PREFIX}/lib/`gcc -print-multiarch`:$LD_LIBRARY_PATH"
    - export XDG_DATA_DIRS="${INSTALL_PREFIX}/share:/usr/local/share:/usr/share"
  script:
    - cd _Criterion
    - patch --binary -p1 < ../build/criterion.patch
    - meson _build --prefix ${INSTALL_PREFIX}
    - ninja -C _build install
  needs: ["build-image"]

.siril-debian/testing-base:
  stage: siril
  image: $CI_REGISTRY_IMAGE:build-debian-latest
  dependencies:
    - deps-debian
  variables:
    GIT_SUBMODULE_STRATEGY: recursive
  cache:
    paths:
      - apt-cache
  artifacts:
    expire_in: 1 week
    when: always
    name: "app-build-${CI_JOB_NAME}-${CI_COMMIT_REF_NAME}"
    paths:
      - ${BUILD_DIR}
      - ${INSTALL_DIR}
  before_script:
    - export PKG_CONFIG_PATH="${INSTALL_PREFIX}/lib/pkgconfig:${INSTALL_PREFIX}/share/pkgconfig"
    - export PKG_CONFIG_PATH="${INSTALL_PREFIX}/lib/`gcc -print-multiarch`/pkgconfig/:$PKG_CONFIG_PATH"
    - export PKG_CONFIG_PATH="${INSTALL_PREFIX}/share/`gcc -print-multiarch`/pkgconfig/:$PKG_CONFIG_PATH"
    - export LD_LIBRARY_PATH="${INSTALL_PREFIX}/lib:${LD_LIBRARY_PATH}"
    - export LD_LIBRARY_PATH="${INSTALL_PREFIX}/lib/`gcc -print-multiarch`:$LD_LIBRARY_PATH"
    - export XDG_DATA_DIRS="${INSTALL_PREFIX}/share:/usr/local/share:/usr/share"
    - export PATH="${INSTALL_PREFIX}/bin:$PATH"
  needs: ["deps-debian"]

siril-deb-autotools:
  extends: .siril-debian/testing-base
  script:
    - NOCONFIGURE=1 ./autogen.sh
    - mkdir ${BUILD_DIR} && cd ${BUILD_DIR}
    - ../configure --prefix=${INSTALL_PREFIX}
    - make -j "$(nproc)" all install

siril-deb-meson:
  extends: .siril-debian/testing-base
  script:
    - meson --prefix="${INSTALL_PREFIX}" ${BUILD_DIR} -Db_coverage=true
    - ninja -C ${BUILD_DIR} install
    - meson test -C ${BUILD_DIR} -v --no-suite perfs
    - cd ${BUILD_DIR}
    - gcovr --xml-pretty --exclude-unreachable-branches --exclude-directories subprojects --exclude-directories  src/tests  --root ../ -o coverage.xml --print-summary
    - cd ..
  artifacts:
    paths:
      - ${BUILD_DIR}/meson-logs/testlog.junit.xml
      - ${BUILD_DIR}/coverage.xml    
    reports:
      junit: ${BUILD_DIR}/meson-logs/testlog.junit.xml
      cobertura: ${BUILD_DIR}/coverage.xml



################################################################################
# WINDOWS 64-bit CI

deps-win64:
  stage: dependencies
  image: $CI_REGISTRY_IMAGE:build-win64-latest
  variables:
    XDG_CACHE_HOME: "$CI_PROJECT_DIR/.cache/"
    XDG_DATA_HOME: "$CI_PROJECT_DIR/.local/share/"
  cache:
    paths:
      - .cache/crossroad/
      - apt-cache
  before_script:
    - git clone --depth=${GIT_DEPTH} git://git.tuxfamily.org/gitroot/crossroad/crossroad.git
    - cd crossroad
    - ./setup.py install --prefix=`pwd`/../.local
    - cd ..
    - pip3 install zstandard
  script:
    - export PATH="`pwd`/.local/bin:$PATH"
    - crossroad w64 siril --run="build/windows/crossbuild-gitlab-ci/build-deps.sh"
    
  artifacts:
    name: "${CI_JOB_NAME}-${CI_COMMIT_REF_NAME}"
    when: always
    expire_in: 2 hours
    paths:
      - .local/
      - _deps/
  needs: ["build-image-win64"]

siril-win64:
  stage: siril
  image: $CI_REGISTRY_IMAGE:build-win64-latest
  dependencies:
    - deps-win64
  variables:
    GIT_SUBMODULE_STRATEGY: recursive
    XDG_CACHE_HOME: "$CI_PROJECT_DIR/.cache/"
    XDG_DATA_HOME: "$CI_PROJECT_DIR/.local/share/"
  cache:
    paths:
      - .cache/crossroad/
      - apt-cache
  script:
    - update-alternatives --set x86_64-w64-mingw32-gcc /usr/bin/x86_64-w64-mingw32-gcc-posix
    - update-alternatives --set x86_64-w64-mingw32-g++ /usr/bin/x86_64-w64-mingw32-g++-posix
    - export PATH="`pwd`/.local/bin:$PATH"
    - mkdir subprojects/librtprocess/_build && cd subprojects/librtprocess/_build
    - echo 'crossroad cmake .. && make && make install' | crossroad w64 siril --run="-"
    - cd ../../..
    - mkdir _build && cd _build
    - echo 'crossroad meson --buildtype=release --prefix="${INSTALL_PREFIX}" .. && ninja install && cp -fr $CROSSROAD_PREFIX/ ../${CROSSROAD_OUT}' | crossroad w64 siril --run="-"
  needs: ["deps-win64"]
  artifacts:
    name: "${CI_JOB_NAME}-${CI_COMMIT_REF_NAME}"
    when: always
    expire_in: 2 hours
    paths:
      - ${BUILD_DIR}
      - ${CROSSROAD_OUT}
      - ${INSTALL_DIR}

################################################################################
# Packaging

win64-nightly:
  stage: packaging
  image: $CI_REGISTRY_IMAGE:build-win64-latest
  dependencies:
    - siril-win64
  script:
    # Package shared ressources
    - cp -fr ${CROSSROAD_OUT}/share/glib-2.0/ ${INSTALL_PREFIX}/share
    - cp -fr ${CROSSROAD_OUT}/share/icons/ ${INSTALL_PREFIX}/share
    - cp -fr ${CROSSROAD_OUT}/share/locale/ ${INSTALL_PREFIX}/share

    # Package executable
    - cp -fr ${CROSSROAD_OUT}/bin/gdbus.exe ${INSTALL_PREFIX}/bin/
    - cp -fr ${CROSSROAD_OUT}/bin/glib-compile-schemas.exe ${INSTALL_PREFIX}/bin/
    - cp -fr ${CROSSROAD_OUT}/bin/gdk-pixbuf-query-loaders.exe ${INSTALL_PREFIX}/bin/
    - cp -fr ${CROSSROAD_OUT}/bin/gdk-pixbuf-pixdata.exe ${INSTALL_PREFIX}/bin/
    - cp -fr ${CROSSROAD_OUT}/bin/gdk-pixbuf-thumbnailer.exe ${INSTALL_PREFIX}/bin/
    - cp -fr ${CROSSROAD_OUT}/bin/gspawn-win64-helper.exe ${INSTALL_PREFIX}/bin/
    - cp -fr ${CROSSROAD_OUT}/bin/gspawn-win64-helper-console.exe ${INSTALL_PREFIX}/bin/
    - cp build/windows/crossbuild-gitlab-ci/siril-wrapper.cmd ${INSTALL_PREFIX}/bin/

    # Package lib
    - mkdir ${INSTALL_PREFIX}/lib/
    - cp -fr ${CROSSROAD_OUT}/lib/gdk-pixbuf-2.0 ${INSTALL_PREFIX}/lib/
    - cp build/windows/loaders.cache ${INSTALL_PREFIX}/lib/gdk-pixbuf-2.0/2.10.0/
    - glib-compile-schemas --targetdir=${INSTALL_PREFIX}/share/glib-2.0/schemas ${CROSSROAD_OUT}/share/glib-2.0/schemas

    # Package dll with a Python script using objdump
    - python3 build/windows/dll_link.py ${INSTALL_PREFIX}/bin/siril.exe ${CROSSROAD_OUT}/ ${INSTALL_PREFIX}
    - python3 build/windows/dll_link.py ${INSTALL_PREFIX}/bin/gdbus.exe ${CROSSROAD_OUT}/ ${INSTALL_PREFIX}
    - python3 build/windows/dll_link.py ${CROSSROAD_OUT}/bin/gdk-pixbuf-query-loaders.exe ${CROSSROAD_OUT}/ ${INSTALL_PREFIX}
    - python3 build/windows/dll_link.py ${CROSSROAD_OUT}/bin/gdk-pixbuf-pixdata.exe ${CROSSROAD_OUT}/ ${INSTALL_PREFIX}
    - python3 build/windows/dll_link.py ${CROSSROAD_OUT}/bin/gdk-pixbuf-thumbnailer.exe ${CROSSROAD_OUT}/ ${INSTALL_PREFIX}
    - python3 build/windows/dll_link.py ${CROSSROAD_OUT}/bin/gspawn-win64-helper.exe ${CROSSROAD_OUT}/ ${INSTALL_PREFIX}
    - python3 build/windows/dll_link.py ${CROSSROAD_OUT}/bin/gspawn-win64-helper-console.exe ${CROSSROAD_OUT}/ ${INSTALL_PREFIX}
    - python3 build/windows/dll_link.py ${CROSSROAD_OUT}/bin/glib-compile-schemas.exe ${CROSSROAD_OUT}/ ${INSTALL_PREFIX}
    - python3 build/windows/dll_link.py ${CROSSROAD_OUT}/lib/gdk-pixbuf-2.0/2.10.0/loaders/libpixbufloader-svg.dll ${CROSSROAD_OUT}/ ${INSTALL_PREFIX}

  needs: ["siril-win64"]
  artifacts:
    name: "${CI_JOB_NAME}-${CI_COMMIT_REF_NAME}"
    when: always
    expire_in: 1 week
    paths:
      - ${INSTALL_DIR}


flatpak-nightly:
  # Update the image URL whenever the runtime version in the flatpak manifest is changed
  rules:
    # On releases.
    - if: '$CI_COMMIT_TAG != null'
    # When commit message has the trigger CI-flatpak.
    - if: '$CI_COMMIT_MESSAGE =~ /CI-flatpak/'
  image: 'registry.gitlab.gnome.org/gnome/gnome-runtime-images/gnome:master'
  stage: packaging
  variables:
    MANIFEST_PATH: "build/flatpak/org.free_astro.siril.json"
    FLATPAK_MODULE: "siril"
    APP_ID: "org.free_astro.siril"
    RUNTIME_REPO: "https://nightly.gnome.org/gnome-nightly.flatpakrepo"
    BUNDLE: "org.free_astro.siril.flatpak"
    GIT_SUBMODULE_STRATEGY: recursive
  script:
    - flatpak-builder --stop-at=${FLATPAK_MODULE} flatpak_app ${MANIFEST_PATH} 1>/dev/null
    # Make sure to keep this in sync with the Flatpak manifest, all arguments
    # are passed except the config-args because we build it ourselves
    - flatpak build flatpak_app ./autogen.sh --prefix=/app
    - flatpak build flatpak_app make
    - flatpak build flatpak_app make install
    - flatpak-builder --finish-only --repo=repo ${BRANCH:+--default-branch=$BRANCH} flatpak_app ${MANIFEST_PATH}
    # TODO: Run automatic tests inside the Flatpak env
    # - >
    #   xvfb-run -a -s "-screen 0 1024x768x24"
    #   flatpak build
    #   --env=LANG=C.UTF-8
    #   --env=NO_AT_BRIDGE=1
    #   ${TEST_BUILD_ARGS}
    #   flatpak_app
    #   dbus-run-session
    #   meson test -C _build --no-stdsplit --print-errorlogs ${TEST_RUN_ARGS}

    # Generate a Flatpak bundle
    - flatpak build-bundle repo ${BUNDLE} --runtime-repo=${RUNTIME_REPO} ${APP_ID} ${BRANCH}
  artifacts:
    name: "Flatpak artifacts"
    expose_as: "Get Flatpak bundle here"
    when: always
    paths:
      - "${BUNDLE}"
      - "repo/"
    expire_in: 1 week
  cache:
    # key: "$CI_JOB_NAME"
    paths:
      - ".flatpak-builder/downloads"
      - ".flatpak-builder/git"
  needs: []
  

appimage-nightly:
  stage: packaging
  image: $CI_REGISTRY_IMAGE:build-debian-oldstable
  variables:
    GIT_SUBMODULE_STRATEGY: recursive
  cache:
    paths:
      - apt-cache
  before_script:
    - apt-get install -y wget
  script:
    - bash -ex build/appimage/generate.sh
  artifacts:
    expire_in: 1 week
    paths:
      - build/appimage/Siril*.AppImage*
  needs: ["build-image-oldstable"]

################################################################################
# Analysis

cppcheck:
  stage: analysis
>>>>>>> e1962c33
  before_script:
    - build/macOS/uninstall_toolset.sh
    - build/macOS/install_toolset.sh
  script:
    - build/macOS/build_siril.sh
#  after_script:
#    - build/macOS/uninstall_toolset.sh
  artifacts:
    expire_in: 1 week
    paths:
<<<<<<< HEAD
      - Siril.dmg
=======
      - report
  needs: []

################################################################################
# Distribution
win-installer:
  only:
    variables:
      - $CI_COMMIT_MESSAGE =~ /CI-distribution/ || $CI_COMMIT_TAG != null
  variables:
    CHERE_INVOKING: "yes"
  tags:
    - windows
  stage: distribution
  dependencies:
    - win64-nightly
  artifacts:
    name: "${CI_JOB_NAME}-${CI_COMMIT_REF_NAME}"
    when: always
    expire_in: 1 week
    paths:
    - build/windows/installer/_Output
    - installer.log
  script:
    - Get-Location
    - choco install innosetup -y
    - powershell -File .\build\windows\siril-win-installer.ps1 2>&1 > installer.log
  needs: ["win64-nightly"]
>>>>>>> e1962c33
<|MERGE_RESOLUTION|>--- conflicted
+++ resolved
@@ -1,4 +1,3 @@
-<<<<<<< HEAD
  macos-build:
   except:
     - schedules
@@ -6,385 +5,37 @@
   tags:
     - shared-macos-amd64
   image: macos-11-xcode-12 # https://docs.gitlab.com/ee/ci/runners/build_cloud/macos/environment.html
-=======
-################################################################################
-# Gitlab CI YAML configuration file
-################################################################################
-
-################################################################################
-# Global definitions
-
-image: debian:testing
-
-stages:
-  - prepare
-  - dependencies
-  - siril
-  - packaging
-  - distribution
-  - analysis
-
-variables:
-  GIT_DEPTH: "1"
-  BUILD_DIR: "_build"
-  INSTALL_DIR: "siril"
-  INSTALL_PREFIX: "${CI_PROJECT_DIR}/${INSTALL_DIR}"
-  CROSSROAD_OUT: "crossroad-out"
-  APT_CACHE: "$CI_PROJECT_DIR/apt-cache"
-
-################################################################################
-# Prepare Dockers images
-
-# Image for GNU/Linux build
-build-image:
-  stage: prepare
-  cache: {}
-  image:
-    name: gcr.io/kaniko-project/executor:debug
-    entrypoint: [""]
+  before_script:
+    - cd ~/
+    - curl -L 'https://www.python.org/ftp/python/3.9.7/python-3.9.7-macos11.pkg' > python-3.9.7-macosx11.pkg
+    - sudo installer -pkg python-3.9.7-macosx11.pkg -target /
+    # Certificates are outdated, most likely after the recent
+    # Let's Encrypt root certs fiasco. This fixes it by
+    # updating the certs.
+    - open /Applications/Python\ 3.9/Install\ Certificates.command
+    - cd /Library/Developer/CommandLineTools/SDKs
+    - sudo curl -L 'https://github.com/phracker/MacOSX-SDKs/releases/download/10.15/MacOSX10.12.sdk.tar.xz' | sudo tar -xzf -
+    - echo 'export SDKROOT=/Library/Developer/CommandLineTools/SDKs/MacOSX10.12.sdk' > ~/.profile
+    - echo 'export MACOSX_DEPLOYMENT_TARGET=10.12' >> ~/.profile
+    - cd $HOME
+    - mkdir -p ~/.config && cp ~/project/jhbuildrc-gtk-osx-gimp-2.99 ~/.config/jhbuildrc-custom
+    - curl https://gitlab.gnome.org/samm-git/gtk-osx/raw/gimp/gtk-osx-setup.sh > gtk-osx-setup.sh
+    - chmod +x gtk-osx-setup.sh
+    - echo 'export PATH="$HOME/.cargo/bin:$HOME/.local/bin:$PATH:$HOME/.new_local/bin"' >> ~/.profile
+    - echo 'export ARCHFLAGS="-arch x86_64"' >> ~/.profile
+    # PYTHON variable seems to be incorrectly set
+    - echo 'export PYTHON=/Library/Frameworks/Python.framework/Versions/3.9/bin/python3' >> ~/.profile
+    # Unclear why this is needed, but if missing, jhbuild fails in some circumstances
+    - echo 'export PYENV_VERSION="3.9.7"' >> ~/.profile
+    - source ~/.profile
+    - PIPENV_YES=1 ./gtk-osx-setup.sh
+    - $HOME/.new_local/bin/jhbuild bootstrap-gtk-osx-gimp
+    - cat ~/.profile
   script:
-    - mkdir -p /kaniko/.docker
-    - echo "{\"auths\":{\"$CI_REGISTRY\":{\"username\":\"$CI_REGISTRY_USER\",\"password\":\"$CI_REGISTRY_PASSWORD\"}}}" > /kaniko/.docker/config.json
-    - /kaniko/executor --context build/build-image/ --dockerfile build/build-image/Dockerfile.debian-latest --destination $CI_REGISTRY_IMAGE:build-debian-latest --cache=true --cache-ttl=120h
-    
-# Image for GNU/Linux build
-build-image-oldstable:
-  stage: prepare
-  cache: {}
-  image:
-    name: gcr.io/kaniko-project/executor:debug
-    entrypoint: [""]
-  script:
-    - mkdir -p /kaniko/.docker
-    - echo "{\"auths\":{\"$CI_REGISTRY\":{\"username\":\"$CI_REGISTRY_USER\",\"password\":\"$CI_REGISTRY_PASSWORD\"}}}" > /kaniko/.docker/config.json
-    - /kaniko/executor --context build/build-image/ --dockerfile build/build-image/Dockerfile.debian-oldstable --destination $CI_REGISTRY_IMAGE:build-debian-oldstable --cache=true --cache-ttl=120h
-
-# Image for Windows64 build
-build-image-win64:
-  stage: prepare
-  cache: {}
-  image:
-    name: gcr.io/kaniko-project/executor:debug
-    entrypoint: [""]
-  script:
-    - mkdir -p /kaniko/.docker
-    - echo "{\"auths\":{\"$CI_REGISTRY\":{\"username\":\"$CI_REGISTRY_USER\",\"password\":\"$CI_REGISTRY_PASSWORD\"}}}" > /kaniko/.docker/config.json
-    - /kaniko/executor --context build/build-image/ --dockerfile build/build-image/Dockerfile.win64-latest  --destination $CI_REGISTRY_IMAGE:build-win64-latest --cache=true --cache-ttl=120h
-
-################################################################################
-# GNU/Linux 64-bit CIs
-
-# Currently Siril does not need dependency compilation, so we can skip that.
-deps-debian:
-  stage: dependencies
-  image: $CI_REGISTRY_IMAGE:build-debian-latest
-  cache:
-    paths:
-    - apt-cache
-  artifacts:
-    expire_in: 2 hours
-    when: always
-    paths:
-    - "${INSTALL_DIR}"
-    - _Criterion/_build
-  before_script:
-    - git clone --recurse-submodules --depth=1 -b bleeding https://github.com/Snaipe/Criterion.git _Criterion
-    - export PKG_CONFIG_PATH="${INSTALL_PREFIX}/lib/pkgconfig"
-    - export PKG_CONFIG_PATH="${INSTALL_PREFIX}/lib/`gcc -print-multiarch`/pkgconfig/:$PKG_CONFIG_PATH"
-    - export LD_LIBRARY_PATH="${INSTALL_PREFIX}/lib:${LD_LIBRARY_PATH}"
-    - export LD_LIBRARY_PATH="${INSTALL_PREFIX}/lib/`gcc -print-multiarch`:$LD_LIBRARY_PATH"
-    - export XDG_DATA_DIRS="${INSTALL_PREFIX}/share:/usr/local/share:/usr/share"
-  script:
-    - cd _Criterion
-    - patch --binary -p1 < ../build/criterion.patch
-    - meson _build --prefix ${INSTALL_PREFIX}
-    - ninja -C _build install
-  needs: ["build-image"]
-
-.siril-debian/testing-base:
-  stage: siril
-  image: $CI_REGISTRY_IMAGE:build-debian-latest
-  dependencies:
-    - deps-debian
-  variables:
-    GIT_SUBMODULE_STRATEGY: recursive
-  cache:
-    paths:
-      - apt-cache
-  artifacts:
-    expire_in: 1 week
-    when: always
-    name: "app-build-${CI_JOB_NAME}-${CI_COMMIT_REF_NAME}"
-    paths:
-      - ${BUILD_DIR}
-      - ${INSTALL_DIR}
-  before_script:
-    - export PKG_CONFIG_PATH="${INSTALL_PREFIX}/lib/pkgconfig:${INSTALL_PREFIX}/share/pkgconfig"
-    - export PKG_CONFIG_PATH="${INSTALL_PREFIX}/lib/`gcc -print-multiarch`/pkgconfig/:$PKG_CONFIG_PATH"
-    - export PKG_CONFIG_PATH="${INSTALL_PREFIX}/share/`gcc -print-multiarch`/pkgconfig/:$PKG_CONFIG_PATH"
-    - export LD_LIBRARY_PATH="${INSTALL_PREFIX}/lib:${LD_LIBRARY_PATH}"
-    - export LD_LIBRARY_PATH="${INSTALL_PREFIX}/lib/`gcc -print-multiarch`:$LD_LIBRARY_PATH"
-    - export XDG_DATA_DIRS="${INSTALL_PREFIX}/share:/usr/local/share:/usr/share"
-    - export PATH="${INSTALL_PREFIX}/bin:$PATH"
-  needs: ["deps-debian"]
-
-siril-deb-autotools:
-  extends: .siril-debian/testing-base
-  script:
-    - NOCONFIGURE=1 ./autogen.sh
-    - mkdir ${BUILD_DIR} && cd ${BUILD_DIR}
-    - ../configure --prefix=${INSTALL_PREFIX}
-    - make -j "$(nproc)" all install
-
-siril-deb-meson:
-  extends: .siril-debian/testing-base
-  script:
-    - meson --prefix="${INSTALL_PREFIX}" ${BUILD_DIR} -Db_coverage=true
-    - ninja -C ${BUILD_DIR} install
-    - meson test -C ${BUILD_DIR} -v --no-suite perfs
-    - cd ${BUILD_DIR}
-    - gcovr --xml-pretty --exclude-unreachable-branches --exclude-directories subprojects --exclude-directories  src/tests  --root ../ -o coverage.xml --print-summary
-    - cd ..
-  artifacts:
-    paths:
-      - ${BUILD_DIR}/meson-logs/testlog.junit.xml
-      - ${BUILD_DIR}/coverage.xml    
-    reports:
-      junit: ${BUILD_DIR}/meson-logs/testlog.junit.xml
-      cobertura: ${BUILD_DIR}/coverage.xml
-
-
-
-################################################################################
-# WINDOWS 64-bit CI
-
-deps-win64:
-  stage: dependencies
-  image: $CI_REGISTRY_IMAGE:build-win64-latest
-  variables:
-    XDG_CACHE_HOME: "$CI_PROJECT_DIR/.cache/"
-    XDG_DATA_HOME: "$CI_PROJECT_DIR/.local/share/"
-  cache:
-    paths:
-      - .cache/crossroad/
-      - apt-cache
-  before_script:
-    - git clone --depth=${GIT_DEPTH} git://git.tuxfamily.org/gitroot/crossroad/crossroad.git
-    - cd crossroad
-    - ./setup.py install --prefix=`pwd`/../.local
-    - cd ..
-    - pip3 install zstandard
-  script:
-    - export PATH="`pwd`/.local/bin:$PATH"
-    - crossroad w64 siril --run="build/windows/crossbuild-gitlab-ci/build-deps.sh"
-    
-  artifacts:
-    name: "${CI_JOB_NAME}-${CI_COMMIT_REF_NAME}"
-    when: always
-    expire_in: 2 hours
-    paths:
-      - .local/
-      - _deps/
-  needs: ["build-image-win64"]
-
-siril-win64:
-  stage: siril
-  image: $CI_REGISTRY_IMAGE:build-win64-latest
-  dependencies:
-    - deps-win64
-  variables:
-    GIT_SUBMODULE_STRATEGY: recursive
-    XDG_CACHE_HOME: "$CI_PROJECT_DIR/.cache/"
-    XDG_DATA_HOME: "$CI_PROJECT_DIR/.local/share/"
-  cache:
-    paths:
-      - .cache/crossroad/
-      - apt-cache
-  script:
-    - update-alternatives --set x86_64-w64-mingw32-gcc /usr/bin/x86_64-w64-mingw32-gcc-posix
-    - update-alternatives --set x86_64-w64-mingw32-g++ /usr/bin/x86_64-w64-mingw32-g++-posix
-    - export PATH="`pwd`/.local/bin:$PATH"
-    - mkdir subprojects/librtprocess/_build && cd subprojects/librtprocess/_build
-    - echo 'crossroad cmake .. && make && make install' | crossroad w64 siril --run="-"
-    - cd ../../..
-    - mkdir _build && cd _build
-    - echo 'crossroad meson --buildtype=release --prefix="${INSTALL_PREFIX}" .. && ninja install && cp -fr $CROSSROAD_PREFIX/ ../${CROSSROAD_OUT}' | crossroad w64 siril --run="-"
-  needs: ["deps-win64"]
-  artifacts:
-    name: "${CI_JOB_NAME}-${CI_COMMIT_REF_NAME}"
-    when: always
-    expire_in: 2 hours
-    paths:
-      - ${BUILD_DIR}
-      - ${CROSSROAD_OUT}
-      - ${INSTALL_DIR}
-
-################################################################################
-# Packaging
-
-win64-nightly:
-  stage: packaging
-  image: $CI_REGISTRY_IMAGE:build-win64-latest
-  dependencies:
-    - siril-win64
-  script:
-    # Package shared ressources
-    - cp -fr ${CROSSROAD_OUT}/share/glib-2.0/ ${INSTALL_PREFIX}/share
-    - cp -fr ${CROSSROAD_OUT}/share/icons/ ${INSTALL_PREFIX}/share
-    - cp -fr ${CROSSROAD_OUT}/share/locale/ ${INSTALL_PREFIX}/share
-
-    # Package executable
-    - cp -fr ${CROSSROAD_OUT}/bin/gdbus.exe ${INSTALL_PREFIX}/bin/
-    - cp -fr ${CROSSROAD_OUT}/bin/glib-compile-schemas.exe ${INSTALL_PREFIX}/bin/
-    - cp -fr ${CROSSROAD_OUT}/bin/gdk-pixbuf-query-loaders.exe ${INSTALL_PREFIX}/bin/
-    - cp -fr ${CROSSROAD_OUT}/bin/gdk-pixbuf-pixdata.exe ${INSTALL_PREFIX}/bin/
-    - cp -fr ${CROSSROAD_OUT}/bin/gdk-pixbuf-thumbnailer.exe ${INSTALL_PREFIX}/bin/
-    - cp -fr ${CROSSROAD_OUT}/bin/gspawn-win64-helper.exe ${INSTALL_PREFIX}/bin/
-    - cp -fr ${CROSSROAD_OUT}/bin/gspawn-win64-helper-console.exe ${INSTALL_PREFIX}/bin/
-    - cp build/windows/crossbuild-gitlab-ci/siril-wrapper.cmd ${INSTALL_PREFIX}/bin/
-
-    # Package lib
-    - mkdir ${INSTALL_PREFIX}/lib/
-    - cp -fr ${CROSSROAD_OUT}/lib/gdk-pixbuf-2.0 ${INSTALL_PREFIX}/lib/
-    - cp build/windows/loaders.cache ${INSTALL_PREFIX}/lib/gdk-pixbuf-2.0/2.10.0/
-    - glib-compile-schemas --targetdir=${INSTALL_PREFIX}/share/glib-2.0/schemas ${CROSSROAD_OUT}/share/glib-2.0/schemas
-
-    # Package dll with a Python script using objdump
-    - python3 build/windows/dll_link.py ${INSTALL_PREFIX}/bin/siril.exe ${CROSSROAD_OUT}/ ${INSTALL_PREFIX}
-    - python3 build/windows/dll_link.py ${INSTALL_PREFIX}/bin/gdbus.exe ${CROSSROAD_OUT}/ ${INSTALL_PREFIX}
-    - python3 build/windows/dll_link.py ${CROSSROAD_OUT}/bin/gdk-pixbuf-query-loaders.exe ${CROSSROAD_OUT}/ ${INSTALL_PREFIX}
-    - python3 build/windows/dll_link.py ${CROSSROAD_OUT}/bin/gdk-pixbuf-pixdata.exe ${CROSSROAD_OUT}/ ${INSTALL_PREFIX}
-    - python3 build/windows/dll_link.py ${CROSSROAD_OUT}/bin/gdk-pixbuf-thumbnailer.exe ${CROSSROAD_OUT}/ ${INSTALL_PREFIX}
-    - python3 build/windows/dll_link.py ${CROSSROAD_OUT}/bin/gspawn-win64-helper.exe ${CROSSROAD_OUT}/ ${INSTALL_PREFIX}
-    - python3 build/windows/dll_link.py ${CROSSROAD_OUT}/bin/gspawn-win64-helper-console.exe ${CROSSROAD_OUT}/ ${INSTALL_PREFIX}
-    - python3 build/windows/dll_link.py ${CROSSROAD_OUT}/bin/glib-compile-schemas.exe ${CROSSROAD_OUT}/ ${INSTALL_PREFIX}
-    - python3 build/windows/dll_link.py ${CROSSROAD_OUT}/lib/gdk-pixbuf-2.0/2.10.0/loaders/libpixbufloader-svg.dll ${CROSSROAD_OUT}/ ${INSTALL_PREFIX}
-
-  needs: ["siril-win64"]
-  artifacts:
-    name: "${CI_JOB_NAME}-${CI_COMMIT_REF_NAME}"
-    when: always
-    expire_in: 1 week
-    paths:
-      - ${INSTALL_DIR}
-
-
-flatpak-nightly:
-  # Update the image URL whenever the runtime version in the flatpak manifest is changed
-  rules:
-    # On releases.
-    - if: '$CI_COMMIT_TAG != null'
-    # When commit message has the trigger CI-flatpak.
-    - if: '$CI_COMMIT_MESSAGE =~ /CI-flatpak/'
-  image: 'registry.gitlab.gnome.org/gnome/gnome-runtime-images/gnome:master'
-  stage: packaging
-  variables:
-    MANIFEST_PATH: "build/flatpak/org.free_astro.siril.json"
-    FLATPAK_MODULE: "siril"
-    APP_ID: "org.free_astro.siril"
-    RUNTIME_REPO: "https://nightly.gnome.org/gnome-nightly.flatpakrepo"
-    BUNDLE: "org.free_astro.siril.flatpak"
-    GIT_SUBMODULE_STRATEGY: recursive
-  script:
-    - flatpak-builder --stop-at=${FLATPAK_MODULE} flatpak_app ${MANIFEST_PATH} 1>/dev/null
-    # Make sure to keep this in sync with the Flatpak manifest, all arguments
-    # are passed except the config-args because we build it ourselves
-    - flatpak build flatpak_app ./autogen.sh --prefix=/app
-    - flatpak build flatpak_app make
-    - flatpak build flatpak_app make install
-    - flatpak-builder --finish-only --repo=repo ${BRANCH:+--default-branch=$BRANCH} flatpak_app ${MANIFEST_PATH}
-    # TODO: Run automatic tests inside the Flatpak env
-    # - >
-    #   xvfb-run -a -s "-screen 0 1024x768x24"
-    #   flatpak build
-    #   --env=LANG=C.UTF-8
-    #   --env=NO_AT_BRIDGE=1
-    #   ${TEST_BUILD_ARGS}
-    #   flatpak_app
-    #   dbus-run-session
-    #   meson test -C _build --no-stdsplit --print-errorlogs ${TEST_RUN_ARGS}
-
-    # Generate a Flatpak bundle
-    - flatpak build-bundle repo ${BUNDLE} --runtime-repo=${RUNTIME_REPO} ${APP_ID} ${BRANCH}
-  artifacts:
-    name: "Flatpak artifacts"
-    expose_as: "Get Flatpak bundle here"
-    when: always
-    paths:
-      - "${BUNDLE}"
-      - "repo/"
-    expire_in: 1 week
-  cache:
-    # key: "$CI_JOB_NAME"
-    paths:
-      - ".flatpak-builder/downloads"
-      - ".flatpak-builder/git"
-  needs: []
-  
-
-appimage-nightly:
-  stage: packaging
-  image: $CI_REGISTRY_IMAGE:build-debian-oldstable
-  variables:
-    GIT_SUBMODULE_STRATEGY: recursive
-  cache:
-    paths:
-      - apt-cache
-  before_script:
-    - apt-get install -y wget
-  script:
-    - bash -ex build/appimage/generate.sh
+    - echo 'Done'
   artifacts:
     expire_in: 1 week
     paths:
-      - build/appimage/Siril*.AppImage*
-  needs: ["build-image-oldstable"]
-
-################################################################################
-# Analysis
-
-cppcheck:
-  stage: analysis
->>>>>>> e1962c33
-  before_script:
-    - build/macOS/uninstall_toolset.sh
-    - build/macOS/install_toolset.sh
-  script:
-    - build/macOS/build_siril.sh
-#  after_script:
-#    - build/macOS/uninstall_toolset.sh
-  artifacts:
-    expire_in: 1 week
-    paths:
-<<<<<<< HEAD
-      - Siril.dmg
-=======
-      - report
-  needs: []
-
-################################################################################
-# Distribution
-win-installer:
-  only:
-    variables:
-      - $CI_COMMIT_MESSAGE =~ /CI-distribution/ || $CI_COMMIT_TAG != null
-  variables:
-    CHERE_INVOKING: "yes"
-  tags:
-    - windows
-  stage: distribution
-  dependencies:
-    - win64-nightly
-  artifacts:
-    name: "${CI_JOB_NAME}-${CI_COMMIT_REF_NAME}"
-    when: always
-    expire_in: 1 week
-    paths:
-    - build/windows/installer/_Output
-    - installer.log
-  script:
-    - Get-Location
-    - choco install innosetup -y
-    - powershell -File .\build\windows\siril-win-installer.ps1 2>&1 > installer.log
-  needs: ["win64-nightly"]
->>>>>>> e1962c33
+      - ~/.new_local
+      - ~/gtk
+      - ~/.config