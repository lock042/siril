############################################
# Script for Siril 0.9
<<<<<<< HEAD
# March 2020
=======
# March 2019
>>>>>>> 802ebdc5
# (C) Cyril Richard
# DSLR_preprocessing v1.5
########### PREPROCESSING SCRIPT ###########
# Script for DSLR color camera preprocessing
# needs 4 sets of RAW images in the working
# directory, within 4 directories:
# biases, flats, darks and lights 
#
############################################

#build master-bias
cd biases
convertraw bias_
stack bias_ rej 3 3 -nonorm
cd ..

cd flats
#preprocess flats
convertraw flat_
preprocess flat_ -bias=../biases/bias_stacked

#build master-flat
stack pp_flat_ rej 3 3 -norm=mul
cd ..

#build master-dark
cd darks
convertraw dark_
stack dark_ rej 3 3 -nonorm
cd ..

#preprocess lights
cd lights
convertraw light_
preprocess light_ -dark=../darks/dark_stacked -flat=../flats/pp_flat_stacked -cfa -equalize_cfa -debayer

#align lights
register pp_light_

#stack calibrated lights
stack r_pp_light_ rej 3 3 -norm=addscale -output_norm -out=../result

cd ..
close<|MERGE_RESOLUTION|>--- conflicted
+++ resolved
@@ -1,10 +1,6 @@
 ############################################
 # Script for Siril 0.9
-<<<<<<< HEAD
 # March 2020
-=======
-# March 2019
->>>>>>> 802ebdc5
 # (C) Cyril Richard
 # DSLR_preprocessing v1.5
 ########### PREPROCESSING SCRIPT ###########
