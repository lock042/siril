SIRIL
=====

> Copyright &copy; 2012-2020, Team free-astro
> <<https://free-astro.org/index.php/Siril>>
> <<https://www.siril.org>>

Summary
-------
SIRIL is an astronomical image processing tool.

It is specially tailored for noise reduction and improving the signal/noise
ratio of an image from multiple captures, as required in astronomy.
SIRIL can align automatically or manually, stack and enhance pictures from various file formats,
even image sequence files (films and SER files).
It works well with limited system resources, like in embedded platforms, but is
also very fast when run on more powerful computers.

Contributors are welcome. Programming language is C, with parts in C++.
Main development is done with most recent versions of libraries.

Requirements
------------
For compilation, these tools are needed in addition to the base development packages:
* **meson**
* **ninja**
* **cmake**

Then, mandatory build dependencies:
* **glib-2.0** (>= 2.56.0) Glib Convenience Library
* **glib-networking** for Web requests or **libcurl**, depending on the platform
    * both are required on Windows as there is a problem with both in some cases,
      only curl is used for Mac as glib-networking does not work there,
      and for linux both work and if curl is enabled during the build, glib-networking will not be used
    * glib-networking requires the **gvfs-backends** dependency on some systems
* **GTK+ 3** (>= 3.20) as GUI toolkit
* **cfitsio** for FITS image read and write
* **fftw3** for Fourier transforms
* **GSL** (The GNU Scientific Library) for PSF implementation, histograms and background extraction
* **A C++ compiler** for opencv code and avi exporter
* **libopencv** for various image transformation algorithms (>= 4.4, 4.2 is possbile without some shift-only registration)
* **exiv2** to manage image metadata
 
SIRIL works internally with FITS files, but other file formats can be used as
input and converted using the conversion tab of the control window. Some file
formats are handled internally, like BMP, PPM and SER, some require external
libraries listed below. Libraries need to be present at compilation time, or
their support won't be included.

 * **json-glib-1.0**, (>= 1.2.6) for Siril update check
 * **libraw** for DSLR RAW files import
 * **libffms2** for films import (any format supported by ffmpeg)
 * **libtiff** (>= 4) for TIFF format support
 * **libjpeg** or compatible libraries like libjpeg-turbo for JPEG format support
 * **libheif** for HEIF format files import
 * **libpng** (>= 1.6) for PNG format support
 * **libavformat**, **libavutil** (>= 55.20), **libavcodec**, **libswscale** and **libswresample** for avi export (usually provided by ffmpeg)
 * **wcslib** for some astrometry utilities
 * **gnuplot** for photometry graphs output, runtime executable dependency
 * **libconfig** (>= 1.4) to read old configuration files (not used since 1.1)
 * **criterion** for unit testing (development)

All these libraries and programs are available in most Linux distributions and
free systems, maybe with the exception of ffms2 that is not as popular as the
others and may need to be compiled.

Scripting
---------

SIRIL accepts commands from the graphical command line, from scripts as a file
that contains a sequence of commands, or from a named pipe. The list of
supported commands is documented
[here](https://free-astro.org/index.php?title=Siril:Commands). We recommend to use
the **siril-cli** binary for that as no X-server is needed.

Some general purpose scripts have been made by the developers and some power
users, and are provided with the source code and some installers. When they are
in some default directories or in the directories defined by the user in the
settings, scripts appear in a top-menu of the main window. See [this
page](https://free-astro.org/index.php?title=Siril:scripts) for more
information about scripts and a list of scripts ready for use.

The named pipe is only enabled when using SIRIL in a non-graphical way and when
the `-p` command is passed to the program command line.

Source download
---------------

You can get SIRIL source code from the release archives on their webpage, or the latest version from git:

    git clone https://gitlab.com/free-astro/siril.git

So far, we are using submodule for the use of some algorithms. You must therefore run the following commands:

    cd siril
    git submodule sync --recursive
    git submodule update --init --recursive

Building SIRIL for GNU/Linux
----------------------------
The process now uses the meson build system that is faster and more modern than autotools.
Run with the following commands:

    meson --buildtype release _build
    ninja -C _build
    ninja -C _build install

To install into an arbitrary path - for testing, or where root privilege
is not available - a prefix may be supplied to meson:
`meson --prefix /tmp/siril-testing-something ...` Then build and install,
as normal.

To update Siril, run the following commands

    git pull --recurse-submodules
    ninja -C _build install

<<<<<<< HEAD
Using meson to build siril requires all optional dependencies to be available or explicitly
disabled on the meson command line adding `-Djson_glib=false` for example. The autotools way
still only enables dependencies that are found and is available using autogen.sh.
=======
To uninstall Siril, run the following command:
>>>>>>> c5a3cc33

    ninja -C _build uninstall

Note that a binary package for stable version of SIRIL is maintained for Debian.
PPA repositories for Ubuntu and Linux Mint maintained by SIRIL's authors are
available in **ppa:lock042/siril**.

See the [download](https://free-astro.org/index.php?title=Siril:releases) page
of the current version for other packages that could be available.

Building SIRIL for macOS
------------------------
We provide a dmg installer on the [website](https://www.siril.org/download/),
but you can also install SIRIL from sources using homebrew.

    brew install siril

SIRIL on Microsoft Windows
----------------
SIRIL is supported on Microsoft Windows since version 0.9.8.  We provide binary files
in an installer.

You can also build it from source yourself with msys2, it is documented
[here](https://free-astro.org/index.php?title=Siril:install#Installing_on_Windows).

Translation instructions for SIRIL
----------------------------------
The translation system is based on [intltool](https://www.freedesktop.org/wiki/Software/intltool/),
common for GTK+ software, with the help of the [poedit](https://poedit.net/) editor.

Get SIRIL sources. In the siril directory, run **meson** if not already done, then run

    ninja siril-pot -C _build

Install poedit and open the **siril.pot** file in the po directory to start a new translation.

Proceed to the translation of the English elements in the list. When you want
to stop or when you have finished, send us the .po file that you created and
we'll include it in the next version's sources and packages.

If you want to work on an already existing language, run

    ninja siril-update-po -C _build

to update po files and edit it with poedit.

Notes on SIRIL FITS image format
--------------------------------
[Flexible Image Transport System (FITS)](https://en.wikipedia.org/wiki/FITS) is an open
standard defining a digital file format useful for storage, transmission and processing
of scientific and other images.
FITS is the most commonly used digital file format in astronomy.

Since FITS is a container and doesn't specify the order and size of data, it's
useful to fix it at some point. Currently, SIRIL uses 32-bit floating point per
channel values (TFLOAT), and images are stored channel after channel on a
bottom-to-top, left-to-right order. The convention chosen is the same as professional
tools, like ds9 (Harvard Smithsonian Center for Astrophysics) and fv
(FITS viewer from NASA) that store images bottom-up too. More details are
described [here](https://free-astro.org/index.php?title=Siril:FITS_orientation).

All files imported and converted in SIRIL or files exported by SIRIL are in this
FITS format, except sequence files like SER and films, which are read from the
file and converted on-the-fly. Films should be converted to SER now to process
them, many parallel operations are unsupported on them.

Notes on image sequence files
-----------------------------
SIRIL makes a strong case for the use SER sequences against the generic film
containers that are not well suited for astronomy data and that may not be read
the same way by different players. SIRIL can convert any film format supported
by FFMS2 (probably all ffmpeg formats, which is a lot) to SER, and even any
image sequence to SER.

SIRIL supports SER v3. See [this page](https://free-astro.org/index.php/SER) for more details.

Useful links
------------
 * [Project Homepage](https://www.siril.org)
 * [Documentation](https://free-astro.org/siril_doc-en)
 * [Forum](https://discuss.pixls.us/siril)
 * [Releases and Downloads](https://free-astro.org/index.php?title=Siril:releases)
 * [Report a bug](https://gitlab.com/free-astro/siril/issues)
 * [Supported commands](https://free-astro.org/index.php?title=Siril:Commands)<|MERGE_RESOLUTION|>--- conflicted
+++ resolved
@@ -115,15 +115,13 @@
     git pull --recurse-submodules
     ninja -C _build install
 
-<<<<<<< HEAD
+To uninstall Siril, run the following command:
+
+    ninja -C _build uninstall
+
 Using meson to build siril requires all optional dependencies to be available or explicitly
 disabled on the meson command line adding `-Djson_glib=false` for example. The autotools way
 still only enables dependencies that are found and is available using autogen.sh.
-=======
-To uninstall Siril, run the following command:
->>>>>>> c5a3cc33
-
-    ninja -C _build uninstall
 
 Note that a binary package for stable version of SIRIL is maintained for Debian.
 PPA repositories for Ubuntu and Linux Mint maintained by SIRIL's authors are
