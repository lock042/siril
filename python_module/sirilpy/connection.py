--- conflicted
+++ resolved
@@ -91,19 +91,6 @@
     GET_BUNDLE_PATH = 37
     ERROR_MESSAGEBOX = 38
     ERROR_MESSAGEBOX_MODAL = 39
-<<<<<<< HEAD
-    SIRIL_PLOT = 40,
-    CLAIM_THREAD = 41,
-    RELEASE_THREAD = 42,
-    SET_SEQ_FRAME_PIXELDATA = 43,
-    REQUEST_SHM = 44,
-    SET_SEQ_FRAME_INCL = 45,
-    GET_USERDATADIR = 46,
-    GET_SYSTEMDATADIR = 47,
-    GET_BGSAMPLES = 48,
-    SET_BGSAMPLES = 49,
-    GET_SEQ_FRAME_FILENAME = 50,
-=======
     SIRIL_PLOT = 40
     CLAIM_THREAD = 41
     RELEASE_THREAD = 42
@@ -119,7 +106,6 @@
     INFO_MESSAGEBOX_MODAL = 52
     WARNING_MESSAGEBOX = 53
     WARNING_MESSAGEBOX_MODAL = 54
->>>>>>> 26e28b44
     ERROR = 0xFF
 
 class LogColor (IntEnum):
