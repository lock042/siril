# Copyright (C) 2005-2011 Francois Meyer (dulle at free.fr)
# Copyright (C) 2012-2025 team free-astro (see more in AUTHORS file)
# Reference site is https://siril.org
# SPDX-License-Identifier: GPL-3.0-or-later

import os
import sys
import time
import struct
import socket
import ctypes
import random
import threading
import subprocess
import numpy as np
from time import sleep
from enum import IntEnum
from .translations import _
from datetime import datetime
from importlib import metadata, util
from .shm import SharedMemoryWrapper
from packaging import version
from packaging.specifiers import SpecifierSet
from typing import Tuple, Optional, List, Union, Any
from .plot import PlotType, SeriesData, PlotData, _PlotSerializer
from .exceptions import SirilError, ConnectionError, CommandError, NoImageError
from .models import ImageStats, FKeywords, FFit, Homography, PSFStar, BGSample, RegData, ImgData, DistoData, Sequence, SequenceType

if os.name == 'nt':
    import win32pipe
    import win32file
    import win32event
    import pywintypes
    import winerror

class _Status(IntEnum):
    """
    Returns the status of a command. NONE is for commands that
    may legitimately fail to return data but which should not be
    regarded as an error, instead this triggers the command processor
    to return the special python value None
    Internal class: this is not intended for use in scripts.
    """

    OK = 0
    NONE = 1
    ERROR = 0xFF

class _Command(IntEnum):
    """
    Enumerates the commands. This enum MUST match the one in
    siril_pythonmodule.h. Internal class: this is not intended for
    use in scripts.
    """
    SEND_COMMAND = 1
    LOG_MESSAGE = 2
    UPDATE_PROGRESS = 3
    GET_WORKING_DIRECTORY = 4
    GET_FILENAME = 5
    GET_DIMENSIONS = 6
    GET_PIXELDATA = 7
    GET_PIXELDATA_REGION = 8
    RELEASE_SHM = 9
    SET_PIXELDATA = 10
    GET_IMAGE_STATS = 11
    GET_KEYWORDS = 12
    GET_ICC_PROFILE = 13
    GET_FITS_HEADER = 14
    GET_FITS_HISTORY = 15
    GET_FITS_UNKNOWN_KEYS = 16
    GET_IMAGE = 17
    GET_PSFSTARS = 18
    GET_SEQ_STATS = 19
    GET_SEQ_REGDATA = 20
    GET_SEQ_IMGDATA = 21
    GET_SEQ_PIXELDATA = 22
    GET_SEQ_IMAGE = 23
    GET_SEQ = 24
    GET_CONFIG = 25
    GET_USERCONFIGDIR = 26
    GET_IS_IMAGE_LOADED = 27
    GET_IS_SEQUENCE_LOADED = 28
    GET_SELECTION = 29
    SET_SELECTION = 30
    GET_ACTIVE_VPORT = 31
    GET_STAR_IN_SELECTION = 32
    GET_STATS_FOR_SELECTION = 33
    PIX2WCS = 34
    WCS2PIX = 35
    UNDO_SAVE_STATE = 36
    GET_BUNDLE_PATH = 37
    ERROR_MESSAGEBOX = 38
    ERROR_MESSAGEBOX_MODAL = 39
<<<<<<< HEAD
    SIRIL_PLOT = 40,
    CLAIM_THREAD = 41,
    RELEASE_THREAD = 42,
    SET_SEQ_FRAME_PIXELDATA = 43,
    REQUEST_SHM = 44,
    SET_SEQ_FRAME_INCL = 45,
    GET_USERDATADIR = 46,
    GET_SYSTEMDATADIR = 47,
    GET_BGSAMPLES = 48,
    SET_BGSAMPLES = 49,
    GET_SEQ_FRAME_FILENAME = 50,
    GET_SEQ_DISTODATA = 51,
=======
    SIRIL_PLOT = 40
    CLAIM_THREAD = 41
    RELEASE_THREAD = 42
    SET_SEQ_FRAME_PIXELDATA = 43
    REQUEST_SHM = 44
    SET_SEQ_FRAME_INCL = 45
    GET_USERDATADIR = 46
    GET_SYSTEMDATADIR = 47
    GET_BGSAMPLES = 48
    SET_BGSAMPLES = 49
    GET_SEQ_FRAME_FILENAME = 50
    INFO_MESSAGEBOX = 51
    INFO_MESSAGEBOX_MODAL = 52
    WARNING_MESSAGEBOX = 53
    WARNING_MESSAGEBOX_MODAL = 54
>>>>>>> 650e3571
    ERROR = 0xFF

class LogColor (IntEnum):
    """
    Defines colors available for use with ``SirilInterface.log()``
    For consistency ``LogColor.White`` should be used for normal messages,
    ``LogColor.Red`` should be used for error messages, ``LogColor.Salmon``
    should be used for warning messages, LogColor.Green should  be used
    for completion notifications, and ``LogColor.Blue`` should be used for
    technical messages such as equations, coefficients etc.
    """
    White = 0,
    Red = 1,
    Salmon = 2,
    Green = 3,
    Blue = 4

class _Defaults:
    """
    Contains default values for different datatypes, matching Siril
    """
    DEFAULT_DOUBLE_VALUE = -999.0
    DEFAULT_FLOAT_VALUE = -999.0
    DEFAULT_INT_VALUE = -2147483647
    DEFAULT_UINT_VALUE = 2147483647
    VALUES = {DEFAULT_DOUBLE_VALUE, DEFAULT_FLOAT_VALUE, DEFAULT_INT_VALUE, DEFAULT_UINT_VALUE}

class _ConfigType(IntEnum):
    """
    Enumerates config variable types for use with the
    ``get_siril_config()`` method. Internal class: this is not intended
    for use in scripts.
    """
    BOOL = 0
    INT = 1
    DOUBLE = 2
    STR = 3
    STRDIR = 4
    STRLIST = 5

class _SharedMemoryInfo(ctypes.Structure):
    """
    Structure matching the C-side shared memory info. Internal class:
    this is not intended for use in scripts.
    """
    _fields_ = [
        ("size", ctypes.c_size_t),
        ("data_type", ctypes.c_int),  # 0 for WORD, 1 for float
        ("width", ctypes.c_int),
        ("height", ctypes.c_int),
        ("channels", ctypes.c_int),
        ("shm_name", ctypes.c_char * 256)
    ]

def ensure_installed(*packages: Union[str, List[str]],
                     version_constraints: Optional[Union[str, List[str]]] = None) -> bool:
    """
    Ensures that the specified package(s) are installed and meet optional version constraints.

    Args:
        *packages (str or List[str]): Name(s) of the package(s) to ensure are installed.
        version_constraints (str or List[str], optional): Version constraint string(s)
            (e.g. ">=1.5", "==2.0"). Can be a single constraint or a list matching packages.

    Returns:
        bool: True if all packages are successfully installed or already meet constraints.

    Raises:
        RuntimeError: If package installation fails.
    """
    # Normalize inputs to lists
    if isinstance(packages[0], list):
        packages = packages[0]

    # Handle version constraints
    if version_constraints is None:
        version_constraints = [None] * len(packages)
    elif isinstance(version_constraints, str):
        version_constraints = [version_constraints] * len(packages)

    # Ensure length consistency
    if len(version_constraints) != len(packages):
        raise ValueError("Number of packages must match number of version constraints")

    # Track installation results
    all_installed = True

    for package, constraint in zip(packages, version_constraints):
        # Special handling for core/builtin modules
        if util.find_spec(package) is not None:
            continue

        try:
            # Check if package is installed and meets version constraint
            if _check_package_installed(package, constraint):
                print(f"{package} {'is' if constraint is None else f'meets version {constraint}'}")
                continue

            # Attempt installation
            _install_package(package, constraint)

        except Exception as e:
            all_installed = False
            print(f"Error processing {package}: {e}")
            raise RuntimeError(f"Failed to install or verify package {package}") from e

    return all_installed

def _check_package_installed(package_name: str, version_constraint: Optional[str] = None) -> bool:
    """
    Check if a package is installed and meets version constraint.

    Args:
        package_name (str): Name of the package to check.
        version_constraint (str, optional): Version constraint to validate.

    Returns:
        bool: True if package is installed and meets version constraint.
    """
    try:
        # Check package existence
        installed_version = metadata.version(package_name)

        # If no version constraint, any version is fine
        if version_constraint is None:
            return True

        # Validate version constraint
        try:
            from packaging import version
            from packaging.requirements import Requirement

            req_string = f"{package_name}{version_constraint}"
            requirement = Requirement(req_string)
            return version.parse(installed_version) in requirement.specifier

        except ImportError:
            # Fallback if packaging is not available
            print("Warning: packaging library not found. Skipping precise version check.")
            return True

    except metadata.PackageNotFoundError:
        return False

def _install_package(package_name: str, version_constraint: Optional[str] = None):
    """
    Install a package with optional version constraint.

    Args:
        package_name (str): Name of the package to install.
        version_constraint (str, optional): Version constraint for installation.

    Raises:
        subprocess.CalledProcessError: If pip installation fails.
    """
    print(f"Installing {package_name}. This may take a few seconds...")
    # Construct installation target
    install_target = f"{package_name}{version_constraint}" if version_constraint else package_name

    try:
        subprocess.check_call([sys.executable, "-m", "pip", "install", install_target],
                               stdout=subprocess.DEVNULL,
                               stderr=subprocess.DEVNULL)
        print(f"Successfully installed {install_target}")
    except subprocess.CalledProcessError as e:
        print(f"Failed to install {install_target}")
        raise

def check_module_version(requires=None):
    """
    Check the version of the Siril module is sufficient to support the
    script. This is not mandatory if you are only using classes,
    methods etc. that are provided in the initial public release, but
    if you rely on methods that are noted int he API documentation as
    having been added at a particular version of the module then you
    must check the running sirilpy module supports your script by
    calling this function.

    Args:
        requires (str): A version format specifier string following the
                        same format used by pip, i.e. it may contain
                        '==1.2', '!=3.4', '>5.6', '>=7.8', or a
                        combination such as '>=1.2,<3.4'

    Returns:
        True if requires = None or if the available sirilpy module version
        satisfies the version specifier, otherwise False

    Raises:
        ValueError: if requires is an invalid version specifier.
    """
    import sirilpy # required in order to have access to the namespace

    if requires is None:
        return True  # No version requirement

    try:
        # Create a SpecifierSet from the `requires` string
        specifiers = SpecifierSet(requires)
        # Check if sirilpy.__version__ satisfies the specifiers
        return version.parse(sirilpy.__version__) in specifiers
    except (version.InvalidVersion, ValueError):
        raise ValueError(f"Invalid version specifier: {requires}")

class SirilInterface:
    """
    SirilInterface is the main class providing an interface to a running
    Siril instance and access to methods to interact with it through
    Siril's inbuilt command system and accessing image and sequence data.
    """

    def __init__(self):
        """
        Initialize the SirilInterface, automatically determining the
        correct pipe or socket path based on the environment variable and
        operating system. Internal method.
        """
        if os.name == 'nt':
            self.pipe_path = os.getenv('MY_PIPE')
            if not self.pipe_path:
                raise ConnectionError(_("Environment variable MY_PIPE not set"))
            self.event_pipe_path = self.pipe_path
        else:
            self.socket_path = os.getenv('MY_SOCKET')
            if not self.socket_path:
                raise ConnectionError(_("Environment variable MY_SOCKET not set"))
            self.event_pipe_path = self.socket_path

        # Add synchronization lock
        if os.name == 'nt':
            self.command_lock = win32event.CreateMutex(None, False, None)
        else:
            self.command_lock = threading.Lock()

    def connect(self):
        """
        Establish a connection to Siril based on the pipe or socket path.

        Returns:
            True if the connection is successful, otherwise False.

        Raises:
            ConnectionError: if a connection error occurred
        """

        try:
            if os.name == 'nt':
                print(f"Connecting to Windows pipe: {self.pipe_path}")
                try:
                    self.pipe_handle = win32file.CreateFile(
                        self.pipe_path,
                        win32file.GENERIC_READ | win32file.GENERIC_WRITE,
                        0,  # No sharing
                        None,  # Default security
                        win32file.OPEN_EXISTING,
                        win32file.FILE_FLAG_OVERLAPPED,  # Use overlapped I/O
                        None
                    )
                    # Create event for overlapped I/O
                    self.overlap_read = pywintypes.OVERLAPPED()
                    self.overlap_read.hEvent = win32event.CreateEvent(None, True, False, None)
                    self.overlap_write = pywintypes.OVERLAPPED()
                    self.overlap_write.hEvent = win32event.CreateEvent(None, True, False, None)
                    return True
                except pywintypes.error as e:
                    if e.winerror == winerror.ERROR_PIPE_BUSY:
                        raise ConnectionError(_("Pipe is busy"))
                    raise ConnectionError(_("Failed to connect to pipe: {}").format(e))
            else:
                self.sock = socket.socket(socket.AF_UNIX, socket.SOCK_STREAM)
                self.sock.connect(self.socket_path)
                return True

        except Exception as e:
            raise ConnectionError(_("Failed to connect: {}").format(e))

    def disconnect(self):
        """
        Closes the established socket or pipe connection.

        Returns:
            True if the connection is closed successfully.

        Raises:
            ConnectionError: if the connection cannot be closed because the
                             pipe / socket cannot be found.
        """

        if os.name == 'nt':
            if hasattr(self, 'pipe_handle'):
                # Close the pipe handle
                win32file.CloseHandle(self.pipe_handle)
                # Close the event handles
                if hasattr(self, 'overlap_read'):
                    win32file.CloseHandle(self.overlap_read.hEvent)
                if hasattr(self, 'overlap_write'):
                    win32file.CloseHandle(self.overlap_write.hEvent)
                return True
            else:
                raise SirilError(_("No pipe connection to close"))
        else:
            if hasattr(self, 'sock'):
                self.sock.close()
                return True
            else:
                raise SirilError(_("No socket connection to close"))

    def _recv_exact(self, n: int, timeout: Optional[float] = 5.0) -> Optional[bytes]:
        """
        Helper method to receive exactly n bytes from the socket or pipe.
        Internal method, not for direct use in scripts.

        Args:
            n: Number of bytes to receive
            timeout: Timeout in seconds. None for indefinite timeout.
        """
        if n < 0:
            raise ValueError(_("Cannot receive negative number of bytes"))

        if os.name == 'nt':
            # Pipe implementation
            try:
                data = bytearray()
                # Convert None timeout to effectively infinite wait
                timeout_ms = int(timeout * 1000) if timeout is not None else win32event.INFINITE

                while len(data) < n:
                    # Calculate remaining bytes to read
                    to_read = n - len(data)

                    # Prepare buffer for reading
                    buf = win32file.AllocateReadBuffer(to_read)

                    # Start overlapped read
                    win32file.ReadFile(self.pipe_handle, buf, self.overlap_read)

                    # Wait for completion or timeout
                    rc = win32event.WaitForSingleObject(self.overlap_read.hEvent, timeout_ms)

                    if timeout is not None and rc == win32event.WAIT_TIMEOUT:
                        # Cancel the I/O operation
                        win32file.CancelIo(self.pipe_handle)
                        raise ConnectionError(_("Timeout while receiving data"))

                    if rc != win32event.WAIT_OBJECT_0:
                        raise ConnectionError(_("Error waiting for pipe read completion"))

                    # Get results of the operation
                    bytes_read = win32file.GetOverlappedResult(self.pipe_handle, self.overlap_read, False)
                    if bytes_read == 0:
                        raise ConnectionError(_("Pipe closed during read"))

                    # Extend our data buffer
                    data.extend(buf[:bytes_read])

                return bytes(data)

            except pywintypes.error as e:
                raise ConnectionError(_("Windows pipe error during receive: {}").format(e))

        else:
            # Socket implementation
            original_timeout = self.sock.gettimeout()
            # Set to None if timeout is None, otherwise to the specified timeout
            self.sock.settimeout(timeout)

            try:
                data = bytearray()
                while len(data) < n:
                    try:
                        packet = self.sock.recv(n - len(data))
                        if not packet:
                            raise ConnectionError(_("Connection closed during data transfer"))
                        data.extend(packet)
                    except socket.timeout:
                        raise ConnectionError(_("Timeout while receiving data"))
                    except Exception as e:
                        raise ConnectionError(_("Error receiving data: {}").format(e))
                return bytes(data)
            finally:
                self.sock.settimeout(original_timeout)

    def _send_command(self, command: _Command, data: Optional[bytes] = None, timeout: Optional[float] = 5.0) -> Tuple[Optional[int], Optional[bytes]]:
        """
        Send a command and receive response with optional timeout.

        Args:
            command: Command to send
            data: Optional data payload
            timeout: Timeout for receive operations. None for indefinite timeout.
        """
        try:
            data_length = len(data) if data else 0
            if data_length > 65529:
                raise RuntimeError(_("Command data too long. Maximum command data 65529 bytes"))

            # Acquire lock before sending command
            if os.name == 'nt':
                win32event.WaitForSingleObject(self.command_lock, win32event.INFINITE)
            else:
                self.command_lock.acquire()

            try:
                # Pack command and length into fixed-size header
                header = struct.pack('!Bi', command, data_length)

                if os.name == 'nt':
                    # Create event for this write operation
                    event_handle = win32event.CreateEvent(None, True, False, None)
                    if not event_handle:
                        raise ConnectionError(_("Failed to create event for write operation"))

                    try:
                        # Create OVERLAPPED structure for this write
                        write_overlapped = pywintypes.OVERLAPPED()
                        write_overlapped.hEvent = event_handle

                        # Combine header and data into single buffer for atomic write
                        complete_message = header
                        if data and data_length > 0:
                            complete_message += data

                        # Send everything in one write operation
                        err, bytes_written = win32file.WriteFile(self.pipe_handle, complete_message, write_overlapped)
                        rc = win32event.WaitForSingleObject(event_handle, 3000)
                        if rc != win32event.WAIT_OBJECT_0:
                            raise ConnectionError(_("Timeout while sending message"))

                        # Ensure all bytes were written
                        bytes_transferred = win32file.GetOverlappedResult(self.pipe_handle, write_overlapped, True)
                        if bytes_transferred != len(complete_message):
                            raise ConnectionError(_("Incomplete write operation"))

                        # Wait for and receive complete response
                        response_header = self._recv_exact(5, timeout)  # Pass timeout
                        if not response_header:
                            return None, None
                        status, response_length = struct.unpack('!BI', response_header)

                        response_data = None
                        if response_length > 0:
                            response_data = self._recv_exact(response_length, timeout)  # Pass timeout
                            if not response_data:
                                return None, None

                        return status, response_data

                    finally:
                        # Clean up event handle
                        win32file.CloseHandle(event_handle)

                else:
                    # Socket implementation
                    msg = header
                    if data and data_length > 0:
                        msg += data

                    self.sock.sendall(msg)

                    response_header = self._recv_exact(5, timeout)  # Pass timeout
                    if not response_header:
                        return None, None

                    status, response_length = struct.unpack('!BI', response_header)
                    response_data = None
                    if response_length > 0:
                        response_data = self._recv_exact(response_length, timeout)  # Pass timeout
                        if not response_data:
                            return None, None

                    return status, response_data

            finally:
                # Always release the lock
                if os.name == 'nt':
                    win32event.ReleaseMutex(self.command_lock)
                else:
                    self.command_lock.release()

        except Exception as e:
            raise CommandError(_("Error sending command: {}").format(e))

    def _execute_command(self, command: _Command, payload: Optional[bytes] = None, timeout: Optional[float] = 5.0) -> bool:
        """
        High-level method to execute a command and handle the response.
        Internal method, not for end-user use.

        Args:
            command: The command to execute
            payload: Optional command payload
            timeout: Timeout for command execution. None for indefinite timeout.

        Returns:
            True if command was successful, False otherwise
        """
        status, response = self._send_command(command, payload, timeout)

        if status is None:
            return False

        if status == _Status.NONE:
            # This indicates "allowed failure" - no data to return but not an error
            return None

        if status == _Status.ERROR:
            error_msg = response.decode('utf-8') if response else _("Unknown error")
            print(f"Command failed: {error_msg}", file=sys.stderr)
            return False

        return True

    def _request_data(self, command: _Command, payload: Optional[bytes] = None, timeout: Optional[float] = 5.0) -> Optional[bytes]:
        """
        High-level method to request small-volume data from Siril. The
        payload limit is 63336 bytes. For commands expected to return
        larger volumes of data, SHM should be used.
        Internal method, not for direct use in scripts.

        Args:
            command: The data request command
            payload: Optional request parameters
            timeout: Timeout for data request. None for indefinite timeout.

        Returns:
            Requested data or None if error
        """
        status, response = self._send_command(command, payload, timeout)

        if status is None:
            return None

        if status == _Status.NONE:
            # This indicates "allowed failure" - no data to return but not an error
            return None

        if status is None or status == _Command.ERROR:
            error_msg = response.decode('utf-8') if response else _("Unknown error")
            print(f"Data request failed: {error_msg}", file=sys.stderr)
            return None

        return response

    def _request_shm(self, size: int) -> Optional[_SharedMemoryInfo]:
        """
        Request Siril to create a shared memory allocation and return an
        object containing the details (name, size).

        Args:
            size: int specifying the size of shm buffer to create.

        Returns:
            _SharedMemoryInfo: Details of the shared memory allocation, or None if allocation failed.

        Raises:
            RuntimeError: If an invalid response is received or no data is returned.
            ValueError: If the shared memory information is invalid.
        """
        size_data = struct.pack('!Q', size)  # Pack the size as a uint64_t in network byte order.

        try:
            # Send the shared memory request command.
            status, response = self._send_command(_Command.REQUEST_SHM, size_data)

            # Check the status and handle accordingly.
            if status == _Status.ERROR:
                raise RuntimeError(_("Failed to initiate shared memory transfer: invalid response"))

            if status == _Status.NONE:
                # Return None if no shared memory was allocated.
                return None

            if not response:
                raise RuntimeError(_("Failed to initiate shared memory transfer: no data received"))

            try:
                # Attempt to parse the shared memory info from the response buffer.
                shm_info = _SharedMemoryInfo.from_buffer_copy(response)
                return shm_info

            except (AttributeError, BufferError, ValueError) as e:
                # Catch parsing errors and raise a descriptive exception.
                raise ValueError(_("Invalid shared memory information received: {}").format(e))

        except RuntimeError as re:
            # Let specific RuntimeErrors propagate with contextual information.
            raise RuntimeError(
                _("Runtime error during shared memory allocation request: {}").format(re)
            ) from re

        except Exception as e:
            # Catch any unexpected errors to improve debuggability.
            raise RuntimeError(
                _("Unexpected error during shared memory allocation request: {}").format(e)
            ) from e

    def _map_shared_memory(self, name: str, size: int) -> SharedMemoryWrapper:
        """
        Create or open a shared memory mapping using SharedMemoryWrapper.
        Internal method, not for direct use in scripts.

        Args:
            name: Name of the shared memory segment,
            size: Size of the shared memory segment in bytes

        Returns:
            SharedMemoryWrapper: A wrapper object for the shared memory segment

        Raises:
            RuntimeError: If the shared memory mapping fails
        """
        try:
            return SharedMemoryWrapper(name=name, size=size)
        except Exception as e:
            raise RuntimeError(_("Failed to create shared memory mapping: {}").format(e))

    def _get_bundle_path(self) ->Optional[str]:
        """
        Request the bundle path directory. This is an internal method used
        to ensure that the correct DLL paths are preconfigured on Windows:
        it is not for use by scriptwriters.

        **It is an error to call this method on non-Windows OSes**

        Returns:
            The Siril bundle path as a string.

        Raises:
            All exceptions are raised to the caller.
        """

        response = self._request_data(_Command.GET_BUNDLE_PATH)

        if response is None:
            raise RuntimeError("Failed to get bundle path - received null response")

        # Let the decode raise UnicodeDecodeError if it fails
        # Let the rstrip operation pass through any string operation errors
        return response.decode('utf-8').rstrip('\x00')

    def log(self, my_string: str, color:LogColor=LogColor.White) -> bool:
        """
        Send a log message to Siril. The maximum message length is
        1022 bytes: longer messages will be truncated.

        Args:
            my_string: The message to log
            color: Defines the text color, defaults to white. See the documentation
            for LogColor for an explanation of which colors should be used for which
            purposes.

        Returns:
            bool: True if the message was successfully logged, False otherwise
        """

        try:
            # Append a newline character to the string
            truncated_string = my_string[:1021] + '\n'
            # Convert string to bytes using UTF-8 encoding
            message_bytes = truncated_string.encode('utf-8')
            # Prepend the color byte
            packed_message = bytes([color.value]) + message_bytes
            return self._execute_command(_Command.LOG_MESSAGE, packed_message)

        except Exception as e:
            print(f"Error sending log message: {e}", file=sys.stderr)
            return False

    def claim_thread(self) -> bool:
        """
        Claim the processing thread. This prevents other processes using the
        processing thread to operate on the current Siril image. This function
        **must** always be called before starting any processing that will end with
        ``SirilInterface.set_image_pixeldata()``. The sequence of operations should be:

        * Call ``SirilInterface.claim_thread()``
        * If the result is False, alert the user and await further input: the
          thread is already in use, or an image processing dialog is open.
        * If the result is True, you have the thread claimed.
        * Now you can call ``SirilInterface.get_image()`` or ``get_image_pixeldata()``
        * Carry out your image processing
        * Call ``SirilInterface.set_image_pixeldata()``
        * Call ``SirilInterface.release_thread()``

        As a precaution, the thread will be released automatically if it is still
        held at the point the script process terminates, but that should not be
        seen as an excuse for failing to call ``SirilInterface.release_thread()``

        Note that the thread should only be claimed when the script itself is
        operating on the Siril image data. If the script is calling a Siril command
        to alter the Siril image then the thread **must not** be claimed or the
        Siril command will be unable to acquire it, and will fail.

        Returns:
            bool: True if the processing thread is claimed successfully, or

            False if the thread is in use or if an error occured. In either case
            processing cannot continue, though the script can wait and allow the
            user to try again once the thread is free.
        """
        try:
            retval = self._execute_command(_Command.CLAIM_THREAD, None)
            if retval == True:
                return True
            elif retval == None:
                print(_("The processing thread is locked. Wait for the current "
                    "processing task to finish."))
                return False
            else:
                print(_("Error trying to claim the processing thread. Thread is "
                    "in use or an image processing dialog is open."))
                return False

        except Exception as e:
            print(f"Error claiming processing thread: {e}", file=sys.stderr)

    def release_thread(self) -> bool:
        """
        Release the processing thread. This permits other processes to use the
        processing thread to operate on the current Siril image. This function
        MUST always be called after completing any processing that has updated
        the image loaded in Siril. The sequence of operations should be:

        * Call ``SirilInterface.claim_thread()``
        * If the result is False, alert the user and await further input: the
          thread is already in use, or an image processing dialog is open.
        * If the result is True, you have the thread claimed.
        * Now you can call ``SirilInterface.get_image()`` or ``get_image_pixeldata()``
        * Carry out your image processing
        * Call ``SirilInterface.set_image_pixeldata()``
        * Call ``SirilInterface.release_thread()``

        As a precaution, the thread will be released automatically if it is still
        held at the point the script process terminates, but that should not be
        seen as an excuse for failing to call this method.

        Returns:
            True if the thread was successfully released

        Raises:
            SirilError: if an error occurred in releasing the thread
        """
        try:
            retval = self._execute_command(_Command.RELEASE_THREAD, None)
            if retval == True:
                return True
            else:
                raise SirilError(_("Error trying to release the processing thread. "
                    "It will be released when the script terminates."))

        except Exception as e:
            print(f"Error releasing the processing thread: {e}", file=sys.stderr)

    def _messagebox(self, my_string: str, cmd_type: int, modal: Optional[bool] = False) -> bool:
        """
        Send a message to Siril for display in a messagebox.
        Helper method for error_messagebox, warning_messagebox, info_messagebox.

        Args:
            my_string: The message to display in the message box
            type: Sets whether to show an error, warning or info messagebox
            modal: Whether or not the message box is modal

        Returns:
            bool: True if the error was successfully displayed, False otherwise
        """

        try:
            # Append a newline character to the string
            truncated_string = my_string[:1021] + '\n'
            # Convert string to bytes using UTF-8 encoding
            message_bytes = truncated_string.encode('utf-8')
            if modal:
                return self._execute_command(cmd_type, message_bytes, timeout = None)
            else:
                return self._execute_command(cmd_type, message_bytes)

        except Exception as e:
            print(f"Error sending log message: {e}", file=sys.stderr)
            return False

    def error_messagebox(self, my_string: str, modal: Optional[bool] = False) -> bool:
        """
        Send an error message to Siril. The maximum message length is
        1022 bytes: longer messages will be truncated (but this is more than
        enough for an error message box). Note that the error message box is
        not modal by default: this is intended for displaying an error message
        more prominently than using the Siril log prior to quitting the
        application.

        Args:
            my_string: The message to display in the error message box
            modal: Sets whether or not the message box should be modal and
                   wait for completion or non-modal and allow the script to
                   continue execution.

        Returns:
            bool: True if the error was successfully displayed, False otherwise
        """
        cmd_type = _Command.ERROR_MESSAGEBOX_MODAL if modal else _Command.ERROR_MESSAGEBOX
        return self._messagebox(my_string, modal, cmd_type)

    def info_messagebox(self, my_string: str, modal: Optional[bool] = False) -> bool:
        """
        Send an information message to Siril. The maximum message length is
        1022 bytes: longer messages will be truncated. This is intended for
        displaying informational messages more prominently than using the Siril log.

        Args:
            my_string: The message to display in the info message box
            modal: Sets whether or not the message box should be modal and
                   wait for completion or non-modal and allow the script to
                   continue execution.

        Returns:
            bool: True if the info was successfully displayed, False otherwise
        """

        cmd_type = _Command.INFO_MESSAGEBOX_MODAL if modal else _Command.INFO_MESSAGEBOX
        return self._messagebox(my_string, modal, cmd_type)

    def warning_messagebox(self, my_string: str, modal: Optional[bool] = False) -> bool:
        """
        Send a warning message to Siril. The maximum message length is
        1022 bytes: longer messages will be truncated. This is intended for
        displaying warning messages more prominently than using the Siril log.

        Args:
            my_string: The message to display in the warning message box
            modal: Sets whether or not the message box should be modal and
                   wait for completion or non-modal and allow the script to
                   continue execution.

        Returns:
            bool: True if the warning was successfully displayed, False otherwise
        """

        cmd_type = _Command.WARNING_MESSAGEBOX_MODAL if modal else _Command.WARNING_MESSAGEBOX
        return self._messagebox(my_string, modal, cmd_type)


    def undo_save_state(self, my_string: str) -> bool:
        """
        Saves an undo state. The maximum message length is 70 bytes: longer
        messages will be truncated.

        Args:
            my_string: The message to log in FITS HISTORY

        Returns:
            bool: True if the message was successfully logged, False otherwise
        """

        try:
            # Append a newline character to the string
            # Convert string to bytes using UTF-8 encoding
            message_bytes = my_string.encode('utf-8')
            return self._execute_command(_Command.UNDO_SAVE_STATE, message_bytes)

        except Exception as e:
            print(f"Error saving undo state: {e}", file=sys.stderr)
            return False

    def update_progress(self, message: str, progress: float) -> bool:
        """
        Send a progress update to Siril with a message and completion percentage.

        Args:
            message: Status message to display,
            progress: Progress value in the range 0.0 to 1.0

        Returns:
            bool: True if the progress update was successfully sent, False otherwise
        """

        try:
            # Validate progress value
            if not 0.0 <= progress <= 1.0:
                print(_("Progress value must be between 0.0 and 1.0"), file=sys.stderr)
                return False

            # Convert string to UTF-8 bytes
            message_bytes = message.encode('utf-8')

            # Create payload: network-order float followed by string
            # '!f' for network byte order 32-bit float
            float_bytes = struct.pack('!f', progress)

            # Combine float and string bytes
            payload = float_bytes + message_bytes

            return self._execute_command(_Command.UPDATE_PROGRESS, payload)

        except Exception as e:
            print(f"Error sending progress update: {e}", file=sys.stderr)
            return False

    def reset_progress(self) -> bool:
        """
        Resets the Siril progress bar.

        Args:
            none

        Returns:
            bool: True if the progress update was successfully sent, False otherwise
        """

        return self.update_progress("", 0.0)

    def cmd(self, *args: str) -> bool:
        """
        Send a command to Siril to be executed. The range of available commands can
        be found by checking the online documentation. The command and its arguments
        are provided as a list of strings.

        Args:
            *args: Variable number of string arguments to be combined into a command

        Returns:
            bool: True if the command was successfully executed, False otherwise

        Example:
            .. code-block:: python

                siril.cmd("ght", "-D=0.5", "-b=2.0")
        """

        try:
            # Join arguments with spaces between them
            command_string = " ".join(str(arg) for arg in args)

            # Convert to bytes for transmission
            command_bytes = command_string.encode('utf-8')

            return self._execute_command(_Command.SEND_COMMAND, command_bytes, timeout = None)

        except Exception as e:
            print(f"Error sending command: {e}", file=sys.stderr)
            return False

    def set_siril_selection(self, x: int, y: int, w: int, h: int) -> bool:
        """
        Set the image selection in Siril using the provided coordinates and dimensions.

        Args:
            x: X-coordinate of the selection's top-left corner
            y: Y-coordinate of the selection's top-left corner
            w: Width of the selection
            h: Height of the selection

        Returns:
            bool: True if the selection was successfully set, False otherwise
        """
        try:
            # Pack the coordinates and dimensions into bytes using network byte order (!)
            payload = struct.pack('!IIII', x, y, w, h)
            return self._execute_command(_Command.SET_SELECTION, payload)
        except Exception as e:
            print(f"Error setting selection: {e}", file=sys.stderr)
            return False

    def get_siril_selection(self) -> Optional[Tuple[int, int, int, int]]:

        """
        Request the image selection from Siril.

        Returns:
            A tuple (height, width, channels) representing the current selection,
            or None if an error occurred.
        """

        response = self._request_data(_Command.GET_SELECTION)

        if response is None:
            return None

        try:
            # Assuming the response is in the format: x (4 bytes), y (4 bytes), w (4 bytes), h (4 bytes)
            x, y, w, h = struct.unpack('!IIII', response)
            return x, y, w, h  # Returning as (x, y, w, h)
        except struct.error as e:
            print(f"Error unpacking image selection: {e}", file=sys.stderr)
            return None

    def get_siril_active_vport(self) -> Optional[int]:

        """
        Request the active viewport from Siril.

        Returns:
            An int representing the active vport:
            0 = Red (or Mono),
            1 = Green,
            2 = Blue,
            3 = RGB,
            or None if an error occurred.
        """

        response = self._request_data(_Command.GET_ACTIVE_VPORT)

        if response is None:
            return None

        try:
            # Assuming the response is in the format: !I
            vport = struct.unpack('!I', response)[0]
            return vport
        except struct.error as e:
            print(f"Error unpacking data: {e}", file=sys.stderr)
            return None

    def get_image_shape(self) -> Optional[Tuple[int, int, int]]:

        """
        Request the shape of the image from Siril.

        Returns:
            A tuple (channels, height, width) representing the shape of the image,
            or None if an error occurred.
        """

        response = self._request_data(_Command.GET_DIMENSIONS)

        if response is None:
            return None

        try:
            # Assuming the response is in the format: width (4 bytes), height (4 bytes), nb_channels (4 bytes)
            width, height, channels = struct.unpack('!III', response)
            return channels, height, width  # Returning as (channels, height, width)
        except struct.error as e:
            print(f"Error unpacking image dimensions: {e}", file=sys.stderr)
            return None

    def get_selection_star(self, shape: Optional[list[int]] = None, \
        channel: Optional[int] = None)-> Optional[PSFStar]:

        """
        Retrieves a PSFStar star model from the current selection in Siril.
        Only a single PSFStar is returned: if there are more than one in the
        selection, the first one identified by Siril's internal star detection
        algorithm is returned.

        Args:
            shape: Optional list of [x, y, w, h] specifying the selection to
                   retrieve from. w x h must not exceed 300 px x 300 px.
                   If provided, looks for a star in the specified selection
                   If None, looks for a star in the selection already made in
                   Siril, if one is made.
            channel: Optional int specifying the channel to retrieve from.
                     If provided 0 = Red / Mono, 1 = Green, 2 = Blue. If the
                     channel is omitted the current viewport will be used if
                     in GUI mode, or if not in GUI mode the method will fall back
                     to channel 0

        Returns:
            PSFStar: the PSFStar object representing the star model.

        Raises:
            NoImageError: If no image is currently loaded,
            RuntimeError: For other errors during data retrieval,
            ValueError: If the received data format is invalid or no selection can
                        be determined
        """

        try:
            # Validate shape if provided
            if shape is not None:
                if len(shape) != 4:
                    raise ValueError(_("Shape must be a list of [x, y, w, h]"))
                if any(not isinstance(v, int) for v in shape):
                    raise ValueError(_("All shape values must be integers"))
                if any(v < 0 for v in shape):
                    raise ValueError(_("All shape values must be non-negative"))

                # Pack shape data for the command
                if len(shape) == 4:
                    if channel == None:
                        shape_data = struct.pack('!IIII', *shape)
                    else:
                        shape_data = struct.pack('!IIIII', *shape, channel)
            else:
                shape_data = None

            status, response = self._send_command(_Command.GET_STAR_IN_SELECTION, shape_data)

            # Handle error responses
            if status == _Status.ERROR:
                if response:
                    error_msg = response.decode('utf-8', errors='replace')
                    if "no image loaded" in error_msg.lower():
                        raise NoImageError(_("No image is currently loaded in Siril"))
                    else:
                        if "invalid selection" in error_msg.lower():
                            raise ValueError(_("No selection is currently made in Siril"))
                        else:
                            raise RuntimeError(_("Server error: {}").format(error_msg))
                else:
                    raise RuntimeError(_("Failed to transfer star data: Empty response"))

            if status == _Status.NONE:
                return None

            if not response:
                raise RuntimeError(_("Failed to transfer star data: No data received"))

            format_string = '!13d2qdq16dqdd'  # Define the format string based on PSFStar structure
            fixed_size = struct.calcsize(format_string)

            # Extract the bytes for this struct and unpack
            values = struct.unpack(format_string, response)

            try:
                star = PSFStar(
                    B=values[0], A=values[1], x0=values[2], y0=values[3],
                    sx=values[4], sy=values[5], fwhmx=values[6], fwhmy=values[7],
                    fwhmx_arcsec=values[8], fwhmy_arcsec=values[9], angle=values[10],
                    rmse=values[11], sat=values[12], R=values[13],
                    has_saturated=bool(values[14]), beta=values[15],
                    profile=values[16], xpos=values[17], ypos=values[18],
                    mag=values[19], Bmag=values[20], s_mag=values[21],
                    s_Bmag=values[22], SNR=values[23], BV=values[24],
                    B_err=values[25], A_err=values[26], x_err=values[27],
                    y_err=values[28], sx_err=values[29], sy_err=values[30],
                    ang_err=values[31], beta_err=values[32], layer=values[33],
                    ra=values[34], dec=values[35]
                )
            except struct.error as e:
                print(f"Error unpacking star data: {e}", file=sys.stderr)
                raise RuntimeError(_("Error processing star data: {}").format(e))

            return star

        except Exception as e:
            raise RuntimeError(_("Error processing star data: {}").format(e))

    def get_selection_stats(self, shape: Optional[list[int]] = None, \
        channel: Optional[int] = None) -> Optional[PSFStar]:

        """
        Retrieves statistics for the current selection in Siril.

        Args:
            shape: Optional list of [x, y, w, h] specifying the selection to
                   retrieve from.
                   If provided, looks for a star in the specified selection
                   If None, looks for a star in the selection already made in Siril,
                   if one is made.
            channel: Optional int specifying the channel to retrieve from.
                     If provided 0 = Red / Mono, 1 = Green, 2 = Blue. If the
                     channel is omitted the current viewport will be used if
                     in GUI mode, or if not in GUI mode the method will fall back
                     to channel 0

        Returns:
            ImageStats: the ImageStats object representing the selection statistics.

        Raises:
            NoImageError: If no image is currently loaded,
            RuntimeError: For other errors during data retrieval,
            ValueError: If the received data format is invalid or no selection can
                        be determined
        """

        try:
            # Validate shape if provided
            if shape is not None:
                if len(shape) != 4:
                    raise ValueError(_("Shape must be a list of [x, y, w, h]"))
                if any(not isinstance(v, int) for v in shape):
                    raise ValueError(_("All shape values must be integers"))
                if any(v < 0 for v in shape):
                    raise ValueError(_("All shape values must be non-negative"))

                # Pack shape data for the command
                if len(shape) == 4:
                    if channel == None:
                        shape_data = struct.pack('!IIII', *shape)
                    else:
                        shape_data = struct.pack('!IIIII', *shape, channel)
            else:
                shape_data = None

            status, response = self._send_command(_Command.GET_STATS_FOR_SELECTION, shape_data)

            # Handle error responses
            if status == _Status.ERROR:
                if response:
                    error_msg = response.decode('utf-8', errors='replace')
                    if "no image loaded" in error_msg.lower():
                        raise NoImageError(_("No image is currently loaded in Siril"))
                    else:
                        if "invalid selection" in error_msg.lower():
                            raise ValueError(_("No selection is currently made in Siril"))
                        else:
                            raise RuntimeError(_("Server error: {}").format(error_msg))
                else:
                    raise RuntimeError(_("Failed to transfer stats data: Empty response"))

            if status == _Status.NONE:
                return None

            if not response:
                raise RuntimeError(_("Failed to transfer stats data: No data received"))
            try:
                # Define the format string for unpacking the C struct
                # '!' for network byte order (big-endian)
                # 'q' for long (total, ngoodpix) - using 64-bit integers to match gint64
                # 'd' for double (all floating point values)
                # We don't include the gint *nbrefs as it's not needed in Python
                format_string = '!2q12d'  # '!' ensures network byte order

                # Calculate expected size
                expected_size = struct.calcsize(format_string)

                # Verify we got the expected amount of data
                if len(response) != expected_size:
                    print(f"Received stats data size {len(response)} doesn't match expected size {expected_size}",
                        file=sys.stderr)
                    return None

                # Unpack the binary data
                values = struct.unpack(format_string, response)

            except struct.error as e:
                print(f"Error unpacking star data: {e}", file=sys.stderr)
                raise RuntimeError(_("Error processing star data: {}").format(e))
            # Create and return an ImageStats object with the unpacked values
            return ImageStats(
                total=values[0],
                ngoodpix=values[1],
                mean=values[2],
                median=values[3],
                sigma=values[4],
                avgDev=values[5],
                mad=values[6],
                sqrtbwmv=values[7],
                location=values[8],
                scale=values[9],
                min=values[10],
                max=values[11],
                normValue=values[12],
                bgnoise=values[13]
            )
        except Exception as e:
            raise RuntimeError(_("Failed to transfer stats data: error occurred"))

    def pix2radec(self, x: float, y: float) -> Optional[Tuple[float, float]]:
        """
        Converts a pair of pixel coordinates into RA and dec coordinates using the
        WCS of the image loaded in Siril. This requires that an image is loaded in
        Siril and that it has been platesolved (i.e. it has a WCS solution).

        Args:
            x: float: provides the x coordinate to be converted
            y: float: provides the y coordinate to be converted

        Returns:
            Tuple[float, float]: [RA, dec] as a Tuple of two floats.

        Raises:
            NoImageError: If no image is currently loaded,
            RuntimeError: For other errors during pixel data retrieval,
            ValueError: If the received data format is invalid or no WCS is found
        """
        try:
            shape_data = struct.pack('!2d', x, y)
            status, response = self._send_command(_Command.PIX2WCS, shape_data)
            # Handle error responses
            if status == _Status.ERROR:
                if response:
                    error_msg = response.decode('utf-8', errors='replace')
                    if "no image loaded" in error_msg.lower():
                        raise NoImageError(_("No image is currently loaded in Siril"))
                    else:
                        if "not plate solved" in error_msg.lower():
                            raise ValueError(_("Siril image is not plate solved"))
                        else:
                            raise RuntimeError(_("Server error: {}").format(error_msg))
                else:
                    raise RuntimeError(_("Failed to transfer coordinates: Empty response"))

            if status == _Status.NONE:
                return None

            if not response:
                raise RuntimeError(_("Failed to transfer coordinates: No data received"))
            try:
                # Define the format string for unpacking the C struct
                # '!' for network byte order (big-endian)
                # 'd' for double (all floating point values)
                format_string = '!2d'  # '!' ensures network byte order

                # Calculate expected size
                expected_size = struct.calcsize(format_string)

                # Verify we got the expected amount of data
                if len(response) != expected_size:
                    print(f"Received data size {len(response)} doesn't match expected size {expected_size}",
                        file=sys.stderr)
                    return None

                # Unpack the binary data
                values = struct.unpack(format_string, response)
            except struct.error as e:
                print(f"Error unpacking data: {e}", file=sys.stderr)
                raise RuntimeError(_("Error processing data: {}").format(e))
            return values;
        except Exception as e:
            raise RuntimeError(_("Failed to transfer stats data: error occurred"))

    def radec2pix(self, ra: float, dec: float) -> Optional[Tuple[float, float]]:
        """
        Converts a pair of RA,dec coordinates into image pixel coordinates using the
        WCS of the image loaded in Siril. This requires that an image is loaded in
        Siril and that it has been platesolved (i.e. it has a WCS solution).

        Args:
            ra: float: provides the RA coordinate to be converted
            dec: float: provides the dec coordinate to be converted

        Returns:
            Tuple[float, float]: [x, y] as a Tuple of two floats.

        Raises:
            NoImageError: If no image is currently loaded,
            RuntimeError: For other errors during pixel data retrieval,
            ValueError: If the received data format is invalid or no WCS is found
        """
        try:
            shape_data = struct.pack('!2d', ra, dec)
            status, response = self._send_command(_Command.WCS2PIX, shape_data)
            # Handle error responses
            if status == _Status.ERROR:
                if response:
                    error_msg = response.decode('utf-8', errors='replace')
                    if "no image loaded" in error_msg.lower():
                        raise NoImageError(_("No image is currently loaded in Siril"))
                    else:
                        if "not plate solved" in error_msg.lower():
                            raise ValueError(_("Siril image is not plate solved"))
                        else:
                            raise RuntimeError(_("Server error: {}").format(error_msg))
                else:
                    raise RuntimeError(_("Failed to transfer coordinates: Empty response"))

            if status == _Status.NONE:
                return None

            if not response:
                raise RuntimeError(_("Failed to transfer coordinates: No data received"))
            try:
                # Define the format string for unpacking the C struct
                # '!' for network byte order (big-endian)
                # 'd' for double (all floating point values)
                format_string = '!2d'  # '!' ensures network byte order

                # Calculate expected size
                expected_size = struct.calcsize(format_string)

                # Verify we got the expected amount of data
                if len(response) != expected_size:
                    print(f"Received data size {len(response)} doesn't match expected size {expected_size}",
                        file=sys.stderr)
                    return None

                # Unpack the binary data
                values = struct.unpack(format_string, response)
            except struct.error as e:
                print(f"Error unpacking data: {e}", file=sys.stderr)
                raise RuntimeError(_("Error processing data: {}").format(e))
            return values;
        except Exception as e:
            raise RuntimeError(_("Failed to transfer stats data: error occurred"))

    def get_image_pixeldata(self, shape: Optional[list[int]] = None) -> Optional[np.ndarray]:

        """
        Retrieves the pixel data from the image currently loaded in Siril.

        Args:
            shape: Optional list of [x, y, w, h] specifying the region to retrieve.
                   If provided, gets pixeldata for just that region.
                   If None, gets pixeldata for the entire image.

        Returns:
            numpy.ndarray: The image data as a numpy array

        Raises:
            NoImageError: If no image is currently loaded,
            RuntimeError: For other errors during pixel data retrieval,
            ValueError: If the received data format is invalid or shape is invalid
        """

        shm = None
        try:
            # Validate shape if provided
            if shape is not None:
                if len(shape) != 4:
                    raise ValueError(_("Shape must be a list of [x, y, w, h]"))
                if any(not isinstance(v, int) for v in shape):
                    raise ValueError(_("All shape values must be integers"))
                if any(v < 0 for v in shape):
                    raise ValueError(_("All shape values must be non-negative"))

                # Pack shape data for the command
                shape_data = struct.pack('!IIII', *shape)
                command = _Command.GET_PIXELDATA_REGION
            else:
                shape_data = None
                command = _Command.GET_PIXELDATA

            # Request shared memory setup
            status, response = self._send_command(command, shape_data)

            # Handle error responses
            if status == _Command.ERROR:
                if response:
                    error_msg = response.decode('utf-8', errors='replace')
                    if "no image loaded" in error_msg.lower():
                        raise NoImageError(_("No image is currently loaded in Siril"))
                    else:
                        raise RuntimeError(_("Server error: {}").format(error_msg))
                else:
                    raise RuntimeError(_("Failed to initiate shared memory transfer: Empty response"))

            if not response:
                raise RuntimeError(_("Failed to initiate shared memory transfer: No data received"))

            try:
                # Parse the shared memory information
                shm_info = _SharedMemoryInfo.from_buffer_copy(response)
            except (AttributeError, BufferError, ValueError) as e:
                raise ValueError(_("Invalid shared memory information received: {}").format(e))

            # Validate dimensions
            if any(dim <= 0 for dim in (shm_info.width, shm_info.height)):
                raise ValueError(_("Invalid image dimensions: {}x{}").format(shm_info.width, shm_info.height))

            if shm_info.channels <= 0 or shm_info.channels > 3:
                raise ValueError(_("Invalid number of channels: {}").format(shm_info.channels))

            # Map the shared memory
            try:
                shm = self._map_shared_memory(
                    shm_info.shm_name.decode('utf-8'),
                    shm_info.size
                )
            except (OSError, ValueError) as e:
                raise RuntimeError(_("Failed to map shared memory: {}").format(e))

            buffer = bytearray(shm.buf)[:shm_info.size]
            # Create numpy array from shared memory
            dtype = np.float32 if shm_info.data_type == 1 else np.uint16
            try:
                arr = np.frombuffer(buffer, dtype=dtype)
            except (BufferError, ValueError, TypeError) as e:
                raise RuntimeError(_("Failed to create array from shared memory: {}").format(e))

            # Validate array size matches expected dimensions
            expected_size = shm_info.width * shm_info.height * shm_info.channels
            if arr.size < expected_size:
                raise ValueError(
                    f"Data size mismatch: got {arr.size} elements, "
                    f"expected {expected_size} for dimensions "
                    f"{shm_info.width}x{shm_info.height}x{shm_info.channels}"
                )

            # Reshape the array according to the image dimensions
            try:
                if shm_info.channels > 1:
                    arr = arr.reshape((shm_info.channels, shm_info.height, shm_info.width))
                else:
                    arr = arr.reshape((shm_info.height, shm_info.width))
            except ValueError as e:
                raise ValueError(_("Failed to reshape array to image dimensions: {}").format(e))

            # Make a copy of the data since we'll be releasing the shared memory
            result = np.copy(arr)

            return result

        except NoImageError:
            # Re-raise NoImageError without wrapping
            raise
        except Exception as e:
            # Wrap all other exceptions with context
            raise RuntimeError(_("Error retrieving pixel data: {}").format(e)) from e
        finally:
            # Clean up shared memory using the wrapper's methods
            if shm is not None:
                try:
                    shm.close()  # First close the memory mapping as we have finished with it
                    # (We don't unlink it as C wll do that)

                    # Signal that Python is done with the shared memory and wait for C to finish
                    finish_info = struct.pack('256s', shm_info.shm_name)
                    if not self._execute_command(_Command.RELEASE_SHM, finish_info):
                        raise RuntimeError(_("Failed to cleanup shared memory"))

                except Exception:
                    pass

    def get_seq_frame_pixeldata(self, frame: int, shape: Optional[List[int]] = None) -> Optional[np.ndarray]:

        """
        Retrieves the pixel data from the image currently loaded in Siril.

        Args:
            frame: selects the frame to retrieve pixel data from

        Returns:
            numpy.ndarray: The image data as a numpy array

        Raises:
            NoImageError: If no image is currently loaded,
            RuntimeError: For other errors during pixel data retrieval,
            ValueError: If the received data format is invalid or shape is invalid
        """

        shm = None
        # Convert channel number to network byte order bytes

        try:
            frame_payload = struct.pack('!I', frame)
            # Validate shape if provided
            if shape is not None:
                if len(shape) != 4:
                    raise ValueError(_("Shape must be a list of [x, y, w, h]"))
                if any(not isinstance(v, int) for v in shape):
                    raise ValueError(_("All shape values must be integers"))
                if any(v < 0 for v in shape):
                    raise ValueError(_("All shape values must be non-negative"))

                # Pack shape data for the command
                shape_data = struct.pack('!IIII', *shape)
            else:
                shape_data = None
            payload = frame_payload + shape_data if shape_data else frame_payload
            # Request shared memory setup
            status, response = self._send_command(_Command.GET_SEQ_PIXELDATA, payload)

            # Handle error responses
            if status == _Command.ERROR:
                if response:
                    error_msg = response.decode('utf-8', errors='replace')
                    if "no image loaded" in error_msg.lower():
                        raise NoImageError(_("No image is currently loaded in Siril"))
                    else:
                        raise RuntimeError(_("Server error: {}").format(error_msg))
                else:
                    raise RuntimeError(_("Failed to initiate shared memory transfer: Empty response"))

            if not response:
                raise RuntimeError(_("Failed to initiate shared memory transfer: No data received"))

            try:
                # Parse the shared memory information
                shm_info = _SharedMemoryInfo.from_buffer_copy(response)
            except (AttributeError, BufferError, ValueError) as e:
                raise ValueError(_("Invalid shared memory information received: {}").format(e))

            # Validate dimensions
            if any(dim <= 0 for dim in (shm_info.width, shm_info.height)):
                raise ValueError(_("Invalid image dimensions: {}x{}").format(shm_info.width, shm_info.height))

            if shm_info.channels <= 0 or shm_info.channels > 3:
                raise ValueError(_("Invalid number of channels: {}").format(shm_info.channels))

            # Map the shared memory
            try:
                shm = self._map_shared_memory(
                    shm_info.shm_name.decode('utf-8'),
                    shm_info.size
                )
            except (OSError, ValueError) as e:
                raise RuntimeError(_("Failed to map shared memory: {}").format(e))

            buffer = bytearray(shm.buf)[:shm_info.size]
            # Create numpy array from shared memory
            dtype = np.float32 if shm_info.data_type == 1 else np.uint16
            try:
                arr = np.frombuffer(buffer, dtype=dtype)
            except (BufferError, ValueError, TypeError) as e:
                raise RuntimeError(_("Failed to create array from shared memory: {}").format(e))

            # Validate array size matches expected dimensions
            expected_size = shm_info.width * shm_info.height * shm_info.channels
            if arr.size < expected_size:
                raise ValueError(
                    f"Data size mismatch: got {arr.size} elements, "
                    f"expected {expected_size} for dimensions "
                    f"{shm_info.width}x{shm_info.height}x{shm_info.channels}"
                )

            # Reshape the array according to the image dimensions
            try:
                if shm_info.channels > 1:
                    arr = arr.reshape((shm_info.channels, shm_info.height, shm_info.width))
                else:
                    arr = arr.reshape((shm_info.height, shm_info.width))
            except ValueError as e:
                raise ValueError(_("Failed to reshape array to image dimensions: {}").format(e))

            # Make a copy of the data since we'll be releasing the shared memory
            result = np.copy(arr)

            return result

        except NoImageError:
            # Re-raise NoImageError without wrapping
            raise
        except Exception as e:
            # Wrap all other exceptions with context
            raise RuntimeError(_("Error retrieving pixel data: {}").format(e)) from e
        finally:
            # Clean up shared memory using the wrapper's methods
            if shm is not None:
                try:
                    shm.close()  # First close the memory mapping as we have finished with it
                    # (We don't unlink it as C wll do that)

                    # Signal that Python is done with the shared memory and wait for C to finish
                    finish_info = struct.pack('256s', shm_info.shm_name)
                    if not self._execute_command(_Command.RELEASE_SHM, finish_info):
                        raise RuntimeError(_("Failed to cleanup shared memory"))

                except Exception:
                    pass

    def xy_plot(self, plot_data: PlotData):
        """
        Serialize plot data and send via shared memory. See the sirilpy.plot submodule
        documentation for how to configure a PlotData object for use with SirilInterface.xy_plot()

        Args:
            plot_metadata: PlotMetadata object containing plot configuration
        """
        try:
            serialized_data, total_bytes = _PlotSerializer._serialize_plot_data(plot_data)

            # Create shared memory using our wrapper
            try:
                # Request Siril to provide a big enough shared memory allocation
                shm_info = self._request_shm(total_bytes)

                # Map the shared memory
                try:
                    shm = self._map_shared_memory(
                        shm_info.shm_name.decode('utf-8'),
                        shm_info.size
                    )
                except (OSError, ValueError) as e:
                    raise RuntimeError(_("Failed to map shared memory: {}").format(e))

            except Exception as e:
                raise RuntimeError(_("Failed to create shared memory: {}").format(e))

            # Copy serialized data to shared memory
            try:
                buffer = memoryview(shm.buf).cast('B')
                buffer[:total_bytes] = serialized_data
                del buffer
            except Exception as e:
                print(f"Failed to copy data to shared memory: {e}", file=sys.stderr)
                return False

            # Pack the plot info structure
            info = struct.pack(
                '!IIIIQ256s',
                0,  # width (not used for plots)
                0,  # height (not used for plots)
                0,  # reserved/unused
                0,  # reserved/unused
                total_bytes,
                shm_info.shm_name
            )

            if not self._execute_command(_Command.SIRIL_PLOT, info):
                raise RuntimeError(_("Failed to send pixel data command"))

            return True

        except Exception as e:
            print(f"Error sending plot data: {e}", file=sys.stderr)
            return False
        finally:
            # Ensure shared memory is closed and unlinked
            if 'shm' in locals() and shm is not None:
                try:
                    shm.close()
                except:
                    pass

    def set_image_bgsamples(self, points: List[Tuple[float, float]], show_samples: bool = False):
        """
        Serialize a set of background sample points and send via shared memory.
        The sample points are provided as a List of Tuples with each Tuple
        comprising (x, y) where x and y are floats. Note that only locations
        are sent to Siril rather than the full BGSample object that can be
        retrieved, because Siril will automatically update the sample statistics
        and validity on receipt.

        Args:
            points: List of sample point locations
            show_samples: Whether to show the sample points in Siril
        """
        try:
            format_string = 'd' * (2 * len(points))  # multiply by 2 since each pair has 2 values

            # Flatten the list of tuples into a single sequence of values
            flat_values = [coord for pair in points for coord in pair]

            # Pack all the values
            serialized_data = struct.pack(format_string, *flat_values)
            total_bytes = len(serialized_data)

            # Create shared memory using our wrapper
            try:
                # Request Siril to provide a big enough shared memory allocation
                shm_info = self._request_shm(total_bytes)

                # Map the shared memory
                try:
                    shm = self._map_shared_memory(
                        shm_info.shm_name.decode('utf-8'),
                        shm_info.size
                    )
                except (OSError, ValueError) as e:
                    raise RuntimeError(_("Failed to map shared memory: {}").format(e))

            except Exception as e:
                raise RuntimeError(_("Failed to create shared memory: {}").format(e))

            # Copy serialized data to shared memory
            try:
                buffer = memoryview(shm.buf).cast('B')
                buffer[:total_bytes] = serialized_data
                del buffer
            except Exception as e:
                print(f"Failed to copy data to shared memory: {e}", file=sys.stderr)
                return False

            # Pack the plot info structure
            info = struct.pack(
                '!IIIIQ256s',
                0,  # width (not used for plots)
                0,  # height (not used for plots)
                0,  # reserved/unused
                1 if show_samples else 0,  # data_type use to indicate
                                          # whether to show the samples
                total_bytes,
                shm_info.shm_name
            )

            if not self._execute_command(_Command.SET_BGSAMPLES, info):
                raise RuntimeError(_("Failed to send BG sample command"))

            return True

        except Exception as e:
            print(f"Error sending background samples: {e}", file=sys.stderr)
            return False
        finally:
            # Ensure shared memory is closed and unlinked
            if 'shm' in locals() and shm is not None:
                try:
                    shm.close()
                except:
                    pass

    def set_image_pixeldata(self, image_data: np.ndarray) -> bool:
        """
        Send image data to Siril using shared memory.

        Args:
            image_data: numpy.ndarray containing the image data.
                        Must be 2D (single channel) or 3D (multi-channel) array
                        with dtype either np.float32 or np.uint16.

        Returns:
            bool: True if successful, False otherwise
        """

        shm = None
        shm_info = None
        try:
            # Validate input array
            if not isinstance(image_data, np.ndarray):
                raise ValueError(_("Image data must be a numpy array"))

            if image_data.ndim not in (2, 3):
                raise ValueError(_("Image must be 2D or 3D array"))

            if image_data.dtype not in (np.float32, np.uint16):
                raise ValueError(_("Image data must be float32 or uint16"))

            # Get dimensions
            if image_data.ndim == 2:
                height, width = image_data.shape
                channels = 1
            else:
                channels, height, width = image_data.shape

            if channels > 3:
                raise ValueError(_("Image cannot have more than 3 channels"))

            if any(dim <= 0 for dim in (width, height)):
                raise ValueError(_("Invalid image dimensions: {}x{}").format(width, height))

            # Calculate total size
            element_size = 4 if image_data.dtype == np.float32 else 2
            total_bytes = width * height * channels * element_size

            # Create shared memory using our wrapper
            try:
                # Request Siril to provide a big enough shared memory allocation
                shm_info = self._request_shm(total_bytes)

                # Map the shared memory
                try:
                    shm = self._map_shared_memory(
                        shm_info.shm_name.decode('utf-8'),
                        shm_info.size
                    )
                except (OSError, ValueError) as e:
                    raise RuntimeError(_("Failed to map shared memory: {}").format(e))

            except Exception as e:
                raise RuntimeError(_("Failed to create shared memory: {}").format(e))

            # Copy data to shared memory
            try:
                buffer = memoryview(shm.buf).cast('B')
                shared_array = np.frombuffer(buffer, dtype=image_data.dtype).reshape(image_data.shape)
                np.copyto(shared_array, image_data)
                # Delete transient objects used to structure copy
                del buffer
                del shared_array
            except Exception as e:
                raise RuntimeError(_("Failed to copy data to shared memory: {}").format(e))

            # Pack the image info structure
            info = struct.pack(
                '!IIIIQ256s',
                width,
                height,
                channels,
                1 if image_data.dtype == np.float32 else 0,
                total_bytes,
                shm_info.shm_name
            )
            # Send command using the existing _execute_command method
            if not self._execute_command(_Command.SET_PIXELDATA, info):
                raise RuntimeError(_("Failed to send pixel data command"))

            return True

        except Exception as e:
            print(f"Error sending pixel data: {e}", file=sys.stderr)
            return False

        finally:
            if shm is not None:
                try:
                    shm.close()
                    self._execute_command(_Command.RELEASE_SHM, shm_info)
                except:
                    pass

    def set_seq_frame_pixeldata(self, index: int, image_data: np.ndarray) -> bool:
        """
        Send image data to Siril using shared memory.

        Args:
            index: integer specifying which frame to set the pixeldata for.
            image_data: numpy.ndarray containing the image data.
                        Must be 2D (single channel) or 3D (multi-channel) array
                        with dtype either np.float32 or np.uint16.

        Returns:
            bool: True if successful, False otherwise
        """

        shm = None
        try:
            # Validate input array
            if not isinstance(image_data, np.ndarray):
                raise ValueError(_("Image data must be a numpy array"))

            if image_data.ndim not in (2, 3):
                raise ValueError(_("Image must be 2D or 3D array"))

            if image_data.dtype not in (np.float32, np.uint16):
                raise ValueError(_("Image data must be float32 or uint16"))

            # Get dimensions
            if image_data.ndim == 2:
                height, width = image_data.shape
                channels = 1
                image_data = image_data.reshape(height, width, 1)
            else:
                channels, height, width = image_data.shape

            if channels > 3:
                raise ValueError(_("Image cannot have more than 3 channels"))

            if any(dim <= 0 for dim in (width, height)):
                raise ValueError(_("Invalid image dimensions: {}x{}").format(width, height))

            # Calculate total size
            element_size = 4 if image_data.dtype == np.float32 else 2
            total_bytes = width * height * channels * element_size

            # Create shared memory using our wrapper
            try:
                # Request Siril to provide a big enough shared memory allocation
                shm_info = self._request_shm(total_bytes)

                # Map the shared memory
                try:
                    shm = self._map_shared_memory(
                        shm_info.shm_name.decode('utf-8'),
                        shm_info.size
                    )
                except (OSError, ValueError) as e:
                    raise RuntimeError(_("Failed to map shared memory: {}").format(e))

            except Exception as e:
                raise RuntimeError(_("Failed to create shared memory: {}").format(e))

            # Copy data to shared memory
            try:
                buffer = memoryview(shm.buf).cast('B')
                shared_array = np.frombuffer(buffer, dtype=image_data.dtype).reshape(image_data.shape)
                np.copyto(shared_array, image_data)
                # Delete transient objects used to structure copy
                del buffer
                del shared_array
            except Exception as e:
                raise RuntimeError(_("Failed to copy data to shared memory: {}").format(e))

            # Pack the image info structure
            info = struct.pack(
                '!IIIIQ256s',
                width,
                height,
                channels,
                1 if image_data.dtype == np.float32 else 0,
                total_bytes,
                shm_info.shm_name
            )

            # Create payload
            index_bytes = struct.pack('!i', index)
            payload = index_bytes + info

            # Send command using the existing _execute_command method
            if not self._execute_command(_Command.SET_SEQ_FRAME_PIXELDATA, payload):
                raise RuntimeError(_("Failed to send set_seq_frame_pixeldata command"))

            return True

        except Exception as e:
            print("Error sending pixel data: {e}", file=sys.stderr)
            return False

        finally:
            if shm is not None:
                try:
                    shm.close()
                except:
                    pass

    def get_image_iccprofile(self) -> Optional[bytes]:
        """
        Retrieve the ICC profile of the current Siril image using shared memory.

        Args:
        none.

        Returns:
            bytes: The image ICC profile as a byte array, or None if the current
            image has no ICC profile.

        Raises:
            NoImageError: If no image is currently loaded,
            RuntimeError: For other errors during  data retrieval,
            ValueError: If the shared memory data is invalid
        """

        shm = None
        try:
            # Request shared memory setup
            status, response = self._send_command(_Command.GET_ICC_PROFILE)

            # Handle error responses
            if status == _Status.ERROR:
                if response:
                    error_msg = response.decode('utf-8', errors='replace')
                    if "no image loaded" in error_msg.lower():
                        raise NoImageError(_("No image is currently loaded in Siril"))
                    else:
                        raise RuntimeError(_("Server error: {}").format(error_msg))
                else:
                    raise RuntimeError(_("Failed to initiate shared memory transfer: Empty response"))

            if not response:
                raise RuntimeError(_("Failed to initiate shared memory transfer: No data received"))

            if len(response) < 25: # No payload
                return None
            try:
                # Parse the shared memory information
                shm_info = _SharedMemoryInfo.from_buffer_copy(response)
            except (AttributeError, BufferError, ValueError) as e:
                raise ValueError(_("Invalid shared memory information received: {}").format(e))

            # Map the shared memory
            try:
                shm = self._map_shared_memory(
                    shm_info.shm_name.decode('utf-8'),
                    shm_info.size
                )
            except (OSError, ValueError) as e:
                raise RuntimeError(_("Failed to map shared memory: {}").format(e))

            try:
                buffer = bytearray(shm.buf)[:shm_info.size]
                result = bytes(buffer)
            except (BufferError, ValueError, TypeError) as e:
                raise RuntimeError(_("Failed to create bytes from shared memory: {}").format(e))

            return result

        except NoImageError:
            # Re-raise NoImageError without wrapping
            raise
        except Exception as e:
            # Wrap all other exceptions with context
            raise RuntimeError(_("Error retrieving ICC data: {}").format(e)) from e
        finally:
            if shm is not None:
                try:
                    shm.close()  # First close the memory mapping as we have finished with it
                    # (We don't unlink it as C wll do that)

                    # Signal that Python is done with the shared memory and wait for C to finish
                    finish_info = struct.pack('256s', shm_info.shm_name)
                    if not self._execute_command(_Command.RELEASE_SHM, finish_info):
                        raise RuntimeError(_("Failed to cleanup shared memory"))

                except Exception:
                    pass

    def get_image_fits_header(self) -> Optional[str]:
        """
        Retrieve the full FITS header of the current image loaded in Siril.

        Args:
            none.

        Returns:
            bytes: The image FITS header as a string.

        Raises:
            NoImageError: If no image is currently loaded,
            RuntimeError: For other errors during  data retrieval,
            ValueError: If the received data format is invalid or shape is invalid
        """

        shm = None
        try:
            # Request shared memory setup
            status, response = self._send_command(_Command.GET_FITS_HEADER)

            # Handle error responses
            if status == _Status.ERROR:
                if response:
                    error_msg = response.decode('utf-8', errors='replace')
                    if "no image loaded" in error_msg.lower():
                        raise NoImageError(_("No image is currently loaded in Siril"))
                    else:
                        raise RuntimeError(_("Server error: {}").format(error_msg))
                else:
                    raise RuntimeError(_("Failed to initiate shared memory transfer: Empty response"))

            if not response:
                raise RuntimeError(_("Failed to initiate shared memory transfer: No data received"))

            if len(response) < 25: # No payload
                return None

            try:
                # Parse the shared memory information
                shm_info = _SharedMemoryInfo.from_buffer_copy(response)
            except (AttributeError, BufferError, ValueError) as e:
                raise ValueError(_("Invalid shared memory information received: {}").format(e))

            # Map the shared memory
            try:
                shm = self._map_shared_memory(
                    shm_info.shm_name.decode('utf-8'),
                    shm_info.size
                )
            except (OSError, ValueError) as e:
                raise RuntimeError(_("Failed to map shared memory: {}").format(e))

            try:
                # Read entire buffer at once
                buffer = bytearray(shm.buf)[:shm_info.size]
                result = buffer.decode('utf-8', errors='ignore')
            except (BufferError, ValueError, TypeError) as e:
                raise RuntimeError(_("Failed to create string from shared memory: {}").format(e))

            return result

        except NoImageError:
            # Re-raise NoImageError without wrapping
            raise
        except Exception as e:
            # Wrap all other exceptions with context
            raise RuntimeError(_("Error retrieving FITS header: {}").format(e)) from e
        finally:
            if shm is not None:
                try:
                    shm.close()  # First close the memory mapping as we have finished with it
                    # (We don't unlink it as C wll do that)

                    # Signal that Python is done with the shared memory and wait for C to finish
                    finish_info = struct.pack('256s', shm_info.shm_name)
                    if not self._execute_command(_Command.RELEASE_SHM, finish_info):
                        raise RuntimeError(_("Failed to cleanup shared memory"))

                except Exception:
                    pass

    def get_image_unknown_keys(self) -> Optional[str]:
        """
        Retrieve the unknown key in a FITS header of the current loaded Siril
        image using shared memory.

        Args:
            none.

        Returns:
            bytes: The unknown keys as a string.

        Raises:
            NoImageError: If no image is currently loaded,
            RuntimeError: For other errors during  data retrieval,
            ValueError: If the received data format is invalid or shape is invalid
        """

        shm = None
        try:
            # Request shared memory setup
            status, response = self._send_command(_Command.GET_FITS_UNKNOWN_KEYS)

            # Handle error responses
            if status == _Status.ERROR:
                if response:
                    error_msg = response.decode('utf-8', errors='replace')
                    if "no image loaded" in error_msg.lower():
                        raise NoImageError(_("No image is currently loaded in Siril"))
                    else:
                        raise RuntimeError(_("Server error: {}").format(error_msg))
                else:
                    raise RuntimeError(_("Failed to initiate shared memory transfer: Empty response"))

            if status == _Status.NONE:
                return None

            if not response:
                raise RuntimeError(_("Failed to initiate shared memory transfer: No data received"))
            if len(response) < 25: # No payload
                return None

            try:
                # Parse the shared memory information
                shm_info = _SharedMemoryInfo.from_buffer_copy(response)
            except (AttributeError, BufferError, ValueError) as e:
                raise ValueError(_("Invalid shared memory information received: {}").format(e))

            # Map the shared memory
            try:
                shm = self._map_shared_memory(
                    shm_info.shm_name.decode('utf-8'),
                    shm_info.size
                )
            except (OSError, ValueError) as e:
                raise RuntimeError(_("Failed to map shared memory: {}").format(e))

            try:
                # Read entire buffer at once using memoryview
                buffer = bytearray(shm.buf)[:shm_info.size]
                result = buffer.decode('utf-8', errors='ignore')
            except (BufferError, ValueError, TypeError) as e:
                raise RuntimeError(_("Failed to create string from shared memory: {}").format(e))

            return result

        except NoImageError:
            # Re-raise NoImageError without wrapping
            raise
        except Exception as e:
            # Wrap all other exceptions with context
            raise RuntimeError(_("Error retrieving FITS unknown keys: {}").format(e)) from e
        finally:
            if shm is not None:
                try:
                    shm.close()  # First close the memory mapping as we have finished with it
                    # (We don't unlink it as C wll do that)

                    # Signal that Python is done with the shared memory and wait for C to finish
                    finish_info = struct.pack('256s', shm_info.shm_name)
                    if not self._execute_command(_Command.RELEASE_SHM, finish_info):
                        raise RuntimeError(_("Failed to cleanup shared memory"))

                except Exception:
                    pass

    def get_image_history(self) -> Optional[list[str]]:
        """
        Retrieve history entries in the FITS header of the current loaded
        Siril image using shared memory.

        Args:
            none.

        Returns:
            list: The history entries in the FITS header as a list of strings.

        Raises:
            NoImageError: If no image is currently loaded,
            RuntimeError: For other errors during data retrieval,
            ValueError: If the received data format is invalid or shape is invalid
        """

        shm = None
        try:
            # Request shared memory setup
            status, response = self._send_command(_Command.GET_FITS_HISTORY)

            # Handle error responses
            if status == _Status.ERROR:
                if response:
                    error_msg = response.decode('utf-8', errors='replace')
                    if "no image loaded" in error_msg.lower():
                        raise NoImageError(_("No image is currently loaded in Siril"))
                    else:
                        raise RuntimeError(_("Server error: {}").format(error_msg))
                else:
                    raise RuntimeError(_("Failed to initiate shared memory transfer: Empty response"))

            if status == _Status.NONE:
                return None

            if not response:
                raise RuntimeError(_("Failed to initiate shared memory transfer: No data received"))

            if len(response) < 29:  # No payload
                return None

            try:
                # Parse the shared memory information
                shm_info = _SharedMemoryInfo.from_buffer_copy(response)
            except (AttributeError, BufferError, ValueError) as e:
                raise ValueError(_("Invalid shared memory information received: {}").format(e))

            # Map the shared memory
            try:
                shm = self._map_shared_memory(
                    shm_info.shm_name.decode('utf-8'),
                    shm_info.size
                )
            except (OSError, ValueError) as e:
                raise RuntimeError(_("Failed to map shared memory: {}").format(e))

            try:
                # Read entire buffer at once using memoryview
                buffer = bytearray(shm.buf)[:shm_info.size]
                string_data = buffer.decode('utf-8', errors='ignore')
                string_list = string_data.split('\x00')
            except (BufferError, ValueError, TypeError) as e:
                raise RuntimeError(_("Failed to create string from shared memory: {}").format(e))

            return [s for s in string_list if s]

        except NoImageError:
            # Re-raise NoImageError without wrapping
            raise
        except Exception as e:
            # Wrap all other exceptions with context
            raise RuntimeError(_("Error retrieving FITS history: {}").format(e)) from e
        finally:
            if shm is not None:
                try:
                    shm.close()  # First close the memory mapping as we have finished with it
                    # (We don't unlink it as C wll do that)

                    # Signal that Python is done with the shared memory and wait for C to finish
                    finish_info = struct.pack('256s', shm_info.shm_name)
                    if not self._execute_command(_Command.RELEASE_SHM, finish_info):
                        raise RuntimeError(_("Failed to cleanup shared memory"))

                except Exception:
                    pass

    def get_siril_wd(self) -> Optional[str]:
        """
        Request the current working directory from Siril.

        Returns:
            The current working directory as a string, or None if an error occurred.
        """

        response = self._request_data(_Command.GET_WORKING_DIRECTORY)

        if response is None:
            return None

        try:
            # Assuming the response is a null-terminated UTF-8 encoded string
            wd = response.decode('utf-8').rstrip('\x00')
            return wd
        except UnicodeDecodeError as e:
            print("Error decoding working directory: {e}", file=sys.stderr)
            return None

    def get_siril_configdir(self) -> Optional[str]:
        """
        Request the user config directory used by Siril.

        Returns:
            The user config directory as a string, or None if an error occurred.
        """

        response = self._request_data(_Command.GET_USERCONFIGDIR)

        if response is None:
            return None

        try:
            # Assuming the response is a null-terminated UTF-8 encoded string
            wd = response.decode('utf-8').rstrip('\x00')
            return wd
        except UnicodeDecodeError as e:
            print("Error decoding user config directory: {e}", file=sys.stderr)
            return None

    def get_siril_userdatadir(self) -> Optional[str]:
        """
        Request the user data directory used by Siril.

        Returns:
            The user data directory as a string, or None if an error occurred.
        """

        response = self._request_data(_Command.GET_USERDATADIR)

        if response is None:
            return None

        try:
            # Assuming the response is a null-terminated UTF-8 encoded string
            path = response.decode('utf-8').rstrip('\x00')
            return path
        except UnicodeDecodeError as e:
            print("Error decoding user data directory: {e}", file=sys.stderr)
            return None

    def get_siril_systemdatadir(self) -> Optional[str]:
        """
        Request the system data directory used by Siril.

        Returns:
            The system data directory as a string, or None if an error occurred.
        """

        response = self._request_data(_Command.GET_SYSTEMDATADIR)

        if response is None:
            return None

        try:
            # Assuming the response is a null-terminated UTF-8 encoded string
            path = response.decode('utf-8').rstrip('\x00')
            return path
        except UnicodeDecodeError as e:
            print("Error decoding user data directory: {e}", file=sys.stderr)
            return None

    def is_image_loaded(self) -> Optional[bool]:
        """
        Check if a single image is loaded in Siril.

        Returns:
            bool: True if a single image is loaded, False if a single image is
            not loaded, or None if an error occurred.
        """
        response = self._request_data(_Command.GET_IS_IMAGE_LOADED)

        if response is None:
            return None

        image_loaded = struct.unpack('!i', response)[0] != 0
        return image_loaded

    def is_sequence_loaded(self) -> Optional[bool]:
        """
        Check if a sequence is loaded in Siril.

        Returns:
            bool: True if a sequence is loaded, False if a sequence is not loaded,
            or None if an error occurred.
        """
        response = self._request_data(_Command.GET_IS_SEQUENCE_LOADED)

        if response is None:
            return None

        sequence_loaded = struct.unpack('!i', response)[0] != 0
        return sequence_loaded

    def get_image_filename(self) -> Optional[str]:
        """
        Request the filename of the loaded image from Siril.

        Returns:
            The filename as a string, or None if an error occurred.
        """

        response = self._request_data(_Command.GET_FILENAME)

        if response is None:
            return None

        try:
            # Assuming the response is a null-terminated UTF-8 encoded string
            wd = response.decode('utf-8').rstrip('\x00')
            return wd
        except UnicodeDecodeError as e:
            print(f"Error decoding loaded image filename: {e}", file=sys.stderr)
            return None

    def get_seq_frame_filename(self, frame: int) -> Optional[str]:
        """
        Request the filename of the specified frame of the loaded sequence from Siril.

        Returns:
            The filename as a string, or None if an error occurred.
        """

        # Convert frame number to network byte order bytes
        frame_payload = struct.pack('!I', frame)  # '!I' for network byte order uint32_t

        response = self._request_data(_Command.GET_SEQ_FRAME_FILENAME, payload=frame_payload)

        if response is None:
            return None

        try:
            # Assuming the response is a null-terminated UTF-8 encoded string
            filename = response.decode('utf-8').rstrip('\x00')
            return filename
        except UnicodeDecodeError as e:
            print(f"Error decoding loaded image filename: {e}", file=sys.stderr)
            return None

    def get_image_stats(self, channel: int) -> Optional[ImageStats]:
        """
        Request image statistics from Siril for a specific channel.

        Args:
            channel: Integer specifying which channel to get statistics
                     for (typically 0, 1, or 2)

        Returns:
            ImageStats object containing the statistics, or None if an error occurred
        """

        # Convert channel number to network byte order bytes
        channel_payload = struct.pack('!I', channel)  # '!I' for network byte order uint32_t

        # Request data with the channel number as payload
        response = self._request_data(_Command.GET_IMAGE_STATS, payload=channel_payload)

        if response is None:
            return None

        try:
            # Define the format string for unpacking the C struct
            # '!' for network byte order (big-endian)
            # 'q' for long (total, ngoodpix) - using 64-bit integers to match gint64
            # 'd' for double (all floating point values)
            # We don't include the gint *nbrefs as it's not needed in Python
            format_string = '!2q12d'  # '!' ensures network byte order

            # Calculate expected size
            expected_size = struct.calcsize(format_string)

            # Verify we got the expected amount of data
            if len(response) != expected_size:
                print(f"Received stats data size {len(response)} doesn't match expected size {expected_size}",
                    file=sys.stderr)
                return None

            # Unpack the binary data
            values = struct.unpack(format_string, response)

            # Create and return an ImageStats object with the unpacked values
            return ImageStats(
                total=values[0],
                ngoodpix=values[1],
                mean=values[2],
                median=values[3],
                sigma=values[4],
                avgDev=values[5],
                mad=values[6],
                sqrtbwmv=values[7],
                location=values[8],
                scale=values[9],
                min=values[10],
                max=values[11],
                normValue=values[12],
                bgnoise=values[13]
            )

        except struct.error as e:
            print(f"Error unpacking image statistics data: {e}", file=sys.stderr)
            return None

    def get_seq_regdata(self, frame: int, channel: int) -> Optional[RegData]:
        """
        Request sequence frame registration data from Siril.

        Args:
            frame: Integer specifying which frame in the sequence to get registration
                   data for (between 0 and Sequence.number),
            channel: Integer specifying which channel to get registration data
                     for (typically 0, 1, or 2)

        Returns:
            RegData object containing the registration data, or None if an error occurred
        """

        data_payload = struct.pack('!II', frame, channel)  # '!I' for network byte order uint32_t

        # Request data with the channel number as payload
        response = self._request_data(_Command.GET_SEQ_REGDATA, payload=data_payload)

        if response is None:
            return None

        try:
            format_string = '!5dQ9d2Q'

            values = struct.unpack(format_string, response)

            return RegData (
                fwhm = values[0],
                weighted_fwhm = values[1],
                roundness = values[2],
                quality = values[3],
                background_lvl = values[4],
                number_of_stars = values[5],
                H = Homography (
                    h00=values[6],
                    h01=values[7],
                    h02=values[8],
                    h10=values[9],
                    h11=values[10],
                    h12=values[11],
                    h20=values[12],
                    h21=values[13],
                    h22=values[14],
                    pair_matched=values[15],
                    Inliers=values[16]
                )
            )
        except struct.error as e:
            print(f"Error unpacking frame registration data: {e}", file=sys.stderr)
            return None

    def get_seq_stats(self, frame: int, channel: int) -> Optional[ImageStats]:
        """
        Request sequence frame statistics from Siril.

        Args:
            frame: Integer specifying which frame in the sequence to get statistics
                   data for (between 0 and Sequence.number)
            channel: Integer specifying which channel to get statistics
                     for (typically 0, 1, or 2)

        Returns:
            ImageStats object containing the statistics, or None if an error occurred
        """

        data_payload = struct.pack('!II', frame, channel)  # '!I' for network byte order uint32_t

        # Request data with the channel number as payload
        response = self._request_data(_Command.GET_SEQ_STATS, payload=data_payload)

        if response is None:
            return None
        try:
            format_string = '!2q12d'

            values = struct.unpack(format_string, response)

            return ImageStats (
                total = values[0],
                ngoodpix = values[1],
                mean = values[2],
                median = values[3],
                sigma = values[4],
                avgDev = values[5],
                mad = values[6],
                sqrtbwmv = values[7],
                location = values[8],
                scale = values[9],
                min = values[10],
                max = values[11],
                normValue = values[12],
                bgnoise = values[13]
            )
        except struct.error as e:
            print(f"Error unpacking frame statistics: {e}", file=sys.stderr)
            return None

    def get_seq_imgdata(self, frame: int) -> Optional[ImgData]:
        """
        Request sequence frame metadata from Siril.

        Args:
            frame: Integer specifying which frame in the sequence to get image
                   metadata for (between 0 and Sequence.number)

        Returns:
            ImgData object containing the frame metadata, or None if an error occurred
        """

        data_payload = struct.pack('!I', frame)  # '!I' for network byte order uint32_t

        # Request data with the channel number as payload
        response = self._request_data(_Command.GET_SEQ_IMGDATA, payload=data_payload)
        if response is None:
            return None
        try:
            format_string = '!3qd2q'

            values = struct.unpack(format_string, response)

            return ImgData (
                filenum = values[0],
                incl = values[1],
                date_obs = datetime.fromtimestamp(values[2]) if values[2] != 0 else None,
                airmass = values[3],
                rx = values[4],
                ry = values[5]
            )
        except struct.error as e:
            print(f"Error unpacking frame image data: {e}", file=sys.stderr)
            return None

    def get_seq_distodata(self, channel: int) -> Optional[DistoData]:
        """
        Request sequence distortion data from Siril

        channel: Integer specifying which channel to get registration data
        for (typically 0, 1, or 2)

        Returns:
            DistoData object containing the channel distortion parameters, or None if an error occurred
        """

        # Request data with the channel number as payload
        data_payload = struct.pack('!I', channel)
        response = self._request_data(_Command.GET_SEQ_DISTODATA, payload=data_payload)
        if response is None:
            return None
        try:
            format_string = '!q2d'

            fixed_length = struct.calcsize(format_string)
            values = struct.unpack(format_string, response[:fixed_length])
            # Extract remaining bytes for the null-terminated string
            if len(response) > fixed_length:
                remaining_data = response[fixed_length:]
                distofilename_string = remaining_data.decode('utf-8')
            else:
                distofilename_string = ''

            return DistoData (
                index = values[0],
                velocity = (values[1], values[2]),
                filename = distofilename_string
            )
        except struct.error as e:
            print(f"Error unpacking distortion data: {e}", file=sys.stderr)
            return None

    def get_seq(self) -> Optional[Sequence]:
        """
        Request metadata for the current sequence loaded in Siril.

        Returns:
            Sequence object containing the current sequence metadata, or None
            if an error occurred
        """

        # Request data with the channel number as payload
        response = self._request_data(_Command.GET_SEQ)

        if response is None:
            return None

        try:
            format_string = '!4q3Q4qdQqQq'
            fixed_length = struct.calcsize(format_string)

            values = struct.unpack(format_string, response[:fixed_length])
            # Extract remaining bytes for the null-terminated string
            remaining_data = response[fixed_length:]
            seqname_string = remaining_data.decode('utf-8')

            number = values[0]
            nb_layers = values[3]

            imgparam_list = [self.get_seq_imgdata(frame)
                             for frame in range(number)]

            regdata_list = [[self.get_seq_regdata(frame, channel)
                            for frame in range(number)]
                            for channel in range(nb_layers)]

            stats_list = [[self.get_seq_stats(frame, channel)
                          for frame in range(number)]
                          for channel in range(nb_layers)]
            
            disto_list = [self.get_seq_distodata(channel)
                             for channel in range(nb_layers)]

            return Sequence (
                number = values[0],
                selnum = values[1],
                fixed = values[2],
                nb_layers = values[3],
                rx = values[4],
                ry = values[5],
                is_variable = bool(values[6]),
                bitpix = values[7],
                reference_image = values[8],
                imgparam = imgparam_list,
                regparam = regdata_list,
                stats = stats_list,
                distoparam = disto_list,
                beg = values[9],
                end = values[10],
                exposure = values[11],
                fz = bool(values[12]),
                type = SequenceType(values[13]),
                cfa_opened_monochrome = bool(values[14]),
                current = values[15],
                seqname = seqname_string
            )
        except struct.error as e:
            print(f"Error unpacking sequence data: {e}", file=sys.stderr)
            return None

    def get_image_keywords(self) -> Optional[FKeywords]:
        """
        Request FITS keywords data from Siril as a FKeywords object.

        Returns:
            FKeywords object containing the FITS keywords, or None if an error occurred
        """

        response = self._request_data(_Command.GET_KEYWORDS)
        if response is None:
            return None

        try:
            # Constants matching C implementation
            FLEN_VALUE = 71  # Standard FITS keyword length

            # Build format string for struct unpacking
            # Network byte order for all values
            format_parts = [
                f'{FLEN_VALUE}s',  # program
                f'{FLEN_VALUE}s',  # filename
                f'{FLEN_VALUE}s',  # row_order
                f'{FLEN_VALUE}s',  # filter
                f'{FLEN_VALUE}s',  # image_type
                f'{FLEN_VALUE}s',  # object
                f'{FLEN_VALUE}s',  # instrume
                f'{FLEN_VALUE}s',  # telescop
                f'{FLEN_VALUE}s',  # observer
                f'{FLEN_VALUE}s',  # sitelat_str
                f'{FLEN_VALUE}s',  # sitelong_str
                f'{FLEN_VALUE}s',  # bayer_pattern
                f'{FLEN_VALUE}s',  # focname
                'd',  # bscale
                'd',  # bzero
                'Q',  # lo padded to 64bit
                'Q',  # hi padded to 64bit
                'd',  # flo padded to 64bit
                'd',  # fhi padded to 64bit
                'd',  # data_max
                'd',  # data_min
                'd',  # pixel_size_x
                'd',  # pixel_size_y
                'Q',  # binning_x (padded to uint64_t)
                'Q',  # binning_y (padded to uint64_t)
                'd',  # expstart
                'd',  # expend
                'd',  # centalt
                'd',  # centaz
                'd',  # sitelat
                'd',  # sitelong
                'd',  # siteelev
                'q',  # bayer_xoffset
                'q',  # bayer_yoffset
                'd',  # airmass
                'd',  # focal_length
                'd',  # flength
                'd',  # iso_speed
                'd',  # exposure
                'd',  # aperture
                'd',  # ccd_temp
                'd',  # set_temp
                'd',  # livetime
                'Q',  # stackcnt
                'd',  # cvf
                'q',  # key_gain
                'q',  # key_offset
                'q',  # focuspos
                'q',  # focussz
                'd',  # foctemp
                'q',  # date (int64 unix timestamp)
                'q'  # date_obs (int64 unix timestamp)
            ]

            format_string = '!' + ''.join(format_parts)

            # Verify data size
            expected_size = struct.calcsize(format_string)
            if len(response) != expected_size:
                print(f"Received keyword data size {len(response)} doesn't match expected size {expected_size}",
                    file=sys.stderr)
                return None

            # Unpack the binary data
            values = struct.unpack(format_string, response)

            # Replace default values and unphysical values
            def decimal_to_dms(decimal, is_latitude=True):
                """Convert decimal degrees to degrees, minutes, seconds string."""
                # Get the absolute value and direction
                absolute = abs(decimal)
                if is_latitude:
                    direction = 'N' if decimal >= 0 else 'S'
                else:
                    direction = 'E' if decimal >= 0 else 'W'

                # Calculate degrees, minutes, seconds
                degrees = int(absolute)
                minutes_decimal = (absolute - degrees) * 60
                minutes = int(minutes_decimal)
                seconds = round((minutes_decimal - minutes) * 60, 2)

                # Format as string
                return f"{degrees}°{minutes}'{seconds}\"{direction}"

            values = [None if val in _Defaults.VALUES else val for val in values]
            if values[9] == "" and values[29]: # sitelat_str
                values[9] = decimal_to_dms(values[29])
            if values[10] == "" and values[30]: # sitelong_str
                values[10] = decimal_to_dms(values[30])

            # Helper function to decode and strip null-terminated strings
            def decode_string(s: bytes) -> str:
                return s.decode('utf-8').rstrip('\x00')

            # Helper function to convert timestamp to datetime
            def timestamp_to_datetime(timestamp: int) -> Optional[datetime]:
                return datetime.fromtimestamp(timestamp) if timestamp != 0 else None

            # Create FKeywords object
            kw = FKeywords(
                program=decode_string(values[0]),
                filename=decode_string(values[1]),
                row_order=decode_string(values[2]),
                filter=decode_string(values[3]),
                image_type=decode_string(values[4]),
                object=decode_string(values[5]),
                instrume=decode_string(values[6]),
                telescop=decode_string(values[7]),
                observer=decode_string(values[8]),
                sitelat_str=decode_string(values[9]),
                sitelong_str=decode_string(values[10]),
                bayer_pattern=decode_string(values[11]),
                focname=decode_string(values[12]),
                bscale=values[13],
                bzero=values[14],
                lo=values[15],
                hi=values[16],
                # if fhi is 0.0, set both fhi and flo to None
                flo=values[17] if values[18] != 0.0 else None,
                fhi=values[18] if values[18] != 0.0 else None,
                data_max=values[19],
                data_min=values[20],
                pixel_size_x=values[21] if values[21] > 0.0 else None,
                pixel_size_y=values[22] if values[22] > 0.0 else None,
                binning_x=values[23] if values[23] > 1 else 1,
                binning_y=values[24] if values[24] > 1 else 1,
                expstart=values[25],
                expend=values[26],
                centalt=values[27],
                centaz=values[28],
                sitelat=values[29],
                sitelong=values[30],
                siteelev=values[31],
                bayer_xoffset=values[32],
                bayer_yoffset=values[33],
                airmass=values[34],
                focal_length=values[35] if values[35] > 0.0 else None,
                flength=values[36] if values[36] > 0.0 else None,
                iso_speed=values[37],
                exposure=values[38],
                aperture=values[39],
                ccd_temp=values[40],
                set_temp=values[41],
                livetime=values[42],
                stackcnt=values[43],
                cvf=values[44],
                gain=values[45],
                offset=values[46],
                focuspos=values[47],
                focussz=values[48],
                foctemp=values[49],
                date=timestamp_to_datetime(values[50]),
                date_obs=timestamp_to_datetime(values[51])
            )

            return kw

        except struct.error as e:
            print(f"Error unpacking FITS keywords data: {e}", file=sys.stderr)
            return None
        except Exception as e:
            print(f"Error processing FITS keywords data: {e}", file=sys.stderr)
            return None

    def get_image(self, with_pixels: Optional[bool] = True) -> Optional[FFit]:
        """
        Request a copy of the current image open in Siril.

        Args:
            with_pixels: optional bool specifying whether to get pixel data as a
                         NumPy array, or only the image metadata. Defaults to True

        Returns:
            FFit object containing the image metadata and (optionally)
            pixel data, or None if an error occurred
        """

        # Request data with the channel number as payload
        response = self._request_data(_Command.GET_IMAGE)
        if response is None:
            return None

        try:
            # Build format string for struct unpacking
            # Network byte order for all values
            format_parts = [
                'q',  # rx padded to 64bit
                'q',  # ry padded to 64bit
                'q',  # naxes[2] padded to 64bit
                'q',  # bitpix padded to 64bit
                'q',  # orig_bitpix padded to 64bit
                'Q',  # gboolean checksum padded to 64bit
                'd',  # mini
                'd',  # maxi
                'd',  # neg_ratio padded to 64bit
                'Q',  # data_type (padded to uint64_t)
                'Q',  # gboolean top_down (padded to uint64_t)
                'Q',  # gboolean focalkey (padded to uint64_t)
                'Q',  # gboolean pixelkey (padded to uint64_t)
                'Q',  # gboolean color_managed (padded to uint64_t)
            ]

            format_string = '!' + ''.join(format_parts)

            # Verify data size
            expected_size = struct.calcsize(format_string)
            if len(response) != expected_size:
                print(f"Received image data size {len(response)} doesn't match expected size {expected_size}",
                    file=sys.stderr)
                return None

            # Unpack the binary data
            values = struct.unpack(format_string, response)

            # Helper function to decode and strip null-terminated strings
            def decode_string(s: bytes) -> str:
                return s.decode('utf-8').rstrip('\x00')

            # Create FFit object
            try:
                img_header = self.get_image_fits_header()
            except Exception as e:
                img_header = ""

            try:
                img_unknown_keys = self.get_image_unknown_keys()
            except Exception as e:
                img_unknown_keys = ""

            try:
                img_history = self.get_image_history()
            except Exception as e:
                img_history = []

            return FFit(
                _naxes = (values[0], values[1], values[2]),
                naxis = 2 if values[2] == 1 else 3,
                bitpix=values[3],
                orig_bitpix=values[4],
                checksum=True if values[5] else False,
                mini=values[6],
                maxi=values[7],
                neg_ratio=values[8],
                top_down=True if values[10] else False,
                _focalkey=True if values[11] else False,
                _pixelkey=True if values[12] else False,
                color_managed=True if values[13] else False,
                _data = self.get_image_pixeldata() if with_pixels == True else None,
                stats=[
                    self.get_image_stats(0),
                    self.get_image_stats(1) if values[2] > 1 else None,
                    self.get_image_stats(2) if values[2] > 1 else None,
                ],
                keywords = self.get_image_keywords(),
                _icc_profile = self.get_image_iccprofile(),
                header = img_header,
                unknown_keys = img_unknown_keys,
                history = img_history
            )

        except struct.error as e:
            print(f"Error unpacking FITS metadata: {e}", file=sys.stderr)
            return None
        except Exception as e:
            print(f"Error processing FITS metadata: {e}", file=sys.stderr)
            return None

    def get_seq_frame(self, frame: int, with_pixels: Optional[bool] = True) -> Optional[FFit]:
        """
        Request sequence frame as a FFit from Siril.

        Args:
            frame: Integer specifying which frame in the sequence to retrieve data for
            (between 0 and Sequence.number)
            with_pixels: bool specifying whether or not to return the pixel data for the
            frame (default is True).

        Returns:
            FFit object containing the frame data, or None if an error occurred
        """

        shm = None
        data_payload = struct.pack('!I?', frame, with_pixels)
        response = self._request_data(_Command.GET_SEQ_IMAGE, data_payload, timeout = None)
        if response is None:
            return None

        try:
            # Build format string for struct unpacking
            # Network byte order for all values
            FLEN_VALUE = 71  # Standard FITS keyword length
            format_parts = [
                # Core FFfit (start at index 0)
                'q',  # rx padded to 64bit
                'q',  # ry padded to 64bit
                'q',  # naxes[2] padded to 64bit
                'q',  # bitpix padded to 64bit
                'q',  # orig_bitpix padded to 64bit
                'Q',  # gboolean checksum padded to 64bit
                'd',  # mini
                'd',  # maxi
                'd',  # neg_ratio padded to 64bit
                'Q',  # data_type (padded to uint64_t)
                'Q',  # gboolean top_down (padded to uint64_t)
                'Q',  # gboolean focalkey (padded to uint64_t)
                'Q',  # gboolean pixelkey (padded to uint64_t)
                'Q',  # gboolean color_managed (padded to uint64_t)
                # Keywords (start at index 14)
                f'{FLEN_VALUE}s',  # program
                f'{FLEN_VALUE}s',  # filename
                f'{FLEN_VALUE}s',  # row_order
                f'{FLEN_VALUE}s',  # filter
                f'{FLEN_VALUE}s',  # image_type
                f'{FLEN_VALUE}s',  # object
                f'{FLEN_VALUE}s',  # instrume
                f'{FLEN_VALUE}s',  # telescop
                f'{FLEN_VALUE}s',  # observer
                f'{FLEN_VALUE}s',  # sitelat_str
                f'{FLEN_VALUE}s',  # sitelong_str
                f'{FLEN_VALUE}s',  # bayer_pattern
                f'{FLEN_VALUE}s',  # focname
                'd',  # bscale
                'd',  # bzero
                'Q',  # lo padded to 64bit
                'Q',  # hi padded to 64bit
                'd',  # flo padded to 64bit
                'd',  # fhi padded to 64bit
                'd',  # data_max
                'd',  # data_min
                'd',  # pixel_size_x
                'd',  # pixel_size_y
                'Q',  # binning_x (padded to uint64_t)
                'Q',  # binning_y (padded to uint64_t)
                'd',  # expstart
                'd',  # expend
                'd',  # centalt
                'd',  # centaz
                'd',  # sitelat
                'd',  # sitelong
                'd',  # siteelev
                'q',  # bayer_xoffset
                'q',  # bayer_yoffset
                'd',  # airmass
                'd',  # focal_length
                'd',  # flength
                'd',  # iso_speed
                'd',  # exposure
                'd',  # aperture
                'd',  # ccd_temp
                'd',  # set_temp
                'd',  # livetime
                'Q',  # stackcnt
                'd',  # cvf
                'q',  # key_gain
                'q',  # key_offset
                'q',  # focuspos
                'q',  # focussz
                'd',  # foctemp
                'q',  # date (int64 unix timestamp)
                'q'  # date_obs (int64 unix timestamp)
            ]
            if with_pixels:
                # Starts at index 65
                format_parts.extend([
                    'Q',  # size (size_t)
                    'i',  # data_type
                    'i',  # width
                    'i',  # height
                    'i',  # channels
                    '256s'  # shm_name (char[256])
                ])

            format_string = '!' + ''.join(format_parts)

            # Verify data size
            expected_size = struct.calcsize(format_string)
            if len(response) != expected_size:
                print(f"Received image data size {len(response)} doesn't match expected size {expected_size}",
                    file=sys.stderr)
                return None

            # Unpack the binary data
            values = struct.unpack(format_string, response)

            # Helper function to decode and strip null-terminated strings
            def decode_string(s: bytes) -> str:
                return s.decode('utf-8').rstrip('\x00')

            # Helper function to convert timestamp to datetime
            def timestamp_to_datetime(timestamp: int) -> Optional[datetime]:
                return datetime.fromtimestamp(timestamp) if timestamp != 0 else None

            # Create FFit object:
            # Get pixeldata if requested
            if with_pixels:
                try:
                    shm_info = _SharedMemoryInfo(
                        size = values[66],
                        data_type = values[67],
                        width = values[68],
                        height = values[69],
                        channels = values[70],
                        shm_name = values[71]
                    )
                    # Validate dimensions
                    if any(dim <= 0 for dim in (shm_info.width, shm_info.height)):
                        raise ValueError(_("Invalid image dimensions: {}x{}").format(shm_info.width, shm_info.height))

                    if shm_info.channels <= 0 or shm_info.channels > 3:
                        raise ValueError(_("Invalid number of channels: {}").format(shm_info.channels))

                    # Map the shared memory
                    try:
                        shm = self._map_shared_memory(
                            shm_info.shm_name.decode('utf-8'),
                            shm_info.size
                        )
                    except (OSError, ValueError) as e:
                        raise RuntimeError(_("Failed to map shared memory: {}").format(e))

                    buffer = bytearray(shm.buf)[:shm_info.size]
                    # Create numpy array from shared memory
                    dtype = np.float32 if shm_info.data_type == 1 else np.uint16
                    try:
                        arr = np.frombuffer(buffer, dtype=dtype)
                    except (BufferError, ValueError, TypeError) as e:
                        raise RuntimeError(_("Failed to create array from shared memory: {}").format(e))

                    # Validate array size matches expected dimensions
                    expected_size = shm_info.width * shm_info.height * shm_info.channels
                    if arr.size < expected_size:
                        raise ValueError(
                            f"Data size mismatch: got {arr.size} elements, "
                            f"expected {expected_size} for dimensions "
                            f"{shm_info.width}x{shm_info.height}x{shm_info.channels}"
                        )

                    # Reshape the array according to the image dimensions
                    try:
                        if shm_info.channels > 1:
                            arr = arr.reshape((shm_info.channels, shm_info.height, shm_info.width))
                        else:
                            arr = arr.reshape((shm_info.height, shm_info.width))
                    except ValueError as e:
                        raise ValueError(_("Failed to reshape array to image dimensions: {}").format(e))

                    # Make a copy of the data since we'll be releasing the shared memory
                    pixeldata = np.copy(arr)

                except Exception as e:
                    print(f"Error obtaining pixeldata: {e}")
                    pixeldata = None

            fits_keywords = FKeywords(
                program=decode_string(values[14]),
                filename=decode_string(values[15]),
                row_order=decode_string(values[16]),
                filter=decode_string(values[17]),
                image_type=decode_string(values[18]),
                object=decode_string(values[19]),
                instrume=decode_string(values[20]),
                telescop=decode_string(values[21]),
                observer=decode_string(values[22]),
                sitelat_str=decode_string(values[23]),
                sitelong_str=decode_string(values[24]),
                bayer_pattern=decode_string(values[25]),
                focname=decode_string(values[26]),
                bscale=values[27],
                bzero=values[28],
                lo=values[29],
                hi=values[30],
                flo=values[31],
                fhi=values[32],
                data_max=values[33],
                data_min=values[34],
                pixel_size_x=values[35],
                pixel_size_y=values[36],
                binning_x=values[37],
                binning_y=values[38],
                expstart=values[39],
                expend=values[40],
                centalt=values[41],
                centaz=values[42],
                sitelat=values[43],
                sitelong=values[44],
                siteelev=values[45],
                bayer_xoffset=values[46],
                bayer_yoffset=values[47],
                airmass=values[48],
                focal_length=values[49],
                flength=values[50],
                iso_speed=values[51],
                exposure=values[52],
                aperture=values[53],
                ccd_temp=values[54],
                set_temp=values[55],
                livetime=values[56],
                stackcnt=values[57],
                cvf=values[58],
                gain=values[59],
                offset=values[60],
                focuspos=values[61],
                focussz=values[62],
                foctemp=values[63],
                date=timestamp_to_datetime(values[64]),
                date_obs=timestamp_to_datetime(values[65])
            )
            fit = FFit(
                _naxes = (values[0], values[1], values[2]),
                naxis = 2 if values[2] == 1 else 3,
                bitpix=values[3],
                orig_bitpix=values[4],
                checksum=True if values[5] else False,
                mini=values[6],
                maxi=values[7],
                neg_ratio=values[8],
                top_down=True if values[10] else False,
                _focalkey=True if values[11] else False,
                _pixelkey=True if values[12] else False,
                color_managed=True if values[13] else False,
                _data = pixeldata,
                stats=[
                    self.get_seq_stats(frame, 0),
                    self.get_seq_stats(frame, 1) if values[2] > 1 else None,
                    self.get_seq_stats(frame, 2) if values[2] > 1 else None,
                ],
                keywords = fits_keywords,
                _icc_profile = None,
                header = None,
                unknown_keys = None,
                history = None
            )
            return(fit)

        except struct.error as e:
            print(f"Error unpacking FITS metadata: {e}", file=sys.stderr)
            return None
        except Exception as e:
            print(f"Error processing FITS metadata: {e}", file=sys.stderr)
            return None
        finally:
            if shm is not None:
                try:
                    shm.close()  # First close the memory mapping as we have finished with it
                    # (We don't unlink it as C wll do that)

                    # Signal that Python is done with the shared memory and wait for C to finish
                    finish_info = struct.pack('256s', shm_info.shm_name)
                    if not self._execute_command(_Command.RELEASE_SHM, finish_info):
                        raise RuntimeError(_("Failed to cleanup shared memory"))

                except Exception:
                    pass

    def get_image_stars(self) -> List[PSFStar]:
        """
        Request star model PSF data from Siril.

        Returns:
            List of PSFStar objects containing the star data, or None if
            no stars have been detected. (The "findstar" command should
            be run first to detect stars in the image.)

        Raises:
            NoImageError: If no image is currently loaded,
            RuntimeError: For other errors during  data retrieval,
            ValueError: If the received data format is invalid
        """

        stars = []
        shm = None

        try:
            # Request shared memory setup
            status, response = self._send_command(_Command.GET_PSFSTARS)

            # Handle error responses
            if status == _Status.ERROR:
                if response:
                    error_msg = response.decode('utf-8', errors='replace')
                    if "no image loaded" in error_msg.lower():
                        raise NoImageError(_("No image is currently loaded in Siril"))
                    else:
                        raise RuntimeError(_("Server error: {}").format(error_msg))
                else:
                    raise RuntimeError(_("Failed to initiate shared memory transfer: Empty response"))

            if status == _Status.NONE:
                return None

            if not response:
                raise RuntimeError(_("Failed to initiate shared memory transfer: No data received"))

            try:
                # Parse the shared memory information
                shm_info = _SharedMemoryInfo.from_buffer_copy(response)
            except (AttributeError, BufferError, ValueError) as e:
                raise ValueError(_("Invalid shared memory information received: {}").format(e))

            # Map the shared memory
            try:
                shm = self._map_shared_memory(
                    shm_info.shm_name.decode('utf-8'),
                    shm_info.size
                )
            except (OSError, ValueError) as e:
                raise RuntimeError(_("Failed to map shared memory: {}").format(e))

            format_string = '!13d2qdq16dqdd'  # Define the format string based on PSFStar structure
            fixed_size = struct.calcsize(format_string)

            # Read entire buffer at once using memoryview
            buffer = bytearray(shm.buf)[:shm_info.size]

            # Validate buffer size
            if shm_info.size % fixed_size != 0:
                raise ValueError(_("Buffer size {} is not a multiple "
                                   "of struct size {}").format(len(buffer), fixed_size))

            num_stars = len(buffer) // fixed_size

            # Sanity check for number of stars
            if num_stars <= 0:  # adjust max limit as needed
                raise ValueError(_("Invalid number of stars: {}").format(num_stars))

            if num_stars > 200000: # to match the #define MAX_STARS
                num_stars = 200000
                self.log(_("Limiting stars to max 200000"))

            for i in range(num_stars):
                # Calculate start and end positions for each struct
                start = i * fixed_size
                end = start + fixed_size

                try:
                    # Extract the bytes for this struct and unpack
                    values = struct.unpack(format_string, buffer[start:end])

                    star = PSFStar(
                        B=values[0], A=values[1], x0=values[2], y0=values[3],
                        sx=values[4], sy=values[5], fwhmx=values[6], fwhmy=values[7],
                        fwhmx_arcsec=values[8], fwhmy_arcsec=values[9], angle=values[10],
                        rmse=values[11], sat=values[12], R=values[13],
                        has_saturated=bool(values[14]), beta=values[15],
                        profile=values[16], xpos=values[17], ypos=values[18],
                        mag=values[19], Bmag=values[20], s_mag=values[21],
                        s_Bmag=values[22], SNR=values[23], BV=values[24],
                        B_err=values[25], A_err=values[26], x_err=values[27],
                        y_err=values[28], sx_err=values[29], sy_err=values[30],
                        ang_err=values[31], beta_err=values[32], layer=values[33],
                        ra=values[34], dec=values[35]
                    )
                    stars.append(star)

                except struct.error as e:
                    print(f"Error unpacking star data for index {i}: {e}", file=sys.stderr)
                    break

            return stars

        except Exception as e:
            raise RuntimeError(_("Error processing star data: {}").format(e))

        finally:
            if shm is not None:
                try:
                    shm.close()  # First close the memory mapping as we have finished with it
                    # (We don't unlink it as C wll do that)

                    # Signal that Python is done with the shared memory and wait for C to finish
                    finish_info = struct.pack('256s', shm_info.shm_name)
                    if not self._execute_command(_Command.RELEASE_SHM, finish_info):
                        raise RuntimeError(_("Failed to cleanup shared memory"))

                except Exception:
                    pass

    def get_siril_config(self, group: str, key: str) -> Optional[Union[bool, int, float, str, List[str]]]:
        """
        Request a configuration value from Siril.

        Args:
            group: Configuration group name,
            key: Configuration key name within the group
                 (Available values for group and key can be determined using
                 the "get -A" command)

        Returns:
            The configuration value with appropriate Python type, or None if an
            error occurred

        Raises:
            RuntimeError: if an error occurred getting the requested config value
        """

        try:
            # Encode both group and key with null terminator
            group_bytes = group.encode('utf-8') + b'\0'
            key_bytes = key.encode('utf-8') + b'\0'
            payload = group_bytes + key_bytes

            # Request the config value
            response = self._request_data(_Command.GET_CONFIG, payload=payload)
            if response is None:
                return None

            # First byte should be the type
            config_type = _ConfigType(response[0])
            value_data = response[1:]

            # Parse based on type
            if config_type == _ConfigType.BOOL:
                return bool(struct.unpack('!I', value_data)[0])
            elif config_type == _ConfigType.INT:
                return struct.unpack('!i', value_data)[0]
            elif config_type == _ConfigType.DOUBLE:
                return struct.unpack('!d', value_data)[0]
            elif config_type in (_ConfigType.STR, _ConfigType.STRDIR):
                # Assume null-terminated string
                string_value = value_data.split(b'\0')[0].decode('utf-8')
                return string_value
            elif config_type == _ConfigType.STRLIST:
                # Split on null bytes and decode each string
                strings = value_data.split(b'\0')
                # Remove empty strings at the end
                while strings and not strings[-1]:
                    strings.pop()
                return [s.decode('utf-8') for s in strings]

        except Exception as e:
            raise RuntimeError(_("Error getting config value: {}").format(e))
            return None

    def set_seq_frame_incl(self, index: int, incl: bool) -> bool:
        """
        Set whether a given frame is included in the currently loaded sequence
        in Siril. This method is intended for use in creating custom sequence
        filters.

        Args:
            index: integer specifying which frame to set the pixeldata for.
            incl: bool specifying whether the frame is included or not.

        Returns:
            bool: True if successful, False otherwise
        """
        try:
            # Pack the index and incl into bytes using network byte order (!)
            payload = struct.pack('!II', index, incl)
            return self._execute_command(_Command.SET_SEQ_FRAME_INCL, payload)
        except Exception as e:
            print(f"Error setting selection: {e}", file=sys.stderr)
            return False

    def get_image_bgsamples(self) -> Optional[List[BGSample]]:
        """
        Request background samples data from Siril.

        Returns:
            List of BGSamples background samples, with each set of coordinates
            expressed as a tuple[float, float], or None if no background
            samples have been set.

        Raises:
            NoImageError: If no image is currently loaded,
            RuntimeError: For other errors during  data retrieval,
            ValueError: If the received data format is invalid
        """

        samples = []
        shm = None

        try:
            # Request shared memory setup
            status, response = self._send_command(_Command.GET_BGSAMPLES)

            # Handle error responses
            if status == _Status.ERROR:
                if response:
                    error_msg = response.decode('utf-8', errors='replace')
                    if "no image loaded" in error_msg.lower():
                        raise NoImageError(_("No image is currently loaded in Siril"))
                    else:
                        raise RuntimeError(_("Server error: {}").format(error_msg))
                else:
                    raise RuntimeError(_("Failed to initiate shared memory transfer: Empty response"))

            if status == _Status.NONE:
                return None

            if not response:
                raise RuntimeError(_("Failed to initiate shared memory transfer: No data received"))

            try:
                # Parse the shared memory information
                shm_info = _SharedMemoryInfo.from_buffer_copy(response)
            except (AttributeError, BufferError, ValueError) as e:
                raise ValueError(_("Invalid shared memory information received: {}").format(e))

            # Map the shared memory
            try:
                shm = self._map_shared_memory(
                    shm_info.shm_name.decode('utf-8'),
                    shm_info.size
                )
            except (OSError, ValueError) as e:
                raise RuntimeError(_("Failed to map shared memory: {}").format(e))

            format_string = '!6dQ2dQ' # Define the format string based on background_sample structure
            fixed_size = struct.calcsize(format_string)

            # Read entire buffer at once using memoryview
            buffer = bytearray(shm.buf)[:shm_info.size]

            # Validate buffer size
            if shm_info.size % fixed_size != 0:
                raise ValueError(_("Buffer size {} is not a multiple "
                                   "of struct size {}").format(len(buffer), fixed_size))

            num_samples = len(buffer) // fixed_size

            # Sanity check for number of stars
            if num_samples < 1:
                raise ValueError(_("Invalid number of samples: {}").format(num_samples))

            if num_samples > 10000:   # to match the max samples per line settable in the UI
                                    # and assuming equal dimensions. More than enough!
                num_samples = 10000
                self.log(_("Limiting stars to max 200000"))

            for i in range(num_samples):
                # Calculate start and end positions for each struct
                start = i * fixed_size
                end = start + fixed_size

                try:
                    # Extract the bytes for this struct and unpack
                    values = struct.unpack(format_string, buffer[start:end])

                    sample = BGSample(
                        median = (values[0], values[1], values[2]),
                        mean = values[3],
                        min = values[4],
                        max = values[5],
                        size = values[6],
                        position = (values[7], values[8]),
                        valid = True if values[9] else False
                    )
                    samples.append(sample)

                except struct.error as e:
                    print(f"Error unpacking sample data for index {i}: {e}", file=sys.stderr)
                    break

            return samples

        except Exception as e:
            raise RuntimeError(_("Error processing sample data: {}").format(e))

        finally:
            if shm is not None:
                try:
                    shm.close()  # First close the memory mapping as we have finished with it
                    # (We don't unlink it as C wll do that)

                    # Signal that Python is done with the shared memory and wait for C to finish
                    finish_info = struct.pack('256s', shm_info.shm_name)
                    if not self._execute_command(_Command.RELEASE_SHM, finish_info):
                        raise RuntimeError(_("Failed to cleanup shared memory"))

                except Exception:
                    pass<|MERGE_RESOLUTION|>--- conflicted
+++ resolved
@@ -91,20 +91,6 @@
     GET_BUNDLE_PATH = 37
     ERROR_MESSAGEBOX = 38
     ERROR_MESSAGEBOX_MODAL = 39
-<<<<<<< HEAD
-    SIRIL_PLOT = 40,
-    CLAIM_THREAD = 41,
-    RELEASE_THREAD = 42,
-    SET_SEQ_FRAME_PIXELDATA = 43,
-    REQUEST_SHM = 44,
-    SET_SEQ_FRAME_INCL = 45,
-    GET_USERDATADIR = 46,
-    GET_SYSTEMDATADIR = 47,
-    GET_BGSAMPLES = 48,
-    SET_BGSAMPLES = 49,
-    GET_SEQ_FRAME_FILENAME = 50,
-    GET_SEQ_DISTODATA = 51,
-=======
     SIRIL_PLOT = 40
     CLAIM_THREAD = 41
     RELEASE_THREAD = 42
@@ -120,7 +106,7 @@
     INFO_MESSAGEBOX_MODAL = 52
     WARNING_MESSAGEBOX = 53
     WARNING_MESSAGEBOX_MODAL = 54
->>>>>>> 650e3571
+    GET_SEQ_DISTODATA = 55,
     ERROR = 0xFF
 
 class LogColor (IntEnum):
