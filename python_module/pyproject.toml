--- conflicted
+++ resolved
@@ -4,11 +4,7 @@
 
 [project]
 name = "sirilpy"
-<<<<<<< HEAD
-version = "0.5.127"
-=======
 version = "0.6.8"
->>>>>>> dbfec447
 authors = [
   { name = "Team free-astro" },
 ]
