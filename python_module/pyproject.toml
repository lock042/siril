--- conflicted
+++ resolved
@@ -4,11 +4,7 @@
 
 [project]
 name = "sirilpy"
-<<<<<<< HEAD
-version = "0.7.43"
-=======
-version = "0.7.45"
->>>>>>> 2debf2bb
+version = "0.7.46"
 authors = [
   { name = "Team free-astro" },
 ]
