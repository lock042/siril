[build-system]
requires = ["setuptools",
            ]
build-backend = "setuptools.build_meta"

[project]
name = "sirilpy"
<<<<<<< HEAD
version = "0.5.49"
=======
version = "0.5.43"
>>>>>>> 5cce5628
authors = [
  { name="Team free-astro"},
]
description = "Python interface for Siril astronomical image processing"
readme = "README.md"
requires-python = ">=3.9"
classifiers = [
        "Development Status :: 4 - Beta",
        "Intended Audience :: Science/Research",
        "Topic :: Scientific/Engineering :: Astronomy",
        "Copyright :: (c) Team free-astro 2024",
        "Programming Language :: Python :: 3",
        "Programming Language :: Python :: 3.9",
        "Programming Language :: Python :: 3.10",
        "Programming Language :: Python :: 3.11",
        "Programming Language :: Python :: 3.12",
        "Programming Language :: Python :: 3.13",
]
license = { text = "GPL-3.0-or-later" }

dependencies = [
  'numpy>=1.20.0',
  'packaging>=21.0',
  'pywin32>=300;platform_system=="Windows"'
]

[tool.setuptools]
packages = ["sirilpy"]

[project.urls]
"Homepage" = "https://siril.org"
"Bug Tracker" = "https://gitlab.com/free-astro/siril/-/issues"<|MERGE_RESOLUTION|>--- conflicted
+++ resolved
@@ -5,11 +5,7 @@
 
 [project]
 name = "sirilpy"
-<<<<<<< HEAD
-version = "0.5.49"
-=======
-version = "0.5.43"
->>>>>>> 5cce5628
+version = "0.5.44"
 authors = [
   { name="Team free-astro"},
 ]
