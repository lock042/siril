--- conflicted
+++ resolved
@@ -5,11 +5,7 @@
 
 [project]
 name = "sirilpy"
-<<<<<<< HEAD
-version = "0.5.31"
-=======
 version = "0.5.33"
->>>>>>> 26e28b44
 authors = [
   { name="Team free-astro"},
 ]
