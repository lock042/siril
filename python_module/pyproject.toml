[build-system]
requires = ["setuptools",
            ]
build-backend = "setuptools.build_meta"

[project]
name = "sirilpy"
<<<<<<< HEAD
version = "0.5.12"
=======
version = "0.5.31"
>>>>>>> af59305b
authors = [
  { name="Team free-astro"},
]
description = "Python interface for Siril astronomical image processing"
readme = "README.md"
requires-python = ">=3.9"
classifiers = [
        "Development Status :: 4 - Beta",
        "Intended Audience :: Science/Research",
        "Topic :: Scientific/Engineering :: Astronomy",
        "Copyright :: (c) Team free-astro 2024",
        "Programming Language :: Python :: 3",
        "Programming Language :: Python :: 3.9",
        "Programming Language :: Python :: 3.10",
        "Programming Language :: Python :: 3.11",
        "Programming Language :: Python :: 3.12",
        "Programming Language :: Python :: 3.13",
]
license = { text = "GPL-3.0-or-later" }

dependencies = [
  'numpy>=1.20.0',
  'packaging>=21.0',
  'pywin32>=300;platform_system=="Windows"'
]

[tool.setuptools]
packages = ["sirilpy"]

[project.urls]
"Homepage" = "https://siril.org"
"Bug Tracker" = "https://gitlab.com/free-astro/siril/-/issues"<|MERGE_RESOLUTION|>--- conflicted
+++ resolved
@@ -5,11 +5,7 @@
 
 [project]
 name = "sirilpy"
-<<<<<<< HEAD
-version = "0.5.12"
-=======
-version = "0.5.31"
->>>>>>> af59305b
+version = "0.5.32"
 authors = [
   { name="Team free-astro"},
 ]
