#ifndef _PROCESSING_H_
#define _PROCESSING_H_

#include "sequence_filtering.h"
<<<<<<< HEAD
#include "io/fits_sequence.h"
#include "io/ser.h"
=======
#include "io/fits_sequence.h" // for fitseq
#include "io/ser.h" // for struct ser_struct
>>>>>>> eb634122

#ifdef __cplusplus
extern "C" {
#endif

/**
 * \file processing.h
 * \brief Manages background computation and parallel image processing.
 *
 * Siril executes with several threads:
 * - the 'main thread', as called by GTK+, is managed by the GApplication, and
 *   only managed in our code with callbacks: siril_app_startup,
 *   siril_app_activate and all widgets callbacks like button clicks.
 *   All GTK+ calls that write data, like setting a label, must be done in this
 *   thread. Other threads can request an update in this thread by using the
 *   'idle functions', called when the main thread is idle, with the function
 *   gdk_threads_add_idle(), or siril_add_idle() which only calls it when
 *   appropriate
 * - the processing thread, as we call it, is defined in the global structure
 *   com.thread, and executes long operations, to avoid blocking the main thread.
 *   It is managed in processing.c which provides functions to start something
 *   in it, wait for the end of its execution, and so on.
 * - the script thread, defined in com.script_thread. It's the thread that
 *   reads a script and starts the execution of its commands. The commands can
 *   in turn use the processing thread.
 * - other working threads that decompose what the processing thread is doing,
 *   to accelerate the computation. In general, as done in the generic sequence
 *   processing (see below), images of a sequence are processed in parallel by
 *   these threads. Since version 1.1, there can also be parallel channel
 *   processing and parallel subchannel (region) processing.
 *
 * The generic sequence processing is a way to run algorithms on a sequence
 * while not having to deal with image filtering from the sequence, image
 * reading and writing, progress reporting, memory and threading management,
 * and others. It is generic, meaning that it can be used in most cases by
 * filling the generic_seq_args sequence, consisting of settings and functions,
 * the hooks, that are called on particular occasions such as initialization or
 * image processing.
 */

/** Main structure of the generic function */
struct generic_seq_args {
	/** sequence that will be processed */
	sequence *seq;
	/** read images as float data in all cases */
	gboolean force_float;

	/** process a partial image read from area instead of full-frame reading */
	gboolean partial_image;
	/** area of the partial image */
	rectangle area;
	/** in case of partial image reading, only one layer is read too */
	int layer_for_partial;
	/** in case of partial, we may use registration data to move the area */
	gboolean regdata_for_partial;
	/** flag to get photometry data */
	gboolean get_photometry_data_for_partial;

	/** filtering the images from the sequence, maybe we don't want them all */
	seq_image_filter filtering_criterion;
	/** filtering parameter */
	double filtering_parameter;
	/** if already known, the number of images after filtering, for smoother
	 *  progress report. < 1 is unknown */
	int nb_filtered_images;

	/** function called to compute the required disk size if has_output */
	gint64 (*compute_size_hook)(struct generic_seq_args *, int);
	/** function called to compute how many images fit in memory in parallel */
	int (*compute_mem_limits_hook)(struct generic_seq_args *, gboolean);
	/** function called before iterating through the sequence */
	int (*prepare_hook)(struct generic_seq_args *);
	/** function called before reading an image to check that it needs to be loaded */
	gboolean (*image_read_hook)(struct generic_seq_args *, int);
	/** function called for each image with image index in sequence, number
	 *  of image currently processed and the image, area if partial */
	int (*image_hook)(struct generic_seq_args *, int, int, fits *, rectangle *, int);
	/** saving the processed image, the one passed to the image_hook, so
	 *  in-place editing, if the image_hook succeeded. Only used if
	 *  has_output, set to NULL to get default behaviour */
	int (*save_hook)(struct generic_seq_args *, int, int, fits *);
	/** function called after iterating through the sequence, or on
	 *  clean-up, even in case of error */
	int (*finalize_hook)(struct generic_seq_args *);
	/** idle function to register at the end, if not already_in_a_thread and
	 *  not when the generic function is used from a script. If NULL, the
	 *  default idle function that stops the thread is used.
	 *  Return false for single execution. It should free its argument. */
	GSourceFunc idle_function;
	/** retval, useful for the idle_function, set by the worker */
	int retval;

	/** if false, ignore image_hook errors, unselect failing image from the
	 *  sequence and continue processing other images */
	gboolean stop_on_error;

	/** string description for progress and logs */
	const char *description;

	/** some processing may create a new image sequence */
	gboolean has_output;
	/** the type of the created sequence, for disk space checks only */
	data_type output_type;
	/** size ratio of output images for memory evaluation */
	double upscale_ratio;
	/** output files: prefix for the new sequence and automatic loading */
	char *new_seq_prefix;
	/** flag to load or not a new sequence */
	gboolean load_new_sequence;
	/** flag to force output to be SER file */
	gboolean force_ser_output;
	/** new output SER if seq->type == SEQ_SER or force_ser_output (internal) */
	struct ser_struct *new_ser;
	/** flag to force output to be FITS sequence file */
	gboolean force_fitseq_output;
	/** new output SER if seq->type == SEQ_FITSEQ or force_fitseq_output (internal) */
	fitseq *new_fitseq;

	/** user data: pointer to operation-specific data. It is managed by the
	 * caller and by convention should be freed in the finalize hook */
	void *user;

	/** if the generic sequence processing is run from an existing thread,
	 *  meaning not started directly within the start_in_new_thread() call,
	 *  the idle function is not executed.
	 *  Otherwise, if GUI is active, the provided or a generic idle function
	 *  is excuted, if not, generic clean-up code is run: it frees this
	 *  structure and closes the sequence. */
	gboolean already_in_a_thread;
	/** activate parallel execution */
	gboolean parallel;
	/** number of threads to run in parallel - defaults to com.max_thread */
	int max_parallel_images;
#ifdef _OPENMP
	/** for in-hook synchronization (internal init, public use) */
	omp_lock_t lock;
#endif
};

/* The following structs are for multi-output sequences */
struct multi_output_data {
	sequence *seq;
	int n;
	char *seqEntry;
	int new_seq_index; // if a new sequence is to be loaded on completion,
					   // which one? Defaults to 0 if the struct is made with calloc()
	gchar **prefixes;
	struct ser_struct **new_ser;
	fitseq **new_fitseq;
	GList *processed_images;
	gpointer user_data; // generic pointer to store operation-specific data
};

struct _multi_split {
	int index;
	fits **images;
};

gpointer generic_sequence_worker(gpointer p);
gboolean end_generic_sequence(gpointer p);

/* default functions for some hooks */
int seq_compute_mem_limits(struct generic_seq_args *args, gboolean for_writer);
int seq_prepare_hook(struct generic_seq_args *args);
int seq_prepare_writer(struct generic_seq_args *args);
int seq_finalize_hook(struct generic_seq_args *args);
int generic_save(struct generic_seq_args *, int, int, fits *);
int multi_prepare(struct generic_seq_args *args);
int multi_save(struct generic_seq_args *args, int out_index, int in_index, fits *fit);
int multi_finalize(struct generic_seq_args *args);

void start_in_new_thread(gpointer(*f)(gpointer p), gpointer p);
gpointer waiting_for_thread();
void stop_processing_thread();
gboolean get_thread_run();

void start_in_reserved_thread(gpointer (*f)(gpointer), gpointer p);
gboolean reserve_thread();
void unreserve_thread();

gboolean get_script_thread_run();
void wait_for_script_thread();

gboolean end_generic(gpointer arg);
guint siril_add_idle(GSourceFunc idle_function, gpointer data);

struct generic_seq_args *create_default_seqargs(sequence *seq);

int check_threading(threading_type *threads);
int limit_threading(threading_type *threads, int min_iterations_per_thread, size_t total_iterations);
int *compute_thread_distribution(int nb_workers, int max);

struct generic_seq_metadata_args {
	/** sequence that will be processed */
	sequence *seq;
	/** key to read */
	GSList *keys;
	/** Header to display */
	gchar *header;
	/** function called for each image with image index in sequence */
	int (*image_hook)(struct generic_seq_metadata_args *, fitsfile *, int);

	/** instead of outputing to the log, output to a file */
	GOutputStream *output_stream;
	/** filtering the images from the sequence, maybe we don't want them all */
	seq_image_filter filtering_criterion;
};

gpointer generic_sequence_metadata_worker(gpointer args);

void kill_child_process(gboolean on_exit);

#ifdef __cplusplus
}
#endif

#endif<|MERGE_RESOLUTION|>--- conflicted
+++ resolved
@@ -2,13 +2,8 @@
 #define _PROCESSING_H_
 
 #include "sequence_filtering.h"
-<<<<<<< HEAD
-#include "io/fits_sequence.h"
-#include "io/ser.h"
-=======
 #include "io/fits_sequence.h" // for fitseq
 #include "io/ser.h" // for struct ser_struct
->>>>>>> eb634122
 
 #ifdef __cplusplus
 extern "C" {
