--- conflicted
+++ resolved
@@ -368,9 +368,7 @@
 	{ "photometry", "aperture", STYPE_DOUBLE, N_("forced aperture for flux computation"), &com.pref.phot_set.aperture, { .range_double = { 1., 100. } } },
 	{ "photometry", "minval", STYPE_DOUBLE, N_("minimum valid pixel value for photometry"), &com.pref.phot_set.minval, { .range_double = { -65536.0, 65534.0 } } },
 	{ "photometry", "maxval", STYPE_DOUBLE, N_("maximum valid pixel value for photometry"), &com.pref.phot_set.maxval, { .range_double = { 1.0, 65535.0 } } },
-<<<<<<< HEAD
 	{ "photometry", "disc_cat_fudge", STYPE_INT, N_("catalogues to be used to discard the variable stars from the comparison stars list"), &com.pref.phot_set.disc_cat_fudge, { .range_int = { 0, 7 } } },
-=======
 	{ "photometry", "redpref", STYPE_STR, N_("preferred SPCC red filter"), &com.pref.spcc.redpref },
 	{ "photometry", "greenpref", STYPE_STR, N_("preferred SPCC green filter"), &com.pref.spcc.greenpref },
 	{ "photometry", "bluepref", STYPE_STR, N_("preferred SPCC blue filter"), &com.pref.spcc.bluepref },
@@ -387,7 +385,6 @@
 	{ "photometry", "g_bw", STYPE_DOUBLE, N_("green NB filter bandwidth"), &com.pref.spcc.green_bw },
 	{ "photometry", "b_wl", STYPE_DOUBLE, N_("blue NB filter wavelength"), &com.pref.spcc.blue_wl },
 	{ "photometry", "b_bw", STYPE_DOUBLE, N_("blue NB filter bandwidth"), &com.pref.spcc.blue_bw },
->>>>>>> c1b1cb4d
 
 	{ "astrometry", "asnet_sip_order", STYPE_INT, N_("degrees of the polynomial correction"), &com.pref.astrometry.sip_correction_order, { .range_int = { 0, 6 } } },
 	{ "astrometry", "asnet_radius", STYPE_DOUBLE, N_("radius around the target coordinates (degrees)"), &com.pref.astrometry.radius_degrees, { .range_double = { 0.01, 180.0 } } },
