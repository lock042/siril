/*
 * This file is part of Siril, an astronomy image processor.
 * Copyright (C) 2005-2011 Francois Meyer (dulle at free.fr)
 * Copyright (C) 2012-2024 team free-astro (see more in AUTHORS file)
 * Reference site is https://siril.org
 *
 * Siril is free software: you can redistribute it and/or modify
 * it under the terms of the GNU General Public License as published by
 * the Free Software Foundation, either version 3 of the License, or
 * (at your option) any later version.
 *
 * Siril is distributed in the hope that it will be useful,
 * but WITHOUT ANY WARRANTY; without even the implied warranty of
 * MERCHANTABILITY or FITNESS FOR A PARTICULAR PURPOSE. See the
 * GNU General Public License for more details.
 *
 * You should have received a copy of the GNU General Public License
 * along with Siril. If not, see <http://www.gnu.org/licenses/>.
 */

#include <stdlib.h>
#include <stdio.h>
#include <errno.h>
#include <fcntl.h>
#include <string.h>

#include "core/siril.h"
#include "core/siril_log.h"
#include "core/icc_profile.h"
#include "gui/utils.h"
#include "gui/callbacks.h"
#include "gui/dialogs.h"
#include "gui/image_display.h"
#include "gui/histogram.h"
#include "gui/progress_and_log.h"
#include "gui/siril_preview.h"
#include "io/single_image.h"
#include "io/image_format_fits.h"
#include "io/annotation_catalogues.h"
#include "core/undo.h"
#include "core/proto.h"
#include "algos/statistics.h"
#include "algos/siril_wcs.h"

#ifndef O_BINARY
#define O_BINARY 0
#endif

/* *filename must be freed */
static int undo_build_swapfile(fits *fit, char **filename) {
	gchar *nameBuff;
	char name[] = "siril_swp-XXXXXX";
	gchar *tmpdir;
	int fd;

	tmpdir = com.pref.swap_dir;
	nameBuff = g_build_filename(tmpdir, name, NULL);
	fd = g_mkstemp(nameBuff);
	if (fd < 1) {
		siril_log_message(_("File I/O Error: Unable to create swap file in %s: [%s]\n"),
				tmpdir, strerror(errno));
		g_free(nameBuff);
		return 1;
	}

	size_t size = fit->naxes[0] * fit->naxes[1] * fit->naxes[2];

	errno = 0;
	// Write some data to the temporary file
	if (fit->type == DATA_USHORT) {
		if (-1 == write(fd, fit->data, size * sizeof(WORD))) {
			siril_log_message(_("File I/O Error: Unable to write swap file in %s: [%s]\n"),
					tmpdir, strerror(errno));
			g_free(nameBuff);
			g_close(fd, NULL);
			return 1;
		}
	} else if (fit->type == DATA_FLOAT) {
		if (-1 == write(fd, fit->fdata, size * sizeof(float))) {
			siril_log_message(_("File I/O Error: Unable to write swap file in %s: [%s]\n"),
					tmpdir, strerror(errno));
			g_free(nameBuff);
			g_close(fd, NULL);
			return 1;
		}
	}
	*filename = nameBuff;
	g_close(fd, NULL);

	return 0;
}

static int undo_remove_item(historic *histo, int index) {
	if (histo[index].filename) {
		if (g_unlink(histo[index].filename))
			siril_debug_print("g_unlink() failed\n");
		if (histo[index].icc_profile)
			cmsCloseProfile(histo[index].icc_profile);
		g_free(histo[index].filename);
		histo[index].filename = NULL;
		memset(&histo[index].wcsdata, 0, sizeof(wcs_info));
	}
	memset(histo[index].history, 0, FLEN_VALUE);
	return 0;
}

static void undo_add_item(fits *fit, char *filename, const char *histo) {

	if (!com.history) {
		com.hist_size = HISTORY_SIZE;
		com.history = calloc(com.hist_size, sizeof(historic));
		com.hist_current = 0;
		com.hist_display = 0;
	}
	/* when undo, we remove all further items being after */
	while (com.hist_display < com.hist_current) {
		com.hist_current--;
		undo_remove_item(com.history, com.hist_current);
	}
	int status = -1;
	com.history[com.hist_current].filename = filename;
	com.history[com.hist_current].rx = fit->rx;
	com.history[com.hist_current].ry = fit->ry;
	com.history[com.hist_current].nchans = fit->naxes[2];
	com.history[com.hist_current].type = fit->type;
	com.history[com.hist_current].wcsdata = fit->keywords.wcsdata;
	com.history[com.hist_current].wcslib = wcs_deepcopy(fit->keywords.wcslib, &status);
	if (status)
		siril_debug_print("could not copy wcslib struct\n");
	com.history[com.hist_current].focal_length = fit->keywords.focal_length;
	com.history[com.hist_current].icc_profile = copyICCProfile(fit->icc_profile);
	snprintf(com.history[com.hist_current].history, FLEN_VALUE, "%s", histo);

	if (com.hist_current == com.hist_size - 1) {
		/* we must shift all elements except 0 that must always match with the original file
		 * 0  1  2  3  4  5  6  7  8  9 10 become
		 * 0  2  3  4  5  6  7  8  9 10 11 and
		 * 0  3  4  5  6  7  8  9 10 11 12 and so on
		 */
		undo_remove_item(com.history, 1);
		memmove(&com.history[1], &com.history[2],
				(com.hist_size - 2) * sizeof(*com.history));
		com.hist_current = com.hist_size - 2;
	}
	com.hist_current++;
	com.hist_display = com.hist_current;
}

static int undo_get_data_ushort(fits *fit, historic *hist) {
	int fd;

	if ((fd = g_open(hist->filename, O_RDONLY | O_BINARY, 0)) == -1) {
		printf("Error opening swap file : %s\n", hist->filename);
		return 1;
	}

	errno = 0;
	fit->rx = fit->naxes[0] = hist->rx;
	fit->ry = fit->naxes[1] = hist->ry;

	size_t n = fit->naxes[0] * fit->naxes[1];
	size_t size = n * fit->naxes[2] * sizeof(WORD);
	WORD *buf = calloc(1, size);
	// read the data from temporary file
	if ((read(fd, buf, size)) < size) {
		printf("Undo Read of [%s], failed with error [%s]\n", hist->filename, strerror(errno));
		free(buf);
		g_close(fd, NULL);
		return 1;
	}
	/* need to reallocate data as size may have changed */
	WORD *newdata = (WORD*) realloc(fit->data, size);
	if (!newdata) {
		PRINT_ALLOC_ERR;
		free(newdata);
		free(buf);
		g_close(fd, NULL);
		return 1;
	}
	fit->data = newdata;
	memcpy(fit->data, buf, size);
	fit->pdata[RLAYER] = fit->data;
	if (fit->naxes[2] > 1) {
		fit->pdata[GLAYER] = fit->data + n;
		fit->pdata[BLAYER] = fit->data + n * 2;
	} else {
		fit->pdata[GLAYER] = fit->pdata[BLAYER] = fit->pdata[RLAYER];
	}
	memcpy(&fit->keywords.wcsdata, &hist->wcsdata, sizeof(wcs_info));
	if (hist->wcslib) {
		int status = -1;
		fit->keywords.wcslib = wcs_deepcopy(hist->wcslib, &status);
		if (status)
			siril_debug_print("could not copy wcslib struct\n");
	} else {
		free_wcs(fit);
		reset_wcsdata(fit);
	}
	fit->keywords.focal_length = hist->focal_length;

	full_stats_invalidation_from_fit(fit);
	free(buf);
	g_close(fd, NULL);
	return 0;
}

static int undo_get_data_float(fits *fit, historic *hist) {
	int fd;

	if ((fd = g_open(hist->filename, O_RDONLY | O_BINARY, 0)) == -1) {
		printf("Error opening swap file : %s\n", hist->filename);
		return 1;
	}

	errno = 0;
	fit->rx = fit->naxes[0] = hist->rx;
	fit->ry = fit->naxes[1] = hist->ry;

	size_t n = fit->naxes[0] * fit->naxes[1];
	size_t size = n * fit->naxes[2] * sizeof(float);
	float *buf = calloc(1, size);
	// read the data from temporary file
	if ((read(fd, buf, size) < size)) {
		printf("Undo Read of [%s], failed with error [%s]\n", hist->filename, strerror(errno));
		free(buf);
		g_close(fd, NULL);
		return 1;
	}
	/* need to reallocate data as size may have changed */
	float *newdata = (float*) realloc(fit->fdata, size);
	if (!newdata) {
		PRINT_ALLOC_ERR;
		free(newdata);
		free(buf);
		g_close(fd, NULL);
		return 1;
	}
	fit->fdata = newdata;
	memcpy(fit->fdata, buf, size);
	fit->fpdata[RLAYER] = fit->fdata;
	if (fit->naxes[2] > 1) {
		fit->fpdata[GLAYER] = fit->fdata + n;
		fit->fpdata[BLAYER] = fit->fdata + n * 2;
	} else {
		fit->fpdata[GLAYER] = fit->fpdata[BLAYER] = fit->fpdata[RLAYER];
	}
	memcpy(&fit->keywords.wcsdata, &hist->wcsdata, sizeof(wcs_info));
	if (hist->wcslib) {
		int status = -1;
		fit->keywords.wcslib = wcs_deepcopy(hist->wcslib, &status);
		if (status)
			siril_debug_print("could not copy wcslib struct\n");
	} else {
		free_wcs(fit);
		reset_wcsdata(fit);
	}
	fit->keywords.focal_length = hist->focal_length;

	full_stats_invalidation_from_fit(fit);
	free(buf);
	g_close(fd, NULL);
	return 0;
}

static int undo_get_data(fits *fit, historic *hist) {
	if (fit->icc_profile)
		cmsCloseProfile(fit->icc_profile);
	fit->icc_profile = copyICCProfile(hist->icc_profile);
	color_manage(fit, (fit->icc_profile != NULL));
	fits_change_depth(fit, hist->nchans);

	if (hist->type == DATA_USHORT) {
		if (gfit.type != DATA_USHORT) {
			size_t ndata = fit->naxes[0] * fit->naxes[1] * fit->naxes[2];
			fit_replace_buffer(fit, float_buffer_to_ushort(fit->fdata, ndata), DATA_USHORT);
			gui_function(set_precision_switch, NULL);
		}
		return undo_get_data_ushort(fit, hist);
	} else if (hist->type == DATA_FLOAT) {
		if (gfit.type != DATA_FLOAT) {
			size_t ndata = fit->naxes[0] * fit->naxes[1] * fit->naxes[2];
			fit_replace_buffer(fit, ushort_buffer_to_float(fit->data, ndata), DATA_FLOAT);
			gui_function(set_precision_switch, NULL);
		}
		return undo_get_data_float(fit, hist);
	}
	return 1;
}

gboolean is_undo_available() {
    return (com.history && com.hist_display > 0);
}

gboolean is_redo_available() {
    return (com.history && (com.hist_display < com.hist_current - 1));
}

int undo_save_state(fits *fit, const char *message, ...) {
	gchar *filename;
	va_list args;
	va_start(args, message);

	if (single_image_is_loaded()) {
		char histo[FLEN_VALUE] = { 0 };

		if (message != NULL) {
			vsnprintf(histo, FLEN_VALUE, message, args);
		}

		if (undo_build_swapfile(fit, &filename)) {
			va_end(args);
			return 1;
		}

		undo_add_item(fit, filename, histo);

		/* update menus */
		gui_function(update_MenuItem, NULL);
	}
	va_end(args);
	return 0;
}

int undo_display_data(int dir) {
	if (!com.history) {
		return 1;
	}
	switch (dir) {
	case UNDO:
		if (is_undo_available()) {
			// Avoid any issues with ROI or preview
			gboolean preview_was_active = is_preview_active();
			// Can't reactivate the ROI if the size has changed
			gboolean roi_was_active = (gui.roi.active && gfit.rx == com.history[com.hist_display - 1].rx
					&& gfit.ry == com.history[com.hist_display - 1].ry
					&& gfit.naxes[2] == com.history[com.hist_display - 1].nchans);
			rectangle roi_rect;
			memcpy(&roi_rect, &gui.roi.selection, sizeof(rectangle));
			siril_preview_hide();
			on_clear_roi();
			if (com.hist_current == com.hist_display) {
				undo_save_state(&gfit, NULL);
				com.hist_display--;
			}
			com.hist_display--;
			siril_log_message(_("Undo: %s\n"), com.history[com.hist_display].history);
			undo_get_data(&gfit, &com.history[com.hist_display]);
			invalidate_gfit_histogram();
			invalidate_stats_from_fit(&gfit);
			update_gfit_histogram_if_needed();
			gui_function(update_MenuItem, NULL);
			lock_display_transform();
			if (gui.icc.proofing_transform)
				cmsDeleteTransform(gui.icc.proofing_transform);
			gui.icc.proofing_transform = NULL;
			unlock_display_transform();
			refresh_annotations(TRUE);
<<<<<<< HEAD
			close_tab(NULL); // These 2 lines account for possible change from mono to RGB
			init_right_tab(NULL);
=======
			gui_function(close_tab, NULL); // These 2 lines account for possible change from mono to RGB
			gui_function(init_right_tab,NULL);
>>>>>>> effd57d1
			redraw(REMAP_ALL);
			if (preview_was_active) {
				copy_gfit_to_backup();
				siril_log_message(_("Following undo / redo with a preview active you may need "
						"to toggle the preview off and on again to reactivate the preview effect\n"));
				// TODO: To be perfect, we would need a register of preview functions
				// look up the correct one for the open dialog and re-apply the preview
			}
			if (roi_was_active) {
				memcpy(&com.selection, &roi_rect, sizeof(rectangle));
				on_set_roi();
			}
			update_fits_header(&gfit);
		}
		break;
	case REDO:
		if (is_redo_available()) {
			// Avoid any issues with ROI or preview
			gboolean preview_was_active = is_preview_active();
			// Can't reactivate the ROI if the size has changed
			gboolean roi_was_active = (gui.roi.active && gfit.rx == com.history[com.hist_display + 1].rx
					&& gfit.ry == com.history[com.hist_display + 1].ry
					&& gfit.naxes[2] == com.history[com.hist_display + 1].nchans);
			rectangle roi_rect;
			memcpy(&roi_rect, &gui.roi.selection, sizeof(rectangle));
			on_clear_roi();
			siril_preview_hide();
			siril_log_message(_("Redo: %s\n"), com.history[com.hist_display].history);
			com.hist_display++;
			undo_get_data(&gfit, &com.history[com.hist_display]);
			invalidate_gfit_histogram();
			invalidate_stats_from_fit(&gfit);
			update_gfit_histogram_if_needed();
			gui_function(update_MenuItem, NULL);
			refresh_annotations(TRUE);
			lock_display_transform();
			if (gui.icc.proofing_transform)
				cmsDeleteTransform(gui.icc.proofing_transform);
			gui.icc.proofing_transform = NULL;
			unlock_display_transform();
			gui_function(close_tab, NULL); // These 2 lines account for possible change from mono to RGB
			gui_function(init_right_tab, NULL);
			redraw(REMAP_ALL);
			if (preview_was_active)
				copy_gfit_to_backup();
			if (roi_was_active) {
				memcpy(&gui.roi.selection, &roi_rect, sizeof(rectangle));
				on_set_roi();
			}
			update_fits_header(&gfit);
		}
		break;
	default:
		printf("ERROR\n");
		return -1;
	}
	return 0;
}

int undo_flush() {
	if (!com.history) {
		return 1;
	}
	for (int i = 0; i < com.hist_current; i++) {
		undo_remove_item(com.history, i);
	}
	free(com.history);
	com.history = NULL;
	com.hist_current = 0;
	com.hist_display = 0;
	return 0;
}

void set_undo_redo_tooltip() {
	if (is_undo_available()) {
		gchar *str = g_strdup_printf(_("Undo: \"%s\""), com.history[com.hist_display - 1].history);
		gtk_widget_set_tooltip_text(lookup_widget("header_undo_button"), str);
		g_free(str);
	}
	else gtk_widget_set_tooltip_text(lookup_widget("header_undo_button"), _("Nothing to undo"));
	if (is_redo_available()) {
		gchar *str = g_strdup_printf(_("Redo: \"%s\""), com.history[com.hist_display].history);
		gtk_widget_set_tooltip_text(lookup_widget("header_redo_button"), str);
		g_free(str);
	}
	else gtk_widget_set_tooltip_text(lookup_widget("header_redo_button"), _("Nothing to redo"));
}<|MERGE_RESOLUTION|>--- conflicted
+++ resolved
@@ -355,13 +355,8 @@
 			gui.icc.proofing_transform = NULL;
 			unlock_display_transform();
 			refresh_annotations(TRUE);
-<<<<<<< HEAD
-			close_tab(NULL); // These 2 lines account for possible change from mono to RGB
-			init_right_tab(NULL);
-=======
 			gui_function(close_tab, NULL); // These 2 lines account for possible change from mono to RGB
 			gui_function(init_right_tab,NULL);
->>>>>>> effd57d1
 			redraw(REMAP_ALL);
 			if (preview_was_active) {
 				copy_gfit_to_backup();
