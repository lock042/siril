--- conflicted
+++ resolved
@@ -329,13 +329,10 @@
 			invalidate_stats_from_fit(&gfit);
 			update_gfit_histogram_if_needed();
 			update_MenuItem();
-<<<<<<< HEAD
-			refresh_annotations(TRUE);
-=======
 			if (gui.icc.proofing_transform)
 				cmsDeleteTransform(gui.icc.proofing_transform);
 			gui.icc.proofing_transform = NULL;
->>>>>>> f228eb4a
+			refresh_annotations(TRUE);
 			if (is_preview_active())
 				copy_gfit_to_backup();
 			close_tab(); // These 2 lines account for possible change from mono to RGB
