/*
 * This file is part of Siril, an astronomy image processor.
 * Copyright (C) 2005-2011 Francois Meyer (dulle at free.fr)
 * Copyright (C) 2012-2022 team free-astro (see more in AUTHORS file)
 * Reference site is https://free-astro.org/index.php/Siril
 *
 * Siril is free software: you can redistribute it and/or modify
 * it under the terms of the GNU General Public License as published by
 * the Free Software Foundation, either version 3 of the License, or
 * (at your option) any later version.
 *
 * Siril is distributed in the hope that it will be useful,
 * but WITHOUT ANY WARRANTY; without even the implied warranty of
 * MERCHANTABILITY or FITNESS FOR A PARTICULAR PURPOSE. See the
 * GNU General Public License for more details.
 *
 * You should have received a copy of the GNU General Public License
 * along with Siril. If not, see <http://www.gnu.org/licenses/>.
 */

#include <stdio.h>
#include <stdarg.h>
#include <float.h> // DBL_MIN, DBL_MAX
#include <assert.h>
#include <ctype.h>
#include <string.h>
#include <gsl/gsl_statistics.h>
#include "sequence_filtering.h"
#include "proto.h" // is_readable_file()
#include "registration/registration.h"
#include "io/sequence.h"
#include "stacking/stacking.h"
#include "gui/progress_and_log.h"
#include "algos/sorting.h"
#include "core/siril_log.h"

<<<<<<< HEAD
#define MAX_FILTERS 8

=======
>>>>>>> 7f72a27f
/******************* IMAGE FILTERING CRITERIA *******************/

/* a criterion exists for each image filtering method, and is called in a
 * processing to verify if an image should be included or not.
 * These functions have the same signature, defined in stacking.h as
 * seq_filter, and return 1 if the tested image will be included and 0 if not.
 * Several filters can be applied at the same time, using the multiple filter
 * that executes a list of filter functions (seq_filter_multiple()).
 */

int seq_filter_all(sequence *seq, int nb_img, double any) {
	return 1;
}

int seq_filter_included(sequence *seq, int nb_img, double any) {
	return (seq->imgparam[nb_img].incl);
}

/* filter for deep-sky */
int seq_filter_fwhm(sequence *seq, int nb_img, double max_fwhm) {
	int layer;
	if (!seq->regparam) return 0;
	layer = get_registration_layer(seq);
	if (layer == -1) return 0;
	if (!seq->regparam[layer]) return 0;
	if (seq->regparam[layer][nb_img].fwhm > 0.0f)
		return seq->regparam[layer][nb_img].fwhm <= max_fwhm;
	else return 0;
}

int seq_filter_weighted_fwhm(sequence *seq, int nb_img, double max_fwhm) {
	int layer;
	if (!seq->regparam) return 0;
	layer = get_registration_layer(seq);
	if (layer == -1) return 0;
	if (!seq->regparam[layer]) return 0;
	if (seq->regparam[layer][nb_img].weighted_fwhm > 0.0f)
		return seq->regparam[layer][nb_img].weighted_fwhm <= max_fwhm;
	else return 0;
}

int seq_filter_roundness(sequence *seq, int nb_img, double min_rnd) {
	int layer;
	if (!seq->regparam) return 0;
	layer = get_registration_layer(seq);
	if (layer == -1) return 0;
	if (!seq->regparam[layer]) return 0;
	if (seq->regparam[layer][nb_img].roundness > 0.0f)
		return seq->regparam[layer][nb_img].roundness >= min_rnd;
	else return 0;
}

int seq_filter_background(sequence *seq, int nb_img, double max_bkg) {
	int layer;
	if (!seq->regparam) return 0;
	layer = get_registration_layer(seq);
	if (layer == -1) return 0;
	if (!seq->regparam[layer]) return 0;
	if (seq->regparam[layer][nb_img].roundness > 0.0f)
		return seq->regparam[layer][nb_img].background_lvl <= max_bkg;
	else return 0;
}

// we pass a double to keep all functions generic
int seq_filter_nbstars(sequence *seq, int nb_img, double min_nbstars) {
	int layer;
	if (!seq->regparam) return 0;
	layer = get_registration_layer(seq);
	if (layer == -1) return 0;
	if (!seq->regparam[layer]) return 0;
	if (seq->regparam[layer][nb_img].roundness > 0.0f)
		return seq->regparam[layer][nb_img].number_of_stars >= (int)min_nbstars;
	else return 0;
}

/* filter for planetary */
int seq_filter_quality(sequence *seq, int nb_img, double max_quality) {
	int layer;
	if (!seq->regparam) return 0;
	layer = get_registration_layer(seq);
	if (layer == -1) return 0;
	if (!seq->regparam[layer]) return 0;
	if (seq->regparam[layer][nb_img].quality > 0.0)
		return seq->regparam[layer][nb_img].quality >= max_quality;
	else return 0;
}

/* browse the images to know how many fit the criterion, from global data */
// ensure that com.seq is loaded before passing it as seq: sequence_is_loaded()
int compute_nb_filtered_images(sequence *seq, seq_image_filter filtering_criterion, double filtering_parameter) {
	int i, count = 0;
	for (i = 0; i < seq->number; i++) {
		if (filtering_criterion(seq, i, filtering_parameter))
			count++;
	}
	fprintf(stdout, "number of filtered-in images: %d\n", count);
	return count;
}

/************** The funny existing file sequence filtering function *****************/

static const char *_filter_prefix;

static int seq_filter_output_doesnt_already_exists(sequence *seq, int in_index, double any) {
	if (!_filter_prefix)
		fprintf(stderr, "USING FILTER PREFIX WITHOUT INITIALIZATION\n");
	if (seq->type != SEQ_REGULAR || !_filter_prefix)
		return 0;
	char *dest = fit_sequence_get_image_filename_prefixed(seq, _filter_prefix, in_index);
	int retval = is_readable_file(dest);
	//fprintf(stdout, "file %s exists: %d\n", dest, retval);
	free(dest);
	return !retval;
}

/* in C, there's no dynamic function creation, like lambda functions, so we
 * simulate that by keeping the captured variables in a static field. The
 * returned function is simply the regular function above, which is kept
 * private in order to avoid its uninitialized use. The limitation with this
 * static field is that it can be used once at a time.
 */
seq_image_filter create_filter_prefixed_nonexisting_output(const char *prefix) {
	_filter_prefix = prefix;
	fprintf(stdout, "created filter for prefixed output `%s'\n", prefix);
	return seq_filter_output_doesnt_already_exists;
}

/****************** MULTIPLE FILTERING ********************/

static struct filtering_tuple _filters[MAX_FILTERS];

static int seq_filter_multiple(sequence *seq, int img_index, double any) {
	int f = 0;
	while (f < MAX_FILTERS && _filters[f].filter) {
		if (!_filters[f].filter(seq, img_index, _filters[f].param))
			return 0;
		f++;
	}
	return 1;
}

/* configure the multiple filter */
seq_image_filter create_multiple_filter(seq_image_filter filter1, double fparam1, ...) {
	va_list args;
	int nb_filters = 1;
	_filters[0].filter = filter1;
	_filters[0].param = fparam1;
	va_start(args, fparam1);
	seq_image_filter f;
	do {
		_filters[nb_filters].filter = NULL;
		f = va_arg(args, seq_image_filter);
		if (f) {
			assert(f == seq_filter_multiple); // no multiple of multiple
			_filters[nb_filters].filter = f;
			_filters[nb_filters].param = va_arg(args, double);
			nb_filters++;
		}
	} while (f && nb_filters < MAX_FILTERS);
	fprintf(stdout, "created multiple filter (%d filters)\n", nb_filters);
	va_end(args);
	return seq_filter_multiple;
}

seq_image_filter create_multiple_filter_from_list(struct filtering_tuple *filters) {
	int nb_filters = 0;
	while (nb_filters < MAX_FILTERS && filters[nb_filters].filter) {
		assert(filters[nb_filters].filter != seq_filter_multiple); // no multiple of multiple
		_filters[nb_filters].filter = filters[nb_filters].filter;
		_filters[nb_filters].param = filters[nb_filters].param;
		nb_filters++;
	}
	if (nb_filters < MAX_FILTERS)
		_filters[nb_filters].filter = NULL;
	fprintf(stdout, "created multiple filter (%d filters)\n", nb_filters);
	return seq_filter_multiple;
}

/******************* filtering set-up **********************/

// creates the filtering criterion from a stacking configuration
// raises an error if the configuration has duplicates
// at least two images to be selected
int convert_parsed_filter_to_filter(struct seq_filter_config *arg, sequence *seq, seq_image_filter *criterion, double *param) {
	int nb_filters = 0;
	int layer = get_registration_layer(seq);
	struct filtering_tuple filters[5] = { { NULL, 0.0 } };

	if ((arg->f_fwhm_p > 0.0f && arg->f_fwhm > 0.0f) ||
			(arg->f_wfwhm_p > 0.0f && arg->f_wfwhm > 0.0f) ||
			(arg->f_round_p > 0.0f && arg->f_round > 0.0f) ||
			(arg->f_quality_p > 0.0f && arg->f_quality > 0.0f)) {
		siril_log_message(_("Sequence filter: values can only be either literal or percent\n"));
		return 1;
	}
	if (arg->filter_included) {
		filters[nb_filters].filter = seq_filter_included;
		filters[nb_filters].param = seq->selnum;
		siril_log_message(_("Using selected images filter (%d/%d of the sequence)\n"),
				seq->selnum, seq->number);
		nb_filters++;
	}
	if (arg->f_fwhm_p > 0.0f || arg->f_fwhm > 0.0f) {
		filters[nb_filters].filter = seq_filter_fwhm;
		filters[nb_filters].param = arg->f_fwhm > 0.f ? arg->f_fwhm :
				compute_highest_accepted_fwhm(seq, layer, arg->f_fwhm_p, arg->f_fwhm_k);
		siril_log_message(_("Using star FWHM images filter (below %f)\n"),
					filters[nb_filters].param);
				nb_filters++;
	}
	if (arg->f_wfwhm_p > 0.0f || arg->f_wfwhm > 0.0f) {
		filters[nb_filters].filter = seq_filter_weighted_fwhm;
		filters[nb_filters].param = arg->f_wfwhm > 0.f ? arg->f_wfwhm :
				compute_highest_accepted_weighted_fwhm(seq, layer, arg->f_wfwhm_p, arg->f_wfwhm_k);
		siril_log_message(_("Using star weighted FWHM images filter (below %f)\n"),
					filters[nb_filters].param);
				nb_filters++;
	}
	if (arg->f_round_p > 0.0f || arg->f_round > 0.0f) {
		filters[nb_filters].filter = seq_filter_roundness;
		filters[nb_filters].param = arg->f_round > 0.f ? arg->f_round :
			compute_lowest_accepted_roundness(seq, layer, arg->f_round_p, arg->f_round_k);
		siril_log_message(_("Using star roundness images filter (above %f)\n"),
				filters[nb_filters].param);
		nb_filters++;
	}
	if (arg->f_bkg_p > 0.0f || arg->f_bkg > 0.0f) {
		filters[nb_filters].filter = seq_filter_background;
		filters[nb_filters].param = arg->f_bkg > 0.f ? arg->f_bkg :
				compute_highest_accepted_background(seq, layer, arg->f_bkg_p, arg->f_bkg_k);
		siril_log_message(_("Using image background filter (below %f)\n"),
					filters[nb_filters].param);
				nb_filters++;
	}
	if (arg->f_nbstars_p > 0.0f || arg->f_nbstars > 0.0f) {
		filters[nb_filters].filter = seq_filter_nbstars;
		filters[nb_filters].param = arg->f_nbstars > 0.f ? arg->f_nbstars :
			compute_lowest_accepted_nbstars(seq, layer, arg->f_nbstars_p, arg->f_nbstars_k);
		siril_log_message(_("Using number of stars filter (above %f)\n"),
				filters[nb_filters].param);
		nb_filters++;
	}
	if (arg->f_quality_p > 0.0f || arg->f_quality > 0.0f) {
		filters[nb_filters].filter = seq_filter_quality;
		filters[nb_filters].param = arg->f_quality > 0.f ? arg->f_quality :
			compute_lowest_accepted_quality(seq, layer, arg->f_quality_p, arg->f_quality_k);
		siril_log_message(_("Using image quality filter (below %f)\n"),
				filters[nb_filters].param);
		nb_filters++;
	}
	filters[nb_filters].filter = NULL;

	if (nb_filters == 0) {
		*criterion = seq_filter_all;
		*param = 0.0;
	}
	else if (nb_filters == 1) {
		*criterion = filters[0].filter;
		*param = filters[0].param;
	}
	else {
		*criterion = create_multiple_filter_from_list(filters);
		*param = -1.0;
	}
	return 0;
}

// have to be set or init before calling:
// seq, filtering_criterion, filtering_parameter, image_indices
int setup_filtered_data(struct stacking_args *args) {
	args->nb_images_to_stack = compute_nb_filtered_images(args->seq,
			args->filtering_criterion, args->filtering_parameter);
	if (args->nb_images_to_stack < 2) {
		siril_log_message(_("Provided filtering options do not allow at least two images to be processed.\n"));
		return 1;
	}
	if (args->image_indices)
		free(args->image_indices);
	return stack_fill_list_of_unfiltered_images(args);
}

/* fill the image_indices mapping for the args->image_indices array.
 * args->image_indices will be allocated to nb_images_to_stack. */
int stack_fill_list_of_unfiltered_images(struct stacking_args *args) {
	int i, j;
	if (args->image_indices) {
		int *newptr = realloc(args->image_indices, args->nb_images_to_stack * sizeof(int));
		if (!newptr) {
			PRINT_ALLOC_ERR;
			free(args->image_indices);
			args->image_indices = NULL;
			return 1;
		}
		args->image_indices = newptr;
	} else {
		args->image_indices = malloc(args->nb_images_to_stack * sizeof(int));
		if (!args->image_indices) {
			PRINT_ALLOC_ERR;
			return 1;
		}
	}

	for (i = 0, j = 0; i < args->seq->number; i++) {
		if (args->filtering_criterion(
					args->seq, i,
					args->filtering_parameter)) {
			args->image_indices[j] = i;
			j++;
		}
		else if (i == args->ref_image) {
			siril_log_color_message(_("The reference image is not in the selected set of images. "
					"To avoid issues, please change it or change the filtering parameters.\n"), "red");
			args->ref_image = -1;
		}
	}
	if (args->ref_image == -1) {
		args->ref_image = args->image_indices[0];
		siril_log_message(_("Using image %d as temporary reference image\n"), args->ref_image + 1);
	}
	return j != args->nb_images_to_stack;
}

typedef double (*regdata_selector)(regdata *reg);

static double regdata_fwhm(regdata *reg) { return reg->fwhm; }
static double regdata_weighted_fwhm(regdata *reg) { return reg->weighted_fwhm; }
static double regdata_roundness(regdata *reg) { return reg->roundness; }
static double regdata_quality(regdata *reg) { return reg->quality; }
static double regdata_background(regdata *reg) { return reg->background_lvl; }
static double regdata_nbstars(regdata *reg) { return (double)reg->number_of_stars; }

/* from a percentage, find the lowest or highest accepted registration property
 * value for image filtering in sequences. */
static double generic_compute_accepted_value(sequence *seq, int layer, double percent, gboolean lower_is_better, regdata_selector datasel) {
	int i, number_images_with_data;
	double threshold, *val;
	double extreme_value = lower_is_better ? DBL_MAX : DBL_MIN;
	if (layer < 0 || !seq->regparam || !seq->regparam[layer]) {
		return 0.0;
	}
	val = malloc(seq->number * sizeof(double));
	if (!val) return 0.0;

	// copy values
	for (i = 0; i < seq->number; i++) {
		double data = datasel(&seq->regparam[layer][i]);
		val[i] = data <= 0.0f ? extreme_value : data;
	}

	//sort values
	quicksort_d(val, seq->number);

	if (val[seq->number-1] != extreme_value) {
		number_images_with_data = seq->number;
	} else {
		for (i = 0; i < seq->number; i++)
			if (val[i] == extreme_value)
				break;
		number_images_with_data = i;
		siril_log_message(_("Warning: some images don't have information available for best "
				"images selection, using only available data (%d images on %d).\n"),
				number_images_with_data, seq->number);
	}

	// get highest or lowest accepted (threshold)
	double images_number = (double)(number_images_with_data - 1);
	if (lower_is_better) {
		threshold = val[(int)(percent * images_number / 100.0)];
		if (threshold == extreme_value)
			threshold = 0.0;
	} else {
		threshold = val[(int)((100.0 - percent) * images_number / 100.0)];
	}

	free(val);
	return threshold;
}

/* from a k value (for k-sigma rejection), find the lowest or highest accepted registration property
 * value for image filtering in sequences. */
static double generic_compute_accepted_value_with_rejection(sequence *seq, int layer, double k, gboolean lower_is_better, regdata_selector datasel) {
	double threshold, *val;
	double factor = (lower_is_better) ? 1. : -1; // if higher is better, we will use opposite values to always reject the upper tail
	if (layer < 0 || !seq->regparam || !seq->regparam[layer]) {
		return 0.0;
	}
	val = malloc(seq->number * sizeof(double));
	if (!val) return 0.0;

	// copy values
	int n = 0;
	for (int i = 0; i < seq->number; i++) {
		double data = datasel(&seq->regparam[layer][i]);
		if (data > 0.0f)
			val[n++] = data * factor;
	}
	if (!n) return 0.0;
	if (n < seq->number) {
		siril_log_message(_("Warning: some images don't have information available for best "
				"images selection, using only available data (%d images on %d).\n"),
				n, seq->number);
	}

	//sort values
	quicksort_d(val, n);

	int j;
	double m, s, t;
	do {
		j = 0;
		m = gsl_stats_median_from_sorted_data(val, 1, n);
		s = gsl_stats_sd(val, 1, n);
		t = m + k * s;
		for (int i = n; i > 0; i--) {
			if (val[i - 1] > t)
				j++;
			else
				break;
		}
		n -= j;
	} while (j > 0);

	if (n < 0) return 0.0;
	
	threshold = factor * val[n - 1]; // we return a positive value
	free(val);
	return threshold;
}

double compute_highest_accepted_fwhm(sequence *seq, int layer, double criterion, gboolean is_ksigma) {
	if (!is_ksigma)
		return generic_compute_accepted_value(seq, layer, criterion, TRUE, regdata_fwhm);
	else
		return generic_compute_accepted_value_with_rejection(seq, layer, criterion, TRUE, regdata_fwhm);
}

double compute_highest_accepted_weighted_fwhm(sequence *seq, int layer, double criterion, gboolean is_ksigma) {
	if (!is_ksigma)
		return generic_compute_accepted_value(seq, layer, criterion, TRUE, regdata_weighted_fwhm);
	else
		return generic_compute_accepted_value_with_rejection(seq, layer, criterion, TRUE, regdata_weighted_fwhm);
}

double compute_lowest_accepted_quality(sequence *seq, int layer, double criterion, gboolean is_ksigma) {
	if (!is_ksigma)
		return generic_compute_accepted_value(seq, layer, criterion, FALSE, regdata_quality);
	else
		return generic_compute_accepted_value_with_rejection(seq, layer, criterion, FALSE, regdata_quality);
}

double compute_lowest_accepted_roundness(sequence *seq, int layer, double criterion, gboolean is_ksigma) {
	if (!is_ksigma)
		return generic_compute_accepted_value(seq, layer, criterion, FALSE, regdata_roundness);
	else
		return generic_compute_accepted_value_with_rejection(seq, layer, criterion, FALSE, regdata_roundness);
}

double compute_highest_accepted_background(sequence *seq, int layer, double criterion, gboolean is_ksigma) {
	if (!is_ksigma)
		return generic_compute_accepted_value(seq, layer, criterion, TRUE, regdata_background);
	else
		return generic_compute_accepted_value_with_rejection(seq, layer, criterion, TRUE, regdata_background);
}

double compute_lowest_accepted_nbstars(sequence *seq, int layer, double criterion, gboolean is_ksigma) {
	if (!is_ksigma) 
		return generic_compute_accepted_value(seq, layer, criterion, FALSE, regdata_nbstars);
	else
		return generic_compute_accepted_value_with_rejection(seq, layer, criterion, FALSE, regdata_nbstars);
}

gchar *describe_filter(sequence *seq, seq_image_filter filtering_criterion, double filtering_parameter) {
	GString *str = g_string_sized_new(100);
	int nb_images_to_stack = compute_nb_filtered_images(seq,
			filtering_criterion, filtering_parameter);

	if (filtering_criterion == seq_filter_all) {
		g_string_printf(str, _("Processing all images in the sequence (%d)\n"), seq->number);
	} else if (filtering_criterion == seq_filter_included) {
		g_string_printf(str, _("Processing only selected images in the sequence (%d)\n"), seq->selnum);
	} else if (filtering_criterion == seq_filter_fwhm) {
		g_string_printf(str, _("Processing images of the sequence "
					"with a FWHM lower or equal than %g (%d)\n"),
				filtering_parameter, nb_images_to_stack);
	} else if (filtering_criterion == seq_filter_weighted_fwhm) {
			g_string_printf(str, _("Processing images of the sequence "
						"with a weighted FWHM lower or equal than %g (%d)\n"),
					filtering_parameter, nb_images_to_stack);
	} else if (filtering_criterion == seq_filter_roundness) {
		g_string_printf(str, _("Processing images of the sequence "
					"with a roundness higher or equal than %g (%d)\n"),
				filtering_parameter, nb_images_to_stack);
	} else if (filtering_criterion == seq_filter_quality) {
		g_string_printf(str, _("Processing images of the sequence "
					"with a quality higher or equal than %g (%d)\n"),
				filtering_parameter, nb_images_to_stack);
	} else if (filtering_criterion == seq_filter_background) {
		g_string_printf(str, _("Processing images of the sequence "
					"with a background lower or equal than %g (%d)\n"),
				filtering_parameter, nb_images_to_stack);
	} else if (filtering_criterion == seq_filter_nbstars) {
		g_string_printf(str, _("Processing images of the sequence "
					"with a number of stars higher or equal than %g (%d)\n"),
				filtering_parameter, nb_images_to_stack);
	} else if (filtering_criterion == seq_filter_output_doesnt_already_exists) {
		g_string_printf(str, _("Processing images whose output don't already exist (%d)"),
				nb_images_to_stack);
	} else if (filtering_criterion == seq_filter_multiple) {
		int f = 0;
		while (f < MAX_FILTERS && _filters[f].filter) {
			struct filtering_tuple *filter = _filters + f;
			char *descr = describe_filter(seq, filter->filter, filter->param);
			if (descr && descr[0] != '\0') {
				descr[strlen(descr)-1] = '\0';	// remove the new line
				if (f) descr[0] = tolower(descr[0]);
			}
			g_string_append(str, descr);
			g_string_append(str, ", ");
			g_free(descr);
			f++;
		}
		g_string_append_printf(str, _("for a total of images processed of %d)\n"),
				nb_images_to_stack);
	}
	//fprintf(stdout, "FILTERING DESCRIPTION: %s", str->str);
	return g_string_free(str, FALSE);
}<|MERGE_RESOLUTION|>--- conflicted
+++ resolved
@@ -34,11 +34,6 @@
 #include "algos/sorting.h"
 #include "core/siril_log.h"
 
-<<<<<<< HEAD
-#define MAX_FILTERS 8
-
-=======
->>>>>>> 7f72a27f
 /******************* IMAGE FILTERING CRITERIA *******************/
 
 /* a criterion exists for each image filtering method, and is called in a
