#ifndef SIRIL_H
#define SIRIL_H
#ifdef HAVE_CONFIG_H
#include <config.h>
#endif

#include <glib.h>
#include <glib/gstdio.h>
#include <glib/gprintf.h>
#include <gtk/gtk.h>
#include <fitsio.h>	// fitsfile
#include <gsl/gsl_histogram.h>
#ifdef _OPENMP
#include <omp.h>
#endif
#include <libintl.h>


#include "core/settings.h"
#include "core/atomic.h"

#define _(String) gettext (String)
#define gettext_noop(String) String
#define N_(String) gettext_noop (String)

#ifdef SIRIL_OUTPUT_DEBUG
#define DEBUG_TEST 1
#else
#define DEBUG_TEST 0
#endif

#define GLADE_FILE "siril3.glade"

/* https://stackoverflow.com/questions/1644868/define-macro-for-debug-printing-in-c */
#define siril_debug_print(fmt, ...) \
	do { if (DEBUG_TEST) fprintf(stdout, fmt, ##__VA_ARGS__); } while (0)

#define PRINT_ALLOC_ERR fprintf(stderr, "Out of memory in %s (%s:%d) - aborting\n", __func__, __FILE__, __LINE__)
#define PRINT_ANOTHER_THREAD_RUNNING siril_log_message(_("Another task is already in progress, ignoring new request.\n"))

#ifndef RT_INCLUDE
#undef max
#define max(a,b) \
   ({ __typeof__ (a) _a = (a); \
       __typeof__ (b) _b = (b); \
     _a > _b ? _a : _b; })

#undef min
#define min(a,b) \
   ({ __typeof__ (a) _a = (a); \
       __typeof__ (b) _b = (b); \
     _a < _b ? _a : _b; })

#define SWAPD(a,b) { double temp = (a); (a) = (b); (b) = temp; }

#define SQR(x) ((x)*(x))
#endif
#define RADCONV ((3600.0 * 180.0) / M_PI) / 1.0E3

#define USHRT_MAX_DOUBLE ((double)USHRT_MAX)
#define SHRT_MAX_DOUBLE ((double)SHRT_MAX)
#define USHRT_MAX_SINGLE ((float)USHRT_MAX)
#define SHRT_MAX_SINGLE ((float)SHRT_MAX)
#define UCHAR_MAX_DOUBLE ((double)UCHAR_MAX)
#define UCHAR_MAX_SINGLE ((float)UCHAR_MAX)
#define INV_USHRT_MAX_SINGLE .000015259022f	 // 1/65535
#define INV_UCHAR_MAX_SINGLE .0039215686f	 // 1/255
#define INV_USHRT_MAX_DOUBLE .000015259022	 // 1/65535
#define INV_UCHAR_MAX_DOUBLE .0039215686	 // 1/255

#define BYTES_IN_A_MB 1048576	// 1024*1024

#define SEQUENCE_DEFAULT_INCLUDE TRUE	// select images by default

typedef unsigned char BYTE;	// default type for image display data
typedef unsigned short WORD;	// default type for internal image data

#define MAX_SEQPSF 7	// max number of stars for which seqpsf can be run

#define CMD_HISTORY_SIZE 50	// size of the command line history

#define ZOOM_MAX	128
#define ZOOM_MIN	0.03125
#define ZOOM_IN		1.5
#define ZOOM_OUT	1.0 / ZOOM_IN
#define ZOOM_NONE	1.0
#define ZOOM_FIT	-1.0	// or any value < 0
#define ZOOM_DEFAULT	ZOOM_FIT

/* Some statistic constants */
#define SIGMA_PER_FWHM 2.35482
#define AVGDEV_NORM 1.2533
#define MAD_NORM 1.4826
#define BWMV_NORM 0.9901
#define PBMV_NORM 0.9709
#define SN_NORM 1.1926
#define QN_NORM 2.2191

typedef struct _SirilDialogEntry SirilDialogEntry;

/* used for open and savedialog */
typedef GtkWidget SirilWidget;

#if (defined _WIN32) || (defined(OS_OSX))
#define SIRIL_EOL "\r\n"
#else
#define SIRIL_EOL "\n"
#endif

typedef enum {
	TYPEUNDEF = (1 << 1),
	TYPEFITS = (1 << 2),
	TYPETIFF = (1 << 3),
	TYPEBMP = (1 << 4),
	TYPEPNG = (1 << 5),
	TYPEJPG = (1 << 6),
	TYPEHEIF = (1 << 7),
	TYPEPNM = (1 << 8),
	TYPEPIC = (1 << 9),
	TYPERAW = (1 << 10),
	TYPEAVI = (1 << 20),
	TYPESER = (1 << 21),
} image_type;

/* indices of the image data layers */
#define BW_LAYER 	0
#define RLAYER		0
#define GLAYER		1
#define BLAYER		2
#define RGB_LAYER 	3

/* indices of the viewports (graphical elements) */
#define BW_VPORT 	0
#define RED_VPORT 	0
#define GREEN_VPORT 	1
#define BLUE_VPORT 	2
#define RGB_VPORT 	3
#define MAXGRAYVPORT 	3	// 3 gray vports supported only (R, G, B)
#define MAXCOLORVPORT	1	// 1 color vport supported only (RGB)
#define MAXVPORT 	MAXGRAYVPORT + MAXCOLORVPORT

/* defines for copyfits actions */
#define CP_INIT		0x01	// initialize data array with 0s
#define CP_ALLOC	0x02	// reallocs data array
#define CP_COPYA	0x04	// copy data array content
#define CP_FORMAT	0x08	// copy metadata
#define CP_EXPAND	0x20	// expands a one-channel to a three channels

#define PREVIEW_NB 2

/* special values for com.seq.current, the currently loaded image of the
 * sequence. Negative values can be used to indicate that a specific image is
 * loaded while there is a sequence or not in com.seq */
#define RESULT_IMAGE -1		// used as current image index in a sequence
				// when the result of a processing is displayed
#define UNRELATED_IMAGE -2	// image loaded while a sequence was loaded too
#define SCALED_IMAGE -3		// the single image has a different size than
				// the loaded sequence

#define MAX_STARS 200000		// maximum length of com.stars
#define MAX_STARS_FITTED 2000	// maximum number of stars fitted for registration
#define MIN_STARS_FITTED 100	// minimum number of stars fitted for registration

#define INDEX_MAX 65535		// maximum index for images

typedef struct imdata imgdata;
typedef struct registration_data regdata;
typedef struct sequ sequence;
typedef struct single_image single;
typedef struct wcs_struct wcs_info;
typedef struct dft_struct dft_info;
typedef struct ffit fits;
typedef struct guiinf guiinfo;
typedef struct cominf cominfo;
typedef struct image_stats imstats;
typedef struct point_struct point;
typedef struct pointf_struct pointf;
typedef struct pointi_struct pointi;
typedef struct historic_struct historic;
typedef struct fwhm_struct psf_star;
typedef struct tilt_struct sensor_tilt;
typedef struct regframe_struct regframe;

/* global structures */

/* same order as in the combo box 'comboExport' */
typedef enum {
	EXPORT_FITS,
	EXPORT_FITSEQ,
	EXPORT_TIFF,
	EXPORT_SER,
	EXPORT_AVI,
	EXPORT_MP4,
	EXPORT_MP4_H265,
	EXPORT_WEBM_VP9
} export_format;

typedef enum {
	LINEAR_DISPLAY,
	LOG_DISPLAY,
	SQRT_DISPLAY,
	SQUARED_DISPLAY,
	ASINH_DISPLAY,
	STF_DISPLAY,
	HISTEQ_DISPLAY
} display_mode;
#define DISPLAY_MODE_MAX HISTEQ_DISPLAY

typedef enum {
	NORMAL_COLOR,
	RAINBOW_COLOR
} color_map;

typedef enum {
	MIPSLOHI,
	MINMAX,
	USER
} sliders_mode;

typedef enum {
	OPEN_IMAGE_ERROR = -1,
	OPEN_IMAGE_OK = 0,
	OPEN_IMAGE_CANCEL = 10,
} open_image_status;

typedef enum {
	OPENCV_NEAREST = 0,
	OPENCV_LINEAR = 1,
	OPENCV_CUBIC = 2,
	OPENCV_AREA = 3,
	OPENCV_LANCZOS4 = 4,
	OPENCV_NONE = 5 // this one will use the pixel-wise shift transform w/o opencv
} opencv_interpolation;

typedef enum { SEQ_REGULAR, SEQ_SER, SEQ_FITSEQ,
#ifdef HAVE_FFMS2
	SEQ_AVI,
#endif
	SEQ_INTERNAL
} sequence_type;

typedef enum {
	MULTI_THREADED = 0,	// equivalent to com.max_threads
	SINGLE_THREADED = 1
	/* and higher values are the number of threads */
} threading_type;

typedef enum {
	RICE_COMP,
	GZIP1_COMP,
	GZIP2_COMP,
	HCOMPRESS_COMP
} compression_mode;

/* image data, exists once for each image */
struct imdata {
	int filenum;		/* real file index in the sequence, i.e. for mars9.fit = 9 */
	gboolean incl;		/* selected in the sequence, included for future processings? */
	GDateTime *date_obs;	/* date of the observation, processed and copied from the header */
	int rx, ry;
};

typedef struct Homo {
	double h00, h01, h02;
	double h10, h11, h12;
	double h20, h21, h22;
	int pair_matched;
	int Inliers;
} Homography;

/* registration data, exists once for each image and each layer */
struct registration_data {
	psf_star *fwhm_data;	// used in PSF/FWHM registration, not saved
	float fwhm;		// copy of fwhm->fwhmx, used as quality indicator, saved data
	float weighted_fwhm;	// used to exclude spurious images.
	float roundness;	// fwhm->fwhmy / fwhm->fwhmx, 0 when uninit, ]0, 1] when set
	double quality;
	float background_lvl;
	int number_of_stars;

	Homography H;
};

/* see explanation about sequence and single image management in io/sequence.c */

struct sequ {
	char *seqname;		// name of the sequence, as in name.seq
	int number;		// number of images in the sequence
	int selnum;		// number of selected images in the sequence
	int fixed;		// fixed length of image index in filename (like %3d)
	int nb_layers;		// number of layers embedded in each image file, -1 if unknown
	unsigned int rx;	// first image width (or ref if set)
	unsigned int ry;	// first image height (or ref if set)
	gboolean is_variable;	// sequence has images of different sizes (imgparam->r[xy])
	int bitpix;		// image pixel format, from fits
	int reference_image;	// reference image for registration
	imgdata *imgparam;	// a structure for each image of the sequence
	regdata **regparam;	// *regparam[nb_layers], may be null if nb_layers is unknown
	imstats ***stats;	// statistics of the images for each layer, may be null too
	/* in the case of a CFA sequence, depending on the opening mode, we cannot store
	 * and use everything that was in the seqfile, so we back them up here */
	regdata **regparam_bkp;	// *regparam[3], null if nothing to back up
	imstats ***stats_bkp;	// statistics of the images for 3 layers, may be null too

	/* beg and end are used prior to imgparam allocation, hence their usefulness */
	int beg;		// imgparam[0]->filenum
	int end;		// imgparam[number-1]->filenum
	double exposure;	// exposure of frames (we assume they are all identical)

	sequence_type type;
	struct ser_struct *ser_file;
	gboolean cfa_opened_monochrome;	// in case the CFA SER was opened in monochrome mode
	struct fits_sequence *fitseq_file; // FITS sequence data structure
#ifdef HAVE_FFMS2
	struct film_struct *film_file;
	char *ext;		// extension of video, NULL if not video
#endif
	fits **internal_fits;	// for INTERNAL sequences: images references. Length: number
	fitsfile **fptr;	// file descriptors for open-mode operations
#ifdef _OPENMP
	omp_lock_t *fd_lock;	// locks for open-mode threaded operations
#endif

	int current;		// file number currently loaded in gfit (or displayed)

	/* registration previsualisation and manual alignment data */
	int previewX[PREVIEW_NB], previewY[PREVIEW_NB];	// center, -1 is uninitialized value
	int previewW[PREVIEW_NB], previewH[PREVIEW_NB];	// 0 is uninitialized value

	double upscale_at_stacking;// up-scale factor during stacking (see #215)

	gboolean needs_saving;	// a dirty flag for the sequence, avoid saving it too often
	gboolean reg_invalidated; // a flag to detect if regframe can be plotted

	psf_star **photometry[MAX_SEQPSF];// psf for multiple stars for all images
	int reference_star;	// reference star for apparent magnitude (index of photometry)
	double reference_mag;	// reference magnitude for the reference star
	double photometry_colors[MAX_SEQPSF][3]; // colors for each photometry curve
};

/* this struct is used to manage data associated with a single image loaded, outside a sequence */
struct single_image {
	char *filename;		// the name of the file
	gboolean fileexist;// flag of existing file
	char *comment;		// comment on how the file got there (user load, result...)
	int nb_layers;		// number of layers embedded in each image file
	fits *fit;		// the fits is still gfit, but a reference doesn't hurt
};

struct wcs_struct {
	double equinox;
	double crpix[2];
	double crval[2];
	double cdelt[2];
	double pc[2][2];
	char objctra[FLEN_VALUE];
	char objctdec[FLEN_VALUE];
	double ra;
	double dec;
	gboolean pltsolvd;
	char pltsolvd_comment[FLEN_COMMENT];
};

struct dft_struct {
	double norm[3];			// Normalization value
	char type[FLEN_VALUE];		// spectrum, phase
	char ord[FLEN_VALUE];		// regular, centered
};

typedef enum { DATA_USHORT, DATA_FLOAT, DATA_UNSUPPORTED } data_type;

struct ffit {
	unsigned int rx;	// image width	(naxes[0])
	unsigned int ry;	// image height	(naxes[1])
	int bitpix;		// current bitpix of loaded data
	int orig_bitpix;	// original bitpix of the file
	/* bitpix can take the following values:
	 * BYTE_IMG	(8-bit byte pixels, 0 - 255)
	 * SHORT_IMG	(16 bit signed integer pixels)
	 * USHORT_IMG	(16 bit unsigned integer pixels)	(used by Siril, a bit unusual)
	 * LONG_IMG	(32-bit integer pixels)
	 * FLOAT_IMG	(32-bit floating point pixels)
	 * DOUBLE_IMG	(64-bit floating point pixels)
	 * http://heasarc.nasa.gov/docs/software/fitsio/quick/node9.html
	 */
	int naxis;		// number of dimensions of the image
	long naxes[3];		// size of each dimension
	/* naxes[0] is rx, naxes[1] is ry
	 * Then, for gray images, naxes[2] is unused in FITS but set to 1, and naxis is 2.
	 * For RGB images, naxes[2] is 3 and naxis is 3.
	 * */

	/* data obtained from the FITS file */
	char *header;		// entire header of the FITS file. NULL for non-FITS file.
	WORD lo;		// MIPS-LO key in FITS file, "Lower visualization cutoff"
	WORD hi;		// MIPS-HI key in FITS file, "Upper visualization cutoff"
	double data_max;	// used to check if 32b float is in the [0, 1] range
	float pixel_size_x, pixel_size_y;	// XPIXSZ and YPIXSZ keys
	unsigned int binning_x, binning_y;	// XBINNING and YBINNING keys
	gboolean unbinned;
	char row_order[FLEN_VALUE];
	GDateTime *date, *date_obs;
	double expstart, expend;
	char filter[FLEN_VALUE];		// FILTER key
	char image_type[FLEN_VALUE];		// IMAGETYP key
	char object[FLEN_VALUE];		// OBJECT key
	char instrume[FLEN_VALUE];		// INSTRUME key
	char telescop[FLEN_VALUE];		// TELESCOP key
	char observer[FLEN_VALUE];		// OBSERVER key
	char bayer_pattern[FLEN_VALUE];		// BAYERPAT key Bayer Pattern if available
	int bayer_xoffset, bayer_yoffset;
	/* data obtained from FITS or RAW files */
	double focal_length, iso_speed, exposure, aperture, ccd_temp;
	double livetime;		// total exposure
	guint stackcnt;			// number of stacked frame
	double cvf;			// Conversion factor (e-/adu)
	int key_gain, key_offset;	// Gain, Offset values read in camera headers.

	/* Plate Solving data */
	wcs_info wcsdata;		// data from the header
#ifdef HAVE_WCSLIB
	struct wcsprm *wcslib;		// struct of the lib
#endif

	/* data used in the Fourier space */
	dft_info dft;

	/* data computed or set by Siril */
	imstats **stats;	// stats of fit for each layer, null if naxes[2] is unknown
	double mini, maxi;	// min and max of the stats->max[3]

	fitsfile *fptr;		// file descriptor. Only used for file read and write.

	data_type type;		// use of data or fdata is managed by this
	WORD *data;		// 16-bit image data (depending on image type)
	WORD *pdata[3];		// pointers on data, per layer data access (RGB)
	float *fdata;		// same with float
	float *fpdata[3];	// same with float

	gboolean top_down;	// image data is stored top-down, normally false for FITS, true for SER

	GSList *history;	// Former HISTORY comments of FITS file
};

struct point_struct {
	double x, y;
};

struct pointf_struct {
	float x, y;
};

struct pointi_struct {
	int x, y;
};

struct historic_struct {
	char *filename;
	char history[FLEN_VALUE];
	int rx, ry;
	data_type type;
	wcs_info wcsdata;
	double focal_length;
};

<<<<<<< HEAD
struct star_finder_struct {
	int radius;
	int adj_radius;
	gboolean adjust;
	double sigma;
	double roundness;
	double focal_length, pixel_size_x;
};

struct save_config_struct {
	gboolean quit;
	gboolean warn_script;
};

/**
 * This is the preference structure.
 * WARNING!!
 * If you update something in this structure you absolutely need to
 * update pref_init in preferences.c
 */
struct pref_struct {
	gboolean first_start; // use to display information at first use
	/* state of window */
	gboolean remember_windows;
	rectangle main_w_pos;
	gint pan_position;
	gboolean is_extended;
	gboolean is_maximized;

	gboolean prepro_cfa;	// Use to save type of sensor for cosmetic correction in preprocessing
	gboolean prepro_equalize_cfa; // Use to save if flat will be equalized in preprocessing
	gboolean fix_xtrans;	// Use to fix xtrans darks and biases with the AF square
	rectangle xtrans_af;	// if no xtrans model found, use these values
	rectangle xtrans_sample; // if no xtrans model found, use these values
	gchar *prepro_bias_lib;
	gboolean use_bias_lib;
	gchar *prepro_bias_synth;
	gboolean use_bias_synth;
	gchar *prepro_dark_lib;
	gboolean use_dark_lib;
	gchar *prepro_flat_lib;
	gboolean use_flat_lib;

	save_config save;
	gboolean show_thumbnails; // show or don't show thumbnails in open dialog box
	gint thumbnail_size;
	gboolean check_update;	// check update at startup
	gboolean script_check_requires; // check the requires command in scripts

	gint combo_theme;	// value of the combobox theme
	gdouble font_scale;	// font scale
	gboolean icon_symbolic;	// icon style
	gchar *combo_lang;	// string value of the combobox lang

	gchar *ext;		// FITS extension used in SIRIL

	gchar *swap_dir;	// swap directory
	GSList *script_path;	// script path directories

	gdouble focal;		// focal length saved in config file
	gdouble pitch;		// pixel pitch saved in config file

	struct debayer_config debayer;	// debayer settings
	phot phot_set;		// photometry settings
	gboolean catalog[7];	// Yet 6 catalogs and 1 user catalog
	int position_compass;	// compass position
	int wcs_formalism;	// formalism used in FITS header

	stackconf stack;	// stacking option
	compconf comp;		// compression option
	gboolean rgb_aladin;	// Add CTYPE3='RGB' in the FITS header

	gboolean force_to_16bit;

	gint selection_guides;	// number of elements of the grid guides (2 for a simple cross, 3 for the 3 thirds rule, etc.)

	gchar *copyright;	// User copyright when saving image as TIFF

	gchar *starnet_dir;	// Location of starnet++ installation (requires v2.0.2 or greater)

};
/**
 * End of preference structure. Read above if modified.
 */

=======
>>>>>>> 90aefcb5
/* The rendering of the main image is cached. As it can be much larger than the
 * widget in which it's displayed, it can take a lot of time to transform it
 * for rendering. Unfortunately, rendering is requested on each update of a
 * label, so every time the pointer moves above the image.
 * With the caching, the rendering is done once in a cache surface
 * (disp_surface) and this surface is just displayed on subsequent calls if the
 * image, the transform or the widget size has not changed.
 */
struct image_view {
	GtkWidget *drawarea;

	guchar *buf;	// display buffer (image mapped to 3 times 8-bit)
	int full_surface_stride;
	int full_surface_height;
	int view_width;	// drawing area size
	int view_height;

	cairo_surface_t *full_surface;
	cairo_surface_t *disp_surface;	// the cache
};


/* The global data structure of siril gui */
struct guiinf {
	GtkBuilder *builder;		// the builder of the glade interface

	/*********** rendering of gfit, the currently loaded image ***********/
	struct image_view view[MAXVPORT];
	int cvport;			// current viewport, index in the list vport above

	cairo_matrix_t display_matrix;	// matrix used for image rendering (convert image to display coordinates)
	cairo_matrix_t image_matrix;	// inverse of display_matrix (convert display to image coordinates)
	double zoom_value;		// 1.0 is normal zoom, use get_zoom_val() to access it
	point display_offset;		// image display offset

	gboolean translating;		// the image is being translated

	gboolean show_excluded;		// show excluded images in sequences

	int selected_star;		// current selected star in the GtkListStore

	gboolean show_wcs_grid;		// show the equatorial grid over the image

	psf_star *qphot;		// quick photometry result, highlight a star

	/*********** Color mapping **********/
	WORD lo, hi;			// the values of the cutoff sliders
	gboolean cut_over;		// display values over hi as negative
	sliders_mode sliders;		// lo/hi, minmax, user
	display_mode rendering_mode;	// pixel value scaling, defaults to LINEAR_DISPLAY
	gboolean unlink_channels;	// only for autostretch

	/* selection rectangle for registration, FWHM, PSF, coords in com.selection */
	gboolean drawing;		// true if the rectangle is being set (clicked motion)
	pointi start;			// where the mouse was originally clicked to
	pointi origin;			// where the selection was originally located
	gboolean freezeX, freezeY;	// locked axis during modification of a selection
	double ratio;			// enforced ratio of the selection (default is 0: none)

	/* alignment preview data */
	cairo_surface_t *preview_surface[PREVIEW_NB];
	GtkWidget *preview_area[PREVIEW_NB];
	guchar *refimage_regbuffer;	// the graybuf[registration_layer] of the reference image
	cairo_surface_t *refimage_surface;
<<<<<<< HEAD

	int filter;			// file extension filter for open/save dialogs
=======
	
	int file_ext_filter;		// file extension filter for open/save dialogs
>>>>>>> 90aefcb5

	/* history of the command line. This is a circular buffer (cmd_history)
	 * of size cmd_hist_size, position to be written is cmd_hist_current and
	 * position being browser for display of the history is cmd_hist_display.
	 */
	char **cmd_history;		// the history of the command line
	int cmd_hist_size;		// allocated size
	int cmd_hist_current;		// current command index
	int cmd_hist_display;		// displayed command index
};

/* The global data structure of siril core */
struct cominf {
	gchar *wd;			// current working directory, where images and sequences are

	preferences pref;		// some variables are stored in settings
	gchar *initfile;		// the path of the init file (stores settings)

	sequence seq;			// currently loaded sequence
	single *uniq;			// currently loaded image, if outside sequence

	gsl_histogram *layers_hist[MAXVPORT]; // current image's histograms
					      // TODO: move in ffit?

<<<<<<< HEAD
	star_finder_params starfinder_conf;	// star finder settings, from GUI or init file
	psf_star **stars;		// list of stars detected in the current image
	gboolean star_is_seqdata;	// the only star in stars belongs to seq, don't free it
	int selected_star;		// current selected star in the GtkListStore
	double magOffset;		// offset to reduce the real magnitude, single image

	GSList *grad_samples;
	GSList *found_object;
	gboolean show_wcs_grid;
	psf_star *qphot;		// quick photometry result
	sensor_tilt *tilt;		// tilt information

	int max_thread;			// maximum of thread used for parallel execution

=======
	gboolean headless;		// pure console, no GUI
	gboolean script;		// script being executed, always TRUE when headless is
>>>>>>> 90aefcb5
	GThread *thread;		// the thread for processing
	GMutex mutex;			// a mutex we use for this thread
	gboolean run_thread;		// the main thread loop condition
	gboolean stop_script;		// abort script execution, not just a command
	GThread *script_thread;		// reads a script and executes its commands
	gboolean script_thread_exited;	// boolean set by the script thread when it exits

	int max_images;			// max number of image threads used for parallel execution
	int max_thread;			// max total number of threads used for parallel execution
	
	rectangle selection;		// coordinates of the selection rectangle

	psf_star **stars;		// list of stars detected in the current image
	gboolean star_is_seqdata;	// the only star in stars belongs to seq, don't free it
	double magOffset;		// offset to reduce the real magnitude, single image

	/* history of operations, for the FITS header and the undo feature */
	historic *history;		// the history of all operations on the current image
	int hist_size;			// allocated size
	int hist_current;		// current index
	int hist_display;		// displayed index

	/* all fields below are used by some specific features as a temporary storage */
	GSList *grad_samples;		// list of samples for the background extraction

	GSList *found_object;		// list of objects found in the image from catalogues

	sensor_tilt *tilt;		// computed tilt information
};

/* this structure is used to characterize the statistics of the image */
struct image_stats {
	long total,	// number of pixels
	     ngoodpix;	// number of non-zero pixels
	double mean, median, sigma, avgDev, mad, sqrtbwmv,
	       location, scale, min, max, normValue, bgnoise;

	atomic_int* _nb_refs;	// reference counting for data management
};

#ifndef MAIN
extern guiinfo gui;
extern cominfo com;		// the main data struct
extern fits gfit;		// currently loaded image
#endif

#endif /*SIRIL */<|MERGE_RESOLUTION|>--- conflicted
+++ resolved
@@ -463,94 +463,6 @@
 	double focal_length;
 };
 
-<<<<<<< HEAD
-struct star_finder_struct {
-	int radius;
-	int adj_radius;
-	gboolean adjust;
-	double sigma;
-	double roundness;
-	double focal_length, pixel_size_x;
-};
-
-struct save_config_struct {
-	gboolean quit;
-	gboolean warn_script;
-};
-
-/**
- * This is the preference structure.
- * WARNING!!
- * If you update something in this structure you absolutely need to
- * update pref_init in preferences.c
- */
-struct pref_struct {
-	gboolean first_start; // use to display information at first use
-	/* state of window */
-	gboolean remember_windows;
-	rectangle main_w_pos;
-	gint pan_position;
-	gboolean is_extended;
-	gboolean is_maximized;
-
-	gboolean prepro_cfa;	// Use to save type of sensor for cosmetic correction in preprocessing
-	gboolean prepro_equalize_cfa; // Use to save if flat will be equalized in preprocessing
-	gboolean fix_xtrans;	// Use to fix xtrans darks and biases with the AF square
-	rectangle xtrans_af;	// if no xtrans model found, use these values
-	rectangle xtrans_sample; // if no xtrans model found, use these values
-	gchar *prepro_bias_lib;
-	gboolean use_bias_lib;
-	gchar *prepro_bias_synth;
-	gboolean use_bias_synth;
-	gchar *prepro_dark_lib;
-	gboolean use_dark_lib;
-	gchar *prepro_flat_lib;
-	gboolean use_flat_lib;
-
-	save_config save;
-	gboolean show_thumbnails; // show or don't show thumbnails in open dialog box
-	gint thumbnail_size;
-	gboolean check_update;	// check update at startup
-	gboolean script_check_requires; // check the requires command in scripts
-
-	gint combo_theme;	// value of the combobox theme
-	gdouble font_scale;	// font scale
-	gboolean icon_symbolic;	// icon style
-	gchar *combo_lang;	// string value of the combobox lang
-
-	gchar *ext;		// FITS extension used in SIRIL
-
-	gchar *swap_dir;	// swap directory
-	GSList *script_path;	// script path directories
-
-	gdouble focal;		// focal length saved in config file
-	gdouble pitch;		// pixel pitch saved in config file
-
-	struct debayer_config debayer;	// debayer settings
-	phot phot_set;		// photometry settings
-	gboolean catalog[7];	// Yet 6 catalogs and 1 user catalog
-	int position_compass;	// compass position
-	int wcs_formalism;	// formalism used in FITS header
-
-	stackconf stack;	// stacking option
-	compconf comp;		// compression option
-	gboolean rgb_aladin;	// Add CTYPE3='RGB' in the FITS header
-
-	gboolean force_to_16bit;
-
-	gint selection_guides;	// number of elements of the grid guides (2 for a simple cross, 3 for the 3 thirds rule, etc.)
-
-	gchar *copyright;	// User copyright when saving image as TIFF
-
-	gchar *starnet_dir;	// Location of starnet++ installation (requires v2.0.2 or greater)
-
-};
-/**
- * End of preference structure. Read above if modified.
- */
-
-=======
->>>>>>> 90aefcb5
 /* The rendering of the main image is cached. As it can be much larger than the
  * widget in which it's displayed, it can take a lot of time to transform it
  * for rendering. Unfortunately, rendering is requested on each update of a
@@ -615,13 +527,8 @@
 	GtkWidget *preview_area[PREVIEW_NB];
 	guchar *refimage_regbuffer;	// the graybuf[registration_layer] of the reference image
 	cairo_surface_t *refimage_surface;
-<<<<<<< HEAD
-
-	int filter;			// file extension filter for open/save dialogs
-=======
-	
+
 	int file_ext_filter;		// file extension filter for open/save dialogs
->>>>>>> 90aefcb5
 
 	/* history of the command line. This is a circular buffer (cmd_history)
 	 * of size cmd_hist_size, position to be written is cmd_hist_current and
@@ -646,25 +553,8 @@
 	gsl_histogram *layers_hist[MAXVPORT]; // current image's histograms
 					      // TODO: move in ffit?
 
-<<<<<<< HEAD
-	star_finder_params starfinder_conf;	// star finder settings, from GUI or init file
-	psf_star **stars;		// list of stars detected in the current image
-	gboolean star_is_seqdata;	// the only star in stars belongs to seq, don't free it
-	int selected_star;		// current selected star in the GtkListStore
-	double magOffset;		// offset to reduce the real magnitude, single image
-
-	GSList *grad_samples;
-	GSList *found_object;
-	gboolean show_wcs_grid;
-	psf_star *qphot;		// quick photometry result
-	sensor_tilt *tilt;		// tilt information
-
-	int max_thread;			// maximum of thread used for parallel execution
-
-=======
 	gboolean headless;		// pure console, no GUI
 	gboolean script;		// script being executed, always TRUE when headless is
->>>>>>> 90aefcb5
 	GThread *thread;		// the thread for processing
 	GMutex mutex;			// a mutex we use for this thread
 	gboolean run_thread;		// the main thread loop condition
@@ -674,7 +564,7 @@
 
 	int max_images;			// max number of image threads used for parallel execution
 	int max_thread;			// max total number of threads used for parallel execution
-	
+
 	rectangle selection;		// coordinates of the selection rectangle
 
 	psf_star **stars;		// list of stars detected in the current image
