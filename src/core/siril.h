--- conflicted
+++ resolved
@@ -737,12 +737,6 @@
 #else
 	pid_t childpid;			// For other OSes, PID of a child process
 #endif
-<<<<<<< HEAD
-	gnuplot_ctrl **gnuplot_handles; // list of gnuplot handles
-	int num_gnuplot_handles; // how many gnuplot handles are in the list
-	struct common_icc icc; // struct to hold ICC profiles
-=======
->>>>>>> 381e7728
 };
 
 #ifndef MAIN
