#ifndef SIRIL_H
#define SIRIL_H
#ifdef HAVE_CONFIG_H
#include <config.h>
#endif

#include <glib.h>
#include <glib/gstdio.h>
#include <glib/gprintf.h>
#include <gtk/gtk.h>
#include <gsl/gsl_histogram.h>
#ifdef _OPENMP
#include <omp.h>
#endif
#include <libintl.h>

#include <fitsio.h>	// fitsfile

#include "core/settings.h"
#include "core/atomic.h"

#define _(String) gettext (String)
#define gettext_noop(String) String
#define N_(String) gettext_noop (String)

#ifdef SIRIL_OUTPUT_DEBUG
#define DEBUG_TEST 1
#else
#define DEBUG_TEST 0
#endif

#if defined (HAVE_FFTW3F_OMP) || defined (HAVE_FFTW3F_THREADS)
#define HAVE_FFTW3F_MULTITHREAD
#endif

#define GLADE_FILE "siril3.glade"

/* https://stackoverflow.com/questions/1644868/define-macro-for-debug-printing-in-c */
#define siril_debug_print(fmt, ...) \
	do { if (DEBUG_TEST) fprintf(stdout, fmt, ##__VA_ARGS__); } while (0)

#define PRINT_ALLOC_ERR fprintf(stderr, "Out of memory in %s (%s:%d) - aborting\n", __func__, __FILE__, __LINE__)
#define PRINT_ANOTHER_THREAD_RUNNING siril_log_message(_("Another task is already in progress, ignoring new request.\n"))

#ifndef __cplusplus
// excluding from C++ because it conflicts with stl
#undef max
#define max(a,b) \
   ({ __typeof__ (a) _a = (a); \
       __typeof__ (b) _b = (b); \
     _a > _b ? _a : _b; })

#undef min
#define min(a,b) \
   ({ __typeof__ (a) _a = (a); \
       __typeof__ (b) _b = (b); \
     _a < _b ? _a : _b; })


#define SWAPD(a,b) { double temp = (a); (a) = (b); (b) = temp; }

#define SQR(x) ((x)*(x))
#endif
#define RADCONV (((3600.0 * 180.0) / M_PI) / 1.0E3)

// Used for sanity checking reported sizes from image files.
// Not a guarantee that the file will fit in memory
#define MAX_IMAGE_DIM 100000

#define USHRT_MAX_DOUBLE ((double)USHRT_MAX)
#define SHRT_MAX_DOUBLE ((double)SHRT_MAX)
#define USHRT_MAX_SINGLE ((float)USHRT_MAX)
#define SHRT_MAX_SINGLE ((float)SHRT_MAX)
#define UCHAR_MAX_DOUBLE ((double)UCHAR_MAX)
#define UCHAR_MAX_SINGLE ((float)UCHAR_MAX)
#define INV_USHRT_MAX_SINGLE .000015259022f	 // 1/65535
#define INV_UCHAR_MAX_SINGLE .0039215686f	 // 1/255
#define INV_USHRT_MAX_DOUBLE .000015259022	 // 1/65535
#define INV_UCHAR_MAX_DOUBLE .0039215686	 // 1/255

#define BYTES_IN_A_MB 1048576	// 1024*1024

#define SEQUENCE_DEFAULT_INCLUDE TRUE	// select images by default

typedef unsigned char BYTE;	// default type for image display data
typedef unsigned short WORD;	// default type for internal image data

#define MAX_REF_STARS 20	// uchar
#define MAX_SEQPSF MAX_REF_STARS// max number of stars for which seqpsf can be run
				// if we use seqpsf for the light curve, we must allow as many as MAX_REF_STARS

#define CMD_HISTORY_SIZE 50	// size of the command line history

#define ZOOM_MAX	128
#define ZOOM_MIN	0.03125
#define ZOOM_IN		1.5
#define ZOOM_OUT	1.0 / ZOOM_IN
#define ZOOM_NONE	1.0
#define ZOOM_FIT	-1.0	// or any value < 0
#define ZOOM_DEFAULT	ZOOM_FIT

/* Some statistic constants */
#define SIGMA_PER_FWHM 2.35482
#define AVGDEV_NORM 1.2533
#define MAD_NORM 1.4826
#define BWMV_NORM 0.9901
#define PBMV_NORM 0.9709
#define SN_NORM 1.1926
#define QN_NORM 2.2191

typedef struct _SirilDialogEntry SirilDialogEntry;

/* used for open and savedialog */
typedef GtkWidget SirilWidget;

#if (defined _WIN32) || (defined(OS_OSX))
#define SIRIL_EOL "\r\n"
#else
#define SIRIL_EOL "\n"
#endif

typedef enum {
	TYPEUNDEF = (1 << 1),
	TYPEFITS = (1 << 2),
	TYPETIFF = (1 << 3),
	TYPEBMP = (1 << 4),
	TYPEPNG = (1 << 5),
	TYPEJPG = (1 << 6),
	TYPEHEIF = (1 << 7),
	TYPEPNM = (1 << 8),
	TYPEPIC = (1 << 9),
	TYPERAW = (1 << 10),
	TYPEXISF = (1 << 11),
	TYPEAVI = (1 << 20),
	TYPESER = (1 << 21),
} image_type;

/* indices of the image data layers */
#define BW_LAYER 	0
#define RLAYER		0
#define GLAYER		1
#define BLAYER		2
#define RGB_LAYER 	3

/* indices of the viewports (graphical elements) */
#define BW_VPORT 	0
#define RED_VPORT 	0
#define GREEN_VPORT 	1
#define BLUE_VPORT 	2
#define RGB_VPORT 	3
#define MAXGRAYVPORT 	3	// 3 gray vports supported only (R, G, B)
#define MAXCOLORVPORT	1	// 1 color vport supported only (RGB)
#define MAXVPORT 	MAXGRAYVPORT + MAXCOLORVPORT

/* defines for copyfits actions */
#define CP_INIT		0x01	// initialize data array with 0s
#define CP_ALLOC	0x02	// reallocs data array
#define CP_COPYA	0x04	// copy data array content
#define CP_FORMAT	0x08	// copy metadata
#define CP_EXPAND	0x20	// expands a one-channel to a three channels

#define PREVIEW_NB 2

/* special values for com.seq.current, the currently loaded image of the
 * sequence. Negative values can be used to indicate that a specific image is
 * loaded while there is a sequence or not in com.seq */
#define RESULT_IMAGE -1		// used as current image index in a sequence
				// when the result of a processing is displayed
#define UNRELATED_IMAGE -2	// image loaded while a sequence was loaded too
#define SCALED_IMAGE -3		// the single image has a different size than
				// the loaded sequence

#define MAX_STARS 200000	// maximum length of com.stars
#define MAX_STARS_FITTED 2000	// maximum number of stars fitted for registration
#define MIN_STARS_FITTED 100	// minimum number of stars fitted for registration
#define DEF_BOX_RADIUS 5	// default radius of the box in starfinder_conf

#define INDEX_MAX 65535		// maximum index for images

typedef struct sequ sequence;
typedef struct ffit fits;
typedef struct guiinf guiinfo;
typedef struct cominf cominfo;
typedef struct historic_struct historic;
typedef struct fwhm_struct psf_star;
typedef struct photometry_struct photometry;
typedef struct tilt_struct sensor_tilt;

/* global structures */

typedef enum {
	BOOL_NOT_SET = -1,
	BOOL_FALSE = 0,
	BOOL_TRUE = 1,
} super_bool;

/* same order as in the combo box 'comboExport' */
typedef enum {
	EXPORT_FITS,
	EXPORT_FITSEQ,
	EXPORT_TIFF,
	EXPORT_SER,
	EXPORT_AVI,
	EXPORT_MP4,
	EXPORT_MP4_H265,
	EXPORT_WEBM_VP9
} export_format;

typedef enum {
	LINEAR_DISPLAY,
	LOG_DISPLAY,
	SQRT_DISPLAY,
	SQUARED_DISPLAY,
	ASINH_DISPLAY,
	STF_DISPLAY,
	HISTEQ_DISPLAY
} display_mode;
#define DISPLAY_MODE_MAX HISTEQ_DISPLAY

typedef enum {
	NORMAL_COLOR,
	RAINBOW_COLOR
} color_map;

typedef enum {
	MIPSLOHI,
	MINMAX,
	USER
} sliders_mode;

typedef enum {
	OPEN_IMAGE_ERROR = -1,
	OPEN_IMAGE_OK = 0,
	OPEN_IMAGE_CANCEL = 10,
} open_image_status;

typedef enum {
	OPENCV_NEAREST = 0,
	OPENCV_LINEAR = 1,
	OPENCV_CUBIC = 2,
	OPENCV_AREA = 3,
	OPENCV_LANCZOS4 = 4,
	OPENCV_NONE = 5 // this one will use the pixel-wise shift transform w/o opencv
} opencv_interpolation;

typedef enum {
	SEQ_REGULAR, SEQ_SER, SEQ_FITSEQ,
#ifdef HAVE_FFMS2
	SEQ_AVI,
#endif
	SEQ_INTERNAL
} sequence_type;

typedef enum {
	MULTI_THREADED = 0,	// equivalent to com.max_threads
	SINGLE_THREADED = 1
	/* and higher values are the number of threads */
} threading_type;

typedef enum {
	RICE_COMP,
	GZIP1_COMP,
	GZIP2_COMP,
	HCOMPRESS_COMP
} compression_mode;

typedef enum {
	EXT_NONE,
	EXT_STARNET,
	EXT_ASNET,
} external_program;

/* image data, exists once for each image */
typedef struct {
	int filenum;		/* real file index in the sequence, i.e. for mars9.fit = 9 */
	gboolean incl;		/* selected in the sequence, included for future processings? */
	GDateTime *date_obs;	/* date of the observation, processed and copied from the header */
	int rx, ry;
} imgdata;

/* this structure is used to characterize the statistics of the image */
typedef struct {
	long total,	// number of pixels
	     ngoodpix;	// number of non-zero pixels
	double mean, median, sigma, avgDev, mad, sqrtbwmv,
	       location, scale, min, max, normValue, bgnoise;

	atomic_int* _nb_refs;	// reference counting for data management
} imstats;

typedef struct {
	double h00, h01, h02;
	double h10, h11, h12;
	double h20, h21, h22;
	int pair_matched;
	int Inliers;
} Homography;

/* registration data, exists once for each image and each layer */
typedef struct {
	psf_star *fwhm_data;	// used in PSF/FWHM registration, not saved
	float fwhm;		// copy of fwhm->fwhmx, used as quality indicator, saved data
	float weighted_fwhm;	// used to exclude spurious images.
	float roundness;	// fwhm->fwhmy / fwhm->fwhmx, 0 when uninit, ]0, 1] when set
	double quality;
	float background_lvl;
	int number_of_stars;

	Homography H;
} regdata;

/* see explanation about sequence and single image management in io/sequence.c */

struct sequ {
	char *seqname;		// name of the sequence, as in name.seq
	int number;		// number of images in the sequence
	int selnum;		// number of selected images in the sequence
	int fixed;		// fixed length of image index in filename (like %3d)
	int nb_layers;		// number of layers embedded in each image file, -1 if unknown
	unsigned int rx;	// first image width (or ref if set)
	unsigned int ry;	// first image height (or ref if set)
	gboolean is_variable;	// sequence has images of different sizes (imgparam->r[xy])
	int bitpix;		// image pixel format, from fits
	int reference_image;	// reference image for registration
	imgdata *imgparam;	// a structure for each image of the sequence
	regdata **regparam;	// *regparam[nb_layers], may be null if nb_layers is unknown
	imstats ***stats;	// statistics of the images for each layer, may be null too
	/* in the case of a CFA sequence, depending on the opening mode, we cannot store
	 * and use everything that was in the seqfile, so we back them up here */
	regdata **regparam_bkp;	// *regparam[3], null if nothing to back up
	imstats ***stats_bkp;	// statistics of the images for 3 layers, may be null too

	/* beg and end are used prior to imgparam allocation, hence their usefulness */
	int beg;		// imgparam[0]->filenum
	int end;		// imgparam[number-1]->filenum
	double exposure;	// exposure of frames (we assume they are all identical)
	gboolean fz;

	sequence_type type;
	struct ser_struct *ser_file;
	gboolean cfa_opened_monochrome;	// in case the CFA SER was opened in monochrome mode
	struct fits_sequence *fitseq_file; // FITS sequence data structure
#ifdef HAVE_FFMS2
	struct film_struct *film_file;
	const char *ext;	// extension of video, NULL if not video
#endif
	fits **internal_fits;	// for INTERNAL sequences: images references. Length: number
	fitsfile **fptr;	// file descriptors for open-mode operations
#ifdef _OPENMP
	omp_lock_t *fd_lock;	// locks for open-mode threaded operations
#endif

	int current;		// file number currently loaded in gfit (or displayed)

	/* registration previsualisation and manual alignment data */
	int previewX[PREVIEW_NB], previewY[PREVIEW_NB];	// center, -1 is uninitialized value
	int previewW[PREVIEW_NB], previewH[PREVIEW_NB];	// 0 is uninitialized value

	double upscale_at_stacking;// up-scale factor during stacking (see #215)

	gboolean needs_saving;	// a dirty flag for the sequence, avoid saving it too often
	gboolean reg_invalidated; // a flag to detect if regframe can be plotted

	psf_star **photometry[MAX_SEQPSF+1];// psf for multiple stars for all images
	int reference_star;	// reference star for apparent magnitude (index of photometry)
	double reference_mag;	// reference magnitude for the reference star
	double photometry_colors[MAX_SEQPSF][3]; // colors for each photometry curve
};

/* this struct is used to manage data associated with a single image loaded, outside a sequence */
typedef struct {
	char *filename;		// the name of the file
	gboolean fileexist;// flag of existing file
	char *comment;		// comment on how the file got there (user load, result...)
	int nb_layers;		// number of layers embedded in each image file
	fits *fit;		// the fits is still gfit, but a reference doesn't hurt
} single;

typedef struct {
	double equinox;
	double crpix[2];
	double crval[2];
	double cdelt[2];
	double pc[2][2];
	char objctra[FLEN_VALUE];
	char objctdec[FLEN_VALUE];
	double ra;
	double dec;
	gboolean pltsolvd;
	char pltsolvd_comment[FLEN_COMMENT];
} wcs_info;

typedef struct {
	double norm[3];			// Normalization value
	char type[FLEN_VALUE];		// spectrum, phase
	char ord[FLEN_VALUE];		// regular, centered
} dft_info;

typedef enum { DATA_USHORT, DATA_FLOAT, DATA_UNSUPPORTED } data_type;

struct ffit {
	unsigned int rx;	// image width	(naxes[0])
	unsigned int ry;	// image height	(naxes[1])
	int bitpix;		// current bitpix of loaded data
	int orig_bitpix;	// original bitpix of the file
	/* bitpix can take the following values:
	 * BYTE_IMG	(8-bit byte pixels, 0 - 255)
	 * SHORT_IMG	(16 bit signed integer pixels)
	 * USHORT_IMG	(16 bit unsigned integer pixels)	(used by Siril, a bit unusual)
	 * LONG_IMG	(32-bit integer pixels)
	 * FLOAT_IMG	(32-bit floating point pixels)
	 * DOUBLE_IMG	(64-bit floating point pixels)
	 * http://heasarc.nasa.gov/docs/software/fitsio/quick/node9.html
	 */
	int naxis;		// number of dimensions of the image
	long naxes[3];		// size of each dimension
	/* naxes[0] is rx, naxes[1] is ry
	 * Then, for gray images, naxes[2] is unused in FITS but set to 1, and naxis is 2.
	 * For RGB images, naxes[2] is 3 and naxis is 3.
	 * */

	/* data obtained from the FITS file */
	char *header;		// entire header of the FITS file. NULL for non-FITS file.
	WORD lo;		// MIPS-LO key in FITS file, "Lower visualization cutoff"
	WORD hi;		// MIPS-HI key in FITS file, "Upper visualization cutoff"
	double data_max;	// used to check if 32b float is in the [0, 1] range
	double data_min;	// used to check if 32b float is in the [0, 1] range
	float pixel_size_x, pixel_size_y;	// XPIXSZ and YPIXSZ keys
	unsigned int binning_x, binning_y;	// XBINNING and YBINNING keys
	char row_order[FLEN_VALUE];
	GDateTime *date, *date_obs;		// creation and acquisition UTC dates
	double expstart, expend;		// Julian dates
	char filter[FLEN_VALUE];		// FILTER key
	char image_type[FLEN_VALUE];		// IMAGETYP key
	char object[FLEN_VALUE];		// OBJECT key
	char instrume[FLEN_VALUE];		// INSTRUME key
	char telescop[FLEN_VALUE];		// TELESCOP key
	char observer[FLEN_VALUE];		// OBSERVER key
	double sitelat;				// SITE LATITUDE key
	double sitelong;			// SITE LONGITUDE key
	double siteelev;			// SITE LONGITUDE key
	char bayer_pattern[FLEN_VALUE];		// BAYERPAT key Bayer Pattern if available
	int bayer_xoffset, bayer_yoffset;
	double airmass;                   // relative optical path length through atmosphere.
	/* data obtained from FITS or RAW files */
	double focal_length, iso_speed, exposure, aperture, ccd_temp;
	double livetime;		// sum of exposures (s)
	guint stackcnt;			// number of stacked frame
	double cvf;			// Conversion factor (e-/adu)
	int key_gain, key_offset;	// Gain, Offset values read in camera headers.

	/* Plate Solving data */
	wcs_info wcsdata;		// data from the header
#ifdef HAVE_WCSLIB
	struct wcsprm *wcslib;		// struct of the lib
#endif

	/* data used in the Fourier space */
	dft_info dft;

	/* data computed or set by Siril */
	imstats **stats;	// stats of fit for each layer, null if naxes[2] is unknown
	double mini, maxi;	// min and max of the stats->max[3]
	float neg_ratio;	// ratio of pixels with a negative value on total number of pixels

	fitsfile *fptr;		// file descriptor. Only used for file read and write.

	data_type type;		// use of data or fdata is managed by this
	WORD *data;		// 16-bit image data (depending on image type)
	WORD *pdata[3];		// pointers on data, per layer data access (RGB)
	float *fdata;		// same with float
	float *fpdata[3];	// same with float

	gboolean top_down;	// image data is stored top-down, normally false for FITS, true for SER

	GSList *history;	// Former HISTORY comments of FITS file
};

typedef struct {
	double x, y;
} point;

typedef struct {
	float x, y;
} pointf;

typedef struct {
	int x, y;
} pointi;

typedef enum {
	CUT_MONO,
	CUT_COLOR
} cut_mode;

typedef struct cut_struct {
	point cut_start;			// point marking start of cut line
	point cut_end;			// point dragged while selecting the cut line
	point cut_wn1;				// point for wavenumber 1 for spectroscopic cut
	point cut_wn2;				// point for wavenumber 2 for spectroscopic cut
	gboolean cut_measure;		// Whether or not to measure cuts
	double wavenumber1;
	double wavenumber2;
	gboolean tri;
	gboolean cfa;
	cut_mode mode;
	int width;
	int step;
	gboolean display_graph;
	gboolean save_png_too; // Only takes effect if display_graph == TRUE - ignored otherwise
	char* filename;
	gchar* title; // this is the working copy of the title
	gchar* user_title; // this is the title set by the user, may include brackets
	gboolean title_has_sequence_numbers;
	fits* fit;
	sequence* seq;
	int imgnumber;
	gboolean save_dat;
	gboolean pref_as;
	int vport;
} cut_struct;

struct historic_struct {
	char *filename;
	char history[FLEN_VALUE];
	int rx, ry;
	data_type type;
	wcs_info wcsdata;
	double focal_length;
};

/* the structure storing information for each layer to be composed
 * (one layer = one source image) and one associated colour */
typedef struct {
	/* widgets data */
	GtkButton *remove_button;
	GtkDrawingArea *color_w;		// the simulated color chooser
	GtkFileChooserButton *chooser;	// the file choosers
	GtkLabel *label;				// the labels
	GtkSpinButton *spinbutton_x;	// the X spin button
	GtkSpinButton *spinbutton_y;	// the Y spin button
	GtkSpinButton *spinbutton_r;	// the rotation spin button
	GtkToggleButton *centerbutton;	// the button to set the center
	double spinbutton_x_value;
	double spinbutton_y_value;
	double spinbutton_r_value;
	/* useful data */
	GdkRGBA color;					// real color of the layer
	GdkRGBA saturated_color;		// saturated color of the layer
	fits the_fit;					// the fits for layers
	point center;
} layer;

/* The rendering of the main image is cached. As it can be much larger than the
 * widget in which it's displayed, it can take a lot of time to transform it
 * for rendering. Unfortunately, rendering is requested on each update of a
 * label, so every time the pointer moves above the image.
 * With the caching, the rendering is done once in a cache surface
 * (disp_surface) and this surface is just displayed on subsequent calls if the
 * image, the transform or the widget size has not changed.
 */
struct image_view {
	GtkWidget *drawarea;

	guchar *buf;	// display buffer (image mapped to 3 times 8-bit)
	int full_surface_stride;
	int full_surface_height;
	int view_width;	// drawing area size
	int view_height;

	cairo_surface_t *full_surface;
	cairo_surface_t *disp_surface;	// the cache
};

typedef struct draw_data {
	cairo_t *cr;	// the context to draw to
	int vport;	// the viewport index to draw
	double zoom;	// the current zoom value
	gboolean neg_view;	// negative view
	cairo_filter_t filter;	// the type of image filtering to use
	guint image_width, image_height;	// image size
	guint window_width, window_height;	// drawing area size
} draw_data_t;

/* The global data structure of siril gui */
struct guiinf {
	GtkBuilder *builder;		// the builder of the glade interface

	/*********** rendering of gfit, the currently loaded image ***********/
	struct image_view view[MAXVPORT];
	int cvport;			// current viewport, index in the list vport above

	cairo_matrix_t display_matrix;	// matrix used for image rendering (convert image to display coordinates)
	cairo_matrix_t image_matrix;	// inverse of display_matrix (convert display to image coordinates)
	double zoom_value;		// 1.0 is normal zoom, use get_zoom_val() to access it
	point display_offset;		// image display offset

	gboolean translating;		// the image is being translated

	gboolean show_excluded;		// show excluded images in sequences

	int selected_star;		// current selected star in the GtkListStore

	gboolean show_wcs_grid;		// show the equatorial grid over the image

	psf_star *qphot;		// quick photometry result, highlight a star

	point measure_start;	// quick alt-drag measurement
	point measure_end;

	void (*draw_extra)(draw_data_t *dd);

	/*********** Color mapping **********/
	WORD lo, hi;			// the values of the cutoff sliders
	gboolean cut_over;		// display values over hi as negative
	sliders_mode sliders;		// lo/hi, minmax, user
	display_mode rendering_mode;	// pixel value scaling, defaults to LINEAR_DISPLAY or default_rendering_mode if set in preferences
	gboolean unlink_channels;	// only for autostretch
	BYTE remap_index[3][USHRT_MAX];	// abstracted here so it can be used for previews and is easier to change the bit depth
	BYTE *hd_remap_index[3];	// HD remap indexes for the high precision LUTs.
	guint hd_remap_max;		// the maximum index value to use for the HD LUT. Default is 2^22
	gboolean use_hd_remap;		// use high definition LUT for auto-stretch

	/* selection rectangle for registration, FWHM, PSF, coords in com.selection */
	gboolean drawing;		// true if the rectangle is being set (clicked motion)
	cut_struct cut;				// Struct to hold data relating to intensity
								// profile cuts
	pointi start;			// where the mouse was originally clicked to
	pointi origin;			// where the selection was originally located
	gboolean freezeX, freezeY;	// locked axis during modification of a selection
	double ratio;			// enforced ratio of the selection (default is 0: none)
	double rotation;		// selection rotation for dynamic crop

	/* alignment preview data */
	cairo_surface_t *preview_surface[PREVIEW_NB];
	GtkWidget *preview_area[PREVIEW_NB];
	guchar *refimage_regbuffer;	// the graybuf[registration_layer] of the reference image
	cairo_surface_t *refimage_surface;

	int file_ext_filter;		// file extension filter for open/save dialogs

	/* history of the command line. This is a circular buffer (cmd_history)
	 * of size cmd_hist_size, position to be written is cmd_hist_current and
	 * position being browser for display of the history is cmd_hist_display.
	 */
	char **cmd_history;		// the history of the command line
	int cmd_hist_size;		// allocated size
	int cmd_hist_current;		// current command index
	int cmd_hist_display;		// displayed command index
	layer* comp_layer_centering;	// pointer to the layer to center in RGB compositing tool
};

/* The global data structure of siril core */
struct cominf {
	gchar *wd;			// current working directory, where images and sequences are

	preferences pref;		// some variables are stored in settings
	gchar *initfile;		// the path of the init file (stores settings)

	sequence seq;			// currently loaded sequence
	single *uniq;			// currently loaded image, if outside sequence

	gsl_histogram *layers_hist[MAXVPORT]; // current image's histograms
	gsl_histogram *sat_hist;
					      // TODO: move in ffit?

	gboolean headless;		// pure console, no GUI
	gboolean script;		// script being executed, always TRUE when headless is
	GThread *thread;		// the thread for processing
	GMutex mutex;			// a mutex we use for this thread
	gboolean run_thread;		// the main thread loop condition
	gboolean stop_script;		// abort script execution, not just a command
	GThread *script_thread;		// reads a script and executes its commands
	gboolean script_thread_exited;	// boolean set by the script thread when it exits

	int max_images;			// max number of image threads used for parallel execution
	int max_thread;			// max total number of threads used for parallel execution

	rectangle selection;		// coordinates of the selection rectangle

	psf_star **stars;		// list of stars detected in the current image
	gboolean star_is_seqdata;	// the only star in stars belongs to seq, don't free it
	double magOffset;		// offset to reduce the real magnitude, single image

	/* history of operations, for the FITS header and the undo feature */
	historic *history;		// the history of all operations on the current image
	int hist_size;			// allocated size
	int hist_current;		// current index
	int hist_display;		// displayed index

	/* all fields below are used by some specific features as a temporary storage */
	GSList *grad_samples;		// list of samples for the background extraction

	GSList *found_object;		// list of objects found in the image from catalogues

	sensor_tilt *tilt;		// computed tilt information

	external_program child_is_running;	// external_program id to check if there is a child process running

	float* kernel;			// float* to hold kernel for new deconvolution process
	unsigned kernelsize;		// Holds size of kernel (kernel is square kernelsize * kernelsize)
	unsigned kernelchannels;	// Holds number of channels for the kernel
#ifdef _WIN32
	void* childhandle;		// For Windows, handle of a child process
#else
	pid_t childpid;			// For other OSes, PID of a child process
#endif
<<<<<<< HEAD
	gnuplot_ctrl **gnuplot_handles; // list of gnuplot handles
	int num_gnuplot_handles; // how many gnuplot handles are in the list
	GFileMonitor* file_monitor; // file monitor to detect on-disk changes to com.uniq
	gboolean file_monitor_enabled; // file watcher enabled or not?

=======
>>>>>>> 4288c800
};

#ifndef MAIN
extern guiinfo gui;
extern cominfo com;		// the main data struct
extern fits gfit;		// currently loaded image
#endif

#endif /*SIRIL */<|MERGE_RESOLUTION|>--- conflicted
+++ resolved
@@ -705,14 +705,9 @@
 #else
 	pid_t childpid;			// For other OSes, PID of a child process
 #endif
-<<<<<<< HEAD
-	gnuplot_ctrl **gnuplot_handles; // list of gnuplot handles
-	int num_gnuplot_handles; // how many gnuplot handles are in the list
-	GFileMonitor* file_monitor; // file monitor to detect on-disk changes to com.uniq
-	gboolean file_monitor_enabled; // file watcher enabled or not?
-
-=======
->>>>>>> 4288c800
+ 	GFileMonitor* file_monitor; // file monitor to detect on-disk changes to com.uniq
+ 	gboolean file_monitor_enabled; // file watcher enabled or not?
+
 };
 
 #ifndef MAIN
