#ifndef PROTO_H_
#define PROTO_H_
#include "core/siril.h"
#ifdef HAVE_CONFIG_H
#  include <config.h>
#endif
#include <fftw3.h>
#include <gsl/gsl_histogram.h>
#include <stdint.h>

#ifdef HAVE_LIBTIFF
#define uint64 uint64_hack_
#define int64 int64_hack_
#include <tiffio.h>
#undef uint64
#undef int64
#endif

/****************** image_format_fits.h ******************/
int	readfits(const char *filename, fits *fit, char *realname);
double get_exposure_from_fitsfile(fitsfile *fptr);
int import_metadata_from_fitsfile(fitsfile *fptr, fits *to);
void	clearfits(fits *);
int	readfits_partial(const char *filename, int layer, fits *fit, const rectangle *area, gboolean read_date);
int	read_opened_fits_partial(sequence *seq, int layer, int index, WORD *buffer, const rectangle *area);
int 	savefits(const char *, fits *);
<<<<<<< HEAD
void 	save_fits_header(fits *);
int	copyfits(const fits *from, fits *to, unsigned char oper, int layer);
=======
int	copyfits(fits *from, fits *to, unsigned char oper, int layer);
>>>>>>> 8ec12492
int	copy_fits_metadata(fits *from, fits *to);
int	save1fits16(const char *filename, fits *fit, int layer);
int siril_fits_open_diskfile(fitsfile **fptr, const char *filename, int iomode, int *status);

void	rgb24bit_to_fits48bit(unsigned char *rgbbuf, fits *fit, gboolean inverted);
void	rgb8bit_to_fits16bit(unsigned char *graybuf, fits *fit);
void	rgb48bit_to_fits48bit(WORD *rgbbuf, fits *fit, gboolean inverted, gboolean change_endian);

void	fits_flip_top_to_bottom(fits *fit);
void	extract_region_from_fits(fits *from, int layer, fits *to, const rectangle *area);
int 	new_fit_image(fits **fit, int width, int height, int nblayer);
void	keep_first_channel_from_fits(fits *fit);

/****************** image_formats_internal.h ******************/
/* BMP */
int 	readbmp(const char *, fits *);
int 	savebmp(const char *, fits *);

/* PNM */
int 	import_pnm_to_fits(const char *filename, fits *fit);
int	saveNetPBM(const char *name, fits *fit);

/* PIC */
struct pic_struct {
	unsigned long magic;
	unsigned short width;
	unsigned short height;
	unsigned short bin[6];
	unsigned short nbplane;
	unsigned short hi;
	unsigned short lo;
	char *date;			
	char *time;		

	// internal stuff
	FILE *file;
};
int	readpic(const char *name, fits *fit);

/****************** image_formats_libraries.h ******************/
#ifdef HAVE_LIBTIFF
int readtif(const char *name, fits *fit);
int savetif(const char *name, fits *fit, uint16 bitspersample);
#endif

#ifdef HAVE_LIBJPEG
int readjpg(const char*, fits *);
int savejpg(const char *, fits *, int);
#endif

#ifdef HAVE_LIBPNG
int readpng(const char*, fits *);
int savepng(const char *filename, fits *fit, uint32_t bytes_per_sample,
		gboolean is_colour);
#endif

#ifdef HAVE_LIBRAW
int open_raw_files(const char *, fits *, int);
#endif

/****************** utils.h ******************/
int	round_to_int(double x);
int	roundf_to_int(float x);
WORD	round_to_WORD(double x);
BYTE	round_to_BYTE(double x);
BYTE	conv_to_BYTE(double x);
gboolean isrgb(fits *fit);
char *f2utf8(const char *filename);
gboolean ends_with(const char *str, const char *ending);
int	get_extension_index(const char *filename);
int	is_readable_file(const char *filename);
int	stat_file(const char *filename2, image_type *type, char **realname);
const char *get_filename_ext(const char *filename);

gchar *siril_get_startup_dir();
int	changedir(const char *dir, gchar **err);
gchar *get_locale_filename(const gchar *path);
int	update_sequences_list(const char *sequence_name_to_select);
void	update_used_memory();
double test_available_space(double seq_size);
int	get_available_memory_in_MB();
#ifdef _WIN32
gchar *get_special_folder(int csidl);
#endif
void	expand_home_in_filename(char *filename, int size);
WORD	get_normalized_value(fits*);
void	read_and_show_textfile(char*, char*);
void	swap_param(double *, double *);
void	quicksort_d (double *a, int n);
void	quicksort_s (WORD *a, int n);
int*	apregdata_best(struct ap_regdata *input, int size);
char*	remove_ext_from_filename(const char *basename);
char*	str_append(char** data, const char* newdata);
char*	format_basename(char *root);
float	computePente(WORD *lo, WORD *hi);
double	encodeJD(dateTime dt);
gint strcompare(gconstpointer *a, gconstpointer *b);
<<<<<<< HEAD
gchar *get_siril_config_directory();
gchar *get_configdir_file_path(const char* file);
void start_timer();
long stop_timer_elapsed_mus();
=======
gboolean allow_to_open_files(int nb_frames, int *nb_allowed_file);
GtkWindow *siril_get_active_window();
>>>>>>> 8ec12492

/****************** quantize.h ***************/
int fits_img_stats_ushort(WORD *array, long nx, long ny, int nullcheck,
		WORD nullvalue, long *ngoodpix, WORD *minvalue, WORD *maxvalue,
		double *mean, double *sigma, double *noise1, double *noise2, double *noise3,
		double *noise5, int *status);

int FnMeanSigma_ushort(WORD *array, long npix, int nullcheck, WORD nullvalue, long *ngoodpix,
		double *mean, double *sigma, int *status); 

/****************** siril.h ******************/
/* crop sequence data from GUI */
struct crop_sequence_data {
	sequence *seq;
	rectangle area;
	const char *prefix;
	int retvalue;
};

/* median filter data from GUI */
struct median_filter_data {
	fits *fit;
	int ksize;
	double amount;
	int iterations;
};

/* Banding data from GUI */
struct banding_data {
	fits *fit;
	double sigma;
	double amount;
	gboolean protect_highlights;
	gboolean applyRotation;
	const gchar *seqEntry;
};

/* Noise data from GUI */
struct noise_data {
	gboolean verbose;
	gboolean use_idle;
	fits *fit;
	double bgnoise[3];
	struct timeval t_start;
	int retval;
};

/* Lucy-Richardson data from GUI */
struct RL_data {
	fits *fit;
	double sigma;
	int iter;
};


int 	threshlo(fits *fit, int level);
int 	threshhi(fits *fit, int level);
int 	nozero(fits *fit, int level);
int	soper(fits *a, double scalar, char oper);
int	imoper(fits *a, fits *b, char oper);
int sub_background(fits* image, fits* background, int layer);
int 	addmax(fits *a, fits *b);
int	siril_fdiv(fits *a, fits *b, float scalar);
int siril_ndiv(fits *a, fits *b);
double 	gaussienne(double sigma, int size, double *gauss);
int 	unsharp(fits *,double sigma, double mult, gboolean verbose);
int 	shift(int sx, int sy);
double entropy(fits *fit, int layer, rectangle *area, imstats *opt_stats);
int 	loglut(fits *fit);
int asinhlut(fits *fit, double beta, double offset, gboolean RGBspace);
int	ddp(fits *a, int lev, float coef, float sig);
int	visu(fits *fit, int low, int high);
int	fill(fits *fit, int level, rectangle *arearg);
int 	off(fits *a, int level);
int	lrgb(fits *l, fits *r, fits *g, fits *b, fits *lrgb);
gpointer seqpreprocess(gpointer empty);
void	initialize_preprocessing();
double	background(fits* fit, int reqlayer, rectangle *selection);
int backgroundnoise(fits* fit, double sigma[]);
void	show_FITS_header(fits *);
double gauss_cvf(double p);
int get_wavelet_layers(fits *fit, int Nbr_Plan, int Plan, int Type, int reqlayer);
int extract_plans(fits *fit, int Nbr_Plan, int Type);
gpointer median_filter(gpointer p);
void apply_banding_to_sequence(struct banding_data *banding_args);
gpointer BandingEngineThreaded(gpointer p);
int BandingEngine(fits *fit, double sigma, double amount, gboolean protect_highlights, gboolean applyRotation);
gpointer noise(gpointer p);
gpointer LRdeconv(gpointer p);
void compute_grey_flat(fits *fit);

/****************** seqfile.h ******************/
sequence * readseqfile(const char *name);
int	writeseqfile(sequence *seq);
gboolean existseq(const char *name);
int	buildseqfile(sequence *seq, int force_recompute);

/****************** registration_preview.h ******************/
void	redraw_previews();
void	set_preview_area(int preview_area, int centerX, int centerY);
void	init_mouse();
void	adjust_reginfo();
void	on_spinbut_shift_value_change(GtkSpinButton *spinbutton, gpointer user_data);

/****************** sequence_list.h ******************/
void	sequence_list_change_selection(gchar *path, gboolean new_value);
void	sequence_list_change_selection_index(int index);
void	sequence_list_change_current();
void	sequence_list_change_reference();
void	fill_sequence_list(sequence *seq, int layer, gboolean as_idle);
void	clear_sequence_list();

/****************** statistics_list.h ******************/
void computeStat();

#endif<|MERGE_RESOLUTION|>--- conflicted
+++ resolved
@@ -24,12 +24,7 @@
 int	readfits_partial(const char *filename, int layer, fits *fit, const rectangle *area, gboolean read_date);
 int	read_opened_fits_partial(sequence *seq, int layer, int index, WORD *buffer, const rectangle *area);
 int 	savefits(const char *, fits *);
-<<<<<<< HEAD
-void 	save_fits_header(fits *);
 int	copyfits(const fits *from, fits *to, unsigned char oper, int layer);
-=======
-int	copyfits(fits *from, fits *to, unsigned char oper, int layer);
->>>>>>> 8ec12492
 int	copy_fits_metadata(fits *from, fits *to);
 int	save1fits16(const char *filename, fits *fit, int layer);
 int siril_fits_open_diskfile(fitsfile **fptr, const char *filename, int iomode, int *status);
@@ -127,15 +122,10 @@
 float	computePente(WORD *lo, WORD *hi);
 double	encodeJD(dateTime dt);
 gint strcompare(gconstpointer *a, gconstpointer *b);
-<<<<<<< HEAD
-gchar *get_siril_config_directory();
-gchar *get_configdir_file_path(const char* file);
 void start_timer();
 long stop_timer_elapsed_mus();
-=======
 gboolean allow_to_open_files(int nb_frames, int *nb_allowed_file);
 GtkWindow *siril_get_active_window();
->>>>>>> 8ec12492
 
 /****************** quantize.h ***************/
 int fits_img_stats_ushort(WORD *array, long nx, long ny, int nullcheck,
