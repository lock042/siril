--- conflicted
+++ resolved
@@ -1097,65 +1097,6 @@
 	return result;
 }
 
-<<<<<<< HEAD
-/* create the siril config directory if it does not exist and return the name
- * if available, NULL otherwise, on all systems.
- * To be g_freed! */
-gchar *get_siril_config_directory() {
-	struct stat sts;
-	gchar *configdir;	// the path of the configuration directory
-
-#ifdef _WIN32
-	// AppData/siril directory
-	configdir = g_build_filename(get_special_folder(CSIDL_APPDATA), "siril", NULL);
-#else
-	const gchar *tmp = g_get_home_dir();
-	if (!tmp) {
-		fprintf(stderr, "Could not get the environment variable $HOME.\n");
-		return NULL;
-	}
-#if (defined(__APPLE__) && defined(__MACH__))
-	configdir = g_build_filename(tmp, "Library", "Application Support",
-			"siril", NULL);
-#else
-	configdir = g_build_filename(tmp, ".siril", NULL);
-#endif
-#endif
-
-	/* then, test if it exists and create it if not */
-	if (g_stat(configdir, &sts) != 0) {
-		if (errno == ENOENT) {
-			fprintf(stdout, _("Creating Siril configuration directory %s\n"), configdir);
-			if (g_mkdir(configdir, 0755)) {
-				fprintf(stderr, "Could not create dir %s, please help me!\n",
-						configdir);
-				free(configdir);
-				return NULL;
-			}
-			return configdir;
-		}
-	}
-
-	if (!(S_ISDIR(sts.st_mode))) {
-		fprintf(stderr, "There is a file named %s, where Siril wants to create its "
-			       "configuration directory. Please move or remove this file.\n",
-				configdir);
-		free(configdir);
-		return NULL;
-	}
-
-	return configdir;
-}
-
-gchar *get_configdir_file_path(const char* file) {
-	gchar *filename;
-	gchar *configdir = get_siril_config_directory();
-	if (!configdir) return NULL;
-	filename = g_build_filename(configdir, file, NULL);
-	g_free(configdir);
-	return filename;
-}
-
 /* linux-specific high-resolution timer */
 static struct timespec start, stop;
 
@@ -1177,7 +1118,7 @@
 	return 0L;
 #endif
 }
-=======
+
 /**
  * Check how many files a process can have open and try to extend the limit if possible.
  * The max files depends of the Operating System and of cfitsio (NMAXFILES)
@@ -1258,5 +1199,4 @@
 
 	g_list_free(list);
 	return win;
-}
->>>>>>> 8ec12492
+}