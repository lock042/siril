--- conflicted
+++ resolved
@@ -3688,17 +3688,10 @@
 	expression = g_strjoinv(NULL, chunks);
 	g_strfreev(chunks);
 
-<<<<<<< HEAD
-	//		// Rewrite the variable names to var_1, var_2 etc. now the files are loaded.
-	//		// This avoids conflicts where characters are permitted in filenames but cannot
-	//		// be used in pixelmath variable names.
-	//		// We will amend the expression to match below.
-=======
 	// Rewrite the variable names to var_1, var_2 etc. now the files are loaded.
 	// This avoids conflicts where characters are permitted in filenames but cannot
 	// be used in pixelmath variable names.
 	// We will amend the expression to match below.
->>>>>>> 9ede6034
 	for (int j = 0; j < args->nb_rows; j++) {
 		g_free(args->varname[j]);
 		args->varname[j] = g_strdup_printf("var_%d", j + 1);
