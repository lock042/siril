--- conflicted
+++ resolved
@@ -4089,13 +4089,8 @@
 		count++;
 	}
 
-<<<<<<< HEAD
 	if (count == 0 && !has_gfit) {
 		siril_log_message(_("You need to add at least a loaded image or one image as variable. Use $ tokens to surround the file names .\n"));
-=======
-	if (count == 0) {
-		siril_log_message(_("You need to add at least one image as variable. Use $ tokens to surround the file names .\n"));
->>>>>>> badba908
 		return CMD_ARG_ERROR;
 	} else if (count % 2 != 0) {
 		siril_log_message(_("There is an unmatched $. Please check the expression.\n"));
@@ -4111,21 +4106,15 @@
 					min = g_ascii_strtod(word[i + 1], &end);
 					if (end == word[i + 1] || min < 0 || min > 1) {
 						siril_log_message(_("Rescale can only be done in the [0, 1] range.\n"));
-<<<<<<< HEAD
 						g_free(expression);
 						g_free(cleaned_expression);
-=======
->>>>>>> badba908
 						return CMD_ARG_ERROR;
 					}
 					max = g_ascii_strtod(word[i + 2], &end);
 					if (end == word[i + 2] || max < 0 || max > 1) {
 						siril_log_message(_("Rescale can only be done in the [0, 1] range.\n"));
-<<<<<<< HEAD
 						g_free(expression);
 						g_free(cleaned_expression);
-=======
->>>>>>> badba908
 						return CMD_ARG_ERROR;
 					}
 				} else {
@@ -4230,7 +4219,6 @@
 	expression = g_shell_unquote(cleaned_expression, NULL);
 	g_free(cleaned_expression);
 
-<<<<<<< HEAD
 	/* We must now replace the original variable names between the $ signs in the expression with
 	 * the new generic variable names.
 	 * This ensures that the variable names in the expression passed to pm match the variable names
@@ -4238,14 +4226,6 @@
 	 */
 	gchar **chunks = g_strsplit(expression, "$", count + 1);
 	for (int i = 0, j = 1; i < count / 2; i++) {
-=======
-	// Now need to replace the original variable names between the $ signs in expression with
-	// the new generic variable names.
-	// This ensures the variable names in the expression passed to pm match the variable names
-	// that are stored in args->varname
-	gchar** chunks = g_strsplit(expression, "$", count + 1);
-	for (int i = 0, j = 1; i < count / 2 ; i++) {
->>>>>>> badba908
 		int idx = 0;
 		int k;
 		for (k = 0; k < args->nb_rows; k++) {
