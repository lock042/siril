/*
 * This file is part of Siril, an astronomy image processor.
 * Copyright (C) 2005-2011 Francois Meyer (dulle at free.fr)
 * Copyright (C) 2012-2025 team free-astro (see more in AUTHORS file)
 * Reference site is https://siril.org
 *
 * Siril is free software: you can redistribute it and/or modify
 * it under the terms of the GNU General Public License as published by
 * the Free Software Foundation, either version 3 of the License, or
 * (at your option) any later version.
 *
 * Siril is distributed in the hope that it will be useful,
 * but WITHOUT ANY WARRANTY; without even the implied warranty of
 * MERCHANTABILITY or FITNESS FOR A PARTICULAR PURPOSE. See the
 * GNU General Public License for more details.
 *
 * You should have received a copy of the GNU General Public License
 * along with Siril. If not, see <http://www.gnu.org/licenses/>.
*/

#include <stdint.h>
#include <stdio.h>
#include <stdlib.h>
#include <unistd.h>
#include <dirent.h>
#include <math.h>
#include <string.h>
#include <ctype.h>
#include <gsl/gsl_histogram.h>
#include <sys/types.h>
#include <sys/stat.h>
#include <glib.h>
#ifdef _WIN32
#include <windows.h>
#include <tchar.h>
#endif
#ifdef HAVE_CONFIG_H
#include <config.h>
#endif
#include "yyjson.h"

#include "git-version.h"
#include "core/siril.h"
#include "core/proto.h"
#include "core/icc_profile.h"
#include "core/arithm.h"
#include "core/initfile.h"
#include "core/siril_app_dirs.h"
#include "core/preprocess.h"
#include "core/processing.h"
#include "core/sequence_filtering.h"
#include "core/OS_utils.h"
#include "core/siril_log.h"
#include "core/siril_networking.h"
#include "core/siril_update.h"
#include "core/undo.h"
#include "io/Astro-TIFF.h"
#include "io/conversion.h"
#include "io/image_format_fits.h"
#include "io/path_parse.h"
#include "io/sequence.h"
#include "io/single_image.h"
#include "io/siril_catalogues.h"
#include "io/local_catalogues.h"
#include "io/FITS_symlink.h"
#include "io/fits_keywords.h"
#include "io/siril_pythonmodule.h"
#include "drizzle/cdrizzleutil.h"
#include "gui/utils.h"
#include "gui/callbacks.h"
#include "gui/PSF_list.h"
#include "gui/histogram.h"
#include "gui/plot.h"
#include "gui/cut.h"
#include "gui/progress_and_log.h"
#include "gui/image_display.h"
#include "gui/image_interactions.h"
#include "gui/keywords_tree.h"
#include "gui/newdeconv.h"
#include "gui/siril_preview.h"
#include "gui/stacking.h"
#include "gui/registration.h"
#include "gui/registration_preview.h"
#include "gui/script_menu.h"
#include "gui/unpurple.h"
#include "filters/asinh.h"
#include "filters/banding.h"
#include "filters/epf.h"
#include "filters/nlbayes/call_nlbayes.h"
#include "filters/clahe.h"
#include "filters/cosmetic_correction.h"
#include "filters/deconvolution/deconvolution.h"
#include "filters/linear_match.h"
#include "filters/median.h"
#include "filters/mtf.h"
#include "filters/fft.h"
#include "filters/rgradient.h"
#include "filters/saturation.h"
#include "filters/scnr.h"
#include "filters/starnet.h"
#include "filters/synthstar.h"
#include "filters/unpurple.h"
#include "filters/wavelets.h"
#include "algos/PSF.h"
#include "algos/astrometry_solver.h"
#include "algos/search_objects.h"
#include "algos/star_finder.h"
#include "algos/Def_Wavelet.h"
#include "algos/background_extraction.h"
#include "algos/ccd-inspector.h"
#include "algos/demosaicing.h"
#include "algos/extraction.h"
#include "algos/fitting.h"
#include "algos/colors.h"
#include "algos/quality.h"
#include "algos/noise.h"
#include "algos/statistics.h"
#include "algos/sorting.h"
#include "algos/spcc.h"
#include "algos/siril_wcs.h"
#include "algos/geometry.h"
#include "algos/photometric_cc.h"
#include "algos/fix_xtrans_af.h"
#include "algos/comparison_stars.h"
#include "stacking/stacking.h"
#include "stacking/sum.h"
#include "registration/registration.h"
#include "livestacking/livestacking.h"
#include "pixelMath/pixel_math_runner.h"
#include "io/healpix/healpix_cat.h"

#include "command.h"
#include "command_list.h"
#include "command_line_processor.h"

#define PRINT_DEPRECATED_WARNING(__new_function__) siril_log_color_message(_("This command is deprecated: %s should be used instead.\n"), "red", __new_function__)
#define PRINT_DEPRECATED_OPTION_WARNING(__option__, __new_function__) siril_log_color_message(_("The %s option is deprecated: %s should be used instead.\n"), "red", __option__, __new_function__)

/* process_command functions take the number of arguments (like argc) as
 * parameter and will be able to access the equivalent of argv with `word'
 * they return CMD_OK on success
 */

char *word[MAX_COMMAND_WORDS];	// NULL terminated

// Returns TRUE if the sequence does not contain CFA images
// Otherwise, returns FALSE and prints a warning
static gboolean sequence_cfa_warning_check(sequence* seq) {
	gboolean retval;
	fits tmpfit = { 0 };
	if (seq_read_frame_metadata(seq, sequence_find_refimage(seq), &tmpfit)) {
		return TRUE; // something has gone wrong but we will not highlight it here, the error will be detected and dealt with later
	}
	gboolean mono = (tmpfit.naxes[2] == 1);
	gboolean cfa = (tmpfit.keywords.bayer_pattern[0] != '\0');
	clearfits(&tmpfit);
	if (mono && cfa) {
		control_window_switch_to_tab(OUTPUT_LOGS);
		siril_log_color_message(_("Warning: sequence contains undebayered CFA images. Applying a sequence function not intended for this kind of image. This is likely to give poor results: check your intended workflow.\n"), "salmon");
		retval = FALSE;
	} else {
		retval = TRUE;
	}
	return retval;
}

// Returns TRUE if gfit does not contain a CFA image
// Otherwise, returns FALSE and prints a warning
gboolean image_cfa_warning_check() {
	gboolean retval;
	if (gfit->naxes[2] == 1 && gfit->keywords.bayer_pattern[0] != '\0') {
		control_window_switch_to_tab(OUTPUT_LOGS);
		siril_log_color_message(_("Warning: an undebayered CFA image is loaded. Applying an image function not intended for this kind of image. This is likely to give poor results: check your intended workflow.\n"), "salmon");
		retval = FALSE;
	} else {
		retval = TRUE;
	}
	return retval;
}

int process_load(int nb){
	long maxpath = get_pathmax();
	char filename[maxpath];
	size_t len = strlen(word[1]);
	strncpy(filename, word[1], maxpath - 1);
	filename[maxpath - 1] = '\0';
	for (int i = 1; i < nb - 1; ++i) {
		strncat(filename, " ", maxpath - 1 - len);
		len += 1;
		strncat(filename, word[i + 1], len);
	}
	expand_home_in_filename(filename, maxpath);

	int retval = open_single_image(filename);
	gui_function(launch_clipboard_survey, NULL);
	return (retval == 0) ? CMD_OK : CMD_FILE_NOT_FOUND;
}

int process_load_seq(int nb) {
	close_sequence(FALSE);
	close_single_image();

	// Load the sequence into com.seq
	set_seq(word[1]);
	if (com.seq.seqname) {
		siril_debug_print("Sequence loaded ok\n");
		return CMD_OK;
	} else {
		return CMD_GENERIC_ERROR;
	}
}

int process_dumpheader(int nb) {
	if (!gfit->header || gfit->header[0] == '\0') {
		siril_log_message(_("Currently loaded image has no FITS header\n"));
	} else {
		siril_log_message(_("=FITS header for currently loaded image=\n"));
		char *header = strdup(gfit->header);
		log_several_lines(header);
		free(header);
	}
	return CMD_OK;
}

int process_seq_clean(int nb) {
	gboolean cleanreg = FALSE, cleanstat = FALSE, cleansel = FALSE;

	sequence *seq = load_sequence(word[1], NULL);
	if (!seq)
		return CMD_SEQUENCE_NOT_FOUND;
	if (check_seq_is_comseq(seq)) {
		free_sequence(seq, TRUE);
		seq = &com.seq;
	}

	if (nb > 2) {
		for (int i = 2; i < nb; i++) {
			if (word[i]) {
				if (!strcmp(word[i], "-reg")) {
					cleanreg = TRUE;
				}
				else if (!strcmp(word[i], "-stat")) {
					cleanstat = TRUE;
				}
				else if (!strcmp(word[i], "-sel")) {
					cleansel = TRUE;
				}
				else {
					siril_log_message(_("Unknown parameter %s, aborting.\n"), word[i]);
					if (!check_seq_is_comseq(seq))
						free_sequence(seq, TRUE);
					return CMD_ARG_ERROR;
				}
			}
		}
	} else {
		cleanreg = TRUE;
		cleanstat = TRUE;
		cleansel = TRUE;
	}

	clean_sequence(seq, cleanreg, cleanstat, cleansel);
	if (check_seq_is_comseq(seq)) {
		fix_selnum(&com.seq, FALSE);
		update_stack_interface(TRUE);
		update_reg_interface(FALSE);
		adjust_sellabel();
		set_layers_for_registration();
		drawPlot();
	} else {
		free_sequence(seq, TRUE);
	}
	return CMD_OK;
}

int process_satu(int nb){
	struct enhance_saturation_data *args = calloc(1, sizeof(struct enhance_saturation_data));
	args->background_factor = 1.0;
	gchar *end;
	args->coeff = g_ascii_strtod(word[1], &end);
	if (end == word[1]) {
		siril_log_message(_("Invalid argument %s, aborting.\n"), word[1]);
		free(args);
		return CMD_ARG_ERROR;
	}
	if (nb > 2) {
		args->background_factor = g_ascii_strtod(word[2], &end);
		if (end == word[2] || args->background_factor < 0.0) {
			siril_log_message(_("Background factor must be positive\n"));
			free(args);
			return CMD_ARG_ERROR;
		}
	}
	int satu_hue_type = 6;
	if (nb > 3) {
		satu_hue_type = g_ascii_strtoull(word[3], &end, 10);
		if (end == word[3] || satu_hue_type > 6) {
			siril_log_message(_("Hue range must be [0, 6]\n"));
			free(args);
			return CMD_ARG_ERROR;
		}
	}

	satu_set_hues_from_types(args, satu_hue_type);
	args->input = gfit;
	args->output = gfit;
	args->for_preview = FALSE;
	siril_log_message(_("Applying saturation enhancement of %d%%, from level %g times (median + sigma).\n"), round_to_int(args->coeff * 100.0), args->background_factor);

	set_cursor_waiting(TRUE);
	return GPOINTER_TO_INT(enhance_saturation(args));
}

int process_save(int nb){
	gchar *filename = g_strdup(word[1]);
	int status, retval;

	gfit->checksum = FALSE;
	for (int i = 2; i < nb; i++) {
		if (word[i] && !g_strcmp0(word[i], "-chksum")) {
			gfit->checksum = TRUE;
		}
	}

	if (!com.script) {
		gfit->keywords.lo = gui.lo;
		gfit->keywords.hi = gui.hi;
	}

	gchar *savename = update_header_and_parse(gfit, filename, PATHPARSE_MODE_WRITE_NOFAIL, TRUE, &status);
	if (status > 0) {
		retval = CMD_GENERIC_ERROR;
	} else {
		set_cursor_waiting(TRUE);
		retval = savefits(savename, gfit) ? CMD_GENERIC_ERROR : CMD_OK;
		set_cursor_waiting(FALSE);
	}
	if (com.uniq) {
		if (!g_str_has_suffix(savename, com.pref.ext)) {
			gchar* tempfilename = g_strdup_printf("%s%s", savename, com.pref.ext);
			com.uniq->filename = strdup(tempfilename);
			g_free(tempfilename);
		} else {
			com.uniq->filename = strdup(savename);
		}
		com.uniq->fileexist = TRUE;
		if (!com.headless) {
			display_filename();
		}
	}
	gui_function(set_precision_switch, NULL);

	g_free(filename);
	g_free(savename);
	return retval;
}

int process_savebmp(int nb){
	gchar *filename = g_strdup_printf("%s.bmp", word[1]);
	int status, retval;
	gchar *savename = update_header_and_parse(gfit, filename, PATHPARSE_MODE_WRITE_NOFAIL, TRUE, &status);
	if (status > 0) {
		retval = CMD_GENERIC_ERROR;
	} else {
		set_cursor_waiting(TRUE);
		retval = savebmp(savename, gfit) ? CMD_GENERIC_ERROR : CMD_OK;
		set_cursor_waiting(FALSE);
	}
	g_free(filename);
	g_free(savename);
	return retval;
}

int process_synthstar(int nb) {
	set_cursor_waiting(TRUE);
	image_cfa_warning_check();
	start_in_new_thread(do_synthstar, NULL);
	set_cursor_waiting(FALSE);
	return CMD_OK;
}

int process_unclip(int nb) {
	set_cursor_waiting(TRUE);
	image_cfa_warning_check();
	start_in_new_thread(fix_saturated_stars, NULL);
	set_cursor_waiting(FALSE);
	return CMD_OK;
}

static gboolean end_denoise(gpointer p) {
	stop_processing_thread();
	struct denoise_args *args = (struct denoise_args *) p;
	if (!args->previewing) {
		copy_gfit_to_backup();
		populate_roi();
	}
	notify_gfit_modified();
	redraw(REMAP_ALL);
	gui_function(redraw_previews, NULL);
	set_cursor_waiting(FALSE);
	free(args);
	return FALSE;
}

gpointer run_nlbayes_on_fit(gpointer p) {
	lock_roi_mutex();
	copy_backup_to_gfit();
	denoise_args *args = (denoise_args *) p;
	struct timeval t_start, t_end;
	char *msg1 = NULL, *msg2 = NULL, *msg3 = NULL, *log_msg = NULL;
	int n = 0, m = 0, q = 0;
	n = snprintf(NULL, 0, _("NL-Bayes denoise (mod=%.3f"), args->modulation);
	msg1 = malloc(n + 1);
	n = snprintf(msg1, n + 1, _("NL-Bayes denoise (mod=%.3f"), args->modulation);
	if(args->da3d) {
		m = snprintf(NULL, 0, _(", DA3D enabled"));
		msg2 = malloc(m + 1);
		m = snprintf(msg2, m + 1, _(", DA3D enabled"));
	} else if (args->sos > 1) {
		m = snprintf(NULL, 0, _(", SOS enabled (iters=%d, rho=%.3f)"), args->sos, args->rho);
		msg2 = malloc(m + 1);
		m = snprintf(msg2, m + 1, _(", SOS enabled (iters=%d, rho=%.3f)"), args->sos, args->rho);
	} else if (args->do_anscombe) {
		m = snprintf(NULL, 0, _(", VST enabled"));
		msg2 = malloc(m + 1);
		m = snprintf(msg2, m + 1, _(", VST enabled"));
	}
	if (args->do_cosme) {
		q = snprintf(NULL, 0, _(", CC enabled)"));
		msg3 = malloc(q + 1);
		q = snprintf(msg3, q + 1, _(", CC enabled)"));
	} else {
		q = 1;
		msg3 = malloc(q + 1);
		q = snprintf(msg3, q + 1, _(")"));
	}
	log_msg = malloc(n + m + q + 1);
	if (m == 0 && q == 0)
		snprintf(log_msg, n + 1, "%s", msg1);
	else if (m > 0 && q == 0)
		snprintf(log_msg, n + m + 1, "%s%s", msg1, msg2);
	else if(m == 0 && q > 0)
		snprintf(log_msg, n + q + 1, "%s%s", msg1, msg3);
	else if (m > 0 && q > 0)
		snprintf(log_msg, n + m + q + 1, "%s%s%s", msg1, msg2, msg3);
	else
		snprintf(log_msg, 26, _("Error, this can't happen!"));

	if (msg1) free(msg1);
	if (msg2) free(msg2);
	if (msg3) free(msg3);

	siril_log_message("%s\n", log_msg);
	if (!args->previewing && !com.script)
		undo_save_state(gfit, "%s", log_msg);
	if (args->suppress_artefacts)
		siril_log_message(_("Colour artefact suppression active.\n"));
	free(log_msg);
	gettimeofday(&t_start, NULL);
	set_progress_bar_data(_("Starting NL-Bayes denoising..."), 0.0);

	int retval = 0;

	// Carry out cosmetic correction at the start, if selected
	if (args->do_cosme)
		denoise_hook_cosmetic(args->fit);

	// Apply NR to each channel independently
	if (args->fit == gfit && args->fit->naxes[2] == 3 && args->suppress_artefacts) {
		fits *loop = NULL;
		if (new_fit_image(&loop, args->fit->rx, args->fit->ry, 1, args->fit->type)) {
			retval = 1;
		}
		loop->naxis = 2;
		loop->naxes[2] = 1;
		size_t npixels = args->fit->naxes[0] * args->fit->naxes[1];
		if (retval == 0) {
			if (args->fit->type == DATA_FLOAT) {
				for (size_t i = 0; i < 3; i++) {
					float *loop_fdata = (float*) calloc(npixels, sizeof(float));
					free(loop->fdata);
					loop->fdata = loop_fdata;
					memcpy(loop_fdata, args->fit->fpdata[i], npixels * sizeof(float));
					retval = do_nlbayes(loop, args->modulation, args->sos, args->da3d, args->rho, args->do_anscombe);
					memcpy(args->fit->fpdata[i], loop->fdata, npixels * sizeof(float));
				}
				free(loop->fdata);
				loop->fdata = NULL;
			} else {
				for (size_t i = 0; i < 3; i++) {
					WORD *loop_data = (WORD*) calloc(npixels, sizeof(WORD));
					free(loop->data);
					loop->data = loop_data;
					memcpy(loop_data, args->fit->pdata[i], npixels * sizeof(WORD));
					retval = do_nlbayes(loop, args->modulation, args->sos, args->da3d, args->rho, args->do_anscombe);
					memcpy(args->fit->pdata[i], loop->data, npixels * sizeof(WORD));
				}
				free(loop->data);
				loop->data = NULL;
			}
		clearfits(loop);
		}
	} else {
		retval = do_nlbayes(args->fit, args->modulation, args->sos, args->da3d, args->rho, args->do_anscombe);
	}
	gettimeofday(&t_end, NULL);
	show_time_msg(t_start, t_end, _("NL-Bayes execution time"));
	set_progress_bar_data(PROGRESS_TEXT_RESET, PROGRESS_RESET);
	unlock_roi_mutex();
	siril_add_idle(end_denoise, args);
	return GINT_TO_POINTER(retval | CMD_NOTIFY_GFIT_MODIFIED);
}

int process_denoise(int nb){
	gboolean error = FALSE;
	set_cursor_waiting(TRUE);
	denoise_args *args = calloc(1, sizeof(denoise_args));
	args->sos = 1;
	args->rho = 0.2f;
	args->modulation = 1.f;
	args->da3d = 0;
	args->do_anscombe = FALSE;
	args->do_cosme = TRUE;
	args->suppress_artefacts = FALSE;
	args->previewing = FALSE;
	args->fit = gfit;
	for (int i = 1; i < nb; i++) {
		char *arg = word[i], *end;
		if (!word[i])
			break;
		if (g_str_has_prefix(arg, "-vst")) {
			args->do_anscombe = TRUE;
		}
		else if (g_str_has_prefix(arg, "-da3d")) {
			args->da3d = 1;
		}
		else if (g_str_has_prefix(arg, "-indep")) {
			args->suppress_artefacts = TRUE;
		}
		else if (g_str_has_prefix(arg, "-nocosmetic")) {
			args->do_cosme = FALSE;
		}
		else if (g_str_has_prefix(arg, "-mod=")) {
			arg += 5;
			float mod = (float) g_ascii_strtod(arg, &end);
			if (mod <= 0.f || mod > 1.f) {
				siril_log_message(_("Error: modulation must be > 0.0 and <= 1.0.\n"));
				free(args);
				return CMD_OK;
			} else args->modulation = mod;
		}
		else if (g_str_has_prefix(arg, "-rho=")) {
			arg += 5;
			float rho = g_ascii_strtod(arg, &end);
			if (arg == end) error = TRUE;
			else if ((rho <= 0.f) || (rho >= 1.f)) {
				siril_log_message(_("Error in rho parameter: must be strictly > 0 and < 1, aborting.\n"));
				free(args);
				return CMD_ARG_ERROR;
			}
			if (!error) {
				args->rho = rho;
			}
		}
		else if (g_str_has_prefix(arg, "-sos=")) {
			arg += 5;
			unsigned sos = (int) g_ascii_strtod(arg, &end);
			if (arg == end) error = TRUE;
			else if (sos < 1) {
				siril_log_message(_("Error: SOS iterations must be >= 1. Defaulting to 1.\n"));
				sos = 1;
			} else if (sos > 10)
				siril_log_message(_("Note: high number of SOS iterations. Processing time may be lengthy...\n"));
			if (!error) {
				args->sos = sos;
			}
		}
	}
	if (args->do_anscombe && (args->sos != 1 || args->da3d)) {
		siril_log_color_message(_("Error: will not carry out DA3D or SOS iterations with Anscombe transform VST selected. aborting.\n"), "red");
		free(args);
		return CMD_ARG_ERROR;
	}
	if (args->do_anscombe)
		siril_log_message(_("Will apply generalised Anscombe variance stabilising transform.\n"));
	if (args->da3d) {
		siril_log_message(_("Will carry out final stage DA3D denoising.\n"));
		if (args->sos != 1) {
			siril_log_message(_("Will not carry out both DA3D and SOS. SOS iterations set to 1.\n"));
			args->sos = 1;
		}
	}
	image_cfa_warning_check();
	if (!start_in_new_thread(run_nlbayes_on_fit, args)) {
		free(args);
		return CMD_GENERIC_ERROR;
	}

	return CMD_OK;
}

int process_starnet(int nb){
#ifdef HAVE_LIBTIFF
	if (!com.pref.starnet_exe || com.pref.starnet_exe[0] == '\0') {
		siril_log_color_message(_("Error: no StarNet executable set.\n"), "red");
		return CMD_FILE_NOT_FOUND;
	}
	if (starnet_executablecheck(com.pref.starnet_exe) == NIL) {
		siril_log_color_message(_("Error: StarNet executable (%s) is not valid.\n"), "red", com.pref.starnet_exe);
		return CMD_GENERIC_ERROR;
	}
	starnet_data *starnet_args = calloc(1, sizeof(starnet_data));
	starnet_args->linear = FALSE;
	starnet_args->customstride = FALSE;
	starnet_args->upscale = FALSE;
	starnet_args->starmask = TRUE;
	starnet_args->follow_on = FALSE;
	starnet_args->starnet_fit = gfit;
	gboolean error = FALSE;
	for (int i = 1; i < nb; i++) {
		char *arg = word[i], *end;
		if (!word[i])
			break;
		if (g_str_has_prefix(arg, "-stretch")) {
			starnet_args->linear = TRUE;
		}
		else if (g_str_has_prefix(arg, "-upscale")) {
			starnet_args->upscale = TRUE;
		}
		else if (g_str_has_prefix(arg, "-nostarmask")) {
			starnet_args->starmask = FALSE;
		}
		else if (g_str_has_prefix(arg, "-stride=")) {
			arg += 8;
			int stride = (int) g_ascii_strtod(arg, &end);
			if (arg == end) error = TRUE;
			else if ((stride < 2.0) || (stride > 512) || (stride % 2)) {
				siril_log_message(_("Error in stride parameter: must be a positive even integer, max 512, aborting.\n"));
				free(starnet_args);
				return CMD_ARG_ERROR;
			}
			if (!error) {
				starnet_args->stride = g_strdup_printf("%d", stride);
				starnet_args->customstride = TRUE;
			}
		}
		else {
			siril_log_message(_("Unknown parameter %s, aborting.\n"), arg);
			free(starnet_args);
			return CMD_ARG_ERROR;
		}
		if (error) {
			siril_log_message(_("Error parsing arguments, aborting.\n"));
			free(starnet_args);
			return CMD_ARG_ERROR;
		}
	}
	image_cfa_warning_check();

	set_cursor_waiting(TRUE);
	if (!start_in_new_thread(do_starnet, starnet_args)) {
		free_starnet_args(starnet_args);
		return CMD_GENERIC_ERROR;
	}

#else
	siril_log_message(_("starnet command unavailable as Siril has not been compiled with libtiff.\n"));
#endif
	return CMD_OK;
}

int process_seq_starnet(int nb){
#ifdef HAVE_LIBTIFF
	if (!com.pref.starnet_exe || com.pref.starnet_exe[0] == '\0') {
		siril_log_color_message(_("Error: no StarNet executable set.\n"), "red");
		return CMD_FILE_NOT_FOUND;
	}
	if (starnet_executablecheck(com.pref.starnet_exe) == NIL) {
		siril_log_color_message(_("Error: StarNet executable (%s) is not valid.\n"), "red", com.pref.starnet_exe);
		return CMD_GENERIC_ERROR;
	}
	sequence *seq = load_sequence(word[1], NULL);
	if (!seq)
		return CMD_SEQUENCE_NOT_FOUND;
	if (check_seq_is_comseq(seq)) {
		free_sequence(seq, TRUE);
		seq = &com.seq;
	}
	struct multi_output_data *multi_args = calloc(1, sizeof(struct multi_output_data));
	if (!multi_args)
		return CMD_ALLOC_ERROR;
	starnet_data *starnet_args = calloc(1, sizeof(starnet_data));
	if (!starnet_args)
		return CMD_ALLOC_ERROR;
	starnet_args->linear = FALSE;
	starnet_args->customstride = FALSE;
	starnet_args->upscale = FALSE;
	starnet_args->starmask = TRUE;
	starnet_args->follow_on = FALSE;
	starnet_args->multi_args = multi_args;
	gboolean error = FALSE;
	multi_args->seq = seq;
	if (!multi_args->seq) {
		siril_log_message(_("Error: cannot open sequence\n"));
		free_starnet_args(starnet_args);
		free(multi_args);
		return CMD_SEQUENCE_NOT_FOUND;
	}

	for (int i = 2; i < nb; i++) {
		char *arg = word[i], *end;
		if (!word[i])
			break;
		if (g_str_has_prefix(arg, "-stretch")) {
			starnet_args->linear = TRUE;
		}
		else if (g_str_has_prefix(arg, "-upscale")) {
			starnet_args->upscale = TRUE;
		}
		else if (g_str_has_prefix(arg, "-nostarmask")) {
			starnet_args->starmask = FALSE;
		}
		else if (g_str_has_prefix(arg, "-stride=")) {
			arg += 8;
			int stride = (int) g_ascii_strtod(arg, &end);
			if (arg == end) error = TRUE;
			else if ((stride < 2.0) || (stride > 512) || (stride % 2)) {
				siril_log_message(_("Error in stride parameter: must be a positive even integer, max 512, aborting.\n"));
				if (!check_seq_is_comseq(multi_args->seq))
					free_sequence(multi_args->seq, TRUE);
				free_starnet_args(starnet_args);
				return CMD_ARG_ERROR;
			}
			if (!error) {
				starnet_args->stride = g_strdup_printf("%d", stride);
				starnet_args->customstride = TRUE;
			}
		}
		else {
			siril_log_message(_("Unknown parameter %s, aborting.\n"), arg);
				if (!check_seq_is_comseq(multi_args->seq))
					free_sequence(multi_args->seq, TRUE);
				free_starnet_args(starnet_args);
			return CMD_ARG_ERROR;
		}
		if (error) {
			siril_log_message(_("Error parsing arguments, aborting.\n"));
			if (!check_seq_is_comseq(multi_args->seq))
				free_sequence(multi_args->seq, TRUE);
			free_starnet_args(starnet_args);
			return CMD_ARG_ERROR;
		}
	}
	multi_args->user_data = (gpointer) starnet_args;
	multi_args->n = starnet_args->starmask ? 2 : 1;
	multi_args->prefixes = calloc(multi_args->n, sizeof(gchar*));
	multi_args->prefixes[0] = g_strdup("starless_");
	if (starnet_args->starmask) {
		multi_args->prefixes[1] = g_strdup("starmask_");
	}
	multi_args->seqEntry = strdup(multi_args->prefixes[0]);
	sequence_cfa_warning_check(multi_args->seq);
	set_cursor_waiting(TRUE);
	apply_starnet_to_sequence(multi_args);

#else
	siril_log_message(_("starnet command unavailable as Siril has not been compiled with libtiff.\n"));
#endif
	return CMD_OK;
}

#ifdef HAVE_LIBJPEG
int process_savejpg(int nb){
	int quality = 100;

	if (nb == 3) {
		gchar *end;
		quality = g_ascii_strtoull(word[2], &end, 10);
		if (end == word[2] || quality < 10 || quality > 100) {
			siril_log_message(_("Invalid argument %s, aborting.\n"), word[2]);
			return CMD_ARG_ERROR;
		}
	}

	gchar *filename = g_strdup_printf("%s.jpg", word[1]);
	int status, retval;
	gchar *savename = update_header_and_parse(gfit, filename, PATHPARSE_MODE_WRITE_NOFAIL, TRUE, &status);
	if (status > 0) {
		retval = CMD_GENERIC_ERROR;
	} else {
		set_cursor_waiting(TRUE);
		retval = savejpg(savename, gfit, quality, TRUE) ? CMD_GENERIC_ERROR : CMD_OK;
		set_cursor_waiting(FALSE);
	}
	g_free(filename);
	g_free(savename);
	return retval;
}
#endif

#ifdef HAVE_LIBJXL
int process_savejxl(int nb){
	int effort = 7;
	double quality = 94.0;
	gboolean force_8bit = FALSE;
	for (int i = 2; i < nb; i++) {
		char *arg = word[i], *end;
		if (!word[i])
			break;
		if (g_str_has_prefix(arg, "-8bit")) {
			force_8bit = TRUE;
		}
		else if (g_str_has_prefix(arg, "-quality=")) {
			arg += 9;
			double quality = g_ascii_strtod(arg, &end);
			if (quality <= 0.0 || quality > 100.0) {
				siril_log_message(_("Error: quality must be >= 0.0 and <= 100.0.\n"));
				return CMD_ARG_ERROR;
			}
		}
		else if (g_str_has_prefix(arg, "-effort=")) {
			arg += 8;
			effort = (int) g_ascii_strtod(arg, &end);
			if (effort < 1.0 || effort > 9.0) {
				siril_log_message(_("Error: effort must be an integer between 1 and 9.\n"));
				return CMD_ARG_ERROR;
			}
		}
	}

	gchar *filename = g_strdup_printf("%s.jxl", word[1]);
	int status, retval = CMD_OK;
	gchar *savename = update_header_and_parse(gfit, filename, PATHPARSE_MODE_WRITE_NOFAIL, TRUE, &status);
	if (status > 0) {
		retval = CMD_GENERIC_ERROR;
	} else {
		set_cursor_waiting(TRUE);
		retval = savejxl(savename, gfit, effort, quality, force_8bit) ? CMD_GENERIC_ERROR : CMD_OK;
		set_cursor_waiting(FALSE);
	}
	g_free(filename);
	g_free(savename);
	return retval;
}
#endif

#ifdef HAVE_LIBPNG
int process_savepng(int nb){
	gchar *filename = g_strdup_printf("%s.png", word[1]);
	int status, retval;
	gchar *savename =update_header_and_parse(gfit, filename, PATHPARSE_MODE_WRITE_NOFAIL, TRUE, &status);
	if (status > 0) {
		retval = CMD_GENERIC_ERROR;
	} else {
		set_cursor_waiting(TRUE);
		uint32_t bytes_per_sample = gfit->orig_bitpix != BYTE_IMG ? 2 : 1;
		retval = savepng(savename, gfit, bytes_per_sample, gfit->naxes[2] == 3) ? CMD_GENERIC_ERROR : CMD_OK;
		set_cursor_waiting(FALSE);
	}
	g_free(filename);
	g_free(savename);
	return retval;
}
#endif

#ifdef HAVE_LIBTIFF
int process_savetif(int nb){
	uint16_t bitspersample = 16;
	gboolean tiff_compression = FALSE;
	gchar *astro_tiff = NULL;

	if (strcasecmp(word[0], "savetif8") == 0)
		bitspersample = 8;
	else if (strcasecmp(word[0], "savetif32") == 0)
		bitspersample = 32;

	for (int i = 2; i < nb; i++) {
		if (word[i] && !g_strcmp0(word[i], "-astro")) {
			if (astro_tiff)
				g_free(astro_tiff);
			astro_tiff = AstroTiff_build_header(gfit);
		} else if (word[i] && !g_strcmp0(word[i], "-deflate")) {
			tiff_compression = TRUE;
		} else {
			siril_log_message(_("Unknown parameter %s, aborting.\n"), word[i]);
			if (astro_tiff)
				g_free(astro_tiff);
			return CMD_ARG_ERROR;
		}
	}

	gchar *filename = g_strdup_printf("%s.tif", word[1]);
	int status, retval;
	gchar *savename = update_header_and_parse(gfit, filename, PATHPARSE_MODE_WRITE_NOFAIL, TRUE, &status);
	if (status > 0) {
		retval = CMD_GENERIC_ERROR;
	} else {
		set_cursor_waiting(TRUE);
		retval = savetif(savename, gfit, bitspersample, astro_tiff, com.pref.copyright, tiff_compression, TRUE, TRUE) ? CMD_GENERIC_ERROR : CMD_OK;
		set_cursor_waiting(FALSE);
	}
	free(astro_tiff);
	g_free(filename);
	g_free(savename);
	return retval;
}
#endif

int process_savepnm(int nb){
	gchar *filename = g_strdup(word[1]);
	int status, retval;
	gchar *savename = update_header_and_parse(gfit, filename, PATHPARSE_MODE_WRITE_NOFAIL, TRUE, &status);
	if (status > 0) {
		retval = CMD_GENERIC_ERROR;
	} else {
		set_cursor_waiting(TRUE);
		retval = saveNetPBM(savename, gfit) ? CMD_GENERIC_ERROR : CMD_OK;
		set_cursor_waiting(FALSE);
	}
	g_free(filename);
	g_free(savename);
	return retval;
}

static char* normalize_rebayerfilename(char *filename_buffer, const char *input, long int maxpath) {
	strncpy(filename_buffer, input, maxpath);
	filename_buffer[maxpath-1] = '\0';
	expand_home_in_filename(filename_buffer, maxpath);
	return filename_buffer;
}

int process_rebayer(int nb){
	long maxpath = get_pathmax();
	char filename[maxpath];
	fits cfa0 = { 0 };
	fits cfa1 = { 0 };
	fits cfa2 = { 0 };
	fits cfa3 = { 0 };
	fits *out = NULL;
	sensor_pattern pattern = -1;
	if (nb < 5) {
		siril_log_color_message(_("Error, requires at least 4 arguments to specify the 4 files!\n"), "red");
		return CMD_WRONG_N_ARG;
	}

	if (!strcmp(word[5], "RGGB")) {
		pattern = BAYER_FILTER_RGGB;
		siril_log_message(_("Reconstructing RGGB Bayer matrix.\n"));
	} else if (!strcmp(word[5], "BGGR")) {
		pattern = BAYER_FILTER_BGGR;
		siril_log_message(_("Reconstructing BGGR Bayer matrix.\n"));
	} else if (!strcmp(word[5], "GBRG")) {
		pattern = BAYER_FILTER_GBRG;
		siril_log_message(_("Reconstructing GBRG Bayer matrix.\n"));
	} else if (!strcmp(word[5], "GRBG")) {
		pattern = BAYER_FILTER_GRBG;
		siril_log_message(_("Reconstructing GRBG Bayer matrix.\n"));
	} else {
		siril_log_color_message(_("Invalid Bayer matrix specified!\n"), "red");
		return CMD_ARG_ERROR;
	}

	set_cursor_waiting(TRUE);
	int retval = readfits(normalize_rebayerfilename(filename, word[1], maxpath), &cfa0, NULL, FALSE);
	retval += readfits(normalize_rebayerfilename(filename, word[2], maxpath), &cfa1, NULL, FALSE);
	retval += readfits(normalize_rebayerfilename(filename, word[3], maxpath), &cfa2, NULL, FALSE);
	retval += readfits(normalize_rebayerfilename(filename, word[4], maxpath), &cfa3, NULL, FALSE);
	if (retval) {
		siril_log_color_message(_("Error loading files!\n"), "red");
		set_cursor_waiting(FALSE);
		return CMD_FILE_NOT_FOUND;
	}

	out = merge_cfa(&cfa0, &cfa1, &cfa2, &cfa3, pattern);
	siril_log_message("Bayer pattern produced: 1 layer, %dx%d pixels\n", out->rx, out->ry);
	close_single_image();
	copyfits(out, gfit, CP_ALLOC | CP_COPYA | CP_FORMAT, -1);
	copy_fits_metadata(out, gfit);
	update_sampling_information(gfit, 0.5f);
	update_bayer_pattern_information(gfit, pattern);
	free_wcs(gfit);
	update_fits_header(gfit);
	clearfits(out);
	free(out);

	clear_stars_list(TRUE);
	com.seq.current = UNRELATED_IMAGE;
	if (!create_uniq_from_gfit(strdup(_("Unsaved Bayer pattern merge")), FALSE))
		com.uniq->comment = strdup(_("Bayer pattern merge"));

	if (!com.script) {
		gui_function(open_single_image_from_gfit, NULL);
	}
	set_cursor_waiting(FALSE);
	return CMD_OK | CMD_NOTIFY_GFIT_MODIFIED;
}

int process_imoper(int nb){
	image_operator oper;
	switch (word[0][1]) {
		case 'a':
		case 'A':
			oper = OPER_ADD;
			break;
		case 's':
		case 'S':
			oper = OPER_SUB;
			break;
		case 'm':
		case 'M':
			oper = OPER_MUL;
			break;
		case 'd':
		case 'D':
			oper = OPER_DIV;
			break;
		default:
			siril_log_color_message(_("Could not understand the requested operator\n"), "red");
			return CMD_ARG_ERROR;
	}

	fits fit = { 0 };
	if (readfits(word[1], &fit, NULL, !com.pref.force_16bit)) return CMD_INVALID_IMAGE;

	int retval = imoper(gfit, &fit, oper, !com.pref.force_16bit) ? CMD_GENERIC_ERROR : CMD_OK;

	clearfits(&fit);
	return retval | CMD_NOTIFY_GFIT_MODIFIED;
}

int process_addmax(int nb){
	fits fit = { 0 };

	if (readfits(word[1], &fit, NULL, gfit->type == DATA_FLOAT))
		return CMD_INVALID_IMAGE;
	addmax(gfit, &fit);
	clearfits(&fit);
	return CMD_OK | CMD_NOTIFY_GFIT_MODIFIED;
}

int process_fdiv(int nb){
	// combines an image division and a scalar multiplication.
	gchar *end;
	float norm = g_ascii_strtod(word[2], &end);
	if (end == word[2]) {
		siril_log_message(_("Invalid argument %s, aborting.\n"), word[2]);
		return CMD_ARG_ERROR;
	}

	fits fit = { 0 };
	if (readfits(word[1], &fit, NULL, !com.pref.force_16bit)) return CMD_INVALID_IMAGE;
	siril_fdiv(gfit, &fit, norm, TRUE);

	clearfits(&fit);
	notify_gfit_modified();
	return CMD_OK | CMD_NOTIFY_GFIT_MODIFIED;
}

int process_fmul(int nb){
	gboolean from8b = (gfit->orig_bitpix == BYTE_IMG); // get orig bitdepth of 8b before it gets converted to 32b by soper
	gchar *end;
	float coeff = g_ascii_strtod(word[1], &end);
	if (end == word[1] || coeff <= 0.f) {
		siril_log_message(_("Multiplying by a coefficient less than or equal to 0 is not possible.\n"));
		return CMD_ARG_ERROR;
	}
	soper(gfit, coeff, OPER_MUL, TRUE);
	if (from8b) { // image is now 32b, need to reset slider max and update hi/lo
		invalidate_stats_from_fit(gfit);
		image_find_minmax(gfit);
		gfit->keywords.hi = (WORD)(gfit->maxi * USHRT_MAX_SINGLE);
		gfit->keywords.lo = (WORD)(gfit->mini * USHRT_MAX_SINGLE);
		set_cutoff_sliders_max_values();
	}
	notify_gfit_modified();
	return CMD_OK | CMD_NOTIFY_GFIT_MODIFIED;
}

int process_entropy(int nb){
	rectangle area;
	float e = 0.f;
	image_cfa_warning_check();
	if (com.selection.w > 0 && com.selection.h > 0) {
		area = com.selection;
		for (int c = 0; c < gfit->naxes[2]; c++)
			e += entropy(gfit, c, &area, NULL);
	}
	else {
		for (int c = 0; c < gfit->naxes[2]; c++)
			e += entropy(gfit, c, NULL, NULL);
	}
	siril_log_message(_("Entropy: %.3f\n"), e);
	return CMD_OK;
}

int process_gauss(int nb){
	gchar *end;
	double sigma = g_ascii_strtod(word[1], &end);
	if (end == word[1] || sigma <= 0.0) {
		siril_log_message(_("Invalid argument %s, aborting.\n"), word[1]);
		return CMD_ARG_ERROR;
	}
	image_cfa_warning_check();
	unsharp(gfit, sigma, 0.0, TRUE);
	//gaussian_blur_RT(gfit, sigma, com.max_thread);

	char log[90];
	sprintf(log, "Gaussian filtering, sigma: %.2f", sigma);
	gfit->history = g_slist_append(gfit->history, strdup(log));
	return CMD_OK | CMD_NOTIFY_GFIT_MODIFIED;
}

int process_unpurple(int nb){
	gchar *end;
	double mod = 1.f, thresh = 0.f;
	gboolean withstarmask = FALSE;
	fits *fit = gfit;
	fits starmask = {0};

	// Extract parameters
	for (int i = 1 ; i < nb ; i++) {
		gchar *arg = word[i];
		if (!g_strcmp0(arg, "-starmask")) {
			withstarmask = TRUE;
		}
		else if (g_str_has_prefix(arg, "-mod=")) {
			gchar *val = arg + 5;
			mod = g_ascii_strtod(val, &end);
			if (end == val) {
				siril_log_color_message(_("Invalid argument %s, aborting.\n"), "red", arg);
				return CMD_ARG_ERROR;
			}
		}
		else if (g_str_has_prefix(arg, "-thresh=")) {
			gchar *val = arg + 8;
			thresh = g_ascii_strtod(val, &end);
			if (end == val) {
				siril_log_color_message(_("Invalid argument %s, aborting.\n"), "red", arg);
				return CMD_ARG_ERROR;
			}
		}
	}

	if (withstarmask) {
		generate_binary_starmask(fit, &starmask, thresh);
	}

	struct unpurpleargs *args = calloc(1, sizeof(struct unpurpleargs));
	*args = (struct unpurpleargs){.fit = fit, .starmask = &starmask, .withstarmask = withstarmask, .thresh = thresh, .mod_b = mod, .verbose = FALSE};

	if (!start_in_new_thread(unpurple_handler, args)) {
		free(args);
		return CMD_GENERIC_ERROR;
	}
	siril_log_message(_("Unpurple mod: %.2f, threshold: %.2f, withstarmask: %d\n"), mod, thresh, withstarmask);

	return CMD_OK | CMD_NOTIFY_GFIT_MODIFIED;
}

int process_epf(int nb) {
	gchar *end;
	double	d = 0.0, mod = 1.0,
			sigma_col = 11.0,
			sigma_space = 11.0;
	ep_filter_t filter = EP_BILATERAL;
	gchar *filename = NULL;
	fits *guidefit = NULL;
	fits *fit = gfit;
	gboolean guide_needs_freeing = FALSE;

	for (int i = 1 ; i < nb ; i++) {
		gchar *arg = word[i];
		if (!g_strcmp0(arg, "-guided")) {
			filter = EP_GUIDED;
		}
		else if (g_str_has_prefix(arg, "-guideimage=")) {
			gchar *val = arg + 12;
			if (filename) {
				g_free(filename);
			}
			filename = g_strdup(val);
		}
		else if (g_str_has_prefix(arg, "-d=")) {
			gchar *val = arg + 3;
			d = g_ascii_strtod(val, &end);
			if (end == val) {
				siril_log_color_message(_("Invalid argument %s, aborting.\n"), "red", arg);
				g_free(filename);
				return CMD_ARG_ERROR;
			}
			if (d > 25)
				siril_log_color_message(_("Warning: d > approx. 25 may result in lengthy execution times.\n"), "salmon");
		}
		else if (g_str_has_prefix(arg, "-mod=")) {
			gchar *val = arg + 5;
			mod = g_ascii_strtod(val, &end);
			if (end == val) {
				siril_log_color_message(_("Invalid argument %s, aborting.\n"), "red", arg);
				g_free(filename);
				return CMD_ARG_ERROR;
			}
		}
		else if (g_str_has_prefix(arg, "-si=")) {
			gchar *val = arg + 4;
			sigma_col = g_ascii_strtod(val, &end);
			if (end == val) {
				siril_log_color_message(_("Invalid argument %s, aborting.\n"), "red", arg);
				g_free(filename);
				return CMD_ARG_ERROR;
			}
		}
		else if (g_str_has_prefix(arg, "-ss=")) {
			gchar *val = arg + 4;
			sigma_space = g_ascii_strtod(val, &end);
			if (end == val) {
				siril_log_color_message(_("Invalid argument %s, aborting.\n"), "red", arg);
				g_free(filename);
				return CMD_ARG_ERROR;
			}
		}
	}
	if (sigma_col <= 0.0 || sigma_col > 65535) {
		 siril_log_color_message(_("-si= value must be > 0.0 and <= 65535\n"), "red");
		 g_free(filename);
		 return CMD_ARG_ERROR;
	}
	if (d < 0.0 || d > 20.0) {
		 siril_log_color_message(_("-d= value must be > 0.0 and <= 20.0\n"), "red");
		 g_free(filename);
		 return CMD_ARG_ERROR;
	}
	if (sigma_space <= 0.0 || sigma_space > 32.0) {
		 siril_log_color_message(_("-ss= value must be > 0.0 and <= 32.0\n"), "red");
		 g_free(filename);
		 return CMD_ARG_ERROR;
	}
	if (sigma_space > 20.0 && d == 0)
			siril_log_color_message(_("Warning: spatial sigma > approx. 20 with auto diameter may result in lengthy execution times.\n"), "salmon");

	if (mod <= 0.0 || mod > 1.0) {
		 siril_log_color_message(_("-mod= value must be > 0.0 and <= 1.0\n"), "red");
		 g_free(filename);
		 return CMD_ARG_ERROR;
	}
	if (filename != NULL)
		filter = EP_GUIDED; // passing guideimage name is enough to set to guided
	if (filter == EP_GUIDED) {
		if (filename) {
			guidefit = calloc(1, sizeof(fits));
			if (readfits(filename, guidefit, NULL, FALSE)) {
				siril_log_color_message(_("Error: guide image could not be loaded\n"), "red");
				clearfits(guidefit);
				free(guidefit);
				g_free(filename);
				return CMD_ARG_ERROR;
			}
			g_free(filename);
			guide_needs_freeing = TRUE;
		} else {
			guidefit = fit;
		}
		if (guidefit->rx != gfit->rx || guidefit->ry != gfit->ry) {
			siril_log_color_message(_("Error: guide image dimensions do not match\n"), "red");
			if (guide_needs_freeing) {
				clearfits(guidefit);
				free(guidefit);
			}
			return CMD_ARG_ERROR;
		}
	}
	if (filter == EP_GUIDED && d == 0.0) {
		siril_log_color_message(_("Warning: d = 0.0 cannot be used to specify automatic diameter when using a guided filter. Setting d to default value of 5.\n"), "salmon");
		d = 5.0;
	}
	struct epfargs *args = calloc(1, sizeof(struct epfargs));
	*args = (struct epfargs) {.fit = fit,
							.guidefit = guidefit,
							.d = d,
							.sigma_col = sigma_col,
							.sigma_space = sigma_space,
							.mod = mod,
							.filter = filter,
							.guide_needs_freeing = guide_needs_freeing,
							.verbose = TRUE };


	char log[90];
	if (filter == EP_BILATERAL) {
		sprintf(log, "Bilateral filtering, d: %.2f, sigma(color): %.2f, sigma(spatial): %.2f, modulation: %.2f", d, sigma_col, sigma_space, mod);
	} else {
		sprintf(log, "Guided filtering, d: %.2f, sigma: %.2f, modulation: %.2f", d, sigma_col, mod);
	}
	gfit->history = g_slist_append(gfit->history, strdup(log));
	// We call epfhandler here as we need to take care of the ROI mutex lock
	if (!start_in_new_thread(epfhandler, args)) {
		free(args);
		return CMD_GENERIC_ERROR;
	}

	return CMD_OK;
}

int process_getref(int nb) {
	sequence *seq = load_sequence(word[1], NULL);
	if (!seq) {
		siril_log_message(_("Error: cannot open sequence\n"));
		return CMD_SEQUENCE_NOT_FOUND;
	}

	int ref_image = seq->reference_image;
	if (seq->reference_image < 0) {
		siril_log_message(_("Reference image is undefined, the following would be used:\n"));
		ref_image = sequence_find_refimage(seq);
	}

	if (seq->type == SEQ_REGULAR) {
		long maxpath = get_pathmax();
		char filename[maxpath];
		fit_sequence_get_image_filename_checkext(seq, ref_image, filename);
		siril_log_message(_("Image %d: '%s'\n"), ref_image, filename);
	}
	else siril_log_message(_("Image %d\n"), ref_image);

	if (!seq->imgparam[ref_image].incl)
		siril_log_message(_("Warning: this image is excluded from the sequence main processing list\n"));
	notify_gfit_modified();
	return CMD_OK;
}

int process_grey_flat(int nb) {
	if (isrgb(gfit)) {
		return CMD_FOR_CFA_IMAGE;
	}

	compute_grey_flat(gfit);

	return CMD_OK | CMD_NOTIFY_GFIT_MODIFIED;
}

int process_makepsf(int nb) {
	gboolean error = FALSE;
	estk_data* data = calloc(1, sizeof(estk_data));
	reset_conv_args(data);
	cmd_errors status = CMD_OK;

	char *arg_1 = word[1];
	if (!g_strcmp0(arg_1, "clear")) {
		if (get_thread_run()) {
			siril_log_message(_("Error: will not clear the PSF while a sequence is running.\n"));
			status = CMD_GENERIC_ERROR;
			goto terminate_makepsf;
		}
		reset_conv_kernel();
		siril_log_color_message(_("Deconvolution kernel cleared.\n"), "green");
		goto terminate_makepsf;
	} else {
		if (!g_strcmp0(arg_1, "save")) {
			siril_log_message(_("Save PSF to file:\n"));
			if (!word[2] || word[2][0] == '\0') {
				on_bdeconv_savekernel_clicked(NULL, NULL);
			} else {
				if (!(g_str_has_suffix(word[2], ".fit") || g_str_has_suffix(word[2], ".fits") || g_str_has_suffix(word[2], ".fts") || g_str_has_suffix(word[2], ".tif"))) {
					siril_log_color_message(_("Error: filename must have the extension \".fit\", \".fits\", \".fts\" or \".tif\"\n"), "red");
					status = CMD_ARG_ERROR;
					goto terminate_makepsf;
				}
				save_kernel(word[2]);
			}
			goto terminate_makepsf;
		}
		reset_conv_kernel();
		status = CMD_ARG_ERROR; // setting to this value as it will be the most likely error from now on
		if (!g_strcmp0(arg_1, "blind")) {
			if (!(single_image_is_loaded() || sequence_is_loaded())) {
				siril_log_message(_("Error: image or sequence must be loaded to carry out %s PSF estimation, aborting...\n"), "blind");
				status = CMD_GENERIC_ERROR;
				goto terminate_makepsf;
			}
			data->psftype = PSF_BLIND;
			siril_log_message(_("Blind kernel estimation:\n"));
			for (int i = 2; i < nb; i++) {
				char *arg = word[i], *end;
				if (!word[i])
					break;
				if (!g_strcmp0(arg, "-l0")) {
					siril_log_message(_("ℓ0 descent prior method\n"));
					data->blindtype = 1;
				}
				else if (!g_strcmp0(arg, "-si")) {
					siril_log_message(_("spectral irregularity method\n"));
					data->blindtype = 0;
				}
				else if (!g_strcmp0(arg, "-multiscale")) {
					siril_log_message(_("multiscale estimation\n"));
					data->multiscale = TRUE;
				}
				else if (g_str_has_prefix(arg, "-lambda=")) {
					arg += 8;
					float lambda = (float) g_ascii_strtod(arg, &end);
					if (arg == end)
						goto terminate_makepsf;
					if (error || lambda < 0.f || lambda > 100000.f) {
						siril_log_message(_("Error in %s parameter: must be in %s, aborting.\n"), "lambda", "]0,10000[");
						goto terminate_makepsf;
					}
					data->lambda = lambda;
					data->finaldeconvolutionweight = lambda;
					data->intermediatedeconvolutionweight = lambda;
				}
				else if (g_str_has_prefix(arg, "-comp=")) {
					arg += 6;
					float comp = (float) g_ascii_strtod(arg, &end);
					if (arg == end) goto terminate_makepsf;
					if (comp < 1.f || comp > 100000.f) {
						siril_log_message(_("Error in %s parameter: must be in %s, aborting.\n"), "compensation factor", "]1,10000[");
						goto terminate_makepsf;
					}
					data->compensationfactor = comp;
				}
				else if (g_str_has_prefix(arg, "-ks=")) {
					arg += 4;
					int ks = (int) g_ascii_strtod(arg, &end);
					if (arg == end) goto terminate_makepsf;
					if (ks < 3 || !(ks %2) || ks > min(gfit->rx, gfit->ry)) {
						siril_log_message(_("Error in ks parameter: must be odd and between 3 and minimum of (image height, image width), aborting.\n"));
						goto terminate_makepsf;
					}
					data->ks = ks;
				}
				else if (g_str_has_prefix(arg, "-savepsf=")) {
					if (data->savepsf_filename) {
						g_free(data->savepsf_filename);
						data->savepsf_filename = NULL;
					}
					arg += 9;
					if (arg[0] == '\0') {
						siril_log_message(_("Error: no filename specified, aborting.\n"));
						goto terminate_makepsf;
					} else {
						if (!(g_str_has_suffix(arg, ".fit") || g_str_has_suffix(arg, ".fits") || g_str_has_suffix(arg, ".fts") || g_str_has_suffix(arg, ".tif"))) {
							siril_log_color_message(_("Error: filename must have the extension \".fit\", \".fits\", \".fts\" or \".tif\"\n"), "red");
							goto terminate_makepsf;
						}
						data->savepsf_filename = g_strdup(arg);
						data->save_after = TRUE;
					}
				} else {
					siril_log_color_message(_("Unknown parameter %s, aborting.\n"), "red", arg);
					goto terminate_makepsf;
				}
			}
			image_cfa_warning_check();
			if (!start_in_new_thread(estimate_only, data)) {
				g_free(data->savepsf_filename);
				free(data);
				return CMD_GENERIC_ERROR;
			}
			return CMD_OK;
		} else if (!g_strcmp0(arg_1, "stars")) {
			data->recalc_ks = FALSE;
			gboolean force_ks = FALSE;
			if (!(single_image_is_loaded() || sequence_is_loaded())) {
				siril_log_message(_("Error: image or sequence must be loaded to carry out %s PSF estimation, aborting...\n"), "star-based");
				status = CMD_GENERIC_ERROR;
				goto terminate_makepsf;
			}
			data->psftype = PSF_STARS;
			for (int i = 2; i < nb; i++) {
				char *arg = word[i], *end;
				if (!word[i])
					break;
				if (!g_strcmp0(arg, "-sym")) {
					siril_log_message(_("symmetric kernel\n"));
					data->symkern = TRUE;
				}
				else if (g_str_has_prefix(arg, "-ks=")) {
					arg += 4;
					int ks = (int) g_ascii_strtod(arg, &end);
					if (arg == end) goto terminate_makepsf;
					if (ks < 3 || !(ks %2) || ks > min(gfit->rx, gfit->ry)) {
						siril_log_message(_("Error in ks parameter: must be odd and between 3 and minimum of (image height, image width), aborting.\n"));
						goto terminate_makepsf;
					}
					data->ks = ks;
				}
				else if (g_str_has_prefix(arg, "-savepsf=")) {
					if (data->savepsf_filename) {
						g_free(data->savepsf_filename);
						data->savepsf_filename = NULL;
					}
					arg += 9;
					if (arg[0] == '\0') {
						siril_log_message(_("Error: no filename specified, aborting.\n"));
						goto terminate_makepsf;
					} else {
						if (!(g_str_has_suffix(arg, ".fit") || g_str_has_suffix(arg, ".fits") || g_str_has_suffix(arg, ".fts") || g_str_has_suffix(arg, ".tif"))) {
							siril_log_color_message(_("Error: filename must have the extension \".fit\", \".fits\", \".fts\" or \".tif\"\n"), "red");
							goto terminate_makepsf;
						}
						data->savepsf_filename = g_strdup(arg);
						data->save_after = TRUE;
					}
				} else {
					siril_log_color_message(_("Unknown parameter %s, aborting.\n"), "red", arg);
					goto terminate_makepsf;
				}
			}
			if (!force_ks) {
				data->recalc_ks = TRUE;
			}
			image_cfa_warning_check();
			if (!start_in_new_thread(estimate_only, data)) {
				g_free(data->savepsf_filename);
				free(data);
				return CMD_GENERIC_ERROR;
			}
			return CMD_OK;
		} else if (!g_strcmp0(arg_1, "manual")) {
			siril_log_message(_("Manual PSF generation:\n"));
			data->psftype = PSF_MANUAL;
			for (int i = 2; i < nb; i++) {
				char *arg = word[i], *end;
				if (!word[i])
					break;
				if (!g_strcmp0(arg, "-gaussian")) {
					siril_log_message(_("Gaussian PSF\n"));
					data->profile = 0;
				}
				else if (!g_strcmp0(arg, "-moffat")) {
					siril_log_message(_("Moffat PSF\n"));
					data->profile = 1;
				}
				else if (!g_strcmp0(arg, "-disc")) {
					siril_log_message(_("Disc PSF\n"));
					data->profile = 2;
				}
				else if (!g_strcmp0(arg, "-airy")) {
					siril_log_message(_("Airy disc PSF\n"));
					data->profile = 3;
				}
				else if (g_str_has_prefix(arg, "-fwhm=")) {
					arg += 6;
					float val = (float) g_ascii_strtod(arg, &end);
					if (arg == end) goto terminate_makepsf;
					if ((val <= 0.f) || (val > 100.f)) {
						siril_log_message(_("Error in %s parameter: must be in %s, aborting.\n"), "fwhm", "]0,100]");
						goto terminate_makepsf;
					}
					data->psf_fwhm = val;
				}
				else if (g_str_has_prefix(arg, "-angle=")) {
					arg += 7;
					float val = (float) g_ascii_strtod(arg, &end);
					if (arg == end) goto terminate_makepsf;
					if ((val <= -360.f) || (val > 360.f)) {
						siril_log_message(_("Error in %s parameter: must be in %s, aborting.\n"), "angle", "]-360,360]");
						goto terminate_makepsf;
					}
					data->psf_angle = val;
				}
				else if (g_str_has_prefix(arg, "-ratio=")) {
					arg += 7;
					float val = (float) g_ascii_strtod(arg, &end);
					if (arg == end) goto terminate_makepsf;
					else if ((val < 1.f) || (val > 5.f)) {
						siril_log_message(_("Error in %s parameter: must be in %s, aborting.\n"), "ratio", "[1,5]");
						goto terminate_makepsf;
					}
					data->psf_ratio = val;
				}
				else if (g_str_has_prefix(arg, "-beta=")) {
					arg += 6;
					float val = (float) g_ascii_strtod(arg, &end);
					if (arg == end) goto terminate_makepsf;
					if ((val <= 0.f) || (val > 10.f)) {
						siril_log_message(_("Error in %s parameter: must be in %s, aborting.\n"), "beta", "]0,10]");
						goto terminate_makepsf;;
					}
					data->psf_beta = val;
				}
				else if (g_str_has_prefix(arg, "-dia=")) {
					arg += 5;
					float val = (float) g_ascii_strtod(arg, &end);
					if (arg == end) goto terminate_makepsf;
					if ((val <= 0.f) || (val > 5000.f)) {
						siril_log_message(_("Error in %s parameter: must be in %s, aborting.\n"), "dia", "]0,5000]");
						goto terminate_makepsf;
					}
					data->airy_diameter = val;
				}
				else if (g_str_has_prefix(arg, "-fl=")) {
					arg += 4;
					float val = (float) g_ascii_strtod(arg, &end);
					if (arg == end) goto terminate_makepsf;
					if ((val <= 0.f) || (val > 60000.f)) {
						siril_log_message(_("Error in %s parameter: must be in %s, aborting.\n"), "fl", "]0,60000]");
						goto terminate_makepsf;
					}
					data->airy_fl = val;
				}
				else if (g_str_has_prefix(arg, "-wl=")) {
					arg += 4;
					float val = (float) g_ascii_strtod(arg, &end);
					if (arg == end) goto terminate_makepsf;
					if ((val < 100.f) || (val > 30000.f)) {
						siril_log_message(_("Error in %s parameter: must be in %s, aborting.\n"), "wl", "[100,30000]");
						goto terminate_makepsf;
					}
					data->airy_wl = val;
				}
				else if (g_str_has_prefix(arg, "-pixelsize=")) {
					arg += 11;
					float val = (float) g_ascii_strtod(arg, &end);
					if (arg == end) goto terminate_makepsf;
					if ((val < 1.f) || (val > 30.f)) {
						siril_log_message(_("Error in %s parameter: must be in %s, aborting.\n"), "pixelsize", "[1,30]");
						goto terminate_makepsf;
					}
					data->airy_pixelsize = val;
				}
				else if (g_str_has_prefix(arg, "-obstruct=")) {
					arg += 10;
					float val = (float) g_ascii_strtod(arg, &end);
					if (arg == end) error = TRUE;
					else if ((val < 0.f) || (val >= 100.f)) {
						siril_log_message(_("Error in %s parameter: must be in %s, aborting.\n"), "obstruct", "[0,100[");
						goto terminate_makepsf;
					}
					data->airy_obstruction = val;
				}
				else if (g_str_has_prefix(arg, "-ks=")) {
					arg += 4;
					int ks = (int) g_ascii_strtod(arg, &end);
					if (arg == end) goto terminate_makepsf;
					if (ks < 3 || !(ks %2) || ks > min(gfit->rx, gfit->ry)) {
						siril_log_message(_("Error in ks parameter: must be odd and between 3 and minimum of (image height, image width), aborting.\n"));
						goto terminate_makepsf;
					}
					data->ks = ks;
				}
				else if (g_str_has_prefix(arg, "-savepsf=")) {
					if (data->savepsf_filename) {
						g_free(data->savepsf_filename);
						data->savepsf_filename = NULL;
					}
					arg += 9;
					if (arg[0] == '\0') {
						siril_log_message(_("Error: no filename specified, aborting.\n"));
						goto terminate_makepsf;
					} else {
						if (!(g_str_has_suffix(arg, ".fit") || g_str_has_suffix(arg, ".fits") || g_str_has_suffix(arg, ".fts") || g_str_has_suffix(arg, ".tif"))) {
							siril_log_color_message(_("Error: filename must have the extension \".fit\", \".fits\", \".fts\" or \".tif\"\n"), "red");
							goto terminate_makepsf;
						}
						data->savepsf_filename = g_strdup(arg);
						data->save_after = TRUE;
					}
				} else {
					siril_log_color_message(_("Unknown parameter %s, aborting.\n"), "red", arg);
					goto terminate_makepsf;
				}
			}
			if (!start_in_new_thread(estimate_only, data)) {
				g_free(data->savepsf_filename);
				free(data);
				return CMD_GENERIC_ERROR;
			}
			return CMD_OK;
		} else if (!g_strcmp0(arg_1, "load")) {
			siril_log_message(_("Load PSF from file:\n"));
			if (word[2] && word[2][0] != '\0') {
				if (load_kernel(word[2])) {
					siril_log_color_message(_("Error loading PSF.\n"), "red");
					status = CMD_FILE_NOT_FOUND;
					goto terminate_makepsf;
				}
			}
			data->psftype = PSF_PREVIOUS;
			status = CMD_OK;
			goto terminate_makepsf;
		} else {
			siril_log_message(_("Unknown parameter %s, aborting.\n"), arg_1);
		}
	}
terminate_makepsf:
	g_free(data->savepsf_filename);
	free(data);
	return status;
}

int parse_deconvolve(int first_arg, int nb,  estk_data*data, nonblind_t type) {
	gboolean error = FALSE;
	gboolean kernel_loaded = FALSE;
	reset_conv_args(data);
	data->regtype = REG_NONE_GRAD;
	if (com.kernel && com.kernelsize > 0)
		data->ks = com.kernelsize;
	if (type == DECONV_SB)
		data->finaliters = 1;
	if (type == DECONV_WIENER)
		data->alpha = 1.f / 500.f;
	for (int i = first_arg; i < nb; i++) {
		char *arg = word[i], *end;
		if (!word[i])
			break;
		if (g_str_has_prefix(arg, "-loadpsf=")) {
			arg += 9;
			if (arg[0] != '\0' && load_kernel(arg)) {
				siril_log_message(_("Error loading PSF.\n"));
				return CMD_FILE_NOT_FOUND;
			}
			kernel_loaded = TRUE;
		}
		else if (g_str_has_prefix(arg, "-alpha=")) {
			arg += 7;
			float alpha = (float) g_ascii_strtod(arg, &end);
			if (arg == end) error = TRUE;
			else if ((alpha < 0.f) || (alpha > 100000.f)) {
				siril_log_message(_("Error in alpha parameter: must be between 0 and 1e5, aborting.\n"));
				return CMD_ARG_ERROR;
			}
			if (!error) {
				data->alpha = 1.f / alpha;
			}
		}
		else if (g_str_has_prefix(arg, "-iters=")) {
			arg += 7;
			float iters = (int) g_ascii_strtod(arg, &end);
			if (arg == end) error = TRUE;
			else if ((iters < 1) || (iters > 100000)) {
				siril_log_message(_("Error in iterations parameter: must be between 1 and 1e5, aborting.\n"));
				return CMD_ARG_ERROR;
			}
			if (!error) {
				data->finaliters = iters;
			}
		}
		else if (g_str_has_prefix(arg, "-stop=")) {
			arg += 6;
			float stopcriterion = (float) g_ascii_strtod(arg, &end);
			if (arg == end) error = TRUE;
			else if ((stopcriterion < 0.f) || (stopcriterion > 1.f)) {
				siril_log_message(_("Error in stop parameter: must be between 0 and 1, aborting.\n"));
				return CMD_ARG_ERROR;
			}
			if (!error) {
				data->stopcriterion = stopcriterion;
				data->stopcriterion_active = TRUE;
			}
		}
		else if (g_str_has_prefix(arg, "-gdstep=")) {
			arg += 8;
			float stepsize = (float) g_ascii_strtod(arg, &end);
			if (arg == end) error = TRUE;
			else if ((stepsize < 0.f) || (stepsize > 1.f)) {
				siril_log_message(_("Error in step size parameter: must be between 0 and 1, aborting.\n"));
				return CMD_ARG_ERROR;
			}
			if (!error) {
				data->stepsize = stepsize;
			}
		}
		else if (!g_strcmp0(arg, "-tv")) {
			 data->regtype = REG_TV_GRAD;
		}
		else if (!g_strcmp0(arg, "-mul")) {
			data->rl_method = RL_MULT;
		}
		else if (!g_strcmp0(arg, "-fh")) {
			data->regtype = REG_FH_GRAD;
		} else {
			siril_log_message(_("Unknown parameter %s, aborting.\n"), arg);
			return CMD_ARG_ERROR;
		}
	}

	if (error) {
		return CMD_ARG_ERROR;
	}
	// Guess the user's intentions for a kernel:
	// Order of preference is: if a PSF has specifically been loaded, use that, else
	// if com.stars is populated, assume the user wants to make a PSF from stars and
	// use that. If not, if com.kernel is already populated then use it. Otherwise,
	// do a blind deconvolution using the default parameters (and default l0 method).
	// A manual PSF, if required, must be created using the makepsf command and then rl
	// will detect it as an existing kernel and use it.

	if (kernel_loaded)
		data->psftype = PSF_PREVIOUS; // use loaded (existing) kernel
	else if (com.stars && com.stars[0])
		data->psftype = PSF_STARS; // PSF from stars
	else if (com.kernel && (com.kernelsize != 0))
		data->psftype = PSF_PREVIOUS; // use existing kernel
	else data->psftype = PSF_BLIND; // blind deconvolve

	data->nonblindtype = type;
	return CMD_OK;
}

int process_deconvolve(int nb, nonblind_t type) {
	estk_data* data = calloc(1, sizeof(estk_data));

	int ret = parse_deconvolve(1, nb, data, type);
	if (ret == CMD_OK){
		image_cfa_warning_check();
		if (!start_in_new_thread(deconvolve, data)) {
			g_free(data->savepsf_filename);
			free(data);
			return CMD_GENERIC_ERROR;
		}
		return CMD_OK;
	}
	free(data);
	return ret;
}

int process_seqdeconvolve(int nb, nonblind_t type) {
	sequence *seq = load_sequence(word[1], NULL);
	if (!seq) {
		return CMD_SEQUENCE_NOT_FOUND;
	}
	estk_data* data = calloc(1, sizeof(estk_data));
	reset_conv_args(data);

	int ret = parse_deconvolve(2, nb, data, type);
	if (ret == CMD_OK){
		sequence_cfa_warning_check(seq);
		deconvolve_sequence_command(data, seq);
		return CMD_OK;
	}

	if (!check_seq_is_comseq(seq))
		free_sequence(seq, TRUE);
	free(data);
	return ret;
}

int process_sb(int nb) {
	return process_deconvolve(nb, DECONV_SB);
}

int process_rl(int nb) {
	return process_deconvolve(nb, DECONV_RL);
}

int process_wiener(int nb) {
	return process_deconvolve(nb, DECONV_WIENER);
}

int process_seq_sb(int nb) {
	return process_seqdeconvolve(nb, DECONV_SB);
}

int process_seq_rl(int nb) {
	return process_seqdeconvolve(nb, DECONV_RL);
}

int process_seq_wiener(int nb) {
	return process_seqdeconvolve(nb, DECONV_WIENER);
}

int process_unsharp(int nb) {
	gchar *end;
	double sigma = g_ascii_strtod(word[1], &end);
	if (end == word[1] || sigma <= 0.0) {
		siril_log_message(_("Invalid argument %s, aborting.\n"), word[1]);
		return CMD_ARG_ERROR;
	}
	double multi = g_ascii_strtod(word[2], &end);
	if (end == word[2]) {
		siril_log_message(_("Invalid argument %s, aborting.\n"), word[2]);
		return CMD_ARG_ERROR;
	}
	unsharp(gfit, sigma, multi, TRUE);

	char log[90];
	sprintf(log, "Unsharp filtering, sigma: %.2f, coefficient: %.2f", sigma, multi);
	gfit->history = g_slist_append(gfit->history, strdup(log));
	return CMD_OK | CMD_NOTIFY_GFIT_MODIFIED;
}

#define CHECK_KEY_LENGTH(__key__) \
	do { \
		if (strlen(__key__) > 8) { \
			siril_log_color_message(_("The size of the key can't exceed 8 characters.\n"), "red"); \
			g_free(__key__); \
			return CMD_ARG_ERROR; \
		} \
	} while(0)

/**
 * update_key key value [comment]
 * update_key -delete key
 * update_key -modify key newkey
 * update_key -comment comment
 */
int process_update_key(int nb) {
	gchar *key = NULL, *value = NULL, *comment = NULL;

	/* manage options */
	if (word[1][0] == '-') {
		if (!g_strcmp0(word[1], "-delete") && word[2]) {
			key = replace_wide_char(word[2]);
			CHECK_KEY_LENGTH(key);
			updateFITSKeyword(gfit, key, NULL, NULL, NULL, TRUE, FALSE);
		} else if (!g_strcmp0(word[1], "-modify") && word[2] && word[3]) {
			key = replace_wide_char(word[2]);
			CHECK_KEY_LENGTH(key);
			value = replace_wide_char(word[3]);
			updateFITSKeyword(gfit, key, value, NULL, NULL, TRUE, FALSE);
		} else if (!g_strcmp0(word[1], "-comment") && word[2]) {
			comment = replace_wide_char(word[2]);
			updateFITSKeyword(gfit, NULL, NULL, NULL, comment, TRUE, FALSE);
		} else {
			return CMD_ARG_ERROR;
		}

	/* without options */
	} else {
		char valstring[FLEN_VALUE];

		key = replace_wide_char(word[1]);
		CHECK_KEY_LENGTH(key);
		value = replace_wide_char(word[2]);

		process_keyword_string_value(value, valstring, string_has_space(value));

		if (nb == 4)
			comment = replace_wide_char(word[3]);

		updateFITSKeyword(gfit, key, NULL, valstring, comment, TRUE, FALSE);
	}
	gui_function(refresh_keywords_dialog, NULL);

	g_free(key);
	g_free(value);
	g_free(comment);

	return CMD_OK;
}

#define CHECK_KEY_LENGTH_SEQ(__key__, __seq__, __args__) \
	do { \
		if (strlen(__key__) > 8) { \
			siril_log_color_message(_("The size of the key can't exceed 8 characters.\n"), "red"); \
			g_free(__key__); \
			if (!check_seq_is_comseq(__seq__)) \
				free_sequence(__seq__, TRUE); \
			free(__args__); \
			return CMD_ARG_ERROR; \
		} \
	} while(0)

int process_seq_update_key(int nb) {
	sequence *seq = load_sequence(word[1], NULL);
	if (!seq) {
		return CMD_SEQUENCE_NOT_FOUND;
	}
	if (check_seq_is_comseq(seq)) {
		free_sequence(seq, TRUE);
		seq = &com.seq;
	}

	struct keywords_data *args = calloc(1, sizeof(struct keywords_data));
	if (!args) {
		if (!check_seq_is_comseq(seq))
			free_sequence(seq, TRUE);
		return CMD_ARG_ERROR;
	}

	siril_log_color_message(_("Updating keywords...\n"), "green");

	/* manage options */
	if (word[2][0] == '-') {
		if (!g_strcmp0(word[2], "-delete") && word[3]) {
			args->FITS_key = replace_wide_char(word[3]);
			CHECK_KEY_LENGTH_SEQ(args->FITS_key, seq, args);
		} else if (!g_strcmp0(word[2], "-modify") && word[3] && word[4]) {
			args->FITS_key = replace_wide_char(word[3]);
			CHECK_KEY_LENGTH_SEQ(args->FITS_key, seq, args);
			args->newkey = replace_wide_char(word[4]);
		} else if (!g_strcmp0(word[2], "-comment") && word[3]) {
			args->comment = replace_wide_char(word[3]);
		} else {
			free(args);
			return CMD_ARG_ERROR;
		}
	/* without options */
	} else {
		char valstring[FLEN_VALUE];

		args->FITS_key = replace_wide_char(word[2]);
		CHECK_KEY_LENGTH_SEQ(args->FITS_key, seq, args);

		args->value = replace_wide_char(word[3]);
		process_keyword_string_value(args->value, valstring, string_has_space(args->value));

		g_free(args->value);
		args->value = g_strdup(valstring);

		if (nb == 5)
			args->comment = replace_wide_char(word[4]);
	}
	start_sequence_keywords(seq, args);

	return CMD_OK;
}

static gboolean crop_command_idle(gpointer arg) {
	// operations that are not in the generic idle of notify_gfit_modified()
	clear_stars_list(TRUE);
	delete_selected_area();
	reset_display_offset();
	update_zoom_label();
	return FALSE;
}


int process_ccm(int nb) {
	sequence *seq = NULL;
	char *prefix = NULL;

	int arg_index = 1, offset;
	gboolean is_sequence = (word[0][2] == 'q');

	if (is_sequence) {
		arg_index = 2;
		offset = 1;
		seq = load_sequence(word[1], NULL);
		if (!seq) {
			return CMD_SEQUENCE_NOT_FOUND;
		}
	} else {
		offset = 0;
		if (!single_image_is_loaded()) return CMD_IMAGE_NOT_FOUND;
	}

	arg_index++;
	while (arg_index < nb && word[arg_index]) {
		char *arg = word[arg_index];
		if (is_sequence && g_str_has_prefix(arg, "-prefix=")) {
			if (prefix) {
				siril_log_message(_("There can be only one prefix argument"));
				free(prefix);
				return CMD_ARG_ERROR;
			}
			char *value = arg + 8;
			if (value[0] == '\0') {
				siril_log_message(_("Missing argument to %s, aborting.\n"), arg);
				return CMD_ARG_ERROR;
			}
			prefix = strdup(value);
		}
		arg_index++;
	}
	struct ccm_data *args = calloc(1, sizeof(struct ccm_data));

	args->power = 1.f;
	gchar *end;
	for (int i = 0 ; i < 3 ; i++) {
		for (int j = 0 ; j < 3 ; j++) {
			int word_index = 3 * i + j + 1 + offset;
			args->matrix[i][j] = g_ascii_strtod(word[word_index], &end);
			if (end == word[word_index]) {
				siril_log_message(_("Invalid matrix element (%d, %d) %s, aborting.\n"), i, j, word[word_index]);
				free(prefix);
				free(args);
				return CMD_ARG_ERROR;
			}
		}
	}
	if (word[10 + offset]) {
		args->power = g_ascii_strtod(word[10 + offset], &end);
			if (end == word[10 + offset] || args->power < 0.f || args->power > 10.f) {
				siril_log_message(_("Invalid power %s, must be between 0.0 and 10.0: aborting.\n"), word[10 + offset]);
				free(prefix);
				free(args);
				return CMD_ARG_ERROR;
			}
	}
	siril_log_message(_("Applying CCM with coefficients %f, %f, %f, %f, %f, %f, %f, %f, %f and power %f\n"),
						args->matrix[0][0], args->matrix[0][1], args->matrix[0][2],
						args->matrix[1][0], args->matrix[1][1], args->matrix[1][2],
						args->matrix[2][0], args->matrix[2][1], args->matrix[2][2], args->power);


	printf("args->power=%lf\n", args->power);
	if (is_sequence) {

		args->seq = seq;
		args->seqEntry = prefix ? prefix : strdup("ccm_");

		apply_ccm_to_sequence(args);
	} else {
		if (!isrgb(gfit)) {
			siril_log_color_message(_("Color Conversion Matrices can only be applied to 3-channel images.\n"), "red");
			g_free(args->seqEntry);
			free(args);
			return CMD_INVALID_IMAGE;
		}

		ccm_calc(gfit, args->matrix, args->power);
		char log[90];
		snprintf(log, 89, "Color correction matrix applied:");
		gfit->history = g_slist_append(gfit->history, strdup(log));
		snprintf(log, 89, "[ [%.4f %.4f %.4f ] [%.4f %.4f %.4f] [%.4f %.4f %.4f ] ]",
					args->matrix[0][0], args->matrix[0][1], args->matrix[0][2],
					args->matrix[1][0], args->matrix[1][1], args->matrix[1][2],
					args->matrix[2][0], args->matrix[2][1], args->matrix[2][2]);
		gfit->history = g_slist_append(gfit->history, strdup(log));
		snprintf(log, 89, "Power: %.4f", args->power);
		gfit->history = g_slist_append(gfit->history, strdup(log));
		g_free(args->seqEntry);
		free(args);
		return CMD_OK | CMD_NOTIFY_GFIT_MODIFIED;

	}

	return CMD_OK;
}


int process_crop(int nb) {
	if (is_preview_active()) {
		siril_log_message(_("It is impossible to crop the image when a filter with preview session is active. "
						"Please consider to close the filter dialog first.\n"));
		return CMD_GENERIC_ERROR;
	}

	rectangle area;
	if (com.selection.h && com.selection.w) {
		area = com.selection;
	} else {
		if (nb == 5) {
			gchar *end1, *end2;
			area.x = g_ascii_strtoull(word[1], &end1, 10);
			area.y = g_ascii_strtoull(word[2], &end2, 10);
			if (end1 == word[1] || area.x < 0 || end2 == word[2] || area.y < 0) {
				siril_log_message(_("Crop: x and y must be positive values.\n"));
				return CMD_ARG_ERROR;
			}
			area.w = g_ascii_strtoull(word[3], &end1, 10);
			area.h = g_ascii_strtoull(word[4], &end2, 10);
			if (end1 == word[3] || area.w < 0 || end2 == word[4] || area.h < 0) {
				siril_log_message(_("Crop: width and height must be greater than 0.\n"));
				return CMD_ARG_ERROR;
			}
			if (area.x + area.w > gfit->rx || area.y + area.h > gfit->ry) {
				siril_log_message(_("Crop: width and height, respectively, must be less than %d and %d.\n"), gfit->rx, gfit->ry);
				return CMD_ARG_ERROR;
			}
		}
		else {
			siril_log_message(_("Crop: select a region or provide x, y, width, height\n"));
			return CMD_ARG_ERROR;
		}
	}

	crop(gfit, &area);

	char log[90];
	sprintf(log, _("Crop (x=%d, y=%d, w=%d, h=%d)"),
					area.x, area.y, area.w, area.h);
	gfit->history = g_slist_append(gfit->history, strdup(log));

	siril_add_idle(crop_command_idle, NULL);

	return CMD_OK | CMD_NOTIFY_GFIT_MODIFIED;
}

int process_cd(int nb) {
	long maxpath = get_pathmax();
	char filename[maxpath];
	int retval;

	g_strlcpy(filename, word[1], maxpath - 1);

	expand_home_in_filename(filename, maxpath);
	retval = siril_change_dir(filename, NULL);
	if (!retval){                   /* chdir ok */
		if (!com.script) {          /* if not a script, change GUI WD*/
			if (com.pref.wd)
				g_free(com.pref.wd);
			com.pref.wd = g_strdup(com.wd);
			writeinitfile();
		}
		gui_function(set_GUI_CWD, NULL);
	}
	else {   /* chdir failed */
	/*
	 *  if filename does not exist, siril_change_dir(filename, NULL) returns 2,
	 *  ie CMD_NO_WAIT which is "no error"; in a script such an error should be
	 *  considered fatal and end the script.
	 *  So we return CMD_DIR_NOT_FOUND instead:
	 */
		retval = CMD_DIR_NOT_FOUND;
	}
	return retval;
}

int process_wrecons(int nb) {

	float coef[7];
	char *File_Name_Transform[3] = { "r_rawdata.wave", "g_rawdata.wave",
			"b_rawdata.wave" }, *dir[3];

	int nb_chan = gfit->naxes[2];

	g_assert(nb_chan == 1 || nb_chan == 3);

	const char *tmpdir = g_get_tmp_dir();

	for (int i = 0; i < nb - 1; ++i) {
		gchar *end;
		coef[i] = g_ascii_strtod(word[i + 1], &end);
		if (end == word[i + 1]) {
			siril_log_message(_("Wrong parameters.\n"));
			return CMD_ARG_ERROR;
		}
	}

	for (int i = 0; i < nb_chan; i++) {
		dir[i] = g_build_filename(tmpdir, File_Name_Transform[i], NULL);
		if (gfit->type == DATA_USHORT) {
			wavelet_reconstruct_file(dir[i], coef, gfit->pdata[i]);
		} else if (gfit->type == DATA_FLOAT) {
			wavelet_reconstruct_file_float(dir[i], coef, gfit->fpdata[i]);
		}
		else return CMD_GENERIC_ERROR;
		g_free(dir[i]);
	}
	siril_log_message(_("Wavelet reconstruction\n"));
	notify_gfit_modified();
	return CMD_OK | CMD_NOTIFY_GFIT_MODIFIED;
}

int process_ght_args(int nb, gboolean ght_seq, int stretchtype, ght_params *params, struct ght_data *seqdata) {
	int stretch_colourmodel = COL_INDEP;
	gboolean do_red = TRUE;
	gboolean do_green = TRUE;
	gboolean do_blue = TRUE;
	clip_mode_t clip_mode = RGBBLEND;
	double D = NAN, B = 0.0 , LP = 0.0, SP = 0.0, HP = 1.0, BP = NAN;

	for (int i = (ght_seq ? 2 : 1) ; i < nb ; i++) {
		char *arg = word[i], *end;
		if (!word[i])
			break;
		if (!strcmp(arg, "R")) {
			do_green = FALSE;
			do_blue = FALSE;
		}
		else if (!strcmp(arg, "G")) {
			do_red = FALSE;
			do_blue = FALSE;
		}
		else if (!strcmp(arg, "B")) {
			do_green = FALSE;
			do_red = FALSE;
		}
		else if (!strcmp(arg, "RG")) {
			do_blue = FALSE;
		}
		else if (!strcmp(arg, "RB")) {
			do_green = FALSE;
		}
		else if (!strcmp(arg, "GB")) {
			do_red = FALSE;
		}
		else if (g_str_has_prefix(word[i], "-clipmode=")) {
			char *argument = word[i] + 10;
			if (!g_ascii_strncasecmp(argument, "clip", 4))
				clip_mode = CLIP;
			else if (!g_ascii_strncasecmp(argument, "rescale", 7))
				clip_mode = RESCALE;
			else if (!g_ascii_strncasecmp(argument, "globalrescale", 13))
				clip_mode = RESCALEGLOBAL;
			else if (!g_ascii_strncasecmp(argument, "rgbblend", 8))
				clip_mode = RGBBLEND;
			else {
				siril_log_color_message(_("Error, unknown clip mode %s specified\n"), "red", argument);
				return CMD_ARG_ERROR;
			}
		}
		else if (g_str_has_prefix(word[i], "-prefix=")) {
			if (ght_seq) {
				char *current = word[i], *value;
				value = current + 8;
				if (value[0] == '\0') {
					siril_log_message(_("Missing argument to %s, aborting.\n"), current);
					return CMD_ARG_ERROR;
				}
				seqdata->seqEntry = strdup(value);
			} else {
				return CMD_ARG_ERROR;
			}
		}
		else if (g_str_has_prefix(arg,"-BP=")) {
			if (stretchtype == STRETCH_LINEAR) {
				arg += 4;
				BP = g_ascii_strtod(arg, &end);
			} else {
				return CMD_ARG_ERROR;
			}
		}
		else if (g_str_has_prefix(arg, "-sat")) {
			stretch_colourmodel = COL_SAT;
		}
		else {
			if (stretchtype == STRETCH_LINEAR) {
				return CMD_ARG_ERROR;
			}
			else if (g_str_has_prefix(arg, "-human")) {
				stretch_colourmodel = COL_HUMANLUM;
			}
			else if (g_str_has_prefix(arg, "-even")) {
				stretch_colourmodel = COL_EVENLUM;
			}
			else if (g_str_has_prefix(arg, "-indep")) {
				stretch_colourmodel = COL_INDEP;
			}
			else if (g_str_has_prefix(arg,"-D=")) {
				arg += 3;
				D = g_ascii_strtod(arg, &end);
			}
			else if (g_str_has_prefix(arg,"-B=")) {
				if (stretchtype == STRETCH_PAYNE_NORMAL || stretchtype == STRETCH_PAYNE_INVERSE) {
					arg += 3;
					B = g_ascii_strtod(arg, &end);
					if (fabs(B) < 1.e-3f)
						B = 0.f;
				} else {
					return CMD_ARG_ERROR;
				}
			}
			else if (g_str_has_prefix(arg,"-LP=")) {
				arg += 4;
				LP = g_ascii_strtod(arg, &end);
			}
			else if (g_str_has_prefix(arg,"-SP=")) {
				arg += 4;
				SP = g_ascii_strtod(arg, &end);
			}
			else if (g_str_has_prefix(arg,"-HP=")) {
				arg += 4;
				HP = g_ascii_strtod(arg, &end);
			}
		}
	}
	if (stretchtype == STRETCH_LINEAR) {
		if (BP != BP) {
			siril_log_message(_("Error: BP must be specified between 0.0 and 1.0 using -BP=\n"));
			return CMD_WRONG_N_ARG;
		}
		if (BP < 0. || BP > 1.) {
			siril_log_message(_("Error: BP must be >= 0.0 and <= 1.0.\n"));
			return CMD_ARG_ERROR;
		}
		D = 0.0;
		B = 0.0;
		LP = 0.0;
		SP = 0.0;
		HP = 0.0;
	} else {
		if (D != D) {
			siril_log_message(_("Error: D must be specified between 0.0 and 1.0 using -D=\n"));
			return CMD_WRONG_N_ARG;
		}

		if (stretchtype == STRETCH_PAYNE_NORMAL || stretchtype == STRETCH_PAYNE_INVERSE) {
			if (B < 0. || B > 15.) {
				siril_log_message(_("Error: B must be >= 0.0 and <= 15.0.\n"));
				return CMD_ARG_ERROR;
			}
		} else {
			B = 0.0;
		}
		if (D <= 0. || D > 10.) {
			siril_log_message(_("Error: D must be > 0.0 and <= 10.0.\n"));
			return CMD_ARG_ERROR;
		}
		if (SP < 0. || SP > 1.) {
			siril_log_message(_("Error: SP must be >= 0.0 and <= 1.0.\n"));
			return CMD_ARG_ERROR;
		}
		if (LP < 0. || LP > SP) {
			siril_log_message(_("Error: LP must be >= 0.0 and <= SP.\n"));
			return CMD_ARG_ERROR;
		}
		if (HP < SP || HP > 1.) {
			siril_log_message(_("Error: HP must be >= SP and <= 1.0.\n"));
			return CMD_ARG_ERROR;
		}
		BP = 0.0;
		if (stretch_colourmodel == COL_SAT && (!(do_red && do_green && do_blue))) {
			siril_log_message(_("Error: saturation stretch requires that all channels must be selected.\n"));
			return CMD_ARG_ERROR;
		}
	}

	set_cursor_waiting(TRUE);
	params->B = (float) B;
	params->D = (float) expm1(D);
	params->LP = (float) LP;
	params->SP = (float) SP;
	params->HP = (float) HP;
	params->BP = (float) BP;
	params->stretchtype = stretchtype;
	params->payne_colourstretchmodel = stretch_colourmodel;
	params->do_red = do_red;
	params->do_green = do_green;
	params->do_blue = do_blue;
	params->clip_mode = clip_mode;
	return CMD_OK;
}

int process_seq_ghs(int nb, int stretchtype) {

	sequence *seq = load_sequence(word[1], NULL);
	if (!seq) {
		siril_log_message(_("Error: cannot open sequence\n"));
		return CMD_SEQUENCE_NOT_FOUND;
	}

	ght_params *params = calloc(1, sizeof(ght_params));
	if (!params) {
		if (seq != &com.seq)
			free_sequence(seq, TRUE);
		return CMD_ALLOC_ERROR;
	}

	struct ght_data *seqdata = calloc(1, sizeof(struct ght_data));
	if (!seqdata) {
		free(params);
		if (seq != &com.seq)
			free_sequence(seq, TRUE);
		return CMD_ALLOC_ERROR;
	} else {
		seqdata->seq = seq;
		seqdata->params_ght = params;
	}

	int retval = process_ght_args(nb, TRUE, stretchtype, params, seqdata);
	if (retval) {
		free(params);
		free(seqdata->seqEntry);
		free(seqdata);
		if (seq != &com.seq)
			free_sequence(seq, TRUE);
		return CMD_ARG_ERROR;
	}
	if (params->payne_colourstretchmodel == COL_SAT && seq->nb_layers != 3) {
		siril_log_message(_("Error: cannot apply saturation stretch to mono images.\n"));
		free(params);
		free(seqdata->seqEntry);
		free(seqdata);
		return CMD_ARG_ERROR;
	}
	if (!seqdata->seqEntry)
		seqdata->seqEntry = strdup("stretch_");
	sequence_cfa_warning_check(seq);
	apply_ght_to_sequence(seqdata);
	return CMD_OK;
}

int process_seq_ght(int nb) {
	return process_seq_ghs(nb, STRETCH_PAYNE_NORMAL);
}

int process_seq_invght(int nb) {
	return process_seq_ghs(nb, STRETCH_PAYNE_INVERSE);
}

int process_seq_modasinh(int nb) {
	return process_seq_ghs(nb, STRETCH_ASINH);
}

int process_seq_invmodasinh(int nb) {
	return process_seq_ghs(nb, STRETCH_INVASINH);
}

int process_seq_linstretch(int nb) {
	return process_seq_ghs(nb, STRETCH_LINEAR);
}

int process_ghs(int nb, int stretchtype) {
	struct ght_data *seqdata = NULL;

	ght_params *params = calloc(1, sizeof(ght_params));
	if (!params)
		return CMD_ALLOC_ERROR;

	int retval = process_ght_args(nb, FALSE, stretchtype, params, seqdata);
	if (retval) {
		free (params);
		return CMD_ARG_ERROR;
	}
	if (params->payne_colourstretchmodel == COL_SAT && gfit->naxes[2] != 3) {
		siril_log_message(_("Error: cannot apply saturation stretch to a mono image.\n"));
		free(params);
		return CMD_ARG_ERROR;
	}
	image_cfa_warning_check();
	if (params->payne_colourstretchmodel == COL_SAT)
		apply_sat_ght_to_fits(gfit, params, TRUE);
	else
		apply_linked_ght_to_fits(gfit, gfit, params, TRUE);
	char log[100];
	switch (stretchtype) {
		case STRETCH_PAYNE_NORMAL:
			sprintf(log, "GHS (pivot: %.3f, amount: %.2f, local: %.1f [%.2f, %.2f])", params->SP, params->D, params->B, params->LP, params->HP);
			break;
		case STRETCH_PAYNE_INVERSE:
			sprintf(log, "Inverse GHS (pivot: %.3f, amount: %.2f, local: %.1f [%.2f, %.2f])", params->SP, params->D, params->B, params->LP, params->HP);
			break;
		case STRETCH_ASINH:
			sprintf(log, "GHS asinh (pivot: %.3f, amount: %.2f [%.2f, %.2f])", params->SP, params->D, params->LP, params->HP);
			break;
		case STRETCH_INVASINH:
			sprintf(log, "GHS inverse asinh (pivot: %.3f, amount: %.2f [%.2f, %.2f])", params->SP, params->D, params->LP, params->HP);
			break;
		case STRETCH_LINEAR:
			sprintf(log, "GHS BP shift (new BP: %.3f)", params->BP);
			break;
	}
	gfit->history = g_slist_append(gfit->history, strdup(log));
	free(params);
	if (gui.roi.active)
		populate_roi();
	return CMD_OK | CMD_NOTIFY_GFIT_MODIFIED;
}

int process_ght(int nb) {
	return process_ghs(nb, STRETCH_PAYNE_NORMAL);
}

int process_invght(int nb) {
	return process_ghs(nb, STRETCH_PAYNE_INVERSE);
}

int process_modasinh(int nb) {
	return process_ghs(nb, STRETCH_ASINH);
}

int process_invmodasinh(int nb) {
	return process_ghs(nb, STRETCH_INVASINH);
}

int process_linstretch(int nb) {
	return process_ghs(nb, STRETCH_LINEAR);
}

int process_wavelet(int nb) {
	char *File_Name_Transform[3] = { "r_rawdata.wave", "g_rawdata.wave",
			"b_rawdata.wave" }, *dir[3];

	int Type_Transform, Nbr_Plan, maxplan, mins, chan, nb_chan;
	const char* tmpdir = g_get_tmp_dir();
	gchar *end1, *end2;

	Nbr_Plan = g_ascii_strtoull(word[1], &end1, 10);
	Type_Transform = g_ascii_strtoull(word[2], &end2, 10);

	nb_chan = gfit->naxes[2];
	g_assert(nb_chan <= 3);

	mins = min (gfit->rx, gfit->ry);
	maxplan = log(mins) / log(2) - 2;

	if (end1 == word[1] || Nbr_Plan > maxplan ){
		siril_log_message(_("Wavelet: maximum number of plans for this image size is %d\n"),
				maxplan);
		return CMD_ARG_ERROR;
	}

	if(end2 == word[2] || (Type_Transform != TO_PAVE_LINEAR && Type_Transform != TO_PAVE_BSPLINE)){
		siril_log_message(_("Wavelet: type must be %d or %d\n"), TO_PAVE_LINEAR, TO_PAVE_BSPLINE);
		return CMD_ARG_ERROR;
	}
	image_cfa_warning_check();
	if (gfit->type == DATA_USHORT) {
		float *Imag = f_vector_alloc(gfit->rx * gfit->ry);
		if (!Imag) {
			PRINT_ALLOC_ERR;
			return CMD_ALLOC_ERROR;
		}

		for (chan = 0; chan < nb_chan; chan++) {
			dir[chan] = g_build_filename(tmpdir, File_Name_Transform[chan], NULL);
			wavelet_transform_file(Imag, gfit->ry, gfit->rx, dir[chan],
					Type_Transform, Nbr_Plan, gfit->pdata[chan]);
			g_free(dir[chan]);
		}

		free(Imag);
	} else if (gfit->type == DATA_FLOAT) {
		for (chan = 0; chan < nb_chan; chan++) {
			dir[chan] = g_build_filename(tmpdir, File_Name_Transform[chan], NULL);
			wavelet_transform_file_float(gfit->fpdata[chan], gfit->ry, gfit->rx, dir[chan],
					Type_Transform, Nbr_Plan);
			g_free(dir[chan]);
		}
	}
	else return CMD_INVALID_IMAGE;
	return CMD_OK;
}

int process_log(int nb){
	loglut(gfit);
	notify_gfit_modified();
	return CMD_OK | CMD_NOTIFY_GFIT_MODIFIED;
}

int process_linear_match(int nb) {
	fits ref = { 0 };
	gchar *end1, *end2;
	double a[3] = { 0.0 }, b[3] = { 0.0 };
	double low = g_ascii_strtod(word[2], &end1);
	double high = g_ascii_strtod(word[3], &end2);

	if (end1 == word[2] || low < 0 || low > 1) {
		siril_log_message(_("Low value must be in the [0, 1] range.\n"));
		return CMD_ARG_ERROR;
	}

	if (end1 == word[3] || high < 0 || high > 1) {
		siril_log_message(_("High value must be in the [0, 1] range.\n"));
		return CMD_ARG_ERROR;
	}

	if (readfits(word[1], &ref, NULL, gfit->type == DATA_FLOAT))
		return CMD_INVALID_IMAGE;
	cmd_errors retval = CMD_OK;
	if (!find_linear_coeff(gfit, &ref, low, high, a, b, NULL)) {
		image_cfa_warning_check();
		set_cursor_waiting(TRUE);
		apply_linear_to_fits(gfit, a, b);
		notify_gfit_modified();
		retval |= CMD_NOTIFY_GFIT_MODIFIED;
	}
	clearfits(&ref);
	return retval;
}

int process_asinh(int nb) {
	gboolean human_luminance = FALSE;
	clip_mode_t clip_mode = RGBBLEND;
	gchar *end;
	int arg_offset = 1;
	if (!strcmp(word[1], "-human")) {
		human_luminance = TRUE;
		arg_offset++;
	}
	if (nb <= arg_offset)
		return CMD_WRONG_N_ARG;
	double beta = g_ascii_strtod(word[arg_offset], &end);
	if (end == word[arg_offset] || beta < 1.0) {
		siril_log_color_message(_("Stretch must be greater than or equal to 1\n"), "red");
		return CMD_ARG_ERROR;
	}
	arg_offset++;

	double offset = 0.0;
	while (arg_offset < nb) {
		if (g_str_has_prefix(word[arg_offset], "-clipmode=")) {
			char *argument = word[arg_offset] + 10;
			if (!g_ascii_strncasecmp(argument, "clip", 4))
				clip_mode = CLIP;
			else if (!g_ascii_strncasecmp(argument, "rescale", 7))
				clip_mode = RESCALE;
			else if (!g_ascii_strncasecmp(argument, "globalrescale", 13))
				clip_mode = RESCALEGLOBAL;
			else if (!g_ascii_strncasecmp(argument, "rgbblend", 8))
				clip_mode = RGBBLEND;
			else {
				siril_log_color_message(_("Invalid clip mode %s, aborting.\n"), "red", argument);
				return CMD_ARG_ERROR;
			}
		} else {
			offset = g_ascii_strtod(word[arg_offset], &end);
			if (end == word[arg_offset]) {
				siril_log_color_message(_("Invalid argument %s, aborting.\n"), "red", word[arg_offset]);
				return CMD_ARG_ERROR;
			}
		}
		arg_offset++;
	}

	set_cursor_waiting(TRUE);
	image_cfa_warning_check();
	command_asinh(gfit, beta, offset, human_luminance, clip_mode);

	char log[90];
	sprintf(log, "Asinh stretch (amount: %.1f, offset: %.1f, human: %s)", beta, offset, human_luminance ? "yes" : "no");
<<<<<<< HEAD
	gfit->history = g_slist_append(gfit->history, strdup(log));
=======
	gfit.history = g_slist_append(gfit.history, strdup(log));
	siril_log_message(log);
>>>>>>> 72c09e17

	return CMD_OK | CMD_NOTIFY_GFIT_MODIFIED;
}

int process_clahe(int nb) {
	gchar *end;
	double clip_limit = g_ascii_strtod(word[1], &end);

	if (end == word[1] || clip_limit <= 0.0) {
		siril_log_message(_("Clip limit must be > 0.\n"));
		return CMD_ARG_ERROR;
	}

	int size = g_ascii_strtoull(word[2], &end, 10);

	if (end == word[2] || size <= 0.0) {
		siril_log_message(_("Tile size must be > 0.\n"));
		return CMD_ARG_ERROR;
	}

	struct CLAHE_data *args = calloc(1, sizeof(struct CLAHE_data));

	args->fit = gfit;
	args->clip = clip_limit;
	args->tileSize = size;
	image_cfa_warning_check();
	if (!start_in_new_thread(clahe, args)) {
		free(args);
		return CMD_GENERIC_ERROR;
	}

	return CMD_OK;
}

int process_ls(int nb){
	gchar *path = NULL;

	/* If a path is given in argument */
	if (nb > 1) {
		if (word[1][0] != '\0') {
			/* Absolute path */
			if (word[1][0] == G_DIR_SEPARATOR || word[1][0] == '~') {
				long maxpath = get_pathmax();
				char filename[maxpath];

				g_strlcpy(filename, word[1], 250);
				expand_home_in_filename(filename, maxpath);
				path = g_build_filename(filename, NULL);
			}
			/* Relative path */
			else {
				path = g_build_filename(com.wd, word[1], NULL);
			}
		}
		/* Should not happen */
		else {
			printf("Cannot list files in %s\n", word[1]);
			return CMD_GENERIC_ERROR;
		}
	}
	/* No paths are given in argument */
	else {
		if (!com.wd) {
			siril_log_message(_("Cannot list files, set working directory first.\n"));
			return CMD_GENERIC_ERROR;
		}
		path = g_strdup(com.wd);
	}
	if (path == NULL) {
		siril_log_message(_("Siril cannot open the directory.\n"));
		return CMD_NO_CWD;
	}

#ifndef _WIN32
	struct dirent **list = NULL;

	int n = scandir(path, &list, 0, alphasort);
	if (n < 0) {
		perror("scandir");
		siril_log_message(_("Siril cannot open the directory.\n"));
		g_free(path);
		return CMD_NO_CWD;
	}

	/* List the entries */
	for (int i = 0; i < n; ++i) {
		GStatBuf entrystat;
		gchar *filename;
		const char *ext;
		if (list[i]->d_name[0] == '.')
			continue; /* no hidden files */

		filename = g_build_filename(path, list[i]->d_name, NULL);

		if (g_lstat(filename, &entrystat)) {
			perror("stat");
			g_free(filename);
			break;
		}
		g_free(filename);
		if (S_ISLNK(entrystat.st_mode)) {
			siril_log_color_message(_("Link: %s\n"), "bold", list[i]->d_name);
			continue;
		}
		if (S_ISDIR(entrystat.st_mode)) {
			siril_log_color_message(_("Directory: %s\n"), "green",
					list[i]->d_name);
			continue;
		}
		ext = get_filename_ext(list[i]->d_name);
		if (!ext)
			continue;
		image_type type = get_type_for_extension(ext);
		if (type != TYPEUNDEF) {
			if (type == TYPEAVI || type == TYPESER)
				siril_log_color_message(_("Sequence: %s\n"), "salmon",
						list[i]->d_name);
			else if (type == TYPEFITS)
				siril_log_color_message(_("Image: %s\n"), "plum", list[i]->d_name);
			else
				siril_log_color_message(_("Image: %s\n"), "red", list[i]->d_name);
		} else if (!strncmp(ext, "seq", 3))
			siril_log_color_message(_("Sequence: %s\n"), "blue", list[i]->d_name);
	}
	for (int i = 0; i < n; i++)
		free(list[i]);
	free(list);
#else
	WIN32_FIND_DATAW fdFile;
	HANDLE hFind = NULL;
	char sPath[2048];

	//Specify a file mask. *.* = We want everything
	sprintf(sPath, "%s\\*.*", path);

	wchar_t *wpath = g_utf8_to_utf16(sPath, -1, NULL, NULL, NULL);
	if (wpath == NULL)
		return CMD_ALLOC_ERROR;

	if ((hFind = FindFirstFileW(wpath, &fdFile)) == INVALID_HANDLE_VALUE) {
		siril_log_message(_("Siril cannot open the directory.\n"));
		g_free(wpath);
		return CMD_NO_CWD;
	}

	g_free(wpath);
	do {
		//Find first file will always return "."
		//    and ".." as the first two directories.
		if (wcscmp(fdFile.cFileName, L".") != 0
				&& wcscmp(fdFile.cFileName, L"..") != 0) {

			gchar *filename = g_utf16_to_utf8(fdFile.cFileName, -1, NULL, NULL, NULL);
			//Is the entity a File or Folder?
			if (fdFile.dwFileAttributes & FILE_ATTRIBUTE_DIRECTORY) {
				siril_log_color_message(_("Directory: %s\n"), "green", filename);
			} else {
				const char *ext = get_filename_ext(filename);
				if (!ext)
					continue;
				image_type type = get_type_for_extension(ext);
				if (type != TYPEUNDEF) {
					if (type == TYPEAVI || type == TYPESER)
						siril_log_color_message(_("Sequence: %s\n"), "salmon", filename);
					else if (type == TYPEFITS)
						siril_log_color_message(_("Image: %s\n"), "plum", filename);
					else
						siril_log_color_message(_("Image: %s\n"), "red", filename);
				} else if (!strncmp(ext, "seq", 3))
					siril_log_color_message(_("Sequence: %s\n"), "blue", filename);

			}
			g_free(filename);
		}
	} while(FindNextFileW(hFind, &fdFile)); //Find the next file.

	FindClose(hFind); // Clean things up!
#endif
	siril_log_message(_("********* END OF THE LIST *********\n"));
	g_free(path);

	return CMD_OK;
}

int process_merge(int nb) {
	int retval = 0, nb_seq = nb-2;
	if (!com.wd) {
		siril_log_message(_("Merge: no working directory set.\n"));
		set_cursor_waiting(FALSE);
		return CMD_NO_CWD;
	}
	if (file_name_has_invalid_chars(word[nb - 1])) {
		siril_log_color_message(_("Specified output name %s contains forbidden characters, aborting\n"), "red", word[nb - 1]);
		return CMD_ARG_ERROR;
	}
	char *dest_dir = strdup(com.wd);
	char *outseq_name = NULL;
	sequence **seqs = calloc(nb_seq, sizeof(sequence *));
	GList *list = NULL;
	for (int i = 0; i < nb_seq; i++) {
		char *seqpath1 = strdup(word[i + 1]), *seqpath2 = strdup(word[i + 1]);
		char *dir = g_path_get_dirname(seqpath1);
		char *seqname = g_path_get_basename(seqpath2);
#ifdef _WIN32
		gchar **token = g_strsplit(dir, "/", -1);
		g_free(dir);
		dir = g_strjoinv(G_DIR_SEPARATOR_S, token);
		g_strfreev(token);
#endif
		if (dir[0] != '\0' && !(dir[0] == '.' && dir[1] == '\0'))
			siril_change_dir(dir, NULL);
		if (!(seqs[i] = load_sequence(seqname, NULL))) {
			siril_log_message(_("Could not open sequence `%s' for merging\n"), word[i + 1]);
			retval = CMD_SEQUENCE_NOT_FOUND;
			free(seqpath1); free(seqpath2);	g_free(seqname); g_free(dir);
			goto merge_clean_up;
		}
		g_free(seqname);
		if (seq_check_basic_data(seqs[i], FALSE) < 0) {
			siril_log_message(_("Sequence `%s' is invalid, could not merge\n"), word[i + 1]);
			retval = CMD_GENERIC_ERROR;
			free(seqpath1); free(seqpath2); g_free(dir);
			goto merge_clean_up;
		}

		if (i != 0 && (seqs[i]->rx != seqs[0]->rx ||
					seqs[i]->ry != seqs[0]->ry ||
					seqs[i]->nb_layers != seqs[0]->nb_layers ||
					seqs[i]->bitpix != seqs[0]->bitpix ||
					seqs[i]->type != seqs[0]->type)) {
			siril_log_message(_("All sequences must be the same format for merging. Sequence `%s' is different\n"), word[i + 1]);
			retval = CMD_GENERIC_ERROR;
			free(seqpath1); free(seqpath2); g_free(dir);
			goto merge_clean_up;
		}

		if (seqs[i]->type == SEQ_REGULAR) {
			// we need to build the list of files
			long maxpath = get_pathmax();
			char filename[maxpath];
			for (int image = 0; image < seqs[i]->number; image++) {
				fit_sequence_get_image_filename_checkext(seqs[i], image, filename);
				list = g_list_append(list, g_build_filename(dir, filename, NULL));
			}
		}
		free(seqpath1); free(seqpath2); g_free(dir);
		siril_change_dir(dest_dir, NULL);	// they're all relative to this one
	}

	struct ser_struct out_ser;
	struct _convert_data *args = NULL;
	fitseq out_fitseq;
	char *destroot;
	switch (seqs[0]->type) {
		case SEQ_REGULAR:
			// use the conversion, it makes symbolic links or copies as a fallback
			destroot = strdup(word[nb - 1]);
			args = calloc(1, sizeof(struct _convert_data));
			args->start = 0;
			args->total = 0; // init to get it from glist_to_array()
			args->list = glist_to_array(list, &args->total);
			args->destroot = destroot;
			args->input_has_a_seq = FALSE;
			args->input_has_a_film = FALSE;
			args->debayer = FALSE;
			args->multiple_output = FALSE;
			args->output_type = SEQ_REGULAR;
			args->make_link = TRUE;
			gettimeofday(&(args->t_start), NULL);
			if (!start_in_new_thread(convert_thread_worker, args)) {
				free(args->destroot);
				g_strfreev(args->list);
				free(args);
			}
			break;

		case SEQ_SER:
			if (g_str_has_suffix(word[nb - 1], ".ser"))
				outseq_name = g_strdup(word[nb - 1]);
			else outseq_name = g_strdup_printf("%s.ser", word[nb - 1]);
			if (ser_create_file(outseq_name, &out_ser, TRUE, seqs[0]->ser_file)) {
				siril_log_message(_("Failed to create the output SER file `%s'\n"), word[nb - 1]);
				retval = CMD_GENERIC_ERROR;
				goto merge_clean_up;
			}
			seqwriter_set_max_active_blocks(2);
			int written_frames = 0;
			for (int i = 0; i < nb_seq; i++) {
				for (unsigned int frame = 0; frame < seqs[i]->number; frame++) {
					seqwriter_wait_for_memory();
					fits *fit = calloc(1, sizeof(fits));
					if (ser_read_frame(seqs[i]->ser_file, frame, fit, FALSE, com.pref.debayer.open_debayer)) {
						siril_log_message(_("Failed to read frame %d from input sequence `%s'\n"), frame, word[i + 1]);
						retval = CMD_INVALID_IMAGE;
						seqwriter_release_memory();
						ser_close_and_delete_file(&out_ser);
						goto merge_clean_up;
					}

					if (ser_write_frame_from_fit(&out_ser, fit, written_frames)) {
						siril_log_message(_("Failed to write frame %d in merged sequence\n"), written_frames);
						retval = CMD_GENERIC_ERROR;
						seqwriter_release_memory();
						ser_close_and_delete_file(&out_ser);
						goto merge_clean_up;
					}
					written_frames++;
				}
			}
			if (ser_write_and_close(&out_ser)) {
				siril_log_message(_("Error while finalizing the merged sequence\n"));
				retval = CMD_GENERIC_ERROR;
			}
			break;

		case SEQ_FITSEQ:
			if (g_str_has_suffix(word[nb - 1], com.pref.ext))
				outseq_name = g_strdup(word[nb - 1]);
			else outseq_name = g_strdup_printf("%s%s", word[nb - 1], com.pref.ext);
			if (fitseq_create_file(outseq_name, &out_fitseq, -1)) {
				siril_log_message(_("Failed to create the output SER file `%s'\n"), word[nb - 1]);
				retval = CMD_GENERIC_ERROR;
				goto merge_clean_up;
			}
			g_free(outseq_name);
			outseq_name = NULL;
			seqwriter_set_max_active_blocks(2);
			written_frames = 0;
			for (int i = 0; i < nb_seq; i++) {
				for (unsigned int frame = 0; frame < seqs[i]->number; frame++) {
					seqwriter_wait_for_memory();
					fits *fit = calloc(1, sizeof(fits));
					if (fitseq_read_frame(seqs[i]->fitseq_file, frame, fit, FALSE, -1)) {
						siril_log_message(_("Failed to read frame %d from input sequence `%s'\n"), frame, word[i + 1]);
						retval = CMD_INVALID_IMAGE;
						seqwriter_release_memory();
						fitseq_close_and_delete_file(&out_fitseq);
						goto merge_clean_up;
					}

					if (fitseq_write_image(&out_fitseq, fit, written_frames)) {
						siril_log_message(_("Failed to write frame %d in merged sequence\n"), written_frames);
						retval = CMD_GENERIC_ERROR;
						seqwriter_release_memory();
						fitseq_close_and_delete_file(&out_fitseq);
						goto merge_clean_up;
					}
					written_frames++;
				}
			}
			if (fitseq_close_file(&out_fitseq)) {
				siril_log_message(_("Error while finalizing the merged sequence\n"));
				retval = CMD_GENERIC_ERROR;
			}
			break;
		default:
			siril_log_message(_("This type of sequence cannot be created by Siril, aborting the merge\n"));
			retval = CMD_GENERIC_ERROR;
	}

merge_clean_up:
	for (int i = 0; i < nb_seq; i++) {
		if (seqs[i])
			free_sequence(seqs[i], TRUE);
	}
	free(seqs);
	g_free(outseq_name);
	siril_change_dir(dest_dir, NULL);
	free(dest_dir);
	return retval;
}

int process_mirrorx_single(int nb){
	image_type imagetype;
	char *realname = NULL;
	if (stat_file(word[1], &imagetype, &realname)) {
		siril_log_color_message(_("Error opening image %s: file not found or not supported.\n"), "red", word[1]);
		free(realname);
		return CMD_FILE_NOT_FOUND;
	}
	if (imagetype != TYPEFITS && imagetype != TYPETIFF) {
		siril_log_color_message(_("This command is only supported with FITS and TIFF, able to contain orientation information\n"), "red");
		free(realname);
		return CMD_INVALID_IMAGE;
	}
	if (imagetype == TYPEFITS && fitseq_is_fitseq(realname, NULL)) {
		siril_log_color_message(_("This command is only supported with single FITS images, for the first HDU, not a FITS cube.\n"), "red");
		free(realname);
		return CMD_INVALID_IMAGE;
	}

	fits fit = { 0 };
	if (read_fits_metadata_from_path(realname, &fit)) {
		siril_log_color_message(_("Could not open file: %s\n"), "red", realname);
		clearfits(&fit);
		free(realname);
		return CMD_ARG_ERROR;
	}
	if (!strcmp(fit.keywords.row_order, "BOTTOM-UP")) {
		siril_log_message(_("Image data is already bottom-up\n"));
		clearfits(&fit);
		free(realname);
		return CMD_OK;
	}
	clearfits(&fit);
	siril_log_message(_("Mirroring image to convert to bottom-up data\n"));
	if (readfits(realname, &fit, NULL, FALSE)) {
		siril_log_color_message(_("Could not open file: %s\n"), "red", realname);
		clearfits(&fit);
		free(realname);
		return CMD_ARG_ERROR;
	}

	mirrorx(&fit, TRUE);

	int retval = CMD_OK;
	if (savefits(realname, &fit)) {
		siril_log_color_message(_("Could not save mirrored image: %s\n"), "red", realname);
		retval = CMD_ARG_ERROR;
	}
	clearfits(&fit);
	free(realname);
	return retval;
}

int process_mirrorx(int nb){
	if (nb == 2 && !strcmp(word[1], "-bottomup")) {
		if (!strcmp(gfit->keywords.row_order, "BOTTOM-UP")) {
			siril_log_message(_("Image data is already bottom-up\n"));
			return CMD_OK;
		}
		siril_log_message(_("Mirroring image to convert to bottom-up data\n"));
	}
	mirrorx(gfit, TRUE);
	return CMD_OK | CMD_NOTIFY_GFIT_MODIFIED;
}

int process_mirrory(int nb){
	mirrory(gfit, TRUE);
	return CMD_OK | CMD_NOTIFY_GFIT_MODIFIED;
}

int process_mtf(int nb) {
	struct mtf_params params;
	gboolean inverse = word[0][0] == 'i' || word[0][0] == 'I';
	gchar *end1, *end2, *end3;
	params.shadows = g_ascii_strtod(word[1], &end1);
	params.midtones = g_ascii_strtod(word[2], &end2);
	params.highlights = g_ascii_strtod(word[3], &end3);
	params.do_red = TRUE;
	params.do_green = TRUE;
	params.do_blue = TRUE;
	if (end1 == word[1] || end2 == word[2] || end3 == word[3] ||
			params.shadows < 0.0 || params.midtones <= 0.0 || params.highlights <= 0.0 ||
			params.shadows >= 1.0 || params.midtones >= 1.0 || params.highlights > 1.0) {
		siril_log_message(_("Invalid argument to %s, aborting.\n"), word[0]);
		return CMD_ARG_ERROR;
	}
	if (word[4]) {
		if (!strcmp(word[4], "R")) {
			params.do_green = FALSE;
			params.do_blue = FALSE;
		}
		if (!strcmp(word[4], "G")) {
			params.do_red = FALSE;
			params.do_blue = FALSE;
		}
		if (!strcmp(word[4], "B")) {
			params.do_green = FALSE;
			params.do_red = FALSE;
		}
		if (!strcmp(word[4], "RG")) {
			params.do_blue = FALSE;
		}
		if (!strcmp(word[4], "RB")) {
			params.do_green = FALSE;
		}
		if (!strcmp(word[4], "GB")) {
			params.do_red = FALSE;
		}
	}
	image_cfa_warning_check();
	if (inverse)
		apply_linked_pseudoinverse_mtf_to_fits(gfit, gfit, params, TRUE);
	else {
		apply_linked_mtf_to_fits(gfit, gfit, params, TRUE);
		siril_log_message(_("Applying MTF with values %f, %f, %f\n"), params.shadows, params.midtones, params.highlights);
	}
	char log[90];
	sprintf(log, "%s transfer (%.3f, %.4f, %.3f)",
			inverse ? "Inverse midtones" : "Midtones",
			params.shadows, params.midtones, params.highlights);
	gfit->history = g_slist_append(gfit->history, strdup(log));

	return CMD_OK | CMD_NOTIFY_GFIT_MODIFIED;
}

int process_autoghs(int nb) {
	int argidx = 1;
	gboolean linked = FALSE;
	clip_mode_t clip_mode = RGBBLEND;
	float shadows_clipping, b = 13.0f, hp = 0.7f, lp = 0.0f;

	if (!g_strcmp0(word[1], "-linked")) {
		linked = TRUE;
		argidx++;
	}

	gchar *end = NULL;
	shadows_clipping = g_ascii_strtod(word[argidx], &end);
	if (end == word[argidx]) {
		siril_log_message(_("Invalid argument %s, aborting.\n"), word[argidx]);
		return CMD_ARG_ERROR;
	}
	argidx++;

	float amount = g_ascii_strtod(word[argidx], &end);
	if (end == word[argidx]) {
		siril_log_message(_("Invalid argument %s, aborting.\n"), word[argidx]);
		return CMD_ARG_ERROR;
	}
	argidx++;

	while (argidx < nb) {
		if (g_str_has_prefix(word[argidx], "-b=")) {
			char *arg = word[argidx] + 3;
			b = g_ascii_strtod(arg, &end);
			if (fabsf(b) < 1.e-3f)
				b = 0.f;
			if (arg == end || b < -5.0f || b > 15.0f) {
				siril_log_message(_("Invalid argument %s, aborting.\n"), word[argidx]);
				return CMD_ARG_ERROR;
			}
		}
		else if (g_str_has_prefix(word[argidx], "-hp=")) {
			char *arg = word[argidx] + 4;
			hp = g_ascii_strtod(arg, &end);
			if (arg == end || hp < 0.0f || hp > 1.0f) {
				siril_log_message(_("Invalid argument %s, aborting.\n"), word[argidx]);
				return CMD_ARG_ERROR;
			}
		}
		else if (g_str_has_prefix(word[argidx], "-lp=")) {
			char *arg = word[argidx] + 4;
			lp = g_ascii_strtod(arg, &end);
			if (arg == end || lp < 0.0f || lp > 1.0f) {
				siril_log_message(_("Invalid argument %s, aborting.\n"), word[argidx]);
				return CMD_ARG_ERROR;
			}
		}
		else if (g_str_has_prefix(word[argidx], "-clipmode=")) {
			char *argument = word[argidx] + 10;
			if (!g_ascii_strncasecmp(argument, "clip", 4))
				clip_mode = CLIP;
			else if (!g_ascii_strncasecmp(argument, "rescale", 7))
				clip_mode = RESCALE;
			else if (!g_ascii_strncasecmp(argument, "globalrescale", 13))
				clip_mode = RESCALEGLOBAL;
			else if (!g_ascii_strncasecmp(argument, "rgbblend", 8))
				clip_mode = RGBBLEND;
			else {
				siril_log_color_message(_("Error, unknown clip mode %s specified\n"), "red", argument);
				return CMD_ARG_ERROR;
			}
		}
		argidx++;
	}

	int nb_channels = (int)gfit->naxes[2];
	imstats *stats[3] = { NULL };
	int ret = compute_all_channels_statistics_single_image(gfit, STATS_BASIC, MULTI_THREADED, stats);
	if (ret) {
		for (int i = 0; i < nb_channels; ++i) {
			free_stats(stats[i]);
		}
		return CMD_GENERIC_ERROR;
	}
	image_cfa_warning_check();
	if (linked) {
		double median = 0.0, sigma = 0.0;
		for (int i = 0; i < nb_channels; ++i) {
			median += stats[i]->median;
			sigma += stats[i]->sigma;
			free_stats(stats[i]);
		}
		median /= nb_channels;
		sigma /= nb_channels;
		float SP = median + shadows_clipping * sigma;
		if (gfit->type == DATA_USHORT)
			SP *= (gfit->orig_bitpix == BYTE_IMG) ? INV_UCHAR_MAX_SINGLE : INV_USHRT_MAX_SINGLE;
		siril_log_message(_("Symmetry point SP=%f\n"), SP);

		ght_params params = { .B = b, .D = amount, .LP = lp, .SP = SP, .HP = hp,
			.BP = 0.0, STRETCH_PAYNE_NORMAL, COL_INDEP, TRUE, TRUE, TRUE, clip_mode };
		apply_linked_ght_to_fits(gfit, gfit, &params, TRUE);
	} else {
#ifdef _OPENMP
#pragma omp parallel for num_threads(com.max_thread) schedule(static) if(nb_channels > 1)
#endif
		for (int i = 0; i < nb_channels; ++i) {
			if (stats[i]) {
				float SP = stats[i]->median + shadows_clipping * stats[i]->sigma;
				if (gfit->type == DATA_USHORT)
					SP *= (gfit->orig_bitpix == BYTE_IMG) ? INV_UCHAR_MAX_SINGLE : INV_USHRT_MAX_SINGLE;
				siril_log_message(_("Symmetry point for channel %d: SP=%f\n"), i, SP);

				ght_params params = { .B = b, .D = amount, .LP = lp, .SP = SP, .HP = hp,
					.BP = 0.0, STRETCH_PAYNE_NORMAL, COL_INDEP, TRUE, TRUE, TRUE};
				apply_ght_to_fits_channel(gfit, gfit, i, &params, TRUE);

				free_stats(stats[i]);
			}
		}
	}

	char log[100];
	sprintf(log, "AutoGHS (%sk.sigma: %.2f, amount: %.2f, local: %.1f [%.2f, %.2f])",
			linked ? "linked, " : "", shadows_clipping, amount, b, lp, hp);
	gfit->history = g_slist_append(gfit->history, strdup(log));

	return CMD_OK | CMD_NOTIFY_GFIT_MODIFIED;
}

int process_autostretch(int nb) {
	int arg_index = 1;
	gboolean linked = FALSE;
	if (nb > 1 && !strcmp(word[1], "-linked")) {
		linked = TRUE;
		arg_index++;
	}
	gchar *end = NULL;
	float shadows_clipping = AS_DEFAULT_SHADOWS_CLIPPING;
	if (nb > arg_index) {
		shadows_clipping = g_ascii_strtod(word[arg_index], &end);
		if (end == word[arg_index]) {
			siril_log_message(_("Invalid argument %s, aborting.\n"), word[arg_index]);
			return CMD_ARG_ERROR;
		}
		arg_index++;
	}

	float target_bg = AS_DEFAULT_TARGET_BACKGROUND;
	if (nb > arg_index) {
		target_bg = g_ascii_strtod(word[arg_index], &end);
		if (end == word[arg_index] || target_bg < 0.0f || target_bg > 1.0f) {
			siril_log_message(_("The target background value must be in the [0, 1] range\n"));
			return CMD_ARG_ERROR;
		}
	}

	siril_log_message(_("Computing %s auto-stretch with values %f and %f\n"),
			linked ? _("linked") : _("unlinked"), shadows_clipping, target_bg);
	image_cfa_warning_check();
	if (linked) {
		struct mtf_params params;
		find_linked_midtones_balance(gfit, shadows_clipping, target_bg, &params);
		params.do_red = TRUE;
		params.do_green = TRUE;
		params.do_blue = TRUE;
		apply_linked_mtf_to_fits(gfit, gfit, params, TRUE);
		siril_log_message(_("Applying MTF with values %f, %f, %f\n"),
			params.shadows, params.midtones, params.highlights);

	} else {
		struct mtf_params params[3];
		find_unlinked_midtones_balance(gfit, shadows_clipping, target_bg, params);
		apply_unlinked_mtf_to_fits(gfit, gfit, params);
	}

	char log[90];
	sprintf(log, "Autostretch (shadows: %.2f, target bg: %.2f, %s)",
			shadows_clipping, target_bg, linked ? "linked" : "unlinked");
	gfit->history = g_slist_append(gfit->history, strdup(log));

	return CMD_OK | CMD_NOTIFY_GFIT_MODIFIED;
}

int process_binxy(int nb) {
	gchar *end;
	int factor = g_ascii_strtoull(word[1], &end, 10);
	if (end == word[1] || factor <= 0) {
		siril_log_message(_("Factor must be a number greater than 0.\n"), word[1]);
		return CMD_ARG_ERROR;
	}
	gboolean mean = TRUE;

	if (nb > 2 && !g_ascii_strncasecmp(word[2], "-sum", 4)) {
		mean = FALSE;
	}
	image_cfa_warning_check();
	fits_binning(gfit, factor, mean);

	return CMD_OK | CMD_NOTIFY_GFIT_MODIFIED;
}

int process_resample(int nb) {
	gchar *end;
	gboolean clamp = TRUE;
	opencv_interpolation interpolation = OPENCV_LANCZOS4;
	int toX, toY;

	if (word[1][0] == '-') {
		if (g_str_has_prefix(word[1], "-height=")) {
			toY = g_ascii_strtoull(word[1] + 8, &end, 10);
			if (end == word[1] + 9) {
				siril_log_message(_("Missing argument to %s, aborting.\n"), word[1]);
				return CMD_ARG_ERROR;
			}
			toX = round_to_int(gfit->rx * (double)toY / gfit->ry);
		} else if (g_str_has_prefix(word[1], "-width=")) {
			toX = g_ascii_strtoull(word[1] + 7, &end, 10);
			if (end == word[1]+8) {
				siril_log_message(_("Missing argument to %s, aborting.\n"), word[1]);
				return CMD_ARG_ERROR;
			}
			toY = round_to_int(gfit->ry * (double)toX / gfit->rx);
		} else if (g_str_has_prefix(word[1], "-maxdim=")) {
			double maxdim = g_ascii_strtoull(word[1] + 8, &end, 10);
			if (end == word[1]+9) {
				siril_log_message(_("Missing argument to %s, aborting.\n"), word[1]);
				return CMD_ARG_ERROR;
			}
			if (gfit->rx > gfit->ry) {
				toX = maxdim;
				toY = round_to_int(gfit->ry * (double)toX / gfit->rx);
			} else {
				toY = maxdim;
				toX = round_to_int(gfit->rx * (double)toY / gfit->ry);
			}
		} else {
			siril_log_message(_("Unknown parameter %s, aborting.\n"), word[1]);
			return CMD_ARG_ERROR;
		}
	} else {
		double factor = g_ascii_strtod(word[1], &end);
		if (end == word[1] || factor <= 0.2 || factor > 5.0) {
			siril_log_message(_("Scale %lf not allowed. Should be between 0.2 and 5.0.\n"), factor);
			return CMD_ARG_ERROR;
		}
		if (factor == 1.0) {
			siril_log_message(_("Scale is 1.0. Not doing anything.\n"));
			return CMD_ARG_ERROR;
		}
		toX = round_to_int(factor * gfit->rx);
		toY = round_to_int(factor * gfit->ry);
	}

	for (int i = 2; i < nb; i++) {
		if (g_str_has_prefix(word[i], "-interp=")) {
			char *current = word[i], *value;
			value = current + 8;
			if (value[0] == '\0') {
				siril_log_message(_("Missing argument to %s, aborting.\n"), current);
				return CMD_ARG_ERROR;
			}
			if(!g_ascii_strncasecmp(value, "nearest", 7) || !g_ascii_strncasecmp(value, "ne", 2)) {
				interpolation = OPENCV_NEAREST;
				continue;
			}
			if(!g_ascii_strncasecmp(value, "cubic", 5) || !g_ascii_strncasecmp(value, "cu", 2)) {
				interpolation = OPENCV_CUBIC;
				continue;
			}
			if(!g_ascii_strncasecmp(value, "lanczos4", 8) || !g_ascii_strncasecmp(value, "la", 2)) {
				interpolation = OPENCV_LANCZOS4;
				continue;
			}
			if(!g_ascii_strncasecmp(value, "linear", 6) || !g_ascii_strncasecmp(value, "li", 2)) {
				interpolation = OPENCV_LINEAR;
				continue;
			}
			if(!g_ascii_strncasecmp(value, "area", 4) || !g_ascii_strncasecmp(value, "ar", 2)) {
				interpolation = OPENCV_AREA;
				continue;
			}
			siril_log_message(_("Unknown transformation type %s, aborting.\n"), value);
			return CMD_ARG_ERROR;
		} else if (!strcmp(word[i], "-noclamp")) {
			clamp = FALSE;
		} else {
			siril_log_message(_("Unknown parameter %s, aborting.\n"), word[i]);
			return CMD_ARG_ERROR;
		}
	}
	siril_log_message(_("Resampling to %d x %d pixels with %s interpolation\n"),
			toX, toY, interp_to_str(interpolation));
	int fromX = gfit->rx, fromY = gfit->ry;
	image_cfa_warning_check();
	set_cursor_waiting(TRUE);
	verbose_resize_gaussian(gfit, toX, toY, interpolation, clamp);

	char log[90];
	sprintf(log, "Resampled from %d x %d, %s interp%s", fromX, fromY, interp_to_str(interpolation),
			((interpolation == OPENCV_LANCZOS4 || interpolation == OPENCV_CUBIC) && clamp) ?
			", clamped" : "");
	gfit->history = g_slist_append(gfit->history, strdup(log));

	gui_function(update_MenuItem, NULL);
	return CMD_OK | CMD_NOTIFY_GFIT_MODIFIED;
}

int process_rgradient(int nb) {
	if (gfit->orig_bitpix == BYTE_IMG) {
		siril_log_color_message(_("This process cannot be applied to 8b images\n"), "red");
		return CMD_INVALID_IMAGE;
	}

	gchar *endxc, *endyc, *enddR, *endda;

	struct rgradient_filter_data *args = calloc(1, sizeof(struct rgradient_filter_data));
	args->xc = g_ascii_strtod(word[1], &endxc);
	args->yc = g_ascii_strtod(word[2], &endyc);
	args->dR = g_ascii_strtod(word[3], &enddR);
	args->da = g_ascii_strtod(word[4], &endda);
	args->fit = gfit;

	if (endxc == word[1] || endyc == word[2] || enddR == word[3]
			|| endda == word[4] || (args->xc >= args->fit->rx)
			|| (args->yc >= args->fit->ry)) {
		siril_log_message(_("The coordinates cannot be greater than the size of the image. "
				"Please change their values and retry.\n"));
		free(args);
		return CMD_ARG_ERROR;
	}
	image_cfa_warning_check();
	if (!start_in_new_thread(rgradient_filter, args)) {
		free(args);
		return CMD_GENERIC_ERROR;
	}
	return CMD_OK;
}

int process_rotate(int nb) {
	gchar *end;
	set_cursor_waiting(TRUE);
	int crop = 1;
	gboolean has_selection = FALSE;
	rectangle area = { 0, 0, gfit->rx, gfit->ry };
	if (com.selection.w > 0 && com.selection.h > 0) {
		siril_log_color_message(_("Rotation will apply only to current selection, the resulting image will be cropped.\n"), "salmon");
		area = com.selection;
		has_selection = TRUE;
	}

	gboolean clamp = TRUE;
	int interpolation = OPENCV_LANCZOS4;
	double angle=0.0;

	angle = g_ascii_strtod(word[1], &end);
	if (end == word[1] || angle < 0.0 || angle > 360.0) {
		siril_log_message(_("Angle %lf not allowed. Should be between 0.0 and 360.0.\n"), angle);
		return CMD_ARG_ERROR;
	}

	for (int i = 2; i < nb; i++) {
		if (g_str_has_prefix(word[i], "-interp=")) {
			char *current = word[i], *value;
			value = current + 8;
			if (value[0] == '\0') {
				siril_log_message(_("Missing argument to %s, aborting.\n"), current);
				return CMD_ARG_ERROR;
			}
			if(!g_ascii_strncasecmp(value, "nearest", 7) || !g_ascii_strncasecmp(value, "ne", 2)) {
				interpolation = OPENCV_NEAREST;
				continue;
			}
			if(!g_ascii_strncasecmp(value, "cubic", 5) || !g_ascii_strncasecmp(value, "cu", 2)) {
				interpolation = OPENCV_CUBIC;
				continue;
			}
			if(!g_ascii_strncasecmp(value, "lanczos4", 8) || !g_ascii_strncasecmp(value, "la", 2)) {
				interpolation = OPENCV_LANCZOS4;
				continue;
			}
			if(!g_ascii_strncasecmp(value, "linear", 6) || !g_ascii_strncasecmp(value, "li", 2)) {
				interpolation = OPENCV_LINEAR;
				continue;
			}
			if(!g_ascii_strncasecmp(value, "area", 4) || !g_ascii_strncasecmp(value, "ar", 2)) {
				interpolation = OPENCV_AREA;
				continue;
			}
			siril_log_message(_("Unknown transformation type %s, aborting.\n"), value);
			return CMD_ARG_ERROR;
		} else if (!strcmp(word[i], "-noclamp")) {
			clamp = FALSE;
		} else if (!strcmp(word[i], "-nocrop")) {
			if (has_selection) {
				siril_log_color_message(_("-nocrop option is not valid if a selection is active. Ignoring\n"), "red");
			} else crop = 0;
		} else {
			siril_log_message(_("Unknown parameter %s, aborting.\n"), word[i]);
			return CMD_ARG_ERROR;
		}
	}
	siril_debug_print("%f\n",angle);

	if (angle == 0.0 || angle == 360.0) {
		siril_log_message(_("Angle is 0.0 or 360.0 degrees. Doing nothing...\n"));
		return CMD_ARG_ERROR;
	}
	if (angle != 90.0 && angle != 180.0 && angle != 270.0)
		image_cfa_warning_check();
	verbose_rotate_image(gfit, area, angle, interpolation, crop, clamp);

	// the new selection will match the current image
	if (has_selection) {
		com.selection = (rectangle){ 0, 0, gfit->rx, gfit->ry };
		gui_function(new_selection_zone, NULL);
	}
	update_zoom_label();
	return CMD_OK | CMD_NOTIFY_GFIT_MODIFIED;
}

int process_rotatepi(int nb){
	if (verbose_rotate_fast(gfit, 180))
		return CMD_GENERIC_ERROR;

	update_zoom_label();
	return CMD_OK | CMD_NOTIFY_GFIT_MODIFIED;
}

int process_set(int nb) {
	gboolean is_get = word[0][0] == 'g' || word[0][0] == 'G';
	char *input = word[1];
	if (input[0] == '-') {
		if (is_get) {
			if (!strcmp(input, "-a"))
				return print_all_settings(FALSE);
			if (!strcmp(input, "-A"))
				return print_all_settings(TRUE);
			else return CMD_ARG_ERROR;
		}
		else {
			if (g_str_has_prefix(input, "-import=")) {
				char *filename = g_shell_unquote(input + 8, NULL);
				if (!filename || filename[0] == '\0') {
					siril_log_message(_("Missing argument to %s, aborting.\n"), input);
					return CMD_ARG_ERROR;
				}
				return readinitfile(filename);
			}
			else return CMD_ARG_ERROR;
		}
	}

	/* parsing a single variable command */
	int sep, len = strlen(input);
	for (sep = 1; sep < len; sep++)
		if (input[sep] == '.')
			break;
	if (sep == len) {
		siril_log_message("syntax: group.key=value\n");
		return CMD_ARG_ERROR;
	}
	input[sep] = '\0';
	if (is_get) {
		print_settings_key(input, input+sep+1, FALSE);
	} else {
		/* set */
		char fakefile[1024];
		int filelen = snprintf(fakefile, 1024, "[%s]\n%s\n", input, input+sep+1);
		GKeyFile *kf = g_key_file_new();
		g_key_file_load_from_data(kf, fakefile, filelen, G_KEY_FILE_NONE, NULL);
		return read_keyfile(kf) == 0;
	}
	return 0;
}

int process_set_mag(int nb) {
	gchar *end;
	double mag_reference = g_ascii_strtod(word[1], &end);
	if (end == word[1]) {
		siril_log_message(_("Wrong magnitude value.\n"));
		return CMD_ARG_ERROR;
	}

	gboolean found = FALSE;
	double mag = 0.0;
	if (gui.qphot) {
		mag = gui.qphot->phot->mag;
		found = TRUE;
	} else {
		if (com.selection.w > 300 || com.selection.h > 300){
			siril_log_message(_("Current selection is too large. To determine the PSF, please make a selection around a single star.\n"));
			return CMD_SELECTION_ERROR;
		}
		if (com.selection.w <= 0 || com.selection.h <= 0){
			siril_log_message(_("Select an area first\n"));
			return CMD_SELECTION_ERROR;
		}
		psf_error error;
		struct phot_config *ps = phot_set_adjusted_for_image(gfit);
		psf_star *result = psf_get_minimisation(gfit, select_vport(gui.cvport), &com.selection, TRUE, FALSE, ps, TRUE, com.pref.starfinder_conf.profile, &error);
		free(ps);
		if (result && result->phot_is_valid && error == PSF_NO_ERR) {
			found = TRUE;
			mag = result->phot->mag;
		}
		else
			siril_log_message(_("PSF minimisation failed with error %d\n"), error);
		free_psf(result);
	}
	if (found) {
		com.magOffset = mag_reference - mag;
		siril_log_message(_(
					"Relative magnitude: %.3lf, "
					"True reduced magnitude: %.3lf, "
					"Offset: %.3lf\n"
				   ), mag, mag_reference, com.magOffset);
	}
	return CMD_OK;
}

int process_set_photometry(int nb) {
	if (nb > 0) {
		double inner = -1.0, outer = -1.0, aperture = -1.0, gain = -1.0, force = -1.0;
		int min = -65536, max = -1;	//, force = -1;
		gboolean error = FALSE;
		for (int i = 1; i < nb; i++) {
			char *arg = word[i], *end;
			if (!word[i])
				break;
			if (g_str_has_prefix(arg, "-inner=")) {
				arg += 7;
				inner = g_ascii_strtod(arg, &end);
				if (arg == end) error = TRUE;
				else if (inner < 1.0) error = TRUE;
			}
			else if (g_str_has_prefix(arg, "-outer=")) {
				arg += 7;
				outer = g_ascii_strtod(arg, &end);
				if (arg == end) error = TRUE;
				else if (outer < 2.0) error = TRUE;
			}
			else if (g_str_has_prefix(arg, "-aperture=")) {
				arg += 10;
				aperture = g_ascii_strtod(arg, &end);
				if (arg == end) error = TRUE;
				else if (aperture < 1.0) error = TRUE;
			}
			else if (g_str_has_prefix(arg, "-gain=")) {
				arg += 6;
				gain = g_ascii_strtod(arg, &end);
				if (arg == end) error = TRUE;
				else if (gain <= 0.0) error = TRUE;
			}
			else if (g_str_has_prefix(arg, "-min_val=")) {
				arg += 9;
				min = g_ascii_strtoll(arg, &end, 10);
				if (arg == end) error = TRUE;
				else if (min >= 65535) error = TRUE;
			}
			else if (g_str_has_prefix(arg, "-max_val=")) {
				arg += 9;
				max = g_ascii_strtoull(arg, &end, 10);
				if (arg == end) error = TRUE;
				else if (max == 0 || max > 65535) error = TRUE;
			}
			else if (g_str_has_prefix(arg, "-dyn_ratio=")) {
				arg += 11;
				force = g_ascii_strtod(arg, &end);
				if (arg == end) error = TRUE;
			}
			else {
				siril_log_message(_("Unknown parameter %s, aborting.\n"), arg);
				return CMD_ARG_ERROR;
			}
		}

		if (error) {
			siril_log_message(_("Error parsing arguments, aborting.\n"));
			return CMD_ARG_ERROR;
		}
		if (inner > 0) {
			if (outer > 0) {
				if (outer > inner) {
					com.pref.phot_set.inner = inner;
					com.pref.phot_set.outer = outer;
				} else {
					siril_log_message(_("Inner radius value must be less than outer. Please change the value."));
					error = TRUE;
				}
			} else {
				if (com.pref.phot_set.outer > inner) {
					com.pref.phot_set.inner = inner;
				} else {
					siril_log_message(_("Inner radius value must be less than outer. Please change the value."));
					error = TRUE;
				}
			}
		}
		else if (outer > 0) {
			if (outer > com.pref.phot_set.inner) {
				com.pref.phot_set.outer = outer;
			} else {
					siril_log_message(_("Inner radius value must be less than outer. Please change the value."));
					error = TRUE;
				}
		}
		if (aperture > 0.0)
			com.pref.phot_set.aperture = aperture;
		if (force && force >= 1.0 && force <= 5.0) {
			com.pref.phot_set.force_radius = FALSE;
			com.pref.phot_set.auto_aperture_factor = (double)force;
		} else {
			com.pref.phot_set.force_radius = TRUE;
		}

		if (gain > 0.0)
			com.pref.phot_set.gain = gain;
		if (min >= -65536) {
			if (max > 0) {
				if (min < max) {
					com.pref.phot_set.minval = (double)min;
					com.pref.phot_set.maxval = (double)max;
				} else {
					siril_log_message(_("minimum value must be smaller than the maximum\n"));
					error = TRUE;
				}
			} else {
				if ((double)min < com.pref.phot_set.maxval) {
					com.pref.phot_set.minval = (double)min;
				} else {
					siril_log_message(_("minimum value must be smaller than the maximum\n"));
					error = TRUE;
				}
			}
		} else if (max > 0) {
			if (com.pref.phot_set.minval < max) {
				com.pref.phot_set.maxval = max;
			} else {
				siril_log_message(_("minimum value must be smaller than the maximum\n"));
				error = TRUE;
			}
		}

		if (error) {
			siril_log_message(_("Error parsing arguments, aborting.\n"));
			return CMD_ARG_ERROR;
		}
	}
	siril_log_message(_("Local background annulus radius: %.1f to %.1f, %s: %.1f (%s), camera conversion gain: %f e-/ADU, using pixels with values ]%f, %f[\n"),
			com.pref.phot_set.inner,
			com.pref.phot_set.outer,
			com.pref.phot_set.force_radius ? _("aperture") : _("dynamic aperture"),
			com.pref.phot_set.force_radius ? com.pref.phot_set.aperture : com.pref.phot_set.auto_aperture_factor,
			com.pref.phot_set.force_radius ? _("forced") : _("times the half-FWHM"),
			com.pref.phot_set.gain,
			com.pref.phot_set.minval,
			com.pref.phot_set.maxval);
	return CMD_OK;
}

int process_set_ref(int nb) {
	sequence *seq = load_sequence(word[1], NULL);
	gchar *end;

	if (!seq) {
		return CMD_SEQUENCE_NOT_FOUND;
	}
	if (check_seq_is_comseq(seq)) {
		free_sequence(seq, TRUE);
		seq = &com.seq;
	}
	int n = g_ascii_strtoull(word[2], &end, 10) - 1;
	if (end == word[2] || n < 0 || n >= seq->number) {
		siril_log_message(_("The reference image must be set between 1 and %d\n"), seq->number);
		return CMD_ARG_ERROR;
	}

	seq->reference_image = n;
	// a reference image should not be excluded to avoid confusion
	if (!seq->imgparam[seq->reference_image].incl) {
		seq->imgparam[seq->reference_image].incl = TRUE;
	}

	writeseqfile(seq);
	if (check_seq_is_comseq(seq)) {
		fix_selnum(&com.seq, FALSE);
		seq_load_image(&com.seq, n, TRUE);
		update_stack_interface(TRUE);
		update_reg_interface(FALSE);
		adjust_sellabel();
		drawPlot();
	} else {
		free_sequence(seq, FALSE);
	}

	return CMD_OK;
}

int process_unset_mag(int nb) {
	com.magOffset = 0.0;
	return CMD_OK;
}

int process_set_mag_seq(int nb) {
	gchar *end;
	double mag = g_ascii_strtod(word[1], &end);
	if (end == word[1]) {
		siril_log_message(_("Wrong magnitude value.\n"));
		return CMD_ARG_ERROR;
	}

	int i;
	for (i = 0; i < MAX_SEQPSF && com.seq.photometry[i]; i++);
	com.seq.reference_star = i - 1;
	if (i == 0) {
		siril_log_message(_("Run a PSF for the sequence first (see seqpsf)\n"));
		return CMD_NEED_INIT_FIRST;
	}
	com.seq.reference_mag = mag;
	siril_log_message(_("Reference magnitude has been set for star %d to %f and will be computed for each image\n"), i - 1, mag);
	drawPlot();
	return CMD_OK;
}

int process_set_ext(int nb) {
	if (word[1]) {
		if ((g_ascii_strncasecmp(word[1], "fit", 3))
				&& (g_ascii_strncasecmp(word[1], "fts", 3))
				&& (g_ascii_strncasecmp(word[1], "fits", 4))) {
			siril_log_message(_("FITS extension unknown: %s\n"), word[1]);
			return CMD_ARG_ERROR;
		}

		g_free(com.pref.ext);
		gchar *lower = g_ascii_strdown(word[1], strlen(word[1]));
		com.pref.ext = g_strdup_printf(".%s", lower);
		g_free(lower);
		writeinitfile();
	}

	return CMD_OK;
}

int process_set_findstar(int nb) {
	int startoptargs = 1;
	double sigma = com.pref.starfinder_conf.sigma;
	double minbeta = com.pref.starfinder_conf.min_beta;
	double roundness = com.pref.starfinder_conf.roundness;
	int radius = com.pref.starfinder_conf.radius;
	double focal_length = com.pref.starfinder_conf.focal_length;
	double pixel_size_x = com.pref.starfinder_conf.pixel_size_x;
	gboolean relax_checks = com.pref.starfinder_conf.relax_checks;
	int convergence = com.pref.starfinder_conf.convergence;
	starprofile profile = com.pref.starfinder_conf.profile;
	double minA = com.pref.starfinder_conf.min_A;
	double maxA = com.pref.starfinder_conf.max_A;
	double maxr = com.pref.starfinder_conf.max_r;
	gchar *end;

	if (nb > startoptargs) {
		for (int i = startoptargs; i < nb; i++) {
			char *current = word[i], *value;
			if (current) {
				if (g_str_has_prefix(current, "-radius=")) {
					value = current + 8;
					radius = g_ascii_strtoull(value, &end, 10);
					if (end == value || radius < 3 || radius > 50) {
						siril_log_message(_("Wrong parameter values. Radius must be between 3 and 50, aborting.\n"));
						return CMD_ARG_ERROR;
					}
				} else if (g_str_has_prefix(current, "-sigma=")) {
					value = current + 7;
					sigma = g_ascii_strtod(value, &end);
					if (end == value || sigma < 0.05) {
						siril_log_message(_("Wrong parameter values. Sigma must be greater than 0.05, aborting\n"));
						return CMD_ARG_ERROR;
					}
				} else if (g_str_has_prefix(current, "-minbeta=")) {
					value = current + 9;
					minbeta = g_ascii_strtod(value, &end);
					if (end == value || minbeta < 0.0 || minbeta >= MOFFAT_BETA_UBOUND) {
						siril_log_message(_("Wrong parameter values. Minimum beta must be greater than or equal to 0.0 and less than %.0f, aborting\n"), MOFFAT_BETA_UBOUND);
						return CMD_ARG_ERROR;
					}
				} else if (g_str_has_prefix(current, "-gaussian")) {
					profile = PSF_GAUSSIAN;
				} else if (g_str_has_prefix(current, "-moffat")) {
					profile = PSF_MOFFAT_BFREE;
				} else if (g_str_has_prefix(current, "-roundness=")) {
					value = current + 11;
					roundness = g_ascii_strtod(value, &end);
					if (end == value || roundness < 0.0 || roundness > 0.95) {
						siril_log_message(_("Wrong parameter values. Roundness must be between 0 and 0.95, aborting.\n"));
						return CMD_ARG_ERROR;
					}
				} else if (g_str_has_prefix(current, "-focal=")) {
					value = current + 7;
					focal_length = g_ascii_strtod(value, &end);
					if (end == value || focal_length < 0) {
						siril_log_message(_("Wrong parameter values. Focal length must be greater than 0, aborting.\n"));
						return CMD_ARG_ERROR;
					}
				} else if (g_str_has_prefix(current, "-pixelsize=")) {
					value = current + 11;
					pixel_size_x = g_ascii_strtod(value, &end);
					if (end == value || pixel_size_x < 0) {
						siril_log_message(_("Wrong parameter values. Pixel size must be greater than 0, aborting.\n"));
						return CMD_ARG_ERROR;
					}
				} else if (g_str_has_prefix(current, "-relax=")) {
					value = current + 7;
					if (!(g_ascii_strcasecmp(value, "on"))) relax_checks = TRUE;
					else if (!(g_ascii_strcasecmp(value, "off"))) relax_checks = FALSE;
					else {
						siril_log_message(_("Wrong parameter values. Relax must be set to on or off, aborting.\n"));
						return CMD_ARG_ERROR;
					}
				} else if (g_str_has_prefix(current, "-convergence=")) {
					value = current + 13;
					convergence = g_ascii_strtoull(value, &end, 10);
					if (end == value || convergence < 1 || convergence > 3) {
						siril_log_message(_("Wrong parameter values. Convergence must be between 1 and 3, aborting.\n"));
						return CMD_ARG_ERROR;
					}
				} else if (g_str_has_prefix(current, "-minA=")) {
					value = current + 6;
					minA = g_ascii_strtod(value, &end);
					if (end == value) {
						siril_log_message(_("Wrong parameter value %s.\n"), current);
						return CMD_ARG_ERROR;
					}
				} else if (g_str_has_prefix(current, "-maxA=")) {
					value = current + 6;
					maxA = g_ascii_strtod(value, &end);
					if (end == value) {
						siril_log_message(_("Wrong parameter value %s.\n"), current);
						return CMD_ARG_ERROR;
					}
				} else if (g_str_has_prefix(current, "-maxR=")) {
					value = current + 6;
					maxr = g_ascii_strtod(value, &end);
					if (end == value || maxr <= 0.0 || maxr > 1.0) {
						siril_log_message(_("Wrong parameter value %s.\n"), current);
						return CMD_ARG_ERROR;
					}
				} else if (!g_ascii_strcasecmp(current, "reset")) {
					siril_log_message(_("Resetting findstar parameters to default values.\n"));
					sigma = 1.;
					roundness = 0.5;
					radius = DEF_BOX_RADIUS;
					focal_length = 0.;
					pixel_size_x = 0.;
					relax_checks = FALSE;
					convergence = 1;
					profile = PSF_GAUSSIAN;
					minbeta = 1.5;
					minA = 0.0;
					maxA = 0.0;
					maxr = 1.0;
				} else {
					siril_log_message(_("Unknown parameter %s, aborting.\n"), current);
					return CMD_ARG_ERROR;
				}
			}
		}
	}

	siril_log_message(_("sigma = %3.2f\n"), sigma);
	com.pref.starfinder_conf.sigma = sigma;
	if (maxr != 1.0 && maxr > roundness)
		siril_log_message(_("roundness range = [%f, %f]\n"), roundness, maxr);
	else {
		siril_log_message(_("roundness = %3.2f\n"), roundness);
		maxr = 1.0;
	}
	com.pref.starfinder_conf.roundness = roundness;
	com.pref.starfinder_conf.max_r = maxr;
	siril_log_message(_("radius = %d\n"), radius);
	com.pref.starfinder_conf.radius = radius;
	if ((minA > 0.0 || maxA > 0.0) && minA < maxA)
		siril_log_message(_("amplitude range = [%f, %f]\n"), minA, maxA);
	else {
		siril_log_message(_("amplitude range unlimited\n"));
		minA = 0.0; maxA = 0.0;
	}
	com.pref.starfinder_conf.min_A = minA;
	com.pref.starfinder_conf.max_A = maxA;
	siril_log_message(_("convergence = %d\n"), convergence);
	com.pref.starfinder_conf.convergence = convergence;
	siril_log_message(_("focal = %3.1f\n"), focal_length);
	com.pref.starfinder_conf.focal_length = focal_length;
	siril_log_message(_("pixelsize = %3.2f\n"), pixel_size_x);
	com.pref.starfinder_conf.pixel_size_x = pixel_size_x;
	siril_log_message(_("relax = %s\n"), (relax_checks) ? "on" : "off");
	com.pref.starfinder_conf.relax_checks = relax_checks;
	siril_log_message(_("profile = %s\n"), (profile == PSF_GAUSSIAN) ? "Gaussian" : "Moffat");
	com.pref.starfinder_conf.profile = profile;
	if (profile != PSF_GAUSSIAN) {
		siril_log_message(_("minimum beta = %3.2f\n"), minbeta);
		com.pref.starfinder_conf.min_beta = minbeta;
	}
	return CMD_OK;
}

int process_unset_mag_seq(int nb) {
	com.seq.reference_star = -1;
	com.seq.reference_mag = -1001.0;
	siril_log_message(_("Reference magnitude unset for sequence\n"));
	drawPlot();
	return CMD_OK;
}

int process_pm(int nb) {
	/* First we want to replace all variable by filename if exist. Return error if not
	 * Variables start and end by $ token.
	 */
	gchar *expression = g_shell_unquote(word[1], NULL);
	gchar *next, *cur;
	int count = 0;
	float min = -1.f;
	float max = -1.f;
	gboolean do_sum = TRUE;
	gboolean has_gfit = FALSE;

	// first replace $T with "gfit"
	GRegex *regex = g_regex_new("\\$T(?![A-Za-z0-9_])", 0, 0, NULL);
	gchar *cleaned_expression = g_regex_replace(regex, expression, -1, 0, "gfit", 0, NULL);
	g_regex_unref(regex);

	// Check if a replacement was made to set some flags and check if an image is really loaded
	if (g_strcmp0(expression, cleaned_expression) != 0) {
		if (!single_image_is_loaded()) {
			g_free(cleaned_expression);
			return CMD_ARG_ERROR;
		}
		has_gfit = TRUE;
	}

    g_free(expression);

    /* cleaned_expression is the expression we need to keep to work on it
     * Let's free it at the end
     */
    expression = g_strdup(cleaned_expression);

    /* as $T has already be changed, the number of tokens '$' must be even
     * Let's count them
     */
    cur = expression;
	while ((next = strchr(cur, '$')) != NULL) {
		cur = next + 1;
		count++;
	}

	if (count == 0 && !has_gfit) {
		siril_log_message(_("You need to add at least a loaded image or one image as variable. Use $ tokens to surround the file names .\n"));
		g_free(expression);
		g_free(cleaned_expression);
		return CMD_ARG_ERROR;
	} else if (count % 2 != 0) {
		siril_log_message(_("There is an unmatched $. Please check the expression.\n"));
		g_free(expression);
		g_free(cleaned_expression);
		return CMD_ARG_ERROR;
	}

	/* parse rescale and nosum options if they exist */
	if (nb > 1) {
		for (int i = 2; i < 5; i++) {
			if (!g_strcmp0(word[i], "-rescale")) {
				if (nb == 5) {
					gchar *end;
					min = g_ascii_strtod(word[i + 1], &end);
					if (end == word[i + 1] || min < 0 || min > 1) {
						siril_log_message(_("Rescale can only be done in the [0, 1] range.\n"));
						g_free(expression);
						g_free(cleaned_expression);
						return CMD_ARG_ERROR;
					}
					max = g_ascii_strtod(word[i + 2], &end);
					if (end == word[i + 2] || max < 0 || max > 1) {
						siril_log_message(_("Rescale can only be done in the [0, 1] range.\n"));
						g_free(expression);
						g_free(cleaned_expression);
						return CMD_ARG_ERROR;
					}
				} else {
					min = 0.f;
					max = 1.f;
				}
			} else if (!g_strcmp0(word[i], "-nosum")) {
				do_sum = FALSE;
			}
		}
	}

	struct pixel_math_data *args = calloc(1, sizeof(struct pixel_math_data));
	args->nb_rows = count / 2; // this is the number of variable
	args->varname = calloc(args->nb_rows, sizeof(gchar *));

	cur = expression;

	/* List all variables */
	char *start = cur;
	char *end = cur;
	gboolean first = TRUE;
	int i = 0;
	while (*cur) {
		if (*cur == '$') {
			if (first) {
				start = cur;
				first = FALSE;
			} else {
				end = cur;
				first = TRUE;
			}
		}
		if (start < end && *start) {
			*end = 0;
			gboolean found = FALSE;
			for (int j = 0; j < i; j++) {
/*				gchar *test = g_strrstr(args->varname[j], start + 1);
				if (test)*/
				if (!g_strcmp0(args->varname[j], start + 1))
					found = TRUE;
			}
			if (!found)
				args->varname[i++] = g_strdup(start + 1);
			start = cur = end;
		}
		cur++;
	}
	args->nb_rows = i; // this is the final number of variables
	args->varname = realloc(args->varname, i * sizeof(gchar *));

	int width = -1;
	int height = -1;
	int channel = -1;

	for (int j = 0; j < args->nb_rows; j++) {
		int w, h, c;
		if (args->varname && load_pm_var(args->varname[j], j, &w, &h, &c)) {
			if (j > 0)
				free_pm_var(j - 1);
			g_free(expression);
			g_free(cleaned_expression);
			free(args->varname);
			free(args);
			return CMD_INVALID_IMAGE;
		}

		if (channel == -1) {
			width = w;
			height = h;
			channel = c;
		} else {
			if (w != width || height != h || channel != c) {
				siril_log_message(_("Image must have same dimension\n"));
				free_pm_var(args->nb_rows);
				g_free(expression);
				g_free(cleaned_expression);
				free(args->varname);
				free(args);
				return CMD_INVALID_IMAGE;
			}
		}
	}

	/* gfit image MUST have same size of the others */
	if (has_gfit) {
		if (width == -1) {
			width = gfit->rx;
			height = gfit->ry;
			channel = gfit->naxes[2];
		}
		if (gfit->rx != width || height != gfit->ry || channel != gfit->naxes[2]) {
			siril_log_message(_("Image must have same dimension\n"));
			free_pm_var(args->nb_rows);
			g_free(expression);
			g_free(cleaned_expression);
			free(args->varname);
			free(args);
			return CMD_INVALID_IMAGE;
		}
	}

	/* OK. Now all prerequisites are ok. Let's remove the tokens
	 * cleaned_expression can be freed right after its last used
	 */
	g_free(expression);
	expression = g_shell_unquote(cleaned_expression, NULL);
	g_free(cleaned_expression);

	/* We must now replace the original variable names between the $ signs in the expression with
	 * the new generic variable names.
	 * This ensures that the variable names in the expression passed to pm match the variable names
	 * stored in args->varname
	 */
	gchar **chunks = g_strsplit(expression, "$", count + 1);
	for (int i = 0, j = 1; i < count / 2; i++) {
		int idx = 0;
		int k;
		for (k = 0; k < args->nb_rows; k++) {
			if (!g_strcmp0(chunks[2 * i + 1], args->varname[k])) {
				idx = k + 1;
				break;
			}
		}
		if (idx != k + 1) idx = j;
		g_free(chunks[2 * i + 1]);
		chunks[2 * i + 1] = g_strdup_printf("var_%d", idx);
		j++;
	}
	g_free(expression);
	expression = g_strjoinv(NULL, chunks);
	g_strfreev(chunks);

	/* Rewrite the variable names to var_1, var_2 etc. now the files are loaded.
	 * This avoids conflicts where characters are permitted in filenames but cannot
	 * be used in pixelmath variable names.
	 * We will amend the expression to match below.
	 */
	for (int j = 0; j < args->nb_rows; j++) {
		g_free(args->varname[j]);
		args->varname[j] = g_strdup_printf("var_%d", j + 1);
	}

	remove_spaces_from_str(expression);

	fits *fit = NULL;
	if (new_fit_image(&fit, width, height, channel, com.pref.force_16bit ? DATA_USHORT : DATA_FLOAT)) {
		free_pm_var(args->nb_rows);
		free(args->varname);
		free(args);
		return CMD_GENERIC_ERROR;
	}

	args->expression1 = expression;
	args->expression2 = NULL;
	args->expression3 = NULL;
	args->single_rgb = TRUE;
	args->fit = fit;
	args->ret = 0;
	args->from_ui = FALSE;
	args->do_sum = do_sum;
	args->has_gfit = has_gfit;
	if (min >= 0.f) {
		args->rescale = TRUE;
		args->min = min;
		args->max = max;
	} else {
		args->rescale = FALSE;
	}

	if (!start_in_new_thread(apply_pixel_math_operation, args)) {
		g_free(args->expression1);
		clearfits(fit);
		g_strfreev(args->varname);
		free(args);
		return CMD_GENERIC_ERROR;
	}

	return CMD_OK;
}

int process_psf(int nb){
	if (com.selection.w > 300 || com.selection.h > 300){
		siril_log_message(_("Current selection is too large. To determine the PSF, please make a selection around a single star.\n"));
		return CMD_SELECTION_ERROR;
	}
	if (com.selection.w <= 0 || com.selection.h <= 0){
		siril_log_message(_("Select an area first\n"));
		return CMD_SELECTION_ERROR;
	}

	if (gfit->naxes[2] > 1 && nb == 1 && com.headless) {
		siril_log_color_message(_("Please display the channel on which you want to compute the PSF or use -channel argument\n"), "red");
		return CMD_GENERIC_ERROR;
	}

	int channel = com.headless ? 0 : select_vport(gui.cvport);
	if (nb == 2) {
		gchar *next;
		channel = g_ascii_strtoull(word[1], &next, 10);
		if (word[1] == next || channel > (int)gfit->naxes[2]) {
			siril_log_message(_("Please provide the channel number starting from 0 for red\n"));
			return CMD_ARG_ERROR;
		}
	}

	starprofile profile = com.pref.starfinder_conf.profile;
	psf_error error = PSF_NO_ERR;
	struct phot_config *ps = phot_set_adjusted_for_image(gfit);
	psf_star *result = psf_get_minimisation(gfit, channel, &com.selection, TRUE, FALSE, ps, TRUE, profile, &error);
	free(ps);
	if (result) {
		gchar *str = format_psf_result(result, &com.selection, gfit, NULL);
		siril_log_message("%s\n", str);
		g_free(str);
	}
	free_psf(result);
	return CMD_OK;
}

int process_seq_tilt(int nb) {
	gboolean draw_polygon = FALSE;

	sequence *seq;
	seq = load_sequence(word[1], NULL);
	if (!seq)
		return CMD_SEQUENCE_NOT_FOUND;
	if (check_seq_is_comseq(seq)) {
		free_sequence(seq, TRUE);
		seq = &com.seq;
		draw_polygon = TRUE;
	}
	// through GUI, in case the specified sequence is not the loaded sequence
	// load it before running
	if (!com.script && !com.python_script && !check_seq_is_comseq(seq)) {
		execute_idle_and_wait_for_it(set_seq, seq->seqname);
		free_sequence(seq, TRUE);
		seq = &com.seq;
		draw_polygon = TRUE;
	}

	struct tilt_data *args = calloc(sizeof(struct tilt_data), 1);
	args->seq = seq;
	args->draw_polygon = draw_polygon;

	apply_tilt_to_sequence(args);
	return CMD_OK;
}

/* com.pref.phot_set.outer needs to be set at this point */
static int parse_star_position_arg(char *arg, sequence *seq, fits *first, rectangle *seqpsf_area, gchar **target_descr) {
	rectangle area;
	if (g_str_has_prefix(arg, "-at=") || g_str_has_prefix(arg, "-refat=")) {
		gchar *value, *end;
		if (arg[1] == 'a')
			value = arg + 4;
		else value = arg + 7;
		int x = g_ascii_strtoull(value, &end, 10);
		if (end == value) return CMD_ARG_ERROR;
		if (*end != ',') return CMD_ARG_ERROR;
		end++;
		value = end;
		int y = g_ascii_strtoull(value, &end, 10);
		if (end == value) return CMD_ARG_ERROR;

		double start = 1.5 * com.pref.phot_set.outer;
		double size = 3 * com.pref.phot_set.outer;

		area.x = x - start;
		area.y = y - start;
		area.w = size;
		area.h = size;
		if (area.x < 0 || area.y < 0 ||
				area.h <= 0 || area.w <= 0 ||
				area.x + area.w >= first->rx ||
				area.y + area.h >= first->ry) {
			siril_log_message(_("The given coordinates are not in the image, aborting\n"));
			return CMD_ARG_ERROR;
		}

		if (enforce_area_in_image(&area, seq, 0)) {
			siril_log_message(_("Selection was not completely inside the first image of the sequence, aborting.\n"));
			return CMD_SELECTION_ERROR;
		}
		if (target_descr && arg[1] != 'a')
			*target_descr = g_strdup_printf("at %d, %d", x, y);
	}
	else if (g_str_has_prefix(arg, "-wcs=") || g_str_has_prefix(arg, "-refwcs=")) {
		char *value;
		if (arg[1] == 'w')
			value = arg + 5;
		else value = arg + 8;
		char *sep = strchr(value, ',');
		if (!sep) {
			siril_log_message(_("Invalid argument to %s, aborting.\n"), arg);
			return CMD_ARG_ERROR;
		}
		*sep++ = '\0';
		char *end;
		double ra = g_ascii_strtod(value, &end);
		if (end == value) {
			siril_log_message(_("Invalid argument to %s, aborting.\n"), arg);
			return CMD_ARG_ERROR;
		}
		double dec = g_ascii_strtod(sep, &end);
		if (end == sep) {
			siril_log_message(_("Invalid argument to %s, aborting.\n"), arg);
			return CMD_ARG_ERROR;
		}

		if (!has_wcs(first)) {
			siril_log_message(_("The reference image of the sequence does not have the WCS information required for star selection by equatorial coordinates\n"));
			return CMD_FOR_PLATE_SOLVED;
		}
		double fx, fy;
		if (wcs2pix(first, ra, dec, &fx, &fy)) {
			siril_log_message(_("The given coordinates are not in the image, aborting\n"));
			return CMD_ARG_ERROR;
		}
		double dx, dy;
		siril_to_display(fx, fy, &dx, &dy, first->ry);
		double start = 1.5 * com.pref.phot_set.outer;
		double size = 3 * com.pref.phot_set.outer;
		area.x = dx - start;
		area.y = dy - start;
		area.w = size;
		area.h = size;
		if (area.x < 0 || area.y < 0 ||
				area.h <= 0 || area.w <= 0 ||
				area.x + area.w >= first->rx ||
				area.y + area.h >= first->ry) {
			siril_log_message(_("The given coordinates are not in the image, aborting\n"));
			return CMD_ARG_ERROR;
		}
		siril_log_message(_("Coordinates of the star: %.1f, %.1f\n"), dx, dy);
		if (target_descr && arg[1] != 'a')
			*target_descr = g_strdup_printf("at %f, %f", ra, dec);
	}
	else {
		siril_log_message(_("Invalid argument %s, aborting.\n"), arg);
		return CMD_ARG_ERROR;
	}
	*seqpsf_area = area;
	return CMD_OK;
}

gboolean get_followstar_idle(gpointer user_data) {
	framing_mode *framing = (framing_mode*) user_data;
	GtkToggleButton *follow = GTK_TOGGLE_BUTTON(lookup_widget("followStarCheckButton"));
	if (gtk_toggle_button_get_active(follow))
		*framing = FOLLOW_STAR_FRAME;
	// no need to have an else as framing is already initiated by the caller
	return FALSE;
}

/* seqpsf sequencename [channel] [{ -at=x,y | -wcs=ra,dec }] [-followstar] */
int process_seq_psf(int nb) {
	// Must have at least sequence name argument
	if (nb < 2) {
		siril_log_message(_("Sequence name is required as first argument (use '.' for current sequence)\n"));
		return CMD_ARG_ERROR;
	}

	sequence *seq = NULL;
	int layer = -1;
	gboolean has_area = FALSE;
	rectangle area = { 0 };
	if (com.selection.w > 0 && com.selection.h > 0) {
		area = com.selection;
		has_area = TRUE;
	}
	gboolean followstar_set = FALSE;

	// First argument is always sequence name
	seq = load_sequence(word[1], NULL);
	if (!seq) {
		return CMD_SEQUENCE_NOT_FOUND;
	}
	gboolean use_current_seq = check_seq_is_comseq(seq);
	if (!com.script && !com.python_script && !use_current_seq) {
		execute_idle_and_wait_for_it(set_seq, seq->seqname);
		free_sequence(seq, TRUE);
		seq = &com.seq;
	}

	// Parse remaining arguments in any order
	for (int i = 2; i < nb; i++) {
		if (strcmp(word[i], "-followstar") == 0) {
			followstar_set = TRUE;
		} else if (layer == -1) {
			// Try to parse as layer number
			gchar *end;
			int potential_layer = g_ascii_strtoull(word[i], &end, 10);
			if (end != word[i] && potential_layer < seq->nb_layers) {
				layer = potential_layer;
			} else {
				// Not a valid layer number, try as star position
				if (!has_area) {
					fits first = { 0 };
					if (use_current_seq) {
						// For current sequence, we may not need to read metadata
						// if we're using current selection
						if (area.w > 0 && area.h > 0) {
							has_area = TRUE;
							continue;
						}
					}

					if (seq_read_frame_metadata(seq, 0, &first)) {
						if (seq != &com.seq) free_sequence(seq, TRUE);
						return CMD_GENERIC_ERROR;
					}
					seq->current = 0;

					if (parse_star_position_arg(word[i], seq, &first, &area, NULL) == 0) {
						has_area = TRUE;
						clearfits(&first);
					} else {
						clearfits(&first);
						siril_log_message(_("Invalid argument: %s\n"), word[i]);
						if (seq != &com.seq) free_sequence(seq, TRUE);
						return CMD_ARG_ERROR;
					}
				} else {
					siril_log_message(_("Invalid argument: %s\n"), word[i]);
					if (seq != &com.seq) free_sequence(seq, TRUE);
					return CMD_ARG_ERROR;
				}
			}
		} else if (!has_area) {
			// Try to parse as star position
			fits first = { 0 };
			if (use_current_seq) {
				// For current sequence, we may not need to read metadata
				// if we're using current selection
				if (area.w > 0 && area.h > 0) {
					has_area = TRUE;
					continue;
				}
			}
			if (seq_read_frame_metadata(seq, 0, &first)) {
				if (seq != &com.seq)
					free_sequence(seq, TRUE);
				return CMD_GENERIC_ERROR;
			}
			seq->current = 0;

			if (parse_star_position_arg(word[i], seq, &first, &area, NULL) == 0) {
				has_area = TRUE;
				clearfits(&first);
			} else {
				clearfits(&first);
				siril_log_message(_("Invalid argument: %s\n"), word[i]);
				if (seq != &com.seq) free_sequence(seq, TRUE);
				return CMD_ARG_ERROR;
			}
		} else {
			siril_log_message(_("Invalid argument: %s\n"), word[i]);
			if (seq != &com.seq) free_sequence(seq, TRUE);
			return CMD_ARG_ERROR;
		}
	}

	// Set defaults for missing arguments
	if (layer == -1) {
		if (use_current_seq) {
			layer = select_vport(gui.cvport);
		} else {
			layer = 0; // Default to first layer
		}
	}

	if (!has_area) {
		if (use_current_seq && com.selection.w > 0 && com.selection.h > 0) {
			area = com.selection;
			has_area = TRUE;
		} else {
			if (com.script) {
				siril_log_message(_("Layer and star position arguments are required when called from a script\n"));
				if (seq != &com.seq) free_sequence(seq, TRUE);
				return CMD_ARG_ERROR;
			}
			if (!com.headless) {
				siril_log_message(_("Layer and star position arguments are required, or make a selection around a star\n"));
				if (seq != &com.seq) free_sequence(seq, TRUE);
				return CMD_ARG_ERROR;
			}
		}
	}

	// Validate layer
	if (layer >= seq->nb_layers) {
		siril_log_message(_("PSF cannot be computed on channel %d for this sequence of %d channels\n"), layer, seq->nb_layers);
		if (seq != &com.seq) free_sequence(seq, TRUE);
		return CMD_ARG_ERROR;
	}

	// Validate selection area
	if (has_area) {
		if (area.w > 300 || area.h > 300) {
			siril_log_message(_("Current selection is too large. To determine the PSF, please make a selection around a single star.\n"));
			if (seq != &com.seq) free_sequence(seq, TRUE);
			return CMD_SELECTION_ERROR;
		}
		if (area.w <= 0 || area.h <= 0) {
			siril_log_message(_("Select an area first\n"));
			if (seq != &com.seq) free_sequence(seq, TRUE);
			return CMD_SELECTION_ERROR;
		}
		com.selection = area;
	}

	// Set framing mode
	framing_mode framing = ORIGINAL_FRAME;
	if (followstar_set) {
		framing = FOLLOW_STAR_FRAME;
	} else {
		// Try registered frame first if available
		if (seq->regparam[layer]) {
			framing = REGISTERED_FRAME;
		}
	}

	siril_log_message(_("Running the PSF on the sequence, layer %d\n"), layer);
	int retval = seqpsf(seq, layer, FALSE, FALSE, FALSE, framing, TRUE, (com.script || com.python_script)) ? CMD_GENERIC_ERROR : CMD_OK;
	return retval;
}

// light_curve sequencename channel [-autoring] { -ninalist=file | [-auto] { -at=x,y | -wcs=ra,dec [-refat=x,y] [-refwcs=ra,dec] ... } }
int process_light_curve(int nb) {
	sequence *seq = load_sequence(word[1], NULL);
	if (!seq)
		return CMD_SEQUENCE_NOT_FOUND;
	gboolean has_GUI = FALSE;
	gboolean seq_has_wcs = FALSE;
	int refimage = sequence_find_refimage(seq);
	if (check_seq_is_comseq(seq)) { // we are in GUI
		free_sequence(seq, TRUE);
		seq = &com.seq;
		clear_all_photometry_and_plot(); // calls GTK+ code, but we're not in a script here
		init_plot_colors();
		has_GUI = TRUE;
		seq_has_wcs = has_wcs(gfit);
	} else { // we are in script or headless, loading the seq has loaded the ref image, we check if it has wcs info
		siril_debug_print("reference image in seqfile is %d\n", refimage);
		seq_has_wcs = sequence_ref_has_wcs(seq);
		seq->current = refimage;
	}

	gchar *end;
	int layer = g_ascii_strtoull(word[2], &end, 10);
	if (end == word[2] || layer >= seq->nb_layers) {
		siril_log_message(_("PSF cannot be computed on channel %d for this sequence of %d channels\n"), layer, seq->nb_layers);
		if (seq != &com.seq)
			free_sequence(seq, TRUE);
		return CMD_ARG_ERROR;
	}

	if (sequence_drifts(seq, layer, seq->rx / 4))
		return CMD_GENERIC_ERROR;

	int argidx = 3;
	gboolean autoring = FALSE;
	if (!g_strcmp0(word[argidx], "-autoring")) {
		autoring = TRUE;
		if (nb == 3) {
			siril_log_message(_("Missing argument to command\n"));
			if (seq != &com.seq)
				free_sequence(seq, TRUE);
			return CMD_ARG_ERROR;
		}
		argidx++;
	}

	fits reffit = { 0 };
	if (autoring) { // we detect the stars in the reference frame
		if (seq_read_frame(seq, refimage, &reffit, FALSE, -1)) {
			if (seq != &com.seq)
				free_sequence(seq, TRUE);
			return CMD_GENERIC_ERROR;
		}
		float fwhm = measure_image_FWHM(&reffit, layer);
		if (fwhm <= 0.0f) {
			siril_log_color_message(_("Could not find stars in the reference image, aborting.\n"), "red");
			if (seq != &com.seq)
				free_sequence(seq, TRUE);
			clearfits(&reffit);
			return CMD_GENERIC_ERROR;
		}
		/* automatic aperture is 2 times each star's FWHM, which can be
		 * significantly larger than the mean FWHM that we get here */
		com.pref.phot_set.inner = com.pref.phot_set.auto_inner_factor * fwhm;
		com.pref.phot_set.outer = com.pref.phot_set.auto_outer_factor * fwhm;
		siril_log_message(_("Setting inner and outer photometry ring radii to %.1f and %.1f (FWHM is %f)\n"),
				com.pref.phot_set.inner, com.pref.phot_set.outer, fwhm);
		clearfits(&reffit);
	} else {
		if (seq_read_frame_metadata(seq, refimage, &reffit)) {
			if (seq != &com.seq)
				free_sequence(seq, TRUE);
			return CMD_GENERIC_ERROR;
		}
		siril_log_message(_("Using preconfigured inner and outer photometry ring radii of %.1f and %.1f\n"),
				com.pref.phot_set.inner, com.pref.phot_set.outer);
	}
	g_assert(com.pref.phot_set.inner < com.pref.phot_set.outer);

	struct light_curve_args *args = calloc(1, sizeof(struct light_curve_args));
	if (!args) {
		PRINT_ALLOC_ERR;
		if (seq != &com.seq)
			free_sequence(seq, TRUE);
		return CMD_ALLOC_ERROR;
	}

	/* we have a sequence and channel, now we iterate with seqpsf on the list of stars */
	if (g_str_has_prefix(word[argidx], "-ninastars=")) {
		char *file = word[argidx] + 11;
		if (file[0] == '\0') {
			siril_log_message(_("Missing argument to %s, aborting.\n"), word[argidx]);
			free(args);
			if (seq != &com.seq)
				free_sequence(seq, TRUE);
			return CMD_GENERIC_ERROR;
		}
		if (!seq_has_wcs) {
			siril_log_message(_("No image in the sequence was found with the WCS information required for star selection by equatorial coordinates, plate solve the reference or the current\n"));
			free(args);
			if (seq != &com.seq)
				free_sequence(seq, TRUE);
			return CMD_FOR_PLATE_SOLVED;
		}
		if (parse_nina_stars_file_using_WCS(args, file, TRUE, TRUE, has_GUI ? gfit : &reffit)) {
			if (seq != &com.seq)
				free_sequence(seq, TRUE);
			free_light_curve_args(args);
			return CMD_GENERIC_ERROR;
		}
	} else {
		args->areas = malloc((nb - argidx) * sizeof(rectangle));
		for (int arg_index = argidx; arg_index < nb; arg_index++) {
			if (parse_star_position_arg(word[arg_index], seq, has_GUI ? gfit : &reffit,
						&args->areas[arg_index - argidx], &args->target_descr)) {
				free_light_curve_args(args);
				return CMD_ARG_ERROR;;
			}
		}
		args->nb = nb - argidx;
	}
	clearfits(&reffit);
	args->seq = seq;
	args->layer = layer;
	args->display_graph = has_GUI;
	siril_debug_print("starting PSF analysis of %d stars\n", args->nb);

	if (!start_in_new_thread(light_curve_worker, args)) {
		g_free(args->target_descr);
		free(args->areas);
		free(args->target_descr);
		free(args);
		return CMD_GENERIC_ERROR;
	}
	return CMD_OK;
}

int process_seq_crop(int nb) {
	sequence *seq = load_sequence(word[1], NULL);
	if (!seq) {
		return CMD_SEQUENCE_NOT_FOUND;
	}

	rectangle area;

	int startoptargs = 6;

	if (nb >= startoptargs) {
		gchar *endx, *endy, *endw, *endh;

		area.x = g_ascii_strtoull(word[2], &endx, 10);
		area.y = g_ascii_strtoull(word[3], &endy, 10);
		area.w = g_ascii_strtoull(word[4], &endw, 10);
		area.h = g_ascii_strtoull(word[5], &endh, 10);

		if (endx == word[2] || endy == word[3] || area.x < 0 || area.y < 0) {
			siril_log_message(_("Crop: x and y must be positive values.\n"));
			if (!check_seq_is_comseq(seq))
				free_sequence(seq, TRUE);
			return CMD_ARG_ERROR;
		}
		if (endw == word[4] || endh == word[5] || area.w <= 0 || area.h <= 0) {
			siril_log_message(_("Crop: width and height must be greater than 0.\n"));
			if (!check_seq_is_comseq(seq))
				free_sequence(seq, TRUE);
			return CMD_ARG_ERROR;
		}
	} else {
		siril_log_message(_("Crop: select a region or provide x, y, width, height\n"));
		if (!check_seq_is_comseq(seq))
			free_sequence(seq, TRUE);
		return CMD_ARG_ERROR;
	}
	gchar *end1, *end2;
	int rx = g_ascii_strtoull(word[4], &end1, 10);
	int ry = g_ascii_strtoull(word[5], &end2, 10);

	if (end1 == word[4] || end2 == word[5] || rx > seq->rx || ry > seq->ry) {
		siril_log_message(_("Crop: width and height, respectively, must be less than %d and %d.\n"),
				seq->rx, seq->ry);
		if (!check_seq_is_comseq(seq))
			free_sequence(seq, TRUE);
		return CMD_ARG_ERROR;
	}

	struct crop_sequence_data *args = calloc(1, sizeof(struct crop_sequence_data));

	args->seq = seq;
	args->area = area;
	args->prefix = strdup("cropped_");

	if (nb > startoptargs) {
		for (int i = startoptargs; i < nb; i++) {
			if (word[i]) {
				if (g_str_has_prefix(word[i], "-prefix=")) {
					char *current = word[i], *value;
					value = current + 8;
					if (value[0] == '\0') {
						siril_log_message(_("Missing argument to %s, aborting.\n"), current);
						free(args->prefix);
						free(args);
						if (!check_seq_is_comseq(seq))
							free_sequence(seq, TRUE);
						return CMD_ARG_ERROR;
					}
					free(args->prefix);
					args->prefix = strdup(value);
				}
			}
		}
	}

	crop_sequence(args);
	return CMD_OK;
}

int process_seq_resample(int nb) {
	sequence *seq = load_sequence(word[1], NULL);
	if (!seq) {
		return CMD_SEQUENCE_NOT_FOUND;
	}

	struct scale_sequence_data *args = calloc(1, sizeof(struct scale_sequence_data));

	args->seq = seq;
	args->prefix = strdup("scaled_");
	args->scale = 1.0;
	args->interpolation = OPENCV_AREA;
	args->clamp = FALSE;

	for (int i = 2; i < nb; i++) {
		if (word[i]) {
			if (g_str_has_prefix(word[i], "-prefix=")) {
				char *current = word[i], *value;
				value = current + 8;
				if (value[0] == '\0') {
					siril_log_message(_("Missing argument to %s, aborting.\n"), current);
					free(args->prefix);
					free(args);
					if (!check_seq_is_comseq(seq))
						free_sequence(seq, TRUE);
					return CMD_ARG_ERROR;
				}
				free(args->prefix);
				args->prefix = strdup(value);
			}
			else if (g_str_has_prefix(word[1], "-height=")) {
				char *current = word[i] + 8, *end;
				double toY = g_ascii_strtod(current, &end);
				if (toY < 10) {
					siril_log_message(_("Error: height cannot be less than 10, aborting.\n"));
					if (!check_seq_is_comseq(seq))
						free_sequence(seq, TRUE);
					free(args->prefix);
					return CMD_ARG_ERROR;
				}
				args->scale = toY / (double) seq->ry;
			}
			else if (g_str_has_prefix(word[1], "-width=")) {
				char *current = word[i] + 7, *end;
				double toX = g_ascii_strtod(current, &end);
				if (toX < 10) {
					siril_log_message(_("Error: width cannot be less than 10, aborting.\n"));
					if (!check_seq_is_comseq(seq))
						free_sequence(seq, TRUE);
					free(args->prefix);
					return CMD_ARG_ERROR;
				}
				args->scale = toX / (double) seq->rx;
			} else if (g_str_has_prefix(word[1], "-maxdim=")) {
				char *current = word[i] + 8, *end;
				double maxdim = g_ascii_strtoull(current, &end, 10);
				if (maxdim < 10) {
					siril_log_message(_("Error: max dimension cannot be less than 10, aborting.\n"));
						if (!check_seq_is_comseq(seq))
							free_sequence(seq, TRUE);
						free(args->prefix);
					return CMD_ARG_ERROR;
				}
				if (gfit->rx > gfit->ry) {
					args->scale = maxdim / (double) seq->rx;
				} else {
					args->scale = maxdim / (double) seq->ry;
				}
			} else if (g_str_has_prefix(word[i], "-scale=")) {
				char *current = word[i] + 7, *end;
				args->scale = g_ascii_strtod(current, &end);
				if (args->scale < 0.01) {
					siril_log_message(_("Error: scale cannot be less than 0.01, aborting.\n"));
					if (!check_seq_is_comseq(seq))
						free_sequence(seq, TRUE);
					free(args->prefix);
					return CMD_ARG_ERROR;
				}
				if (current == end) {
					siril_log_message(_("Error parsing argument to -scale= (%s), aborting.\n"), current);
					if (!check_seq_is_comseq(seq))
						free_sequence(seq, TRUE);
					free(args->prefix);
					return CMD_ARG_ERROR;
				}
			}
			else if (g_str_has_prefix(word[i], "-interp=")) {
				char *current = word[i], *value;
				value = current + 8;
				if (value[0] == '\0') {
					siril_log_message(_("Missing argument to %s, aborting.\n"), current);
					return CMD_ARG_ERROR;
				}
				if(!g_ascii_strncasecmp(value, "nearest", 7) || !g_ascii_strncasecmp(value, "ne", 2)) {
					args->interpolation = OPENCV_NEAREST;
					args->clamp = FALSE;
					continue;
				}
				if(!g_ascii_strncasecmp(value, "cubic", 5) || !g_ascii_strncasecmp(value, "cu", 2)) {
					args->interpolation = OPENCV_CUBIC;
					args->clamp = TRUE;
					continue;
				}
				if(!g_ascii_strncasecmp(value, "lanczos4", 8) || !g_ascii_strncasecmp(value, "la", 2)) {
					args->interpolation = OPENCV_LANCZOS4;
					args->clamp = TRUE;
					continue;
				}
				if(!g_ascii_strncasecmp(value, "linear", 6) || !g_ascii_strncasecmp(value, "li", 2)) {
					args->interpolation = OPENCV_LINEAR;
					args->clamp = FALSE;
					continue;
				}
				if(!g_ascii_strncasecmp(value, "area", 4) || !g_ascii_strncasecmp(value, "ar", 2)) {
					args->interpolation = OPENCV_AREA;
					args->clamp = FALSE;
					continue;
				}
				siril_log_message(_("Unknown transformation type %s, aborting.\n"), value);
				return CMD_ARG_ERROR;
			}
		}
	}
	if (args->scale < 0.1) {
		siril_log_message(_("Error: scale cannot be less than 0.01, aborting.\n"));
		free(args->prefix);
		free(args);
		if (!check_seq_is_comseq(seq))
			free_sequence(seq, TRUE);
		return CMD_GENERIC_ERROR;
	}
	if (fabs(args->scale - 1.0) < 1.e-10) {
		siril_log_message(_("Scale is 1.0, nothing to do.\n"));
		free(args->prefix);
		free(args);
		if (!check_seq_is_comseq(seq))
			free_sequence(seq, TRUE);
		return CMD_GENERIC_ERROR;
	}

	scale_sequence(args);
	return CMD_OK;
}

int process_bg(int nb) {
	WORD us_bg;
	image_cfa_warning_check();
	for (int layer = 0; layer < gfit->naxes[2]; layer++) {
		double bg = background(gfit, layer, &com.selection, MULTI_THREADED);
		if (gfit->type == DATA_USHORT) {
			us_bg = round_to_WORD(bg);
			bg = bg / get_normalized_value(gfit);
		} else if (gfit->type == DATA_FLOAT) {
			us_bg = float_to_ushort_range(bg);
		} else return CMD_INVALID_IMAGE;
		siril_log_message(_("Background value (channel: #%d): %d (%.3e)\n"), layer, us_bg, bg);
	}
	return CMD_OK;
}

int process_bgnoise(int nb) {
	image_cfa_warning_check();
	evaluate_noise_in_image();
	return CMD_OK;
}

int process_histo(int nb) {
	GError *error = NULL;
	gchar *end;
	int nlayer = g_ascii_strtoull(word[1], &end, 10);
	const gchar* clayer;

	if (end == word[1] || nlayer > 3 || nlayer < 0)
		return CMD_INVALID_IMAGE;
	image_cfa_warning_check();
	gsl_histogram *histo = computeHisto(gfit, nlayer);
	if (!isrgb(gfit))
		clayer = "bw";		//if B&W
	else
		clayer = channel_number_to_name(nlayer);
	gchar *filename = g_strdup_printf("histo_%s.dat", clayer);

	GFile *file = g_file_new_for_path(filename);
	g_free(filename);

	GOutputStream *output_stream = (GOutputStream*) g_file_replace(file, NULL, FALSE,
			G_FILE_CREATE_NONE, NULL, &error);

	if (output_stream == NULL) {
		if (error != NULL) {
			g_warning("%s\n", error->message);
			g_clear_error(&error);
			fprintf(stderr, "Cannot save histo\n");
		}
		g_object_unref(file);
		return CMD_FILE_NOT_FOUND;
	}
	for (size_t i = 0; i < USHRT_MAX + 1; i++) {
		gchar *buffer = g_strdup_printf("%zu %d\n", i, (int) gsl_histogram_get (histo, i));

		if (!g_output_stream_write_all(output_stream, buffer, strlen(buffer), NULL, NULL, &error)) {
			g_warning("%s\n", error->message);
			g_free(buffer);
			g_clear_error(&error);
			g_object_unref(output_stream);
			g_object_unref(file);
			return CMD_GENERIC_ERROR;
		}
		g_free(buffer);
	}

	siril_log_message(_("The file %s has been created for the %s layer.\n"), g_file_peek_path(file), clayer);

	g_object_unref(output_stream);
	g_object_unref(file);
	gsl_histogram_free(histo);
	return CMD_OK;
}

int process_tilt(int nb) {
	if (word[1] && !g_ascii_strcasecmp(word[1], "clear")) {
		clear_sensor_tilt();
		siril_log_message(_("Clearing tilt information\n"));
		redraw(REDRAW_OVERLAY);
	} else {
		set_cursor_waiting(TRUE);
		draw_sensor_tilt(gfit);
		set_cursor_waiting(FALSE);
	}

	return CMD_OK;
}

int process_inspector(int nb) {
	compute_aberration_inspector();
	return CMD_OK;
}

int process_thresh(int nb){
	gchar *end1, *end2;
	int maxlevel = (gfit->orig_bitpix == BYTE_IMG) ? UCHAR_MAX : USHRT_MAX;
	int lo = g_ascii_strtoull(word[1], &end1, 10);
	if (end1 == word[1] || lo < 0 || lo > maxlevel) {
		siril_log_message(_("Replacement value is out of range (0 - %d)\n"), maxlevel);
		return CMD_ARG_ERROR;
	}
	int hi = g_ascii_strtoull(word[2], &end2, 10);
	if (end2 == word[2] || hi < 0 || hi > maxlevel) {
		siril_log_message(_("Replacement value is out of range (0 - %d)\n"), maxlevel);
		return CMD_ARG_ERROR;
	}
	if (lo >= hi) {
		siril_log_message(_("lo must be strictly smaller than hi\n"));
		return CMD_ARG_ERROR;
	}
	threshlo(gfit, lo);
	threshhi(gfit, hi);

	char log[90];
	sprintf(log, "Image clamped to [%d, %d]", lo, hi);
	gfit->history = g_slist_append(gfit->history, strdup(log));
	return CMD_OK | CMD_NOTIFY_GFIT_MODIFIED;
}

int process_threshlo(int nb) {
	gchar *end;
	int maxlevel = (gfit->orig_bitpix == BYTE_IMG) ? UCHAR_MAX : USHRT_MAX;
	int lo = g_ascii_strtoull(word[1], &end, 10);
	if (end == word[1] || lo < 0 || lo > maxlevel) {
		siril_log_message(_("Replacement value is out of range (0 - %d)\n"), maxlevel);
		return CMD_ARG_ERROR;
	}
	threshlo(gfit, lo);

	char log[90];
	sprintf(log, "Image clamped to [%d, max]", lo);
	gfit->history = g_slist_append(gfit->history, strdup(log));
	return CMD_OK | CMD_NOTIFY_GFIT_MODIFIED;
}

int process_threshhi(int nb) {
	gchar *end;
	int maxlevel = (gfit->orig_bitpix == BYTE_IMG) ? UCHAR_MAX : USHRT_MAX;
	int hi = g_ascii_strtoull(word[1], &end, 10);
	if (end == word[1] || hi < 0 || hi > maxlevel) {
		siril_log_message(_("Replacement value is out of range (0 - %d)\n"), maxlevel);
		return CMD_ARG_ERROR;
	}
	threshhi(gfit, hi);

	char log[90];
	sprintf(log, "Image clamped to [min, %d]", hi);
	gfit->history = g_slist_append(gfit->history, strdup(log));
	return CMD_OK | CMD_NOTIFY_GFIT_MODIFIED;
}

int process_neg(int nb) {
	set_cursor_waiting(TRUE);
	pos_to_neg(gfit);
	gfit->history = g_slist_append(gfit->history, strdup("Image made negative"));
	return CMD_OK | CMD_NOTIFY_GFIT_MODIFIED;
}

int process_nozero(int nb){
	gchar *end;
	int level = g_ascii_strtoull(word[1], &end, 10);
	int maxlevel = (gfit->orig_bitpix == BYTE_IMG) ? UCHAR_MAX : USHRT_MAX;
	if (end == word[1] || level < 0 || level > maxlevel) {
		siril_log_message(_("Replacement value is out of range (0 - %d)\n"), maxlevel);
		return CMD_ARG_ERROR;
	}
	nozero(gfit, (WORD)level);

	char log[90];
	sprintf(log, "Replaced zeros with %d", level);
	gfit->history = g_slist_append(gfit->history, strdup(log));
	return CMD_OK | CMD_NOTIFY_GFIT_MODIFIED;
}

int process_ddp(int nb) {
	gchar *end;
	float level = (float) g_ascii_strtod(word[1], &end);
	if (end == word[1] || level < 0 || level > USHRT_MAX_SINGLE) {
		siril_log_message(_("Level value is incorrect\n"));
		return CMD_ARG_ERROR;
	}
	float coeff = g_ascii_strtod(word[2], &end);
	if (end == word[2] || coeff < 0) {
		siril_log_message(_("Coeff value is incorrect\n"));
		return CMD_ARG_ERROR;
	}
	float sigma = g_ascii_strtod(word[3], &end);
	if (end == word[3] || sigma < 0) {
		siril_log_message(_("Sigma value is incorrect\n"));
		return CMD_ARG_ERROR;
	}
	image_cfa_warning_check();
	ddp(gfit, level, coeff, sigma);
	return CMD_OK | CMD_NOTIFY_GFIT_MODIFIED;
}

int process_new(int nb){
	int width, height, layers;
	gchar *end, *endw, *endh;
	char *filename = NULL;

	width = g_ascii_strtod(word[1], &endw);
	height = g_ascii_strtod(word[2], &endh);
	layers = g_ascii_strtoull(word[3], &end, 10);
	if (end == word[3] || (layers != 1 && layers != 3)) {
		siril_log_message(_("Number of layers MUST be 1 or 3\n"));
		return CMD_ARG_ERROR;
	}
	if (endw == word[1] || endh == word[2] || !height || !width) {
		siril_log_message(_("Width and Height must be positive values.\n"));
		return CMD_ARG_ERROR;
	}

	/* If a filename has been set */
	if (nb == 5 && (word[4][0] != '\0')) {
		filename = strdup(word[4]);
	} else {
		filename = strdup(_("new empty image"));
	}

	close_single_image();
	close_sequence(FALSE);

	fits *fit = gfit;
	if (new_fit_image(&fit, width, height, layers, DATA_FLOAT))
		return CMD_GENERIC_ERROR;
	memset(gfit->fdata, 0, width * height * layers * sizeof(float));

	com.seq.current = UNRELATED_IMAGE;
	create_uniq_from_gfit(filename, FALSE);
	gui_function(open_single_image_from_gfit, NULL);
	if (!com.headless) {
		if (g_main_context_is_owner(g_main_context_default())) {
			// it is safe to call the function directly
			open_single_image_from_gfit(NULL);
		} else {
			// we aren't in the GTK main thread or a script, so we run the idle and wait for it
			execute_idle_and_wait_for_it(open_single_image_from_gfit, NULL);
		}
	}
	return CMD_OK;
}

int process_visu(int nb) {
	gchar *end1, *end2;
	int low = g_ascii_strtoull(word[1], &end1, 10);
	int high = g_ascii_strtoull(word[2], &end2, 10);
	if ((end2 == word[2] || high > USHRT_MAX) || (end1 == word[1] || low < 0)) {
		siril_log_message(_("Values must be positive and less than %d.\n"), USHRT_MAX);
		return CMD_ARG_ERROR;
	}
	visu(gfit, low, high);
	return CMD_OK;
}

int process_ffill(int nb) {
	gchar *end;
	rectangle area;
	int level = g_ascii_strtoull(word[1], &end, 10);
	if (end == word[1] || level < 0 || level > USHRT_MAX) {
		siril_log_message(_("Value must be positive and less than %d.\n"), USHRT_MAX);
		return CMD_ARG_ERROR;
	}

	if ((!com.selection.h) || (!com.selection.w)) {
		if (nb == 6) {
			gchar *endx, *endy, *endw, *endh;
			area.x = g_ascii_strtoull(word[2], &endx, 10);
			area.y = g_ascii_strtoull(word[3], &endy, 10);
			area.w = g_ascii_strtoull(word[4], &endw, 10);
			area.h = g_ascii_strtoull(word[5], &endh, 10);
			if (endx == word[2] || endy == word[3] || endw == word[4]
					|| endh == word[5] || (area.w + area.x > gfit->rx)
					|| (area.h + area.y > gfit->ry)) {
				siril_log_message(_("Wrong parameters.\n"));
				return CMD_ARG_ERROR;
			}
		}
		else {
			siril_log_message(_("Fill2: select a region or provide x, y, width, height\n"));
			return CMD_ARG_ERROR;
		}
	} else {
		area = com.selection;
	}
	int retval = fill(gfit, level, &area);
	if (retval) {
		siril_log_message(_("Wrong parameters.\n"));
		return CMD_ARG_ERROR;
	}
	area.x = gfit->rx - area.x - area.w;
	area.y = gfit->ry - area.y - area.h;
	fill(gfit, level, &area);
	return CMD_OK | CMD_NOTIFY_GFIT_MODIFIED;
}

cmd_errors parse_findstar(struct starfinder_data *args, int start, int nb) {
	for (int i = start; i < nb; i++) {
		char *current = word[i], *value;
		if (g_str_has_prefix(current, "-out=")) {
			value = current + 5;
			if (value[0] == '\0') {
				siril_log_message(_("Missing argument to %s, aborting.\n"), current);
				return CMD_ARG_ERROR;
			}
			/* Make sure path exists */
			gchar *dirname = g_path_get_dirname(value);
			if (siril_mkdir_with_parents(dirname, 0755) < 0) {
				g_free(dirname);
				return CMD_GENERIC_ERROR;
			}
			g_free(dirname);
			args->starfile = g_strdup(value);
			siril_debug_print("Findstar: saving at %s\n", args->starfile);
		} else if (g_str_has_prefix(word[i], "-layer=")) {
			int nb_layers = (start == 2) ? args->im.from_seq->nb_layers : args->im.fit->naxes[2];
			if (nb_layers == 1) {  // handling mono case
				siril_log_message(_("This sequence is mono, ignoring layer number.\n"));
				continue;
			}
			value = current + 7;
			gchar *end;
			int layer = g_ascii_strtoull(value, &end, 10);
			if (end == value || layer < 0 || layer > 2) {
				siril_log_message(_("Unknown layer number %s, must be between 0 and 2, will use green layer.\n"), value);
				layer = GLAYER;
				continue;
			}
			args->layer = layer;
		} else if (g_str_has_prefix(word[i], "-maxstars=")) {
			char *current = word[i], *value;
			value = current + 10;
			if (value[0] == '\0') {
				siril_log_message(_("Missing argument to %s, aborting.\n"), current);
				return CMD_ARG_ERROR;
			}
			gchar *end;
			int max_stars = g_ascii_strtoull(value, &end, 10);
			if (end == value || max_stars > MAX_STARS_FITTED || max_stars < MIN_STARS_FITTED) {
				// limiting values to avoid too long computation or too low number of candidates
				siril_log_message(_("Max number of stars %s not allowed. Should be between %d and %d.\n"), value, MIN_STARS_FITTED, MAX_STARS_FITTED);
				return CMD_ARG_ERROR;
			}
			args->max_stars_fitted = max_stars;
		} else {
			siril_log_message(_("Unknown parameter %s, aborting.\n"), current);
			return CMD_ARG_ERROR;
		}
	}
	return CMD_OK;
}

int process_findstar(int nb) {
	int layer;
	if (!(com.script || (com.python_script && !com.headless))) {
		layer = select_vport(gui.cvport);
	} else {
		layer = (gfit->naxes[2] > 1) ? GLAYER : RLAYER;
	}

	struct starfinder_data *args = calloc(1, sizeof(struct starfinder_data));
	args->layer = layer;
	args->im.fit = gfit;
	if (sequence_is_loaded() && com.seq.current >= 0) {
		args->im.from_seq = &com.seq;
		args->im.index_in_seq = com.seq.current;
	} else {
		args->im.from_seq = NULL;
		args->im.index_in_seq = -1;
	}

	// initializing args
	args->starfile = NULL;
	args->max_stars_fitted = 0;
	args->threading = MULTI_THREADED;
	args->update_GUI = !com.script || com.python_script;
	siril_debug_print("findstar profiling %s stars\n", (com.pref.starfinder_conf.profile == PSF_GAUSSIAN) ? "Gaussian" : "Moffat");

	cmd_errors argparsing = parse_findstar(args, 1, nb);

	if (argparsing) {
		if (args->starfile) g_free(args->starfile);
		free(args);
		return argparsing;
	}
	if (!com.script && com.selection.w != 0 && com.selection.h != 0) {
		args->selection = com.selection;
	}
	if (has_wcs(args->im.fit) && (args->starfile || args->update_GUI)) {
		args->save_eqcoords = TRUE;
		args->ref_wcs = args->im.fit->keywords.wcslib;
	} else {
		args->save_eqcoords = FALSE;
	}

	if (!start_in_new_thread(findstar_worker, args)) {
		g_free(args->starfile);
		free(args);
		return CMD_GENERIC_ERROR;
	}

	return CMD_OK;
}

int process_seq_findstar(int nb) {
	sequence *seq = load_sequence(word[1], NULL);
	if (!seq)
		return CMD_SEQUENCE_NOT_FOUND;
	if (check_seq_is_comseq(seq)) {
		free_sequence(seq, TRUE);
		seq = &com.seq;
	}

	struct starfinder_data *args = calloc(1, sizeof(struct starfinder_data));
	int layer;
	if (!(com.script || (com.python_script && !com.headless)) && check_seq_is_comseq(seq)) { // we use vport only if seq is com.seq
		layer = select_vport(gui.cvport);
	} else {
		layer = (seq->nb_layers > 1) ? GLAYER : RLAYER;
	}
	// initializing findstar args
	args->layer = layer;
	args->im.fit = NULL;
	args->im.from_seq = seq;
	args->im.index_in_seq = -1;
	args->max_stars_fitted = 0;
	args->update_GUI = FALSE;
	args->save_to_file = TRUE;
	args->save_eqcoords = TRUE;	// managed in apply_findstar_to_sequence()

	args->starfile = NULL;
	cmd_errors argparsing = parse_findstar(args, 2, nb);

	if (argparsing) {
		if (args->starfile) g_free(args->starfile);
		free(args);
		if (!check_seq_is_comseq(seq))
			free_sequence(seq, TRUE);
		return argparsing;
	}
	if (args->starfile) {
		siril_log_message(_("Option -out= is not available for sequences, ignoring\n"));
		g_free(args->starfile);
		args->starfile = NULL;
	}

	fits tmpfit = { 0 };
	seq_read_frame_metadata(seq, sequence_find_refimage(seq), &tmpfit);
	gboolean mono = (tmpfit.naxes[2] == 1);
	gboolean cfa = (tmpfit.keywords.bayer_pattern[0] != '\0');
	clearfits(&tmpfit);
	if (mono && cfa) {
		control_window_switch_to_tab(OUTPUT_LOGS);
		siril_log_color_message(_("Warning: sequence contains undebayered CFA images. Star detection may produce results for this sequence but will not perform optimally and star parameters may be inaccurate.\n"), "salmon");
	}

	return apply_findstar_to_sequence(args);
}

int process_findhot(int nb){
	if (gfit->naxes[2] != 1) {
		siril_log_message(_("find_hot must be applied on an one-channel master-dark frame"));
		return CMD_NEED_INIT_FIRST;
	}
	GError *error = NULL;
	long icold, ihot;
	gchar type, *end;
	double sig[2];

	sig[0] = g_ascii_strtod(word[2], &end);
	if (end == word[2]) {
		siril_log_message(_("Invalid argument %s, aborting.\n"), word[2]);
		return CMD_ARG_ERROR;
	}
	sig[1] = g_ascii_strtod(word[3], &end);
	if (end == word[3]) {
		siril_log_message(_("Invalid argument %s, aborting.\n"), word[3]);
		return CMD_ARG_ERROR;
	}

	deviant_pixel *dev = find_deviant_pixels(gfit, sig, &icold, &ihot, FALSE);
	siril_log_message(_("%ld cold and %ld hot pixels\n"), icold, ihot);

	gchar *filename = g_strdup_printf("%s.lst", word[1]);
	GFile *file = g_file_new_for_path(filename);

	GOutputStream *output_stream = (GOutputStream*) g_file_replace(file, NULL, FALSE,
			G_FILE_CREATE_NONE, NULL, &error);

	if (output_stream == NULL) {
		if (error != NULL) {
			g_warning("%s\n", error->message);
			g_clear_error(&error);
			siril_log_message(_("Could not open file: %s\n"), filename);
		}
		g_object_unref(file);
		g_free(filename);
		return CMD_FILE_NOT_FOUND;
	}
	g_free(filename);

	for (int i = 0; i < icold + ihot; i++) {
		int y = gfit->ry - (int) dev[i].p.y - 1;  /* FITS is stored bottom to top */
		if (dev[i].type == HOT_PIXEL)
			type = 'H';
		else
			type = 'C';
		gchar *buffer = g_strdup_printf("P %d %d %c\n", (int) dev[i].p.x, y, type);
		if (!g_output_stream_write_all(output_stream, buffer, strlen(buffer), NULL, NULL, &error)) {
			g_warning("%s\n", error->message);
			g_free(buffer);
			g_clear_error(&error);
			g_object_unref(output_stream);
			g_object_unref(file);
			return CMD_GENERIC_ERROR;
		}
		g_free(buffer);
	}

	free(dev);
	g_object_unref(output_stream);
	g_object_unref(file);

	return CMD_OK;
}

int process_fix_xtrans(int nb) {
	fix_xtrans_ac(gfit);
	notify_gfit_modified();
	return CMD_OK | CMD_NOTIFY_GFIT_MODIFIED;
}

int process_cosme(int nb) {
	gchar *filename;
	int retval = 0;

	if (!g_str_has_suffix(word[1], ".lst")) {
		filename = g_strdup_printf("%s.lst", word[1]);
	} else {
		filename = g_strdup(word[1]);
	}

	if (!g_file_test(filename, G_FILE_TEST_EXISTS)) {
		siril_log_color_message(_("File [%s] does not exist.\n"), "red", filename);
		g_free(filename);
		return CMD_FILE_NOT_FOUND;
	}

	GFile *file = g_file_new_for_path(filename);

	int is_cfa = (word[0][5] == '_') ? 1 : 0;

	retval = apply_cosme_to_image(gfit, file, is_cfa);

	g_free(filename);
	if (file)
		g_object_unref(file);
	if (retval)
		siril_log_color_message(_("There were some errors, please check your input file.\n"), "salmon");

	invalidate_stats_from_fit(gfit);
	notify_gfit_modified();
	return retval ? CMD_GENERIC_ERROR : ( CMD_OK | CMD_NOTIFY_GFIT_MODIFIED );
}

int process_seq_cosme(int nb) {
	sequence *seq = load_sequence(word[1], NULL);
	if (!seq) {
		return CMD_SEQUENCE_NOT_FOUND;
	}

	gchar *filename;

	if (!g_str_has_suffix(word[2], ".lst")) {
		filename = g_strdup_printf("%s.lst", word[2]);
	} else {
		filename = g_strdup(word[2]);
	}

	if (!g_file_test(filename, G_FILE_TEST_EXISTS)) {
		siril_log_color_message(_("File [%s] does not exist.\n"), "red", filename);
		if (!check_seq_is_comseq(seq))
			free_sequence(seq, TRUE);
		g_free(filename);
		return CMD_FILE_NOT_FOUND;
	}

	GFile *file = g_file_new_for_path(filename);
	g_free(filename);

	struct cosme_data *args = calloc(1, sizeof(struct cosme_data));
	args->prefix = strdup("cosme_");

	if (g_str_has_prefix(word[3], "-prefix=")) {
		char *current = word[3], *value;
		value = current + 8;
		if (value[0] == '\0') {
			g_object_unref(file);
			if (!check_seq_is_comseq(seq))
				free_sequence(seq, TRUE);
			free(args->prefix);
			free(args);
			siril_log_message(_("Missing argument to %s, aborting.\n"), current);
			return CMD_ARG_ERROR;
		}
		free(args->prefix);
		args->prefix = strdup(value);
	}

	args->seq = seq;
	args->is_cfa = (word[0][8] == '_') ? 1 : 0;
	args->file = file;
	args->fit = gfit;

	apply_cosme_to_sequence(args);

	return CMD_OK;
}

int process_fmedian(int nb){
	struct median_filter_data *args = calloc(1, sizeof(struct median_filter_data));
	gchar *end1, *end2;
	args->ksize = g_ascii_strtoull(word[1], &end1, 10);
	args->amount = g_ascii_strtod(word[2], &end2);
	args->iterations = 1;

	if (end1 == word[1] || !(args->ksize & 1) || args->ksize < 2 || args->ksize > 15) {
		siril_log_message(_("The size of the kernel MUST be odd and in the range [3, 15].\n"));
		free(args);
		return CMD_ARG_ERROR;
	}
	if (end2 == word[2] || args->amount < 0.0 || args->amount > 1.0) {
		siril_log_message(_("Modulation value MUST be between 0 and 1\n"));
		free(args);
		return CMD_ARG_ERROR;
	}
	args->fit = gfit;
	image_cfa_warning_check();
	if (!start_in_new_thread(median_filter, args)) {
		free(args);
		return CMD_GENERIC_ERROR;
	}

	return CMD_OK;
}

/* The name of this command should be COG in english but this choice
 * was done to be consistent with IRIS
 */
int process_cdg(int nb) {
	float x_avg, y_avg;

	if (!FindCentre(gfit, &x_avg, &y_avg)) {
		siril_log_message(_("Center of gravity coordinates are (%.3lf, %.3lf)\n"), x_avg, y_avg);
		return CMD_OK;
	}
	return CMD_GENERIC_ERROR;
}

static gboolean clear_log_buffer(gpointer user_data) {
	GtkTextView *text = GTK_TEXT_VIEW(lookup_widget("output"));
	GtkTextBuffer *tbuf = gtk_text_view_get_buffer(text);
	GtkTextIter start_iter, end_iter;
	gtk_text_buffer_get_start_iter(tbuf, &start_iter);
	gtk_text_buffer_get_end_iter(tbuf, &end_iter);
	gtk_text_buffer_delete(tbuf, &start_iter, &end_iter);
	return FALSE;
}

int process_clear(int nb) {
	gui_function(clear_log_buffer, NULL);
	return CMD_OK;
}

int process_clearstar(int nb){
	execute_idle_and_wait_for_it(clear_stars_list_as_idle, GINT_TO_POINTER(TRUE));
	notify_gfit_modified();
	redraw(REDRAW_OVERLAY);
	gui_function(redraw_previews, NULL);
	return CMD_OK;
}

int process_close(int nb) {
	close_sequence(FALSE);
	close_single_image();
	return CMD_OK;
}

int process_fill(int nb){
	rectangle area;
	gchar *end;

	if ((!com.selection.h) || (!com.selection.w)) {
		if (nb == 6) {
			gchar *endx, *endy, *endw, *endh;
			area.x = g_ascii_strtoull(word[2], &endx, 10);
			area.y = g_ascii_strtoull(word[3], &endy, 10);
			area.w = g_ascii_strtoull(word[4], &endw, 10);
			area.h = g_ascii_strtoull(word[5], &endh, 10);
			if (endx == word[2] || endy == word[3] || endw == word[4]
					|| endh == word[5] || (area.w + area.x > gfit->rx)
					|| (area.h + area.y > gfit->ry)) {
				siril_log_message(_("Wrong parameters.\n"));
				return CMD_ARG_ERROR;
			}
		}
		else {
			area.w = gfit->rx; area.h = gfit->ry;
			area.x = 0; area.y = 0;
		}
	} else {
		area = com.selection;
	}
	int level = g_ascii_strtoull(word[1], &end, 10);
	if (end == word[1] || level < 0 || level > USHRT_MAX) {
		siril_log_message(_("Value must be positive and less than %d.\n"), USHRT_MAX);
		return CMD_ARG_ERROR;
	}
	int retval = fill(gfit, level, &area);
	if (retval) {
		siril_log_message(_("Wrong parameters.\n"));
		return CMD_ARG_ERROR;
	}
	return CMD_OK | CMD_NOTIFY_GFIT_MODIFIED;
}

int process_offset(int nb) {
	gchar *end;

	int level = g_ascii_strtoull(word[1], &end, 10);
	if (end == word[1]) {
		siril_log_message(_("Wrong parameters.\n"));
		return CMD_ARG_ERROR;
	}
	off(gfit, (float)level);
	notify_gfit_modified();
	return CMD_OK | CMD_NOTIFY_GFIT_MODIFIED;
}

int process_scnr(int nb){
	struct scnr_data *args = calloc(1, sizeof(struct scnr_data));
	args->type = SCNR_AVERAGE_NEUTRAL;
	args->amount = 0.0;
	args->fit = gfit;
	args->preserve = TRUE;

	int argidx = 1;
	if (argidx < nb && !g_strcmp0(word[1], "-nopreserve")) {
		args->preserve = FALSE;
		argidx++;
	}

	if (argidx < nb) {
		gchar *end;
		args->type = g_ascii_strtoull(word[argidx], &end, 10);
		if (end == word[argidx] || args->type > 3) {
			siril_log_message(_("Type can either be 0 (average neutral) or 1 (maximum neutral), 2 (maximum mask) or 3 (additive mask)\n"));
			free(args);
			return CMD_ARG_ERROR;
		}
		argidx++;
	}

	if (argidx < nb && (args->type == SCNR_MAXIMUM_MASK || args->type == SCNR_ADDITIVE_MASK)) {
		gchar *end;
		args->amount = g_ascii_strtod(word[argidx], &end);
		if (end == word[argidx] || args->amount < 0.0 || args->amount > 1.0) {
			siril_log_message(_("Amount can only be [0, 1]\n"));
			free(args);
			return CMD_ARG_ERROR;
		}
	}

	char log[90];
	char amountstr[30] = "";
	if (args->type == SCNR_MAXIMUM_MASK || args->type == SCNR_ADDITIVE_MASK)
		sprintf(amountstr, "amount %.2f, ", args->amount);
	sprintf(log, "SCNR green removal (%s, %s%spreserving lightness)",
			scnr_type_to_string(args->type), amountstr,
			args->preserve ? "" : "not ");
	gfit->history = g_slist_append(gfit->history, strdup(log));

	if (!start_in_new_thread(scnr, args)) {
		free(args);
		return CMD_GENERIC_ERROR;
	}
	return CMD_OK;
}

int process_fft(int nb){
	struct fft_data *args = calloc(1, sizeof(struct fft_data));

	args->fit = gfit;
	args->type = g_strdup(word[0]);
	args->modulus = g_strdup(word[1]);
	args->phase = g_strdup(word[2]);
	args->type_order = 0;
	image_cfa_warning_check();
	if (!start_in_new_thread(fourier_transform, args)) {
		free(args->type);
		free(args->modulus);
		free(args->phase);
		free(args);
	}

	return CMD_OK;
}

int process_fixbanding(int nb) {
	struct banding_data *args = calloc(1, sizeof(struct banding_data));
	args->seq = NULL;
	gchar *end1, *end2;

	args->amount = g_ascii_strtod(word[1], &end1);
	if (end1 == word[1] || args->amount < 0 || args->amount > 4) {
		siril_log_message(_("Amount value must be in the [0, 4] range.\n"));
		free(args);
		return CMD_ARG_ERROR;
	}
	args->sigma = g_ascii_strtod(word[2], &end2);
	if (end2 == word[2] || args->sigma < 0 || args->sigma > 5) {
		siril_log_message(_("1/sigma value must be in the [0, 5] range.\n"));
		free(args);
		return CMD_ARG_ERROR;
	}

	args->protect_highlights = TRUE;
	args->applyRotation = FALSE;
	args->fit = gfit;
	if (nb > 3) {
		int arg_index = 3;
		while (arg_index < nb && word[arg_index]) {
			char *arg = word[arg_index];
			if (!g_strcmp0(arg, "-vertical")) {
				args->applyRotation = TRUE;
			} else {
				siril_log_message(_("Unknown parameter %s, aborting.\n"), arg);
				free(args);
				return CMD_ARG_ERROR;
			}
			arg_index++;
		}
	}
	image_cfa_warning_check();
	if (!start_in_new_thread(BandingEngineThreaded, args)) {
		free(args);
		return CMD_GENERIC_ERROR;
	}
	return CMD_OK;
}

int process_seq_fixbanding(int nb) {
	struct banding_data *args = calloc(1, sizeof(struct banding_data));
	gchar *end1 = NULL, *end2 = NULL;
	args->seq = NULL;

	sequence *seq = load_sequence(word[1], NULL);
	if (!seq) {
		free (args);
		return CMD_SEQUENCE_NOT_FOUND;
	}
	args->seq = seq;
	args->amount = g_ascii_strtod(word[2], &end1);
	if (end1 == word[2] || args->amount < 0 || args->amount > 4) {
		siril_log_message(_("Amount value must be in the [0, 4] range.\n"));
		if (!check_seq_is_comseq(args->seq))
			free_sequence(args->seq, TRUE);
		free(args);
		return CMD_ARG_ERROR;
	}
	args->sigma = g_ascii_strtod(word[3], &end2);
	if (end2 == word[3] || args->sigma < 0 || args->sigma > 5) {
		siril_log_message(_("1/sigma value must be in the [0, 5] range.\n"));
		if (!check_seq_is_comseq(args->seq))
			free_sequence(args->seq, TRUE);
		free(args);
		return CMD_ARG_ERROR;
	}
	// settings default optional values
	args->protect_highlights = TRUE;
	args->applyRotation = FALSE;
	args->fit = NULL;

	if (nb > 4) {
		int arg_index = 4;
		while (arg_index < nb && word[arg_index]) {
			char *arg = word[arg_index];
			if (g_str_has_prefix(arg, "-prefix=")) {
				char *value = arg + 8;
				if (value[0] == '\0') {
					siril_log_message(_("Missing argument to %s, aborting.\n"), arg);
					if (!check_seq_is_comseq(args->seq))
						free_sequence(args->seq, TRUE);
					free((char*) args->seqEntry);
					free(args);
					return CMD_ARG_ERROR;
				}
				args->seqEntry = strdup(value);
			} else if (!g_strcmp0(arg, "-vertical")) {
				args->applyRotation = TRUE;
			} else {
				siril_log_message(_("Unknown parameter %s, aborting.\n"), arg);
				free((char*) args->seqEntry);
				printf("seqEntry freed");
				if (!check_seq_is_comseq(args->seq))
					free_sequence(args->seq, TRUE);
				free(args);
				return CMD_ARG_ERROR;
			}
			arg_index++;
		}
	}
	if (!args->seqEntry)
		args->seqEntry = strdup("unband_");
	sequence_cfa_warning_check(seq);
	apply_banding_to_sequence(args);
	return CMD_OK;
}

int process_subsky(int nb) {
	sequence *seq = NULL;
	int degree = 0, samples = 20;
	double tolerance = 1.0, smooth = 0.5;
	gboolean dithering;
	background_interpolation interp;
	char *prefix = NULL;
	gboolean use_existing = FALSE;

	int arg_index = 1;
	gboolean is_sequence = (word[0][2] == 'q');

	if (is_sequence) {
		arg_index = 2;
		dithering = TRUE;
		seq = load_sequence(word[1], NULL);
		if (!seq) {
			return CMD_SEQUENCE_NOT_FOUND;
		}
		if (check_seq_is_comseq(seq)) {
			free_sequence(seq, TRUE);
			seq = &com.seq;
		}
	} else {
		if (!single_image_is_loaded()) return CMD_IMAGE_NOT_FOUND;
		dithering = FALSE;
	}

	if (!strcmp(word[arg_index], "-rbf"))
		interp = BACKGROUND_INTER_RBF;
	else {
		gchar *end;
		interp = BACKGROUND_INTER_POLY;
		degree = g_ascii_strtoull(word[arg_index], &end, 10);
		if (end == word[arg_index] || degree < 1 || degree > 4) {
			siril_log_message(_("Polynomial degree order must be within the [1, 4] range.\n"));
			return CMD_ARG_ERROR;
		}
	}

	arg_index++;
	while (arg_index < nb && word[arg_index]) {
		char *arg = word[arg_index];
		if (is_sequence && g_str_has_prefix(arg, "-prefix=")) {
			if (prefix) {
				siril_log_message(_("There can be only one prefix argument"));
				free(prefix);
				return CMD_ARG_ERROR;
			}
			char *value = arg + 8;
			if (value[0] == '\0') {
				siril_log_message(_("Missing argument to %s, aborting.\n"), arg);
				return CMD_ARG_ERROR;
			}
			prefix = strdup(value);
		}
		else if (g_str_has_prefix(arg, "-samples=")) {
			gchar *end;
			char *value = arg + 9;
			samples = g_ascii_strtoull(value, &end, 10);
			if (end == value || samples <= 1) {
				siril_log_message(_("Invalid argument to %s, aborting.\n"), arg);
				free(prefix);
				return CMD_ARG_ERROR;
			}
		}
		else if (g_str_has_prefix(arg, "-tolerance=")) {
			char *next, *value = arg + 11;
			tolerance = g_ascii_strtod(value, &next);
			if (next == value || tolerance < 0.0) {
				siril_log_message(_("Invalid argument to %s, aborting.\n"), arg);
				free(prefix);
				return CMD_ARG_ERROR;
			}
		}
		else if (g_str_has_prefix(arg, "-smooth=")) {
			char *next, *value = arg + 8;
			smooth = g_ascii_strtod(value, &next);
			if (next == value || smooth < 0.0 || smooth > 1.0) {
				siril_log_message(_("Invalid argument to %s, aborting.\n"), arg);
				free(prefix);
				return CMD_ARG_ERROR;
			}
			if (interp != BACKGROUND_INTER_RBF)
				siril_log_color_message(_("smooth parameter is unused with the polynomial model, ignoring.\n"), "salmon");
		}
		else if (is_sequence && !g_strcmp0(arg, "-nodither")) {
			dithering = FALSE;
		}
		else if (!is_sequence && !g_strcmp0(arg, "-dither")) {
			dithering = TRUE;
		}
		else if (!is_sequence && !g_strcmp0(arg, "-existing")) {
			use_existing = TRUE;
		}
		else {
			siril_log_message(_("Unknown parameter %s, aborting.\n"), arg);
			free(prefix);
			return CMD_ARG_ERROR;
		}
		arg_index++;
	}

	struct background_data *args = calloc(1, sizeof(struct background_data));
	args->nb_of_samples = samples;
	args->tolerance = tolerance;
	args->correction = BACKGROUND_CORRECTION_SUBTRACT;
	args->interpolation_method = interp;
	args->degree = (poly_order) (degree - 1);
	args->smoothing = smooth;
	args->threads = com.max_thread;
	args->dither = dithering;
	args->from_ui = FALSE;
	siril_debug_print("dithering: %s\n", dithering ? "enabled" : "disabled");

	if (is_sequence) {
		args->seq = seq;
		args->seqEntry = prefix ? prefix : strdup("bkg_");
		apply_background_extraction_to_sequence(args);
	} else {
		args->seq = NULL;
		args->seqEntry = NULL;
		args->fit = gfit;

		// Check if the image has a Bayer CFA pattern
		sensor_pattern pattern = get_cfa_pattern_index_from_string(gfit->keywords.bayer_pattern);
		gboolean is_cfa = gfit->naxes[2] == 1 && pattern >= BAYER_FILTER_MIN && pattern <= BAYER_FILTER_MAX;

		int retval = 1;
		if (use_existing) {
			if (!com.grad_samples) {
				siril_log_color_message(_("Error, no existing samples available\n"), "red");
				free(args);
				return CMD_GENERIC_ERROR;
			} else {
				retval = 0;
			}
		} else {
			retval = generate_background_samples(samples, tolerance);
		}
		if (!retval) {
			start_in_new_thread(is_cfa ? remove_gradient_from_cfa_image :
								remove_gradient_from_image, args);
		} else {
			siril_log_color_message(_("Error generating background samples\n"), "red");
			free(args);
			return CMD_GENERIC_ERROR;
		}
	}

	return CMD_OK;
}

int process_findcosme(int nb) {
	sequence *seq = NULL;
	int i = 0;

	gboolean is_sequence = (word[0][0] == 's');

	if (is_sequence) {
		seq = load_sequence(word[1], NULL);
		if (!seq) {
			return CMD_SEQUENCE_NOT_FOUND;
		}
		i++;
	}

	struct cosmetic_data *args = calloc(1, sizeof(struct cosmetic_data));
	gchar *end1, *end2;

	args->seq = seq;
	args->sigma[0] = g_ascii_strtod(word[1 + i], &end1);
	if (end1 == word[1 + i] || args->sigma[0] < 0) {
		siril_log_message(_("Sigma low must be positive.\n"));
		free(args);
		return CMD_ARG_ERROR;
	}
	args->sigma[1] = g_ascii_strtod(word[2 + i], &end2);
	if (end2 == word[2 + i] || args->sigma[1] < 0) {
		siril_log_message(_("Sigma high must be positive.\n"));
		free(args);
		return CMD_ARG_ERROR;
	}

	args->is_cfa = (word[0][10] == '_' || word[0][13] == '_');	// find_cosme_cfa or seqfind_cosme_cfa
	args->amount = 1.0;
	args->fit = gfit;

	if (is_sequence) {
		args->seqEntry = strdup("cc_");
		args->threading = SINGLE_THREADED;

		int startoptargs = i + 3;
		int nb_command_max = i + 4;
		if (nb > startoptargs) {
			for (int j = startoptargs; j < nb_command_max; j++) {
				if (word[j]) {
					if (g_str_has_prefix(word[j], "-prefix=")) {
						char *current = word[j], *value;
						value = current + 8;
						if (value[0] == '\0') {
							siril_log_message(_("Missing argument to %s, aborting.\n"), current);
							return CMD_ARG_ERROR;
						}
						args->seqEntry = strdup(value);
					}
				}
			}
		}
		apply_cosmetic_to_sequence(args);
	} else {
		args->threading = MULTI_THREADED;
		if (!start_in_new_thread(autoDetectThreaded, args)) {
			free(args->seqEntry);
			free(args);
			return CMD_GENERIC_ERROR;
		}
	}

	return CMD_OK;
}

static gboolean select_update_gui(gpointer user_data) {
	update_stack_interface(TRUE);
	update_reg_interface(FALSE);
	adjust_sellabel();
	drawPlot();
	return FALSE;
}

int select_unselect(gboolean select) {
	char *end1, *end2;
	int from = g_ascii_strtoull(word[2], &end1, 10);
	int to = g_ascii_strtoull(word[3], &end2, 10);
	sequence *seq = load_sequence(word[1], NULL);
	if (!seq) {
		return CMD_SEQUENCE_NOT_FOUND;
	}
	if (check_seq_is_comseq(seq)) {
		free_sequence(seq, TRUE);
		seq = &com.seq;
	}
	if (end1 == word[2] || from < 1 || from > seq->number) {
		siril_log_message(_("The second argument must be between 1 and the number of images.\n"));
			if (!check_seq_is_comseq(seq))
				free_sequence(seq, TRUE);
		return CMD_ARG_ERROR;
	}
	if (end2 == word[3] || to < from) {
		siril_log_message(_("The third argument must be larger or equal than the \"from\" argument.\n"));
			if (!check_seq_is_comseq(seq))
				free_sequence(seq, TRUE);
		return CMD_ARG_ERROR;
	}
	if (to > seq->number) {
		siril_log_color_message(_("The third argument is larger than the number of images.\n"), "salmon");
		siril_log_message(_("Re-adjusting to %d.\n"), "salmon", seq->number);
		to = seq->number;
	}
	for (int i = from - 1; i <= to - 1; i++) { // use real index
		if (i >= seq->number) break;
		if (seq->imgparam[i].incl != select) {
			seq->imgparam[i].incl = select;
			if (select)
				seq->selnum++;
			else
				seq->selnum--;
		}
		if (!select && seq->reference_image == i) {
			seq->reference_image = -1;
		}
	}
	writeseqfile(seq);
	if (check_seq_is_comseq(seq)) {
		fix_selnum(&com.seq, FALSE);
		if (!com.headless)
			execute_idle_and_wait_for_it(select_update_gui, NULL);
	}
	siril_log_message(_("Selection update finished, %d images are selected in the sequence\n"), seq->selnum);

	if (!check_seq_is_comseq(seq))
		free_sequence(seq, TRUE);

	return CMD_OK;
}

int process_select(int nb){
	return select_unselect(TRUE);
}

int process_unselect(int nb){
	return select_unselect(FALSE);
}

int process_split(int nb){
	struct extract_channels_data *args = calloc(1, sizeof(struct extract_channels_data));
	if (!args) {
		PRINT_ALLOC_ERR;
		return CMD_ALLOC_ERROR;
	}

	args->channel[0] = g_strdup_printf("%s%s", word[1], com.pref.ext);
	args->channel[1] = g_strdup_printf("%s%s", word[2], com.pref.ext);
	args->channel[2] = g_strdup_printf("%s%s", word[3], com.pref.ext);

	args->fit = calloc(1, sizeof(fits));
	if (copyfits(gfit, args->fit, CP_ALLOC | CP_COPYA | CP_FORMAT, -1)) {
		siril_log_message(_("Could not copy the input image, aborting.\n"));
		clearfits(args->fit);
		free(args->fit);
		free(args->channel[0]);
		free(args->channel[1]);
		free(args->channel[2]);
		free(args);
		return CMD_ALLOC_ERROR;
	}

	if (nb > 4) {
		if (!g_ascii_strcasecmp(word[4], "-hsl")) {
			args->type = EXTRACT_HSL;
			args->str_type = _("HSL");
		} else if (!g_ascii_strcasecmp(word[4], "-hsv")) {
			args->type = EXTRACT_HSV;
			args->str_type = _("HSV");
		} else if (!g_ascii_strcasecmp(word[4], "-lab")) {
			args->type = EXTRACT_CIELAB;
			args->str_type = _("CieLAB");
		} else {
			args->type = EXTRACT_RGB;
			args->str_type = _("RGB");
		}
	} else {
		args->type = EXTRACT_RGB;
		args->str_type = _("RGB");
	}

	copy_fits_metadata(gfit, args->fit);

	args->fit->keywords.bayer_pattern[0] = '\0'; // Mark this as no longer having a Bayer pattern

	if (!start_in_new_thread(extract_channels, args)) {
		clearfits(args->fit);
		free(args->fit);
		free(args->channel[0]);
		free(args->channel[1]);
		free(args->channel[2]);
		free(args);
	}
	return CMD_OK;
}

int process_split_cfa(int nb) {
	char *filename = NULL;
	int ret = 1;

	fits f_cfa0 = { 0 }, f_cfa1 = { 0 }, f_cfa2 = { 0 }, f_cfa3 = { 0 };

	if (sequence_is_loaded() && !single_image_is_loaded()) {
		filename = g_path_get_basename(com.seq.seqname);
	}
	else {
		if (com.uniq->filename != NULL) {
			char *tmp = remove_ext_from_filename(com.uniq->filename);
			filename = g_path_get_basename(tmp);
			free(tmp);
		}
	}

	gchar *cfa0 = g_strdup_printf("CFA0_%s%s", filename, com.pref.ext);
	gchar *cfa1 = g_strdup_printf("CFA1_%s%s", filename, com.pref.ext);
	gchar *cfa2 = g_strdup_printf("CFA2_%s%s", filename, com.pref.ext);
	gchar *cfa3 = g_strdup_printf("CFA3_%s%s", filename, com.pref.ext);

	if (gfit->type == DATA_USHORT) {
		if (!(ret = split_cfa_ushort(gfit, &f_cfa0, &f_cfa1, &f_cfa2, &f_cfa3))) {
			ret = save1fits16(cfa0, &f_cfa0, 0) ||
				save1fits16(cfa1, &f_cfa1, 0) ||
				save1fits16(cfa2, &f_cfa2, 0) ||
				save1fits16(cfa3, &f_cfa3, 0);
		}
	}
	else if (gfit->type == DATA_FLOAT) {
		if (!(ret = split_cfa_float(gfit, &f_cfa0, &f_cfa1, &f_cfa2, &f_cfa3))) {
			ret = save1fits32(cfa0, &f_cfa0, 0) ||
				save1fits32(cfa1, &f_cfa1, 0) ||
				save1fits32(cfa2, &f_cfa2, 0) ||
				save1fits32(cfa3, &f_cfa3, 0);
		}
	}

	g_free(cfa0); g_free(cfa1);
	g_free(cfa2); g_free(cfa3);
	clearfits(&f_cfa0); clearfits(&f_cfa1);
	clearfits(&f_cfa2); clearfits(&f_cfa3);
	free(filename);
	return ret;
}

int process_extractGreen(int nb) {
	char *filename = NULL;
	int ret = 1;

	fits f_green = { 0 };

	if (sequence_is_loaded() && !single_image_is_loaded()) {
		filename = g_path_get_basename(com.seq.seqname);
	}
	else {
		if (com.uniq->filename != NULL) {
			char *tmp = remove_ext_from_filename(com.uniq->filename);
			filename = g_path_get_basename(tmp);
			free(tmp);
		}
	}

	sensor_pattern pattern = get_validated_cfa_pattern(gfit, FALSE, FALSE);
	if (pattern < BAYER_FILTER_MIN || pattern > BAYER_FILTER_MAX) {
		siril_log_color_message(_("This image does not have a Bayer CFA pattern, cannot extract green channel.\n"), "red");
		g_free(filename);
		return CMD_INVALID_IMAGE;
	}

	gchar *green = g_strdup_printf("Green_%s%s", filename, com.pref.ext);
	if (gfit->type == DATA_USHORT) {
		if (!(ret = extractGreen_ushort(gfit, &f_green, pattern))) {
			ret = save1fits16(green, &f_green, 0);
		}
	}
	else if (gfit->type == DATA_FLOAT) {
		if (!(ret = extractGreen_float(gfit, &f_green, pattern))) {
			ret = save1fits32(green, &f_green, 0);
		}
	} else {
		g_free(filename);
		g_free(green);
		clearfits(&f_green);
		return CMD_INVALID_IMAGE;
	}

	g_free(green);
	clearfits(&f_green);
	free(filename);
	return ret;

}

int extract_Ha(extraction_scaling scaling) {
	int ret = 1;
	char *filename = NULL;
	fits f_Ha = { 0 };
	if (sequence_is_loaded() && !single_image_is_loaded()) {
		filename = g_path_get_basename(com.seq.seqname);
	}
	else {
		if (com.uniq->filename != NULL) {
			char *tmp = remove_ext_from_filename(com.uniq->filename);
			filename = g_path_get_basename(tmp);
			free(tmp);
		}
	}
	sensor_pattern pattern = get_validated_cfa_pattern(gfit, FALSE, FALSE);
	if (pattern < BAYER_FILTER_MIN || pattern > BAYER_FILTER_MAX) {
		siril_log_color_message(_("This image does not have a Bayer CFA pattern, cannot extract Ha.\n"), "red");
		g_free(filename);
		return CMD_INVALID_IMAGE;
	}
	gchar *Ha = g_strdup_printf("Ha_%s%s", filename, com.pref.ext);
	if (gfit->type == DATA_USHORT) {
		if (!(ret = extractHa_ushort(gfit, &f_Ha, pattern, scaling))) {
			ret = save1fits16(Ha, &f_Ha, 0);
		}
	}
	else if (gfit->type == DATA_FLOAT) {
		if (!(ret = extractHa_float(gfit, &f_Ha, pattern, scaling))) {
			ret = save1fits32(Ha, &f_Ha, 0);
		}
	} else ret = CMD_INVALID_IMAGE;
	g_free(Ha);
	clearfits(&f_Ha);
	free(filename);
	return ret;
}

int process_extractHa(int nb) {
	int ret = 1;
	extraction_scaling scaling = SCALING_NONE;
	if (g_str_has_prefix(word[1], "-upscale")) {
		scaling = SCALING_HA_UP;
		siril_log_message(_("Upscaling x2\n"));
	}
	ret = extract_Ha(scaling);
	return ret;
}

int extract_HaOIII(extraction_scaling scaling) {
	gchar *filename = NULL;
	int ret = 1;
	fits f_Ha = { 0 }, f_OIII = { 0 };
	if (sequence_is_loaded() && !single_image_is_loaded()) {
		filename = g_path_get_basename(com.seq.seqname);
	}
	else {
		if (com.uniq->filename != NULL) {
			char *tmp = remove_ext_from_filename(com.uniq->filename);
			filename = g_path_get_basename(tmp);
			free(tmp);
		}
	}
	sensor_pattern pattern = get_validated_cfa_pattern(gfit,FALSE, FALSE);
	if (pattern < BAYER_FILTER_MIN || pattern > BAYER_FILTER_MAX) {
		siril_log_color_message(_("This image does not have a Bayer CFA pattern, cannot extract Ha/OIII channels.\n"), "red");
		g_free(filename);
		return CMD_INVALID_IMAGE;
	}
	gchar *Ha = g_strdup_printf("Ha_%s%s", filename, com.pref.ext);
	gchar *OIII = g_strdup_printf("OIII_%s%s", filename, com.pref.ext);
	if (gfit->type == DATA_USHORT) {
		if (!(ret = extractHaOIII_ushort(gfit, &f_Ha, &f_OIII, pattern, scaling, com.max_thread))) {
			ret = save1fits16(Ha, &f_Ha, 0) ||
					save1fits16(OIII, &f_OIII, 0);
		}
	}
	else if (gfit->type == DATA_FLOAT) {
		if (!(ret = extractHaOIII_float(gfit, &f_Ha, &f_OIII, pattern, scaling, com.max_thread))) {
			ret = save1fits32(Ha, &f_Ha, 0) ||
					save1fits32(OIII, &f_OIII, 0);
		}
	} else {
		g_free(Ha);
		g_free(OIII);
		g_free(filename);
		return CMD_INVALID_IMAGE;
	}
	g_free(Ha);
	g_free(OIII);
	clearfits(&f_Ha);
	clearfits(&f_OIII);
	g_free(filename);
	return ret;
}

int process_extractHaOIII(int nb) {
	extraction_scaling scaling = SCALING_NONE;
	if (word[1]) {
		if (g_str_has_prefix(word[1], "-resample=")) {
			char *current = word[1], *value;
			value = current + 10;
			if (value[0] == '\0') {
				siril_log_message(_("Missing argument to %s, aborting.\n"), word[1]);
				return CMD_ARG_ERROR;
			} else if (!strcasecmp(value, "ha")) {
				scaling = SCALING_HA_UP;
			} else if (!strcasecmp(value, "oiii")) {
				scaling = SCALING_OIII_DOWN;
			}
		}
	}
	return extract_HaOIII(scaling);
}

int process_seq_mtf(int nb) {
	sequence *seq = load_sequence(word[1], NULL);
	if (!seq) {
		return CMD_SEQUENCE_NOT_FOUND;
	}

	struct mtf_data *args = calloc(1, sizeof(struct mtf_data));

	args->seq = seq;
	args->fit = gfit;
	args->seqEntry = strdup("mtf_");
	gchar *end1, *end2, *end3;
	args->params.shadows = g_ascii_strtod(word[2], &end1);
	args->params.midtones = g_ascii_strtod(word[3], &end2);
	args->params.highlights = g_ascii_strtod(word[4], &end3);
	args->params.do_red = TRUE;
	args->params.do_green = TRUE;
	args->params.do_blue = TRUE;
	if (end1 == word[2] || end2 == word[3] || end3 == word[4] ||
			args->params.shadows < 0.0 || args->params.midtones <= 0.0 || args->params.highlights <= 0.0 ||
			args->params.shadows >= 1.0 || args->params.midtones >= 1.0 || args->params.highlights > 1.0) {
		siril_log_message(_("Invalid argument to %s, aborting.\n"), word[0]);
		free(args->seqEntry);
		free(args);
		if (!check_seq_is_comseq(seq))
			free_sequence(seq, TRUE);
		return CMD_ARG_ERROR;
	}

	int startoptargs = 5;
	if (nb > startoptargs) {
		for (int i = startoptargs; i < nb; i++) {
			if (word[i]) {
				if (!strcmp(word[i], "R")) {
					args->params.do_green = FALSE;
					args->params.do_blue = FALSE;
				}
				if (!strcmp(word[i], "G")) {
					args->params.do_red = FALSE;
					args->params.do_blue = FALSE;
				}
				if (!strcmp(word[i], "B")) {
					args->params.do_green = FALSE;
					args->params.do_red = FALSE;
				}
				if (!strcmp(word[i], "RG")) {
					args->params.do_blue = FALSE;
				}
				if (!strcmp(word[i], "RB")) {
					args->params.do_green = FALSE;
				}
				if (!strcmp(word[i], "GB")) {
					args->params.do_red = FALSE;
				}
				if (g_str_has_prefix(word[i], "-prefix=")) {
					char *current = word[i], *value;
					value = current + 8;
					if (value[0] == '\0') {
						siril_log_message(_("Missing argument to %s, aborting.\n"), current);
						if (!check_seq_is_comseq(seq))
							free_sequence(seq, TRUE);
						return CMD_ARG_ERROR;
					}
					args->seqEntry = strdup(value);
				}
			}
		}
	}
	sequence_cfa_warning_check(seq);
	apply_mtf_to_sequence(args);

	return CMD_OK;
}

int process_seq_split_cfa(int nb) {
	sequence *seq = load_sequence(word[1], NULL);
	if (!seq) {
		return CMD_SEQUENCE_NOT_FOUND;
	}

	if (seq->nb_layers > 1) {
		return CMD_FOR_CFA_IMAGE;
	}

	struct multi_output_data *args = calloc(1, sizeof(struct multi_output_data));

	args->seq = seq;
	args->seqEntry = ("CFA"); // propose to default to "CFA" for consistency of output names with single image split_cfa
	args->n = 4;
	args->prefixes = calloc(5, sizeof(const char*));

	int startoptargs = 2;
	if (nb > startoptargs) {
		for (int i = startoptargs; i < nb; i++) {
			if (word[i]) {
				if (g_str_has_prefix(word[i], "-prefix=")) {
					char *current = word[i], *value;
					value = current + 8;
					if (value[0] == '\0') {
						siril_log_message(_("Missing argument to %s, aborting.\n"), word[i]);
						if (!check_seq_is_comseq(seq))
							free_sequence(seq, TRUE);
						free(args->seqEntry);
						free(args->prefixes);
						free(args);
						return CMD_ARG_ERROR;
					}
					free(args->seqEntry);
					args->seqEntry = strdup(value);
				}
			}
			else {
				siril_log_message(_("Unknown parameter %s, aborting.\n"), word[i]);
				if (!check_seq_is_comseq(seq))
					free_sequence(seq, TRUE);
				free(args->seqEntry);
				free(args->prefixes);
				free(args);
				return CMD_ARG_ERROR;
			}
		}
	}
	if (args->seqEntry && args->seqEntry[0] == '\0') {
		free(args->seqEntry);
		args->seqEntry = strdup("CFA");
	}
	for (int i = 0 ; i < 4 ; i++) {
		args->prefixes[i] = g_strdup_printf("%s%d_", args->seqEntry, i);
	}

	apply_split_cfa_to_sequence(args);

	return CMD_OK;
}

int process_seq_merge_cfa(int nb) {
	sequence *seq0 = load_sequence(word[1], NULL);
	if (!seq0)
		return CMD_SEQUENCE_NOT_FOUND;
	if (seq0->nb_layers > 1) {
		if (!check_seq_is_comseq(seq0))
			free_sequence(seq0, TRUE);
		return CMD_FOR_CFA_IMAGE;
	}

	sequence *seq1 = load_sequence(word[2], NULL);
	if (!seq1)
		return CMD_SEQUENCE_NOT_FOUND;
	if (seq1->nb_layers > 1) {
		if (!check_seq_is_comseq(seq0)) {
			free_sequence(seq0, TRUE);
		}
		free_sequence(seq1, TRUE);
		return CMD_FOR_CFA_IMAGE;
	}

	sequence *seq2 = load_sequence(word[3], NULL);
	if (!seq2)
		return CMD_SEQUENCE_NOT_FOUND;
	if (seq2->nb_layers > 1) {
		if (!check_seq_is_comseq(seq0)) {
			free_sequence(seq0, TRUE);
		}
		free_sequence(seq1, TRUE);
		free_sequence(seq2, TRUE);
		return CMD_FOR_CFA_IMAGE;
	}

	sequence *seq3 = load_sequence(word[4], NULL);
	if (!seq3)
		return CMD_SEQUENCE_NOT_FOUND;

	if (seq3->nb_layers > 1) {
		if (!check_seq_is_comseq(seq0)) {
			free_sequence(seq0, TRUE);
		}
		free_sequence(seq1, TRUE);
		free_sequence(seq2, TRUE);
		free_sequence(seq3, TRUE);
		return CMD_FOR_CFA_IMAGE;
	}
	if (seq3->nb_layers > 1) {
		if (!check_seq_is_comseq(seq3))
			free_sequence(seq3, TRUE);
		return CMD_FOR_CFA_IMAGE;
	}

	if ((seq0->rx != seq1->rx || seq0->rx != seq2->rx || seq0->rx != seq3->rx) ||
	(seq0->ry != seq1->ry || seq0->ry != seq2->ry || seq0->ry != seq3->ry) ||
	(seq0->nb_layers != seq1->nb_layers || seq0->nb_layers != seq2->nb_layers || seq0->nb_layers != seq3->nb_layers) ||
	(seq0->bitpix != seq1->bitpix || seq0->bitpix != seq2->bitpix || seq0->bitpix != seq3->bitpix) ||
	(seq0->number != seq1->number || seq0->number != seq2->number || seq0->number != seq3->number)) {
		siril_log_color_message(_("Error: sequences don't match (dimensions, bitdepth, number of images must all be the same)\n"), "red");
		if (!check_seq_is_comseq(seq0))
			free_sequence(seq0, TRUE);
		free_sequence(seq0, TRUE);
		free_sequence(seq1, TRUE);
		free_sequence(seq2, TRUE);
		return CMD_GENERIC_ERROR;
	}

	struct merge_cfa_data *args = calloc(1, sizeof(struct merge_cfa_data));
	if(!args) {
		if (!check_seq_is_comseq(seq0))
			free_sequence(seq0, TRUE);
		free_sequence(seq0, TRUE);
		free_sequence(seq1, TRUE);
		free_sequence(seq2, TRUE);
		return CMD_ALLOC_ERROR;
	}
	args->seq0 = seq0;
	args->seq1 = seq1;
	args->seq2 = seq2;
	args->seq3 = seq3;

	if (!strcmp(word[5], "RGGB")) {
		args->pattern = BAYER_FILTER_RGGB;
	} else if (!strcmp(word[5], "BGGR")) {
		args->pattern = BAYER_FILTER_BGGR;
	} else if (!strcmp(word[5], "GBRG")) {
		args->pattern = BAYER_FILTER_GBRG;
	} else if (!strcmp(word[5], "GRBG")) {
		args->pattern = BAYER_FILTER_GRBG;
	} else {
		siril_log_color_message(_("Invalid Bayer matrix specified!\n"), "red");
		if (!check_seq_is_comseq(seq0))
			free_sequence(seq0, TRUE);
		free_sequence(seq1, TRUE);
		free_sequence(seq2, TRUE);
		free_sequence(seq3, TRUE);
		free(args);
		return CMD_ARG_ERROR;
	}
	siril_log_message(_("Reconstructing %s Bayer matrix.\n"), word[2]);
	args->seqEntryOut = strdup("mCFA_");

	int startoptargs = 6;
	if (nb > startoptargs) {
		for (int i = startoptargs; i < nb; i++) {
			if (word[i]) {
				if (g_str_has_prefix(word[i], "-outprefix=")) {
					char *current = word[i], *value;
					value = current + 8;
					if (value[0] == '\0') {
						siril_log_message(_("Missing argument to %s, aborting.\n"), word[i]);
						if (!check_seq_is_comseq(seq0))
							free_sequence(seq0, TRUE);
						free_sequence(seq1, TRUE);
						free_sequence(seq2, TRUE);
						free_sequence(seq3, TRUE);
						free(args->seqEntryOut);
						free(args);
						return CMD_ARG_ERROR;
					}
					if (args->seqEntryOut)
						free(args->seqEntryOut);
					args->seqEntryOut = strdup(value);
				}
			}
			else {
				siril_log_message(_("Unknown parameter %s, aborting.\n"), word[i]);
				if (!check_seq_is_comseq(seq0))
					free_sequence(seq0, TRUE);
				free_sequence(seq1, TRUE);
				free_sequence(seq2, TRUE);
				free_sequence(seq3, TRUE);
				free(args->seqEntryOut);
				free(args);
				return CMD_ARG_ERROR;
			}
		}
	}

	apply_mergecfa_to_sequence(args);

	return CMD_OK;
}

int process_seq_extractHa(int nb) {
	sequence *seq = load_sequence(word[1], NULL);
	if (!seq) {
		return CMD_SEQUENCE_NOT_FOUND;
	}

	if (seq->nb_layers > 1) {
		free_sequence(seq, TRUE);
		return CMD_FOR_CFA_IMAGE;
	}

	struct simple_extract_data *args = calloc(1, sizeof(struct simple_extract_data));

	args->seq = seq;
	args->seqEntry = strdup("Ha_");

	int startoptargs = 2;
	if (nb > startoptargs) {
		for (int i = startoptargs; i < nb; i++) {
			if (word[i]) {
				if (g_str_has_prefix(word[i], "-prefix=")) {
					char *current = word[i], *value;
					value = current + 8;
					if (value[0] == '\0') {
						siril_log_message(_("Missing argument to %s, aborting.\n"), word[i]);
						free(args->seqEntry);
						free(args);
						if (!check_seq_is_comseq(seq))
							free_sequence(seq, TRUE);
						return CMD_ARG_ERROR;
					}
					free(args->seqEntry);
					args->seqEntry = strdup(value);
				}
				else if (g_str_has_prefix(word[i], "-upscale")) {
					args->scaling = SCALING_HA_UP;
				}
				else {
					siril_log_message(_("Unknown parameter %s, aborting.\n"), word[i]);
						if (!check_seq_is_comseq(seq))
							free_sequence(seq, TRUE);
					free(args->seqEntry);
					free(args);
					return CMD_ARG_ERROR;
				}
			}
		}
	}

	apply_extractHa_to_sequence(args);

	return CMD_OK;
}

int process_seq_extractGreen(int nb) {
	sequence *seq = load_sequence(word[1], NULL);
	if (!seq) {
		return CMD_SEQUENCE_NOT_FOUND;
	}

	if (seq->nb_layers > 1) {
		free_sequence(seq, TRUE);
		return CMD_FOR_CFA_IMAGE;
	}

	struct simple_extract_data *args = calloc(1, sizeof(struct simple_extract_data));

	args->seq = seq;
	args->seqEntry = strdup("Green_");

	int startoptargs = 2;
	if (nb > startoptargs) {
		for (int i = startoptargs; i < nb; i++) {
			if (word[i]) {
				if (g_str_has_prefix(word[i], "-prefix=")) {
					char *current = word[i], *value;
					value = current + 8;
					if (value[0] == '\0') {
						siril_log_message(_("Missing argument to %s, aborting.\n"), word[i]);
						free(args->seqEntry);
						free(args);
						if (!check_seq_is_comseq(seq))
							free_sequence(seq, TRUE);
						return CMD_ARG_ERROR;
					}
					if (args->seqEntry) {
						free(args->seqEntry);
						args->seqEntry = strdup(value);
					}
				}
				else {
					siril_log_message(_("Unknown parameter %s, aborting.\n"), word[i]);
					if (!check_seq_is_comseq(seq))
						free_sequence(seq, TRUE);
					free(args->seqEntry);
					free(args);
					return CMD_ARG_ERROR;
				}
			}
		}
	}

	apply_extractGreen_to_sequence(args);

	return CMD_OK;
}

int process_seq_extractHaOIII(int nb) {
	sequence *seq = load_sequence(word[1], NULL);
	if (!seq) {
		return CMD_SEQUENCE_NOT_FOUND;
	}

	if (seq->nb_layers > 1) {
		free_sequence(seq, TRUE);
		return CMD_FOR_CFA_IMAGE;
	}

	struct multi_output_data *args = calloc(1, sizeof(struct multi_output_data));
	args->user_data = calloc(1, sizeof(extraction_scaling));
	*(extraction_scaling *) args->user_data = (extraction_scaling) SCALING_NONE;
	args->seq = seq;
	args->seqEntry = strdup("CFA"); // propose to default to "CFA" for consistency of output names with single image split_cfa
	args->n = 2;
	if (word[2]) {
		if (g_str_has_prefix(word[2], "-resample=")) {
			char *current = word[2], *value;
			value = current + 10;
			if (value[0] == '\0') {
				siril_log_message(_("Missing argument to %s, aborting.\n"), word[2]);
				if (!check_seq_is_comseq(seq))
					free_sequence(seq, TRUE);
				free(args->seqEntry);
				free(args->user_data);
				free(args);
				return CMD_ARG_ERROR;
			} else if (!strcmp(value, "ha")) {
				*(extraction_scaling*) args->user_data = SCALING_HA_UP;
			} else if (!strcmp(value, "oiii")) {
				*(extraction_scaling*) args->user_data = SCALING_OIII_DOWN;
			}
		}
	}
	args->prefixes = calloc(3, sizeof(char*));
	args->prefixes[0] = g_strdup("Ha_");
	args->prefixes[1] = g_strdup("OIII_");

	apply_extractHaOIII_to_sequence(args);

	return CMD_OK;
}

int process_stat(int nb){
	int nplane, layer, option = STATS_BASIC;
	char layername[6];

	nplane = gfit->naxes[2];
	gboolean cfa = FALSE;
	int argidx = 1;
	if (nb == 2 && !g_strcmp0(word[1], "-cfa") && nplane == 1 && gfit->keywords.bayer_pattern[0] != '\0') {
		siril_debug_print("Running stats on CFA\n");
		nplane = 3;
		cfa = TRUE;
		if ((com.selection.w && com.selection.w < 2) || (com.selection.h && com.selection.h < 2)) {
			siril_log_color_message(_("Statistics cannot be made on CFA images with a selection smaller than a 2x2 square, aborting\n"), "red");
			return CMD_GENERIC_ERROR;
		}
		argidx++;
	}
	if (nb == argidx + 1 && !g_strcmp0(word[argidx], "main"))
		option = STATS_MAIN;

	for (layer = 0; layer < nplane; layer++) {
		int super_layer = layer;
		if (cfa)
			super_layer = -layer - 1;
		imstats* stat = statistics(NULL, -1, gfit, super_layer, &com.selection, STATS_MAIN, MULTI_THREADED);
		if (!stat) {
			siril_log_message(_("Statistics computation failed for channel %d (all nil?).\n"), layer);
			continue;
		}

		switch (layer) {
			case 0:
				if (nplane == 1)
					strcpy(layername, "B&W");
				else
					strcpy(layername, "Red");
				break;
			case 1:
				strcpy(layername, "Green");
				break;
			case 2:
				strcpy(layername, "Blue");
				break;
		}

		if (option == STATS_BASIC) {
			if (gfit->type == DATA_USHORT) {
				siril_log_message(_("%s layer: Mean: %0.6f, Median: %0.1f, Sigma: %0.6f, "
							"Min: %0.1f, Max: %0.1f, bgnoise: %0.6f\n"),
						layername, stat->mean, stat->median, stat->sigma,
						stat->min, stat->max, stat->bgnoise);
			} else {
				siril_log_message(_("%s layer: Mean: %0.1f, Median: %0.1f, Sigma: %0.1f, "
							"Min: %0.1f, Max: %0.1f, bgnoise: %0.1f\n"),
						layername, stat->mean * USHRT_MAX_DOUBLE,
						stat->median * USHRT_MAX_DOUBLE,
						stat->sigma * USHRT_MAX_DOUBLE,
						stat->min * USHRT_MAX_DOUBLE,
						stat->max * USHRT_MAX_DOUBLE,
						stat->bgnoise * USHRT_MAX_DOUBLE);
			}

		} else if (option == STATS_MAIN) {
			if (gfit->type == DATA_USHORT) {
				siril_log_message(_("%s layer: Mean: %0.1f, Median: %0.1f, Sigma: %0.1f, "
							"Min: %0.1f, Max: %0.1f, bgnoise: %0.1f, "
							"avgDev: %0.1f, MAD: %0.1f, sqrt(BWMV): %0.1f\n"),
						layername, stat->mean, stat->median, stat->sigma,
						stat->min, stat->max, stat->bgnoise, stat->avgDev,
						stat->mad, stat->sqrtbwmv);
			} else {
				siril_log_message(_("%s layer: Mean: %0.1f, Median: %0.1f, Sigma: %0.1f, "
							"Min: %0.1f, Max: %0.1f, bgnoise: %0.1f, "
							"avgDev: %0.1f, MAD: %0.1f, sqrt(BWMV): %0.1f\n"),
						layername, stat->mean * USHRT_MAX_DOUBLE,
						stat->median * USHRT_MAX_DOUBLE,
						stat->sigma * USHRT_MAX_DOUBLE,
						stat->min * USHRT_MAX_DOUBLE,
						stat->max * USHRT_MAX_DOUBLE,
						stat->bgnoise * USHRT_MAX_DOUBLE,
						stat->avgDev * USHRT_MAX_DOUBLE,
						stat->mad * USHRT_MAX_DOUBLE,
						stat->sqrtbwmv * USHRT_MAX_DOUBLE);
			}
		}
		free_stats(stat);
	}
	return CMD_OK;
}

int process_seq_stat(int nb) {
	sequence *seq = load_sequence(word[1], NULL);
	if (!seq) {
		return CMD_SEQUENCE_NOT_FOUND;
	}
	if (check_seq_is_comseq(seq)) {
		free_sequence(seq, TRUE);
		seq = &com.seq;
	}

	struct stat_data *args = calloc(1, sizeof(struct stat_data));
	args->seq = seq;
	args->csv_name = g_strdup(word[2]);
	args->selection = com.selection;
	args->option = STATS_MAIN;
	args->cfa = FALSE;

	if (nb > 3) {
		if (!g_strcmp0(word[3], "main")) {
			args->option = STATS_MAIN;
		} else if (!g_strcmp0(word[3], "full")) {
			args->option = STATS_NORM | STATS_MAIN; // adding STATS_MAIN to include also AVGDEV and SQRTBWMV
		} else if (!g_strcmp0(word[3], "basic")) {
			args->option = STATS_BASIC;
		} else if (!g_strcmp0(word[3], "-cfa")) {
			args->cfa = TRUE;
		} else {
			siril_log_message(_("Unknown parameter %s, aborting.\n"), word[3]);
			if (!check_seq_is_comseq(seq))
				free_sequence(seq, TRUE);
			g_free(args->csv_name);
			free(args);
			return CMD_ARG_ERROR;
		}
		if (nb > 4) {
			if (!g_strcmp0(word[4], "-cfa")) {
				args->cfa = TRUE;
			} else {
				siril_log_message(_("Unknown parameter %s, aborting.\n"), word[4]);
				if (!check_seq_is_comseq(seq))
					free_sequence(seq, TRUE);
				g_free(args->csv_name);
				free(args);
				return CMD_ARG_ERROR;
			}
		}
	}

	apply_stats_to_sequence(args);

	return CMD_OK;
}

// Only for FITS images
int process_jsonmetadata(int nb) {
	char *input_filename = word[1];
	gchar *output_filename = NULL;
	gboolean use_gfit = FALSE, compute_stats = TRUE;

	// Process command arguments
	for (int i = 2; i < nb; i++) {
		if (g_str_has_prefix(word[i], "-out=") && word[i][5] != '\0') {
			if (output_filename) g_free(output_filename);
			output_filename = g_strdup(word[i] + 5);
		} else if (!strcmp(word[i], "-stats_from_loaded")) {
			use_gfit = TRUE;
			if (!gfit->rx || !gfit->ry) {
				siril_log_color_message(_("No image appears to be loaded, reloading from '%s'\n"), "salmon", input_filename);
				use_gfit = FALSE;
			}
		} else if (!strcmp(word[i], "-nostats"))
			compute_stats = FALSE;
		else {
			siril_log_message(_("Unknown parameter %s, aborting.\n"), word[i]);
			g_free(output_filename);
			return CMD_ARG_ERROR;
		}
	}

	if (!output_filename)
		output_filename = replace_ext(input_filename, ".json");

	int status = 0;
	fitsfile *fptr;
	if (siril_fits_open_diskfile_img(&fptr, input_filename, READONLY, &status)) {
		report_fits_error(status);
		g_free(output_filename);
		return CMD_GENERIC_ERROR;
	}

	GSList *header = read_header_keyvals_strings(fptr);

	imstats *stats[3] = { NULL };
	int nb_channels = 0;
	if (compute_stats) {
		if (use_gfit) {
			compute_all_channels_statistics_single_image(gfit, STATS_BASIC | STATS_FOR_CFA, MULTI_THREADED, stats);
			gboolean cfa = gfit->keywords.bayer_pattern[0] != '\0';
			nb_channels = cfa ? 3 : (int)gfit->naxes[2];
		} else {
			fits fit = { 0 };
			fit.fptr = fptr;
			if (read_fits_metadata(&fit) || read_fits_with_convert(&fit, input_filename, FALSE)) {
				fits_close_file(fptr, &status);
				return CMD_GENERIC_ERROR;
			}
			compute_all_channels_statistics_single_image(&fit, STATS_BASIC | STATS_FOR_CFA, MULTI_THREADED, stats);
			gboolean cfa = fit.keywords.bayer_pattern[0] != '\0';
			nb_channels = cfa ? 3 : (int)fit.naxes[2];
			clearfits(&fit);
		}
	}
	fits_close_file(fptr, &status);

	// Create the root object
	yyjson_mut_doc *doc = yyjson_mut_doc_new(NULL);
	yyjson_mut_val *root = yyjson_mut_obj(doc);
	yyjson_mut_doc_set_root(doc, root);

	// Add headers array
	yyjson_mut_val *headers_arr = yyjson_mut_arr(doc);
	yyjson_mut_obj_add_val(doc, root, "headers", headers_arr);

	// Add header records
	GSList *ptr = header;
	while (ptr) {
		header_record *r = ptr->data;
		yyjson_mut_val *header_obj = yyjson_mut_obj(doc);
		yyjson_mut_val *key_str = yyjson_mut_str(doc, r->key);
		yyjson_mut_val *value_str = yyjson_mut_str(doc, r->value);
		yyjson_mut_obj_add_val(doc, header_obj, "key", key_str);
		yyjson_mut_obj_add_val(doc, header_obj, "value", value_str);
		yyjson_mut_arr_append(headers_arr, header_obj);
		ptr = ptr->next;
	}

	// Add statistics if computed
	if (compute_stats) {
		yyjson_mut_val *stats_obj = yyjson_mut_obj(doc);
		yyjson_mut_obj_add_val(doc, root, "statistics", stats_obj);

		for (int i = 0; i < nb_channels; ++i) {
			if (stats[i]) {
				char channame[20];
				sprintf(channame, "channel%d", i);

				yyjson_mut_val *chan_obj = yyjson_mut_obj(doc);
				yyjson_mut_obj_add_val(doc, stats_obj, channame, chan_obj);

				yyjson_mut_val *mean_val = yyjson_mut_real(doc, stats[i]->mean);
				yyjson_mut_val *median_val = yyjson_mut_real(doc, stats[i]->median);
				yyjson_mut_val *sigma_val = yyjson_mut_real(doc, stats[i]->sigma);
				yyjson_mut_val *noise_val = yyjson_mut_real(doc, stats[i]->bgnoise);
				yyjson_mut_val *min_val = yyjson_mut_real(doc, stats[i]->min);
				yyjson_mut_val *max_val = yyjson_mut_real(doc, stats[i]->max);
				yyjson_mut_val *total_val = yyjson_mut_real(doc, stats[i]->total);
				yyjson_mut_val *good_val = yyjson_mut_real(doc, stats[i]->ngoodpix);

				yyjson_mut_obj_add_val(doc, chan_obj, "mean", mean_val);
				yyjson_mut_obj_add_val(doc, chan_obj, "median", median_val);
				yyjson_mut_obj_add_val(doc, chan_obj, "sigma", sigma_val);
				yyjson_mut_obj_add_val(doc, chan_obj, "noise", noise_val);
				yyjson_mut_obj_add_val(doc, chan_obj, "min", min_val);
				yyjson_mut_obj_add_val(doc, chan_obj, "max", max_val);
				yyjson_mut_obj_add_val(doc, chan_obj, "total_pix_count", total_val);
				yyjson_mut_obj_add_val(doc, chan_obj, "good_pix_count", good_val);

				free_stats(stats[i]);
			}
		}
	}

	// Write the JSON to file with pretty formatting
	yyjson_write_flag flg = YYJSON_WRITE_PRETTY;
	yyjson_write_err err;
	int retval = CMD_OK;

	if (!yyjson_mut_write_file(output_filename, doc, flg, NULL, &err)) {
		siril_log_message(_("Failed to save the JSON file %s: %s\n"),
						  output_filename, err.msg);
		retval = CMD_GENERIC_ERROR;
	} else {
		siril_log_message(_("Save metadata to the JSON file '%s'\n"), output_filename);
	}

	#ifdef DEBUG_TEST
	size_t len;
	char *json_str = yyjson_mut_write(doc, flg, &len);
	if (json_str) {
		printf("JSON:\n%s\n", json_str);
		free(json_str);
	}
	#endif

	yyjson_mut_doc_free(doc);
	g_free(output_filename);
	return retval;
}

int header_hook(struct generic_seq_metadata_args *args, fitsfile *fptr, int index) {
	GString *string = g_string_new(NULL);
	int status = 0;
	GSList *list = args->keys;

	for (int i = 0; i < g_slist_length(args->keys); i++) {
		char str[FLEN_VALUE] = { 0 };

		gchar *key = (gchar *)list->data;
		fits_read_keyword(fptr, key, str, NULL, &status);
		if (status) {
			strcpy(str, "N/A");
			status = 0;
		} else {
			if (i > 0) string = g_string_append(string, ",");
			string = g_string_append(string, str);
		}
		list = list->next;
	}

	if (args->output_stream) {
		GError *error = NULL;
		if (!g_output_stream_printf(args->output_stream, NULL, NULL, &error, "%d,%s\n", index + 1, string->str)) {
			g_warning("%s\n", error->message);
			g_clear_error(&error);
			g_string_free(string, TRUE);
			return 1;
		}
	}
	else {
		gchar **token_keys = g_strsplit (args->header, ",", -1);
		gchar **token_values = g_strsplit (string->str, ",", -1);
		g_string_free(string, TRUE);
		gchar *output = NULL;
		for (int i = 0; i < g_strv_length(token_keys) && token_keys[i] && token_values[i]; i++) {
			gchar *tmp = g_strdup_printf("%s = %s,", token_keys[i], token_values[i]);
			if (output == NULL) {
				output = g_strdup(tmp);
			} else {
				gchar *old_output = output;
				output = g_strconcat(old_output, tmp, NULL);
				g_free(old_output);
			}
			g_free(tmp);
		}
		if (output) {
			siril_log_message(_("Image %d, %s\n"), index + 1, output);
			g_free(output);
		}
		g_strfreev(token_keys);
		g_strfreev(token_values);
	}
	return status;
}

int process_seq_header(int nb) {
	sequence *seq = load_sequence(word[1], NULL);
	gboolean filter = FALSE;
	GSList *list = NULL;
	int key;
	if (!seq)
		return CMD_SEQUENCE_NOT_FOUND;
	if (seq->type != SEQ_REGULAR && seq->type != SEQ_FITSEQ) {
		siril_log_message(_("This command can only run for FITS images\n"));
		if (!check_seq_is_comseq(seq))
			free_sequence(seq, TRUE);
		return CMD_GENERIC_ERROR;
	}

	GString *list_of_keys = g_string_new(NULL);

	for (key = 2; key < nb; key++) {
		if (!word[key] || word[key][0] == '-') {
			break;
		}
		list = g_slist_prepend(list, g_strdup(word[key]));
		if (key > 2) list_of_keys = g_string_append(list_of_keys, ", ");
		list_of_keys = g_string_append(list_of_keys, word[key]);
	}

	list = g_slist_reverse(list);
	gchar *header = g_string_free(list_of_keys, FALSE);

	if (!header) {
		return CMD_ARG_ERROR;
	}

	GOutputStream* output_stream = NULL;
	for (int i = key; i < nb; i++) {
		if (g_str_has_prefix(word[i], "-out=")) {
			const char *arg = word[i] + 5;
			if (arg[0] == '\0') {
				siril_log_message(_("Missing argument to %s, aborting.\n"), word[i]);
				return CMD_ARG_ERROR;
			}
			GFile *file = g_file_new_for_path(arg);
			GError *error = NULL;
			output_stream = (GOutputStream*) g_file_replace(file, NULL, FALSE, G_FILE_CREATE_NONE, NULL, &error);
			g_object_unref(file);
			if (!output_stream) {
				if (error) {
					siril_log_color_message(_("Failed to create output file: %s\n"), "red", error->message);
					g_clear_error(&error);
				}
				return CMD_ARG_ERROR;
			}
			if (!g_output_stream_printf(output_stream, NULL, NULL, NULL, "# image number,%s\n", header)) {
				siril_log_color_message(_("Failed to write to output file\n"), "red");
				return CMD_ARG_ERROR;
			}
			siril_log_message(_("The file %s has been created.\n"), arg);
		} else if (!g_strcmp0(word[i], "-sel")) {
			filter = TRUE;
		}
	}

	struct generic_seq_metadata_args *args = calloc(1, sizeof(struct generic_seq_metadata_args));
	args->seq = seq;
	args->keys = list;
	args->image_hook = header_hook;
	args->output_stream = output_stream;
	args->header = header;
	args->filtering_criterion = filter ? seq_filter_included : seq_filter_all;
	if (!start_in_new_thread(generic_sequence_metadata_worker, args)) {
		g_slist_free_full(args->keys, g_free);
		g_free(header);
		g_object_unref(args->output_stream);
		free(args);
	}
	return 0;
}

struct file_time {
	gchar *file;
	GDateTime *time;
};
static gint sort_date(gconstpointer a, gconstpointer b) {
	return g_date_time_compare(((struct file_time*) a)->time,
			((struct file_time*) b)->time);
}
static gpointer extract(gconstpointer src, gpointer data) {
	g_date_time_unref(((struct file_time*) src)->time);
	return ((struct file_time*) src)->file;
}

int process_link(int nb) {
	if (word[1][0] == '-') {
		siril_log_message(_("First argument is the converted sequence name and shall not start with a -\n"));
		return CMD_ARG_ERROR;
	}
	if (file_name_has_invalid_chars(word[1])) {
		siril_log_color_message(_("Specified output name %s contains forbidden characters, aborting\n"), "red", word[1]);
		return CMD_ARG_ERROR;
	}
	char *destroot = strdup(word[1]);
	int idx = 1;
	gboolean sort_dateobs = FALSE;

	for (int i = 2; i < nb; i++) {
		char *current = word[i], *value;
		if (g_str_has_prefix(current, "-start=")) {
			value = current + 7;
			gchar *end;
			idx = g_ascii_strtoull(value, &end, 10);
			if (end == value || idx <= 0 || idx >= INDEX_MAX) {
				siril_log_message(_("Invalid argument to %s, aborting.\n"), current);
				free(destroot);
				return CMD_ARG_ERROR;
			}
		} else if (g_str_has_prefix(current, "-out=")) {
			value = current + 5;
			if (value[0] == '\0') {
				siril_log_message(_("Missing argument to %s, aborting.\n"), current);
				free(destroot);
				return CMD_ARG_ERROR;
			}
			if (!g_file_test(value, G_FILE_TEST_EXISTS)) {
				if (siril_mkdir_with_parents(value, 0755) < 0) {
					free(destroot);
					return CMD_GENERIC_ERROR;
				}
			}
			gchar *filename = g_build_filename(value, destroot, NULL);
			free(destroot);
			destroot = strdup(filename);
			g_free(filename);
		}
		else if (!g_strcmp0(current, "-date")) {
			sort_dateobs = TRUE;
		} else {
			siril_log_message(_("Unknown parameter %s, aborting.\n"), current);
			free(destroot);
			return CMD_ARG_ERROR;
		}
	}

	GDir *dir;
	GError *error = NULL;
	if ((dir = g_dir_open(com.wd, 0, &error)) == NULL){
		siril_log_message(_("Link: error opening working directory %s.\n"), com.wd);
		fprintf (stderr, "Link: %s\n", error->message);
		g_clear_error(&error);
		set_cursor_waiting(FALSE);
		free(destroot);
		return CMD_GENERIC_ERROR;
	}

	int count = 0;
	const gchar *file;
	GList *list = NULL;
	while ((file = g_dir_read_name(dir)) != NULL) {
		const char *ext = get_filename_ext(file);
		if (!ext || file[0] == '.')
			continue;
		image_type type = get_type_for_extension(ext);
		if (type == TYPEFITS) {
			list = g_list_append(list, g_build_filename(com.wd, file, NULL));
			count++;
		}
	}
	g_dir_close(dir);
	if (!count) {
		siril_log_message(_("No FITS files were found for link\n"));
		free(destroot);
		return CMD_GENERIC_ERROR;
	}
	/* sort list */
	if (sort_dateobs) {
		GList *cur = list;
		GList *timed = NULL;
		gboolean failed = FALSE;
		siril_log_message("Sorting FITS files using DATE-OBS\n");
		while (cur) {
			gchar *filename = (gchar*) cur->data;
			GDateTime *date = get_date_from_fits(filename);
			if (!date) {
				siril_log_color_message(_("Sorting by date could not be done, file %s doesn't have DATE-OBS, not sorting\n"), "red", filename);
				failed = TRUE;
				break;
			}
			struct file_time *ft = calloc(1, sizeof(struct file_time));
			ft->file = filename;
			ft->time = date;
			timed = g_list_append(timed, ft);
			cur = cur->next;
		}
		if (!failed) {
			timed = g_list_sort(timed, (GCompareFunc) sort_date);
			list = g_list_copy_deep(timed, extract, NULL);
			g_list_free_full(timed, free);
		}
	} else {
		list = g_list_sort(list, (GCompareFunc) strcompare);
	}
	/* convert the list to an array for parallel processing */
	gchar **files_to_link = glist_to_array(list, &count);

	int nb_allowed;
	if (!allow_to_open_files(count, &nb_allowed)) {
		siril_log_message(_("You should pass an extra argument -fitseq to convert your sequence to fitseq format.\n"));
		g_strfreev(files_to_link);
		free(destroot);
		return CMD_GENERIC_ERROR;
	}

	gchar *str = ngettext("Link: processing %d FITS file...\n", "Link: processing %d FITS files...\n", count);
	str = g_strdup_printf(str, count);
	siril_log_color_message(str, "green");
	g_free(str);

	if (!com.wd) {
		siril_log_message(_("Link: no working directory set.\n"));
		g_strfreev(files_to_link);
		free(destroot);
		return CMD_GENERIC_ERROR;
	}

	struct _convert_data *args = calloc(1, sizeof(struct _convert_data));
	args->start = idx;
	args->list = files_to_link;
	args->total = count;
	args->destroot = destroot;
	args->input_has_a_seq = FALSE;
	args->input_has_a_film = FALSE;
	args->debayer = FALSE;
	args->multiple_output = FALSE;
	args->output_type = SEQ_REGULAR; // fallback if symlink does not work
	args->make_link = TRUE;
	gettimeofday(&(args->t_start), NULL);
	if (!start_in_new_thread(convert_thread_worker, args)) {
		free(args->destroot);
		g_strfreev(args->list);
		free(args);
		return CMD_GENERIC_ERROR;
	}
	return CMD_OK;
}

int process_convert(int nb) {
	gboolean raw_only = word[0][7] != '\0';
	if (!com.wd) {
		siril_log_message(_("Conversion: no working directory set.\n"));
		return CMD_NO_CWD;
	}

	if (word[1][0] == '-') {
		siril_log_message(_("First argument is the converted sequence name and shall not start with a -\n"));
		return CMD_ARG_ERROR;
	}
	if (file_name_has_invalid_chars(word[1])) {
		siril_log_color_message(_("Specified output name %s contains forbidden characters, aborting\n"), "red", word[1]);
		return CMD_ARG_ERROR;
	}
	gchar *destroot = g_strdup(word[1]);
	int idx = 1;
	gboolean debayer = FALSE;
	gboolean make_link = !raw_only;
	sequence_type output = SEQ_REGULAR;
	gboolean in_cwd = TRUE;

	for (int i = 2; i < nb; i++) {
		char *current = word[i], *value;
		if (!strcmp(current, "-debayer")) {
			debayer = TRUE;
			make_link = FALSE;
		} else if (!strcmp(current, "-fitseq")) {
			output = SEQ_FITSEQ;
			if (!g_str_has_suffix(destroot, com.pref.ext))
				str_append(&destroot, com.pref.ext);
		} else if (!strcmp(current, "-ser")) {
			output = SEQ_SER;
			if (!g_str_has_suffix(destroot, ".ser"))
				str_append(&destroot, ".ser");
		} else if (g_str_has_prefix(current, "-start=")) {
			value = current + 7;
			gchar *end;
			idx = g_ascii_strtoull(value, &end, 10);
			if (end == value || idx <= 0 || idx >= INDEX_MAX) {
				siril_log_message(_("Invalid argument to %s, aborting.\n"), current);
				free(destroot);
				return CMD_ARG_ERROR;
			}
		} else if (g_str_has_prefix(current, "-out=")) {
			value = current + 5;
			if (value[0] == '\0') {
				siril_log_message(_("Missing argument to %s, aborting.\n"), current);
				free(destroot);
				return CMD_ARG_ERROR;
			}
			if (!g_file_test(value, G_FILE_TEST_EXISTS)) {
				if (siril_mkdir_with_parents(value, 0755) < 0) {
					free(destroot);
					return CMD_GENERIC_ERROR;
				}
			}
			gchar *filename = g_build_filename(value, destroot, NULL);
			g_free(destroot);
			destroot = strdup(filename);
			g_free(filename);
			in_cwd = FALSE;
		}
		else {
			siril_log_message(_("Unknown parameter %s, aborting.\n"), current);
			free(destroot);
			return CMD_ARG_ERROR;
		}
	}

	GDir *dir;
	GError *error = NULL;
	if ((dir = g_dir_open(com.wd, 0, &error)) == NULL){
		siril_log_message(_("Conversion: error opening working directory %s.\n"), com.wd);
		fprintf (stderr, "Conversion: %s\n", error->message);
		g_clear_error(&error);
		set_cursor_waiting(FALSE);
		free(destroot);
		return CMD_NO_CWD;
	}

	if (in_cwd && (output == SEQ_SER || output == SEQ_FITSEQ) && g_file_test(destroot, G_FILE_TEST_EXISTS)) {
		siril_log_color_message(_("Destination sequence %s already exists in the current folder, cannot proceed.\n"), "red", destroot);
		free(destroot);
		g_dir_close(dir);
		return CMD_GENERIC_ERROR;
	}

	int count = 0;
	const gchar *file;
	GList *list = NULL;
	while ((file = g_dir_read_name(dir)) != NULL) {
		const char *ext = get_filename_ext(file);
		if (!ext || file[0] == '.')
			continue;
		image_type type = get_type_for_extension(ext);
		if (type == TYPERAW && output == SEQ_SER && !g_ascii_strcasecmp(ext, "raf") && !debayer) {
			siril_log_message(_("FujiFilm XTRANS sensors are not supported by SER v2 (CFA-style) standard. You may use FITS sequences instead."));
			g_list_free_full(list, g_free);
			free(destroot);
			return CMD_GENERIC_ERROR;
		}
		if ((raw_only && type == TYPERAW) ||
				(!raw_only && type != TYPEUNDEF && type != TYPEAVI && type != TYPESER)) {
			list = g_list_append(list, g_build_filename(com.wd, file, NULL));
			count++;
		}
	}
	g_dir_close(dir);
	if (!count) {
		if (raw_only)
			siril_log_message(_("No RAW files were found for conversion\n"));
		else siril_log_message(_("No files were found for conversion\n"));
		free(destroot);
		return CMD_GENERIC_ERROR;
	}
	/* sort list */
	list = g_list_sort(list, (GCompareFunc) strcompare);
	/* convert the list to an array for parallel processing */
	gchar **files_to_convert = glist_to_array(list, &count);

	int nb_allowed;
	if (!allow_to_open_files(count, &nb_allowed) && output == SEQ_REGULAR) {
		siril_log_message(_("You should pass an extra argument -fitseq to convert your sequence to fitseq format.\n"));
		g_strfreev(files_to_convert);
		free(destroot);
		return CMD_GENERIC_ERROR;
	}

	gchar *str = ngettext("Convert: processing %d file...\n", "Convert: processing %d files...\n", count);
	siril_log_color_message(str, "green", count);

	struct _convert_data *args = calloc(1, sizeof(struct _convert_data));
	args->start = idx;
	args->list = files_to_convert;
	args->total = count;
	args->destroot = destroot;
	args->input_has_a_seq = FALSE;
	args->input_has_a_film = FALSE;
	args->debayer = debayer;
	args->output_type = output;
	args->multiple_output = FALSE;
	args->make_link = make_link;
	gettimeofday(&(args->t_start), NULL);
	if (!start_in_new_thread(convert_thread_worker, args)) {
		free(args->destroot);
		g_strfreev(args->list);
		free(args);
		return CMD_GENERIC_ERROR;
	}
	return CMD_OK;
}

int process_register(int nb) {
	cmd_errors errval = CMD_ARG_ERROR;
	struct registration_args *regargs = NULL;
	struct registration_method *method = NULL;
	char *msg = NULL;
	gboolean drizzle = FALSE;

	sequence *seq = load_sequence(word[1], NULL);
	if (!seq) {
		return CMD_SEQUENCE_NOT_FOUND;
	}
	if (check_seq_is_comseq(seq)) {
		free_sequence(seq, TRUE);
		seq = &com.seq;
	}

	regargs = calloc(1, sizeof(struct registration_args));

	/* filling the arguments for registration */
	regargs->seq = seq;
	regargs->reference_image = sequence_find_refimage(seq);
	regargs->follow_star = FALSE;
	regargs->matchSelection = FALSE;
	regargs->no_output = FALSE;
	regargs->output_scale = 1.f;
	regargs->prefix = strdup("r_");
	regargs->min_pairs = 10; // 10 is good enough to ensure good matching
	regargs->max_stars_candidates = MAX_STARS_FITTED;
	regargs->type = HOMOGRAPHY_TRANSFORMATION;
	regargs->layer = (regargs->seq->nb_layers == 3) ? 1 : 0;
	regargs->interpolation = OPENCV_LANCZOS4;
	regargs->clamp = TRUE;
	regargs->undistort = DISTO_UNDEF;

	struct driz_args_t *driz = calloc(1, sizeof(struct driz_args_t));
	// Default values for the driz_args_t
	driz->use_flats = FALSE;
	driz->scale = 1.f;
	driz->kernel = kernel_square;
	driz->weight_scale = 1.f;
	driz->pixel_fraction = 1.f;

	/* check for options */
	for (int i = 2; i < nb; i++) {
		if (!strcmp(word[i], "-2pass")) {
			regargs->two_pass = TRUE;
			regargs->no_output = TRUE;
		} else if (!strcmp(word[i], "-noclamp")) {
			regargs->clamp = FALSE;
		} else if (!strcmp(word[i], "-nostarlist")) {
			regargs->no_starlist = TRUE;
		} else if (!strcmp(word[i], "-selected")) {
			regargs->filters.filter_included = TRUE;
		} else if (g_str_has_prefix(word[i], "-transf=")) {
			char *current = word[i], *value;
			value = current + 8;
			if (value[0] == '\0') {
				siril_log_message(_("Missing argument to %s, aborting.\n"), current);
				goto terminate_register_on_error;
			}
			if(!g_ascii_strncasecmp(value, "shift", 5)) {
#ifdef HAVE_CV44
				regargs->type = SHIFT_TRANSFORMATION;
				continue;
#else
				siril_log_color_message(_("Shift-only registration is only possible with OpenCV 4.4\n"), "red");
				goto terminate_register_on_error;
#endif
			}
			if(!g_ascii_strncasecmp(value, "similarity", 10)) {
				regargs->type = SIMILARITY_TRANSFORMATION;
				continue;
			}
			if(!g_ascii_strncasecmp(value, "affine", 6)) {
				regargs->type = AFFINE_TRANSFORMATION;
				continue;
			}
			if(!g_ascii_strncasecmp(value, "homography", 10)) {
				regargs->type = HOMOGRAPHY_TRANSFORMATION;
				continue;
			}
			siril_log_message(_("Unknown transformation type %s, aborting.\n"), value);
			goto terminate_register_on_error;
		} else if (g_str_has_prefix(word[i], "-layer=")) {
			if (regargs->seq->nb_layers == 1) {  // handling mono case
				siril_log_message(_("This sequence is mono, ignoring layer number.\n"));
				continue;
			}
			char *current = word[i], *value;
			value = current + 7;
			gchar *end;
			int layer = g_ascii_strtoull(value, &end, 10);
			if (end == value || layer < 0 || layer > 2) {
				siril_log_message(_("Unknown layer number %s, must be between 0 and 2, will use green layer.\n"), value);
				if (end == value) break;
				else continue;
			}
			regargs->layer = layer;
		} else if (g_str_has_prefix(word[i], "-prefix=")) {
			char *current = word[i], *value;
			value = current + 8;
			if (value[0] == '\0') {
				siril_log_message(_("Missing argument to %s, aborting.\n"), current);
				goto terminate_register_on_error;
			}
			if (regargs->prefix)
				free(regargs->prefix);
			regargs->prefix = strdup(value);
		} else if (g_str_has_prefix(word[i], "-minpairs=")) {
			char *current = word[i], *value;
			value = current + 10;
			if (value[0] == '\0') {
				siril_log_message(_("Missing argument to %s, aborting.\n"), current);
				goto terminate_register_on_error;
			}
			gchar *end;
			int min_pairs = g_ascii_strtoull(value, &end, 10);
			if (end == value || min_pairs < 4) { // using absolute min_pairs required by homography
				gchar *str = g_strdup_printf(_("%d smaller than minimum allowable star pairs: %d, aborting.\n"), min_pairs, regargs->min_pairs);
				siril_log_message(str);
				g_free(str);
				goto terminate_register_on_error;
			}
			regargs->min_pairs = min_pairs;
		} else if (g_str_has_prefix(word[i], "-maxstars=")) {
			char *current = word[i], *value;
			value = current + 10;
			if (value[0] == '\0') {
				siril_log_message(_("Missing argument to %s, aborting.\n"), current);
				goto terminate_register_on_error;
			}
			gchar *end;
			int max_stars = g_ascii_strtoull(value, &end, 10);
			if (end == value || max_stars > MAX_STARS_FITTED || max_stars < MIN_STARS_FITTED) {
				// limiting values to avoid too long computation or too low number of candidates
				siril_log_message(_("Max number of stars %s not allowed. Should be between %d and %d.\n"), value, MIN_STARS_FITTED, MAX_STARS_FITTED);
				goto terminate_register_on_error;
			}
			regargs->max_stars_candidates = max_stars;
		} else if (g_str_has_prefix(word[i], "-interp=")) {
			char *current = word[i], *value;
			value = current + 8;
			if (value[0] == '\0') {
				siril_log_message(_("Missing argument to %s, aborting.\n"), current);
				goto terminate_register_on_error;
			}
			if(!g_ascii_strncasecmp(value, "nearest", 7) || !g_ascii_strncasecmp(value, "ne", 2)) {
				regargs->interpolation = OPENCV_NEAREST;
				continue;
			}
			if(!g_ascii_strncasecmp(value, "cubic", 5) || !g_ascii_strncasecmp(value, "cu", 2)) {
				regargs->interpolation = OPENCV_CUBIC;
				continue;
			}
			if(!g_ascii_strncasecmp(value, "lanczos4", 8) || !g_ascii_strncasecmp(value, "la", 2)) {
				regargs->interpolation = OPENCV_LANCZOS4;
				continue;
			}
			if(!g_ascii_strncasecmp(value, "linear", 6) || !g_ascii_strncasecmp(value, "li", 2)) {
				regargs->interpolation = OPENCV_LINEAR;
				continue;
			}
			if(!g_ascii_strncasecmp(value, "none", 4) || !g_ascii_strncasecmp(value, "no", 2)) {
				regargs->interpolation = OPENCV_NONE;
				continue;
			}
			if(!g_ascii_strncasecmp(value, "area", 4) || !g_ascii_strncasecmp(value, "ar", 2)) {
				regargs->interpolation = OPENCV_AREA;
				continue;
			}
			siril_log_message(_("Unknown transformation type %s, aborting.\n"), value);
			goto terminate_register_on_error;
		} else if (g_str_has_prefix(word[i], "-disto=")) {
			char *current = word[i], *value;
			value = current + 7;
			gchar *filename = NULL;
			if (value[0] == '\0') {
				siril_log_message(_("Missing argument to %s, aborting.\n"), current);
				goto terminate_register_on_error;
			}
			if (!g_ascii_strncasecmp(value, "image", 5)) {
				regargs->undistort = DISTO_IMAGE;
			} else if (!g_ascii_strncasecmp(value, "file", 4)) {
				regargs->undistort = DISTO_FILE;
				if (i + 1 >= nb) {
					siril_log_message(_("Missing argument to %s, aborting.\n"), current);
					goto terminate_register_on_error;
				}
				filename = word[i + 1];
			} else if (!g_ascii_strncasecmp(value, "master", 6)) {
				regargs->undistort = DISTO_MASTER;
			} else {
				siril_log_message(_("Unknown distortion type %s, aborting.\n"), value);
				goto terminate_register_on_error;
			}
			// we now check the distortion params are ok
			fits reffit = { 0 };
			fits *preffit = &reffit;
			if (!check_seq_is_comseq(seq)) { // processing an image from the current sequence
				int image_to_load = sequence_find_refimage(seq);
				if (seq_read_frame_metadata(seq, image_to_load, preffit)) {
					siril_log_message(_("Could not load the reference image of the sequence, aborting.\n"));
					goto terminate_register_on_error;
				}
			} else
				preffit = gfit;
			gchar *msgdisto = NULL;
			gboolean disto_valid = validate_disto_params(preffit, filename, regargs->undistort, &msgdisto, NULL);
			if (preffit != gfit)
				clearfits(preffit);
			if (!disto_valid) {
				siril_log_color_message("%s\n", "red", msgdisto);
				g_free(msgdisto);
				goto terminate_register_on_error;
			} else if(regargs->undistort == DISTO_FILE) {
				i++; // we have consumed one more argument for the filename
			}
			regargs->distoparam.index = regargs->undistort;
			if (filename) {
				regargs->distoparam.filename = g_strdup(filename);
			}
		} else if (!strcmp(word[i], "-drizzle")) {
			if (regargs->seq->nb_layers != 1) {  // handling mono case
				siril_log_message(_("This sequence is not mono / CFA, cannot drizzle.\n"));
				goto terminate_register_on_error;
			}
			drizzle = TRUE;
		// Drizzle options
		} else if (g_str_has_prefix(word[i], "-scale=")) {
			char *arg = word[i] + 7;
			gchar *end;
			double value;
			value = g_ascii_strtod(arg, &end);
			if (end == arg || value < 0.1 || value > 3.) {
				siril_log_color_message(_("Invalid argument to %s, aborting.\n"), "red", word[i]);
				goto terminate_register_on_error;
			}
			regargs->output_scale = (float)value;
			driz->scale = (float)value;
		} else if (g_str_has_prefix(word[i], "-pixfrac=")) {
			char *arg = word[i] + 9;
			gchar *end;
			double value;
			value = g_ascii_strtod(arg, &end);
			if (end == arg) {
				siril_log_color_message(_("Invalid argument to %s, aborting.\n"), "red", word[i]);
				goto terminate_register_on_error;
			}
			driz->pixel_fraction = (float) value;
		} else if (g_str_has_prefix(word[i], "-kernel=")) {
			char *arg = word[i] + 8;
			if (!g_ascii_strncasecmp(arg, "point", 5))
				driz->kernel = kernel_point;
			else if (!g_ascii_strncasecmp(arg, "turbo", 5))
				driz->kernel = kernel_turbo;
			else if (!g_ascii_strncasecmp(arg, "square", 6))
				driz->kernel = kernel_square;
			else if (!g_ascii_strncasecmp(arg, "gaussian", 8))
				driz->kernel = kernel_gaussian;
			else if (!g_ascii_strncasecmp(arg, "lanczos2", 8))
				driz->kernel = kernel_lanczos2;
			else if (!g_ascii_strncasecmp(arg, "lanczos3", 8))
				driz->kernel = kernel_lanczos3;
			else {
				siril_log_color_message(_("Invalid argument to %s, aborting.\n"), "red", word[i]);
				goto terminate_register_on_error;
			}
		} else if (g_str_has_prefix(word[i], "-flat=")) {
			if (driz->flat) {
				siril_log_color_message(_("Error: flat image already set. Aborting.\n"), "red");
				goto terminate_register_on_error;
			}
			if (seq->is_variable) {
				siril_log_color_message(_("Error: flat image cannot work with variable sized sequence.\n"), "red");
				goto terminate_register_on_error;
			}
			char *flat_filename = word[i] + 6;
			fits reffit = { 0 };
			gchar *error = NULL;
			int status;
			if (seq_read_frame_metadata(seq, regargs->reference_image, &reffit)) {
				siril_log_color_message(_("NOT USING FLAT: Could not load reference image\n"), "red");
				clearfits(&reffit);
				goto terminate_register_on_error;
			}
			gchar *expression = path_parse(&reffit, flat_filename, PATHPARSE_MODE_READ, &status);
			clearfits(&reffit);
			if (status) {
				error = _("NOT USING FLAT: could not parse the expression");
				// no need to free expression as we do not call path_parse with the NOFAIL mode
				goto terminate_register_on_error;
			} else {
				if (expression[0] == '\0') {
					siril_log_message(_("Error: no master flat specified in the preprocessing tab.\n"));
					g_free(expression);
					goto terminate_register_on_error;
				} else {
					driz->flat = calloc(1, sizeof(fits));
					if (!readfits(expression, driz->flat, NULL, TRUE)) {
						if (driz->flat->naxes[2] != seq->nb_layers) {
							error = _("NOT USING FLAT: number of channels is different");
						} else if (driz->flat->naxes[0] != seq->rx ||
								driz->flat->naxes[1] != seq->ry) {
							error = _("NOT USING FLAT: image dimensions are different");
						} else {
							// no need to deal with bitdepth conversion as readfits has already forced conversion to float
							siril_log_message(_("Master flat read for use as initial pixel weight\n"));
						}

					} else error = _("NOT USING FLAT: cannot open the file");
					g_free(expression);
					if (error) {
						goto terminate_register_on_error;
					}
				}
			}
		} else {
			siril_log_message(_("Unknown parameter %s, aborting.\n"), word[i]);
			goto terminate_register_on_error;
		}
	}

	if (drizzle) {
		if (seq->is_variable) {
			siril_log_color_message(_("Cannot drizzle sequences with images of different sizes, aborting.\n"), "red");
			goto terminate_register_on_error;
		}
		regargs->driz = driz;
		// we now check the drizzle params are ok
		fits reffit = { 0 };
		fits *preffit = &reffit;
		if (!check_seq_is_comseq(seq)) { // processing an image from the current sequence
			int image_to_load = sequence_find_refimage(seq);
			if (seq_read_frame_metadata(seq, image_to_load, preffit)) {
				siril_log_color_message(_("Could not load the reference image of the sequence, aborting.\n"), "red");
				goto terminate_register_on_error;
			}
		} else
			preffit = gfit;
		if (preffit->naxes[2] == 1 && preffit->keywords.bayer_pattern[0] != '\0') {
			// TODO: same remark as in gui/registration.c
			sensor_pattern pattern = get_cfa_pattern_index_from_string(preffit->keywords.bayer_pattern);
			if (pattern < BAYER_FILTER_MIN || pattern > BAYER_FILTER_MAX) {
				siril_log_color_message(_("Cannot use drizzle on non-bayer sensors, aborting.\n"), "red");
				clearfits(preffit);
				goto terminate_register_on_error;
			}
			driz->is_bayer = TRUE;
		}
		if (preffit != gfit)
			clearfits(preffit);
	} else {
		free(driz);
		driz = NULL;
	}

	/* getting the selected registration method */
	method = calloc(1, sizeof(struct registration_method));
	if (regargs->two_pass) {
		method->name = _("Two-Pass Global Star Alignment (deep-sky)");
		method->method_ptr = &register_multi_step_global;
	} else {
		method->name = _("Global Star Alignment (deep-sky)");
		method->method_ptr = &register_star_alignment;
	}
	method->sel = REQUIRES_NO_SELECTION;
	method->type = REGTYPE_DEEPSKY;
	regargs->func = method->method_ptr;

	if (regargs->no_output && regargs->output_scale != 1.f) {
		siril_log_color_message(_("Scaling a sequence with -2pass has no effect, ignoring\n"), "salmon");
	}

	if (regargs->interpolation == OPENCV_NONE && !(regargs->type == SHIFT_TRANSFORMATION)) {
#ifdef HAVE_CV44
		regargs->type = SHIFT_TRANSFORMATION;
		siril_log_color_message(_("Forcing the registration transformation to shift, which is the only transformation compatible with no interpolation\n"), "salmon");

#else
		siril_log_color_message(_("Forcing the registration transformation to shift, which is the only transformation compatible with no interpolation, is not compatible with OpenCV below 4.4. Aborting\n"), "red");
		goto terminate_register_on_error;
#endif
	}

	if (regargs->interpolation == OPENCV_NONE && (regargs->output_scale != 1.f || regargs->seq->is_variable)) {
		siril_log_color_message(_("When interpolation is set to None, the images must be of same size and no scaling can be applied. Aborting\n"), "red");
		goto terminate_register_on_error;
	}

	get_the_registration_area(regargs, method);	// sets selection
	regargs->run_in_thread = TRUE;
	regargs->load_new_sequence = FALSE;	// don't load it for command line execution

	msg = siril_log_color_message(_("Registration: processing using method: %s\n"), "green", method->name);
	free(method);
	msg[strlen(msg) - 1] = '\0';

	if (regargs->interpolation == OPENCV_AREA ||
			regargs->interpolation == OPENCV_LINEAR ||
			regargs->interpolation == OPENCV_NEAREST ||
			regargs->interpolation == OPENCV_NONE ||
			regargs->no_output || drizzle)
		regargs->clamp = FALSE;
	if (regargs->clamp)
		siril_log_message(_("Interpolation clamping active\n"));

	set_progress_bar_data(msg, PROGRESS_RESET);

	if (!start_in_new_thread(register_thread_func, regargs)) {
		errval = CMD_GENERIC_ERROR;
		goto terminate_register_on_error;
	}
	return CMD_OK;

terminate_register_on_error:
	free(regargs->prefix);
	free(regargs);
	if (!check_seq_is_comseq(seq)) {
		free_sequence(seq, TRUE);
	}
	free(driz);
	free(method);
	return errval;
}

// returns 1 if arg was parsed
static int parse_filter_args(char *current, struct seq_filter_config *arg) {
	char *value;
	if (g_str_has_prefix(current, "-filter-fwhm=")) {
		value = strchr(current, '=') + 1;
		if (value[0] != '\0') {
			char *end;
			float val = strtof(value, &end);
			if (end == value) {
				siril_log_message(_("Could not parse argument `%s' to the filter `%s', aborting.\n"), value, current);
				return CMD_ARG_ERROR;
			}
			if (*end == '%' || *end == 'k') {
				arg->f_fwhm_p = val;
				arg->f_fwhm_k = (*end == 'k');
			}
			else arg->f_fwhm = val;
		} else {
			siril_log_message(_("Missing argument to %s, aborting.\n"), current);
			return CMD_ARG_ERROR;
		}
	} else if (g_str_has_prefix(current, "-filter-wfwhm=")) {
		value = strchr(current, '=') + 1;
		if (value[0] != '\0') {
			char *end;
			float val = strtof(value, &end);
			if (end == value) {
				siril_log_message(_("Could not parse argument `%s' to the filter `%s', aborting.\n"), value, current);
				return CMD_ARG_ERROR;
			}
			if (*end == '%' || *end == 'k') {
				arg->f_wfwhm_p = val;
				arg->f_wfwhm_k = (*end == 'k');
			}
			else arg->f_wfwhm = val;
		} else {
			siril_log_message(_("Missing argument to %s, aborting.\n"), current);
			return CMD_ARG_ERROR;
		}
	} else if (g_str_has_prefix(current, "-filter-round=") ||
			g_str_has_prefix(current, "-filter-roundness=")) {
		value = strchr(current, '=') + 1;
		if (value[0] != '\0') {
			char *end;
			float val = strtof(value, &end);
			if (end == value) {
				siril_log_message(_("Could not parse argument `%s' to the filter `%s', aborting.\n"), value, current);
				return CMD_ARG_ERROR;
			}
			if (*end == '%' || *end == 'k') {
				arg->f_round_p = val;
				arg->f_round_k = (*end == 'k');
			}
			else arg->f_round = val;
		} else {
			siril_log_message(_("Missing argument to %s, aborting.\n"), current);
			return CMD_ARG_ERROR;
		}
	} else if (g_str_has_prefix(current, "-filter-qual=") ||
			g_str_has_prefix(current, "-filter-quality=")) {
		value = strchr(current, '=') + 1;
		if (value[0] != '\0') {
			char *end;
			float val = strtof(value, &end);
			if (end == value) {
				siril_log_message(_("Could not parse argument `%s' to the filter `%s', aborting.\n"), value, current);
				return CMD_ARG_ERROR;
			}
			if (*end == '%' || *end == 'k') {
				arg->f_quality_p = val;
				arg->f_quality_k = (*end == 'k');
			}
			else arg->f_quality = val;
		} else {
			siril_log_message(_("Missing argument to %s, aborting.\n"), current);
			return CMD_ARG_ERROR;
		}
	} else if (g_str_has_prefix(current, "-filter-bkg=") ||
			g_str_has_prefix(current, "-filter-background=")) {
		value = strchr(current, '=') + 1;
		if (value[0] != '\0') {
			char *end;
			float val = strtof(value, &end);
			if (end == value) {
				siril_log_message(_("Could not parse argument `%s' to the filter `%s', aborting.\n"), value, current);
				return CMD_ARG_ERROR;
			}
			if (*end == '%' || *end == 'k') {
				arg->f_bkg_p = val;
				arg->f_bkg_k = (*end == 'k');
			}
			else arg->f_bkg = val;
		} else {
			siril_log_message(_("Missing argument to %s, aborting.\n"), current);
			return CMD_ARG_ERROR;
		}
	} else if (g_str_has_prefix(current, "-filter-nbstars=")) {
		value = strchr(current, '=') + 1;
		if (value[0] != '\0') {
			char *end;
			float val = strtof(value, &end);
			if (end == value) {
				siril_log_message(_("Could not parse argument `%s' to the filter `%s', aborting.\n"), value, current);
				return CMD_ARG_ERROR;
			}
			if (*end == '%' || *end == 'k') {
				arg->f_nbstars_p = val;
				arg->f_nbstars_k = (*end == 'k');
			}
			else arg->f_nbstars = val;
		} else {
			siril_log_message(_("Missing argument to %s, aborting.\n"), current);
			return CMD_ARG_ERROR;
		}
	} else if (g_str_has_prefix(current, "-filter-incl") ||
			g_str_has_prefix(current, "-filter-included")) {
		arg->filter_included = TRUE;
	}
	else return 0;
	return 1;
}

int process_seq_applyreg(int nb) {
	cmd_errors errval = CMD_ARG_ERROR;
	struct registration_args *regargs = NULL;
	gboolean drizzle = FALSE;

	sequence *seq = load_sequence(word[1], NULL);
	if (!seq)
		return CMD_SEQUENCE_NOT_FOUND;

	regargs = calloc(1, sizeof(struct registration_args));
	struct driz_args_t *driz = calloc(1, sizeof(struct driz_args_t));
	// Default values for the driz_args_t
	driz->use_flats = FALSE;
	driz->scale = 1.f;
	driz->kernel = kernel_square;
	driz->weight_scale = 1.f;
	driz->pixel_fraction = 1.f;

	// check that registration exists for one layer at least
	int layer = -1;
	if (seq->regparam) {
		for (int i = 0; i < seq->nb_layers; i++) {
			if (seq->regparam[i]) {
				layer = i;
				break;
			}
		}
	}
	if (layer == -1) {
		siril_log_color_message(_("No registration data exists for this sequence, aborting\n"), "red");
		goto terminate_register_on_error;
	}

	/* filling the arguments for registration */
	regargs->func = &register_apply_reg;
	regargs->seq = seq;
	regargs->reference_image = sequence_find_refimage(seq);
	regargs->no_output = FALSE;
	regargs->prefix = strdup("r_");
	regargs->layer = layer;
	regargs->interpolation = OPENCV_LANCZOS4;
	regargs->clamp = TRUE;
	regargs->framing = FRAMING_CURRENT;
	regargs->output_scale = 1.f;

	/* check for options */
	for (int i = 2; i < nb; i++) {
		if (!strcmp(word[i], "-drizzle")) {
			if (regargs->seq->nb_layers != 1) {  // handling mono case
				siril_log_message(_("This sequence is not mono / CFA, cannot drizzle.\n"));
				goto terminate_register_on_error;
			}
			drizzle = TRUE;
		// Drizzle options
		} else if (g_str_has_prefix(word[i], "-scale=")) {
			char *arg = word[i] + 7;
			gchar *end;
			double value;
			value = g_ascii_strtod(arg, &end);
			if (end == arg || value < 0.1 || value > 3.) {
				siril_log_color_message(_("Invalid argument to %s, aborting.\n"), "red", word[i]);
				goto terminate_register_on_error;
			}
			regargs->output_scale = (float)value;
			driz->scale = (float)value;
		} else if (g_str_has_prefix(word[i], "-pixfrac=")) {
			char *arg = word[i] + 9;
			gchar *end;
			double value;
			value = g_ascii_strtod(arg, &end);
			if (end == arg) {
				siril_log_color_message(_("Invalid argument to %s, aborting.\n"), "red", word[i]);
				goto terminate_register_on_error;
			}
			driz->pixel_fraction = (float) value;
		} else if (g_str_has_prefix(word[i], "-kernel=")) {
			char *arg = word[i] + 8;
			if (!g_ascii_strncasecmp(arg, "point", 5))
				driz->kernel = kernel_point;
			else if (!g_ascii_strncasecmp(arg, "turbo", 5))
				driz->kernel = kernel_turbo;
			else if (!g_ascii_strncasecmp(arg, "square", 6))
				driz->kernel = kernel_square;
			else if (!g_ascii_strncasecmp(arg, "gaussian", 8))
				driz->kernel = kernel_gaussian;
			else if (!g_ascii_strncasecmp(arg, "lanczos2", 8))
				driz->kernel = kernel_lanczos2;
			else if (!g_ascii_strncasecmp(arg, "lanczos3", 8))
				driz->kernel = kernel_lanczos3;
			else {
				siril_log_color_message(_("Invalid argument to %s, aborting.\n"), "red", word[i]);
				goto terminate_register_on_error;
			}
		} else if (g_str_has_prefix(word[i], "-flat=")) {
			if (driz->flat) {
				siril_log_color_message(_("Error: flat image already set. Aborting.\n"), "red");
				goto terminate_register_on_error;
			}
			if (seq->is_variable) {
				siril_log_color_message(_("Error: flat image cannot work with variable sized sequence.\n"), "red");
				goto terminate_register_on_error;
			}
			char *flat_filename = word[i] + 6;
			fits reffit = { 0 };
			gchar *error = NULL;
			int status;
			if (seq_read_frame_metadata(seq, seq->reference_image, &reffit)) {
				siril_log_color_message(_("NOT USING FLAT: Could not load reference image\n"), "red");
				clearfits(&reffit);
				goto terminate_register_on_error;
			}
			gchar *expression = path_parse(&reffit, flat_filename, PATHPARSE_MODE_READ, &status);
			clearfits(&reffit);
			if (status) {
				g_free(expression);
				error = _("NOT USING FLAT: could not parse the expression");
				// no need to free expression as we don't call path_parse with the NOFAIL mode
				goto terminate_register_on_error;
			} else {
				if (expression[0] == '\0') {
					siril_log_message(_("Error: no master flat specified in the preprocessing tab.\n"));
					g_free(expression);
					goto terminate_register_on_error;
				} else {
					driz->flat = calloc(1, sizeof(fits));
					if (!readfits(expression, driz->flat, NULL, TRUE)) {
						if (driz->flat->naxes[2] != seq->nb_layers) {
							error = _("NOT USING FLAT: number of channels is different");
						} else if (driz->flat->naxes[0] != seq->rx ||
								driz->flat->naxes[1] != seq->ry) {
							error = _("NOT USING FLAT: image dimensions are different");
						} else {
							// no need to deal with bitdepth conversion as readfits has already forced conversion to float
							siril_log_message(_("Master flat read for use as initial pixel weight\n"));
						}

					} else error = _("NOT USING FLAT: cannot open the file");
					g_free(expression);
					if (error) {
						goto terminate_register_on_error;
					}
				}
			}
		// Other registration options
		} else if (g_str_has_prefix(word[i], "-prefix=")) {
			char *current = word[i], *value;
			value = current + 8;
			if (value[0] == '\0') {
				siril_log_message(_("Missing argument to %s, aborting.\n"), current);
				goto terminate_register_on_error;
			}
			regargs->prefix = strdup(value);
		} else if (!strcmp(word[i], "-noclamp")) {
			regargs->clamp = FALSE;
		} else if (g_str_has_prefix(word[i], "-interp=")) {
			char *current = word[i], *value;
			value = current + 8;
			if (value[0] == '\0') {
				siril_log_message(_("Missing argument to %s, aborting.\n"), current);
				goto terminate_register_on_error;
			}
			if(!g_ascii_strncasecmp(value, "nearest", 7) || !g_ascii_strncasecmp(value, "ne", 2)) {
				regargs->interpolation = OPENCV_NEAREST;
				continue;
			}
			if(!g_ascii_strncasecmp(value, "cubic", 5) || !g_ascii_strncasecmp(value, "cu", 2)) {
				regargs->interpolation = OPENCV_CUBIC;
				continue;
			}
			if(!g_ascii_strncasecmp(value, "lanczos4", 8) || !g_ascii_strncasecmp(value, "la", 2)) {
				regargs->interpolation = OPENCV_LANCZOS4;
				continue;
			}
			if(!g_ascii_strncasecmp(value, "linear", 6) || !g_ascii_strncasecmp(value, "li", 2)) {
				regargs->interpolation = OPENCV_LINEAR;
				continue;
			}
			if(!g_ascii_strncasecmp(value, "none", 4) || !g_ascii_strncasecmp(value, "no", 2)) {
				regargs->interpolation = OPENCV_NONE;
				continue;
			}
			if(!g_ascii_strncasecmp(value, "area", 4) || !g_ascii_strncasecmp(value, "ar", 2)) {
				regargs->interpolation = OPENCV_AREA;
				continue;
			}
			siril_log_message(_("Unknown transformation type %s, aborting.\n"), value);
			goto terminate_register_on_error;
		} else if (g_str_has_prefix(word[i], "-framing=")) {
			char *current = word[i], *value;
			value = current + 9;
			if (value[0] == '\0') {
				siril_log_message(_("Missing argument to %s, aborting.\n"), current);
				goto terminate_register_on_error;
			}
			if(!g_ascii_strncasecmp(value, "current", 7)) {
				regargs->framing = FRAMING_CURRENT;
				continue;
			}
			if(!g_ascii_strncasecmp(value, "min", 3)) {
				regargs->framing = FRAMING_MIN;
				continue;
			}
			if(!g_ascii_strncasecmp(value, "max", 3)) {
				regargs->framing = FRAMING_MAX;
				continue;
			}
			if(!g_ascii_strncasecmp(value, "cog", 3)) {
				regargs->framing = FRAMING_COG;
				continue;
			}
			siril_log_message(_("Unknown framing type %s, aborting.\n"), value);
			goto terminate_register_on_error;
		} else if (g_str_has_prefix(word[i], "-layer=")) {
			if (regargs->seq->nb_layers == 1) {  // handling mono case
				siril_log_message(_("This sequence is mono, ignoring layer number.\n"));
				continue;
			}
			char *current = word[i], *value;
			value = current + 7;
			gchar *end;
			int layer2 = g_ascii_strtoull(value, &end, 10);
			if (end == value) {
				siril_log_message(_("Invalid argument to %s, aborting.\n"), value);
				continue;
			}
			if (!(seq->regparam[layer2])) {
				siril_log_color_message(_("Registration data does not exist for layer #%d, will use layer #%d instead.\n"), "red", layer2, layer);
				continue;
			}
			regargs->layer = layer2;
		} else if (parse_filter_args(word[i], &regargs->filters)) {
			;
		} else {
			siril_log_message(_("Unknown parameter %s, aborting.\n"), word[i]);
			goto terminate_register_on_error;
		}
	}

	if (drizzle) {
		regargs->driz = driz;
		// we now check the distortion params are ok
		fits reffit = { 0 };
		fits *preffit = &reffit;
		if (!check_seq_is_comseq(seq)) { // processing an image from the current sequence
			int image_to_load = sequence_find_refimage(seq);
			if (seq_read_frame_metadata(seq, image_to_load, preffit)) {
				siril_log_color_message(_("Could not load the reference image of the sequence, aborting.\n"), "red");
				goto terminate_register_on_error;
			}
		} else
			preffit = gfit;
		if (preffit->naxes[2] == 1 && preffit->keywords.bayer_pattern[0] != '\0') {
			sensor_pattern pattern = get_cfa_pattern_index_from_string(preffit->keywords.bayer_pattern);
			if (pattern < BAYER_FILTER_MIN || pattern > BAYER_FILTER_MAX) {
				siril_log_color_message(_("Cannot use drizzle on non-bayer sensors, aborting.\n"), "red");
				clearfits(preffit);
				goto terminate_register_on_error;
			}
			driz->is_bayer = TRUE;
		}
		clearfits(preffit);
	} else {
		free(driz);
		driz = NULL;
	}
	// sanity checks are done in register_apply_reg

	regargs->run_in_thread = TRUE;
	regargs->load_new_sequence = FALSE;	// don't load it for command line execution

	if (regargs->interpolation == OPENCV_AREA || regargs->interpolation == OPENCV_LINEAR || regargs->interpolation == OPENCV_NEAREST || regargs->interpolation == OPENCV_NONE)
		regargs->clamp = FALSE;
	if (regargs->clamp && !drizzle)
		siril_log_message(_("Interpolation clamping active\n"));

	set_progress_bar_data(_("Registration: Applying existing data"), PROGRESS_RESET);

	if (!start_in_new_thread(register_thread_func, regargs)) {
		errval = CMD_GENERIC_ERROR;
		goto terminate_register_on_error;
	}
	return CMD_OK;

terminate_register_on_error:
	free(driz);
	if (!check_seq_is_comseq(seq))
		free_sequence(seq, TRUE);
	free(regargs->prefix);
	free(regargs->new_seq_name);
	free(regargs);
	return errval;
}

// parse normalization and filters from the stack command line, starting at word `first'
static int parse_stack_command_line(struct stacking_configuration *arg, int first,
		gboolean med_options_allowed, gboolean rej_options_allowed, gboolean out_allowed) {
	while (word[first]) {
		char *current = word[first], *value;
		if (!strcmp(current, "-nonorm") || !strcmp(current, "-no_norm"))
			arg->force_no_norm = TRUE;
		else if (!strcmp(current, "-output_norm")) {
			if (!med_options_allowed) {
				siril_log_message(_("Output normalization is allowed only with median or mean stacking, ignoring.\n"));
			} else {
				arg->output_norm = TRUE;
			}
		} else if (!strcmp(current, "-32b")) {
			arg->force32b = TRUE;
		} else if (!strcmp(current, "-overlap_norm")) {
			if (!rej_options_allowed) {
				siril_log_message(_("Overlap normalization is allowed only with mean stacking, ignoring.\n"));
			} else {
				arg->overlap_norm = TRUE;
			}
		} else if (g_str_has_prefix(current, "-weight=")) {
			if (!rej_options_allowed) {
				siril_log_message(_("Weighting is allowed only with mean stacking, ignoring.\n"));
			} else {
				value = current + 8;
				if (!strcmp(value, "noise"))
					arg->weighting_type = NOISE_WEIGHT;
				else if (!strcmp(value, "nbstars"))
					arg->weighting_type = NBSTARS_WEIGHT;
				else if (!strcmp(value, "nbstack"))
					arg->weighting_type = NBSTACK_WEIGHT;
				else if (!strcmp(value, "wfwhm"))
					arg->weighting_type = WFWHM_WEIGHT;
				else {
					siril_log_message(_("Unknown argument to %s, aborting.\n"), current);
					return CMD_ARG_ERROR;
				}
			}
		} else if (!strcmp(current, "-fastnorm")) {
			if (!med_options_allowed) {
				siril_log_message(_("Fast normalization is allowed only with average stacking, ignoring.\n"));
			} else if (arg->norm == NO_NORM) {
				siril_log_message(_("Fast normalization is allowed only if normalization has been activated, ignoring.\n"));
			} else {
				arg->lite_norm = TRUE;
			}
		} else if (g_str_has_prefix(current, "-norm=")) {
			if (!med_options_allowed) {
				siril_log_message(_("Normalization options are not allowed in this context, ignoring.\n"));
			} else {
				value = current + 6;
				if (!strcmp(value, "add"))
					arg->norm = ADDITIVE;
				else if (!strcmp(value, "addscale"))
					arg->norm = ADDITIVE_SCALING;
				else if (!strcmp(value, "mul"))
					arg->norm = MULTIPLICATIVE;
				else if (!strcmp(value, "mulscale"))
					arg->norm = MULTIPLICATIVE_SCALING;
			}
		} else if (g_str_has_prefix(current, "-feather=")) {
			if (!rej_options_allowed) {
				siril_log_message(_("Blending option is not allowed in this context, ignoring.\n"));
			} else {
				gchar *end;
				value = current + 9;
				int dist = g_ascii_strtoull(value, &end, 10);
				if (end == value || dist < 0) {
					siril_log_message(_("Unknown argument to %s, aborting.\n"), current);
					return CMD_ARG_ERROR;
				}
				if (dist > 2000) {
					siril_log_message(_("Blending distance must be between 0 and 2000 pixels, got %d, forcing to 2000.\n"), value);
					dist = 2000;
				}
				arg->feather_dist = dist;
			}
		} else if (!strcmp(current, "-rgb_equal")) {
			if (!med_options_allowed) {
				siril_log_message(_("RGB equalization is allowed only with average stacking, ignoring.\n"));
			} else if (arg->norm == NO_NORM) {
				siril_log_message(_("RGB equalization is allowed only if normalization has been activated, ignoring.\n"));
			} else {
				arg->equalizeRGB = TRUE;
			}
		} else if (parse_filter_args(current, &arg->filters)) {
			;
		} else if (g_str_has_prefix(current, "-out=")) {
			if (out_allowed) {
				value = current + 5;
				if (value[0] == '\0') {
					siril_log_message(_("Missing argument to %s, aborting.\n"), current);
					return CMD_ARG_ERROR;
				}
				arg->result_file = g_strdup(value);
			}
			else {
				siril_log_message(_("Output filename option is not allowed in this context, ignoring.\n"));
			}
		} else if (g_str_has_prefix(current, "-rejmap")) {
			if (!rej_options_allowed) {
				siril_log_message(_("Rejection maps can only be created with rejection stacking, ignoring.\n"));
			} else if (arg->type_of_rejection == NO_REJEC) {
				siril_log_message(_("Rejection maps can only be created if rejection has been activated, ignoring.\n"));
			} else {
				arg->create_rejmaps = TRUE;
				arg->merge_lowhigh_rejmaps = TRUE;
				if (current[strlen(current)-1] == 's')
					arg->merge_lowhigh_rejmaps = FALSE;
			}
		} else if (!strcmp(current, "-maximize")) {
			arg->maximize_framing = TRUE;
		} else if (!strcmp(current, "-upscale")) {
			arg->upscale_at_stacking = TRUE;
		} else {
			siril_log_message(_("Unexpected argument to stacking `%s', aborting.\n"), current);
			return CMD_ARG_ERROR;
		}
		first++;
	}
	return CMD_OK;
}

static gboolean stack_stop_thread(gpointer user_data) {
	stop_processing_thread();
	return FALSE;
}

static int stack_one_seq(struct stacking_configuration *arg) {
	sequence *seq = readseqfile(arg->seqfile);
	if (!seq) {
		siril_log_message(_("No sequence `%s' found.\n"), arg->seqfile);
		return -1;
	}
	gchar *error = NULL;
	if (seq_check_basic_data(seq, FALSE) == -1) {
		free(seq);
		return CMD_GENERIC_ERROR;
	}
	siril_log_message(_("Stacking sequence %s\n"), seq->seqname);

	struct stacking_args args = { 0 };
	init_stacking_args(&args);
	args.seq = seq;
	args.ref_image = sequence_find_refimage(seq);
	// the three below: used only if method is average w/ rejection
	if (arg->method == stack_mean_with_rejection && (arg->sig[0] != 0.0 || arg->sig[1] != 0.0)) {
		args.sig[0] = arg->sig[0];
		args.sig[1] = arg->sig[1];
		args.type_of_rejection = arg->type_of_rejection;
		args.create_rejmaps = arg->create_rejmaps;
		args.merge_lowhigh_rejmaps = arg->merge_lowhigh_rejmaps;
	} else {
		args.type_of_rejection = NO_REJEC;
		siril_log_message(_("Not using rejection for stacking\n"));
	}
	if (!arg->force_no_norm &&
			(arg->method == stack_median || arg->method == stack_mean_with_rejection))
		args.normalize = arg->norm;
	else args.normalize = NO_NORM;
	args.method = arg->method;
	args.output_norm = arg->output_norm;
	args.equalizeRGB = arg->equalizeRGB;
	args.lite_norm = arg->lite_norm;
	args.reglayer = get_registration_layer(args.seq);
	args.feather_dist = arg->feather_dist;
	args.overlap_norm = arg->overlap_norm;
	args.weighting_type = (arg->method == stack_mean_with_rejection) ? arg->weighting_type : NO_WEIGHT;

	// manage registration data
	if (!test_regdata_is_valid_and_shift(args.seq, args.reglayer)) {
		siril_log_color_message(_("Stacking has detected registration data on layer %d with more than simple shifts. You should apply existing registration before stacking\n"), "red", args.reglayer);
		free_sequence(seq, TRUE);
		return CMD_GENERIC_ERROR;
	}
	// manage reframing and upscale
	gboolean can_reframe = layer_has_usable_registration(seq, args.reglayer);
	gboolean can_upscale = can_reframe && !seq->is_variable && !seq->is_drizzle;
	gboolean must_reframe = can_reframe && seq->is_variable;
	args.maximize_framing = arg->maximize_framing;
	args.upscale_at_stacking = arg->upscale_at_stacking;
	if (args.maximize_framing && !can_reframe) {
		siril_log_color_message(_("No registration data in the sequence. Maximize framing will be ignored\n"), "red");
		args.maximize_framing = FALSE;
	}
	if (!args.maximize_framing && must_reframe) {
		siril_log_color_message(_("The sequence has different image sizes and registration data. Forcing to maximize framing\n"), "red");
		args.maximize_framing = TRUE;
	}
	if (!can_reframe && seq->is_variable) {
		siril_log_color_message(_("The sequence has different image sizes but no registration data, cannot stack. Aborting\n"), "red");
		free_sequence(seq, TRUE);
		return CMD_GENERIC_ERROR;
	}
	if (args.upscale_at_stacking && !can_upscale) {
		siril_log_color_message(_("No registration data in the sequence or images with different sizes or drizzled. Upscale at stacking will be ignored\n"), "red");
		args.upscale_at_stacking = FALSE;
	}
	if ((args.upscale_at_stacking || args.maximize_framing) && arg->method == stack_median) {
		siril_log_color_message(_("Cannot upscale or maximize framing with median stacking. Disabling\n"), "red");
		args.maximize_framing = FALSE;
		args.upscale_at_stacking = FALSE;
	}
	if (!args.maximize_framing && args.overlap_norm) {
		siril_log_color_message(_("Cannot compute overlap statistics if -maximize is not enabled. Disabling\n"), "red");
		args.overlap_norm = FALSE;
	}
	if (args.normalize == NO_NORM && (args.weighting_type == NOISE_WEIGHT)) {
		siril_log_color_message(_("Weighting by noise is allowed only if normalization has been activated, ignoring weights.\n"), "red");
		args.weighting_type = NO_WEIGHT;
	}
	if (args.overlap_norm && (args.weighting_type == NOISE_WEIGHT)) {
		siril_log_color_message(_("Weighting by noise cannot be used with overlap normalization, ignoring weights.\n"), "red");
		args.weighting_type = NO_WEIGHT;
	}


	// manage filters
	if (convert_parsed_filter_to_filter(&arg->filters, seq,
				&args.filtering_criterion, &args.filtering_parameter) ||
			setup_filtered_data(&args)) {
		free_sequence(seq, TRUE);
		return CMD_GENERIC_ERROR;
	}
	args.description = describe_filter(seq, args.filtering_criterion, args.filtering_parameter);
	args.use_32bit_output = arg->force32b || evaluate_stacking_should_output_32bits(args.method,
			args.seq, args.nb_images_to_stack, &error);
	if (error) {
		siril_log_color_message(error, "red");
		free_sequence(seq, TRUE);
		return CMD_GENERIC_ERROR;
	}
	if (args.overlap_norm && args.nb_images_to_stack > MAX_IMAGES_FOR_OVERLAP) {
		siril_log_color_message(_("Normalizing on overlaps for more than %d images can be slow\n"), "salmon", MAX_IMAGES_FOR_OVERLAP);
	}

	main_stack(&args);

	int retval = args.retval ? CMD_GENERIC_ERROR : CMD_OK;
	clean_end_stacking(&args);
	free(args.image_indices);
	free(args.description);
	free(args.critical_value);

	if (retval == CMD_OK) {
		execute_idle_and_wait_for_it(stack_stop_thread, NULL);
		bgnoise_async(&args.result, TRUE);
		// preparing the output filename
		// needs to be done after stack is completed to have
		// stack-specific keywords available for parsing if needed
		long maxpath = get_pathmax();
		if (!arg->result_file) {
			char filename[maxpath];
			char *suffix = g_str_has_suffix(seq->seqname, "_") ||
				g_str_has_suffix(seq->seqname, "-") ? "" : "_";
			snprintf(filename, maxpath - 1, "%s%sstacked%s", seq->seqname, suffix, com.pref.ext);
			arg->result_file = g_strdup(filename);
		} else { // the name is to be parsed (including folder creation if required)
			int status = PATHPARSE_ERR_OK;
			gchar *expression = g_strdup(arg->result_file);
			gchar *parsedname = update_header_and_parse(&args.result, expression, PATHPARSE_MODE_WRITE_NOFAIL, TRUE, &status);
			char filename[maxpath];
			if (!parsedname || parsedname[0] == '\0') { // we cannot handout a NULL filename
				snprintf(filename, maxpath - 1, "unknown");
			} else {
				snprintf(filename, maxpath - 1, "%s", parsedname);
			}
			g_free(arg->result_file);
			arg->result_file = g_strdup(filename);
			g_free(parsedname);
			g_free(expression);
		}
		/* Make sure path exists */
		gchar *dirname = g_path_get_dirname(arg->result_file);
		if (siril_mkdir_with_parents(dirname, 0755) < 0) {
			g_free(dirname);
			retval = CMD_GENERIC_ERROR;
		}
		g_free(dirname);
		if (savefits(arg->result_file, &args.result)) {
			siril_log_color_message(_("Could not save the stacking result %s\n"),
					"red", arg->result_file);
			retval = CMD_GENERIC_ERROR;
		}
		else ++arg->number_of_loaded_sequences;

		if (args.create_rejmaps) {
			siril_log_message(_("Saving rejection maps\n"));
			if (args.merge_lowhigh_rejmaps) {
				char new_ext[30];
				sprintf(new_ext, "_low+high_rejmap%s", com.pref.ext);
				gchar *low_filename = replace_ext(arg->result_file, new_ext);
				soper_unscaled_div_ushort_to_float(args.rejmap_low, args.nb_images_to_stack);
				describe_stack_for_history(&args, &args.rejmap_low->history, TRUE, FALSE);
				savefits(low_filename, args.rejmap_low);
				g_free(low_filename);
			} else {
				char new_ext[30];
				sprintf(new_ext, "_low_rejmap%s", com.pref.ext);
				gchar *low_filename = replace_ext(arg->result_file, new_ext);
				soper_unscaled_div_ushort_to_float(args.rejmap_low, args.nb_images_to_stack);
				describe_stack_for_history(&args, &args.rejmap_low->history, TRUE, TRUE);
				savefits(low_filename, args.rejmap_low);
				g_free(low_filename);

				sprintf(new_ext, "_high_rejmap%s", com.pref.ext);
				gchar *high_filename = replace_ext(arg->result_file, new_ext);
				soper_unscaled_div_ushort_to_float(args.rejmap_high, args.nb_images_to_stack);
				describe_stack_for_history(&args, &args.rejmap_low->history, TRUE, FALSE);
				savefits(high_filename, args.rejmap_high);
				g_free(high_filename);
			}
		}

		bgnoise_await();
	} else {
		siril_log_color_message(_("Stacking failed, please check the log to fix your issue.\n"), "red");
	}

	free_sequence(seq, TRUE);
	clearfits(&args.result);
	if (args.create_rejmaps) {
		clearfits(args.rejmap_low);
		free(args.rejmap_low);
		if (!args.merge_lowhigh_rejmaps) {
			clearfits(args.rejmap_high);
			free(args.rejmap_high);
		}
	}
	return retval;
}

static gpointer stackall_worker(gpointer garg) {
	GDir *dir;
	GError *error = NULL;
	const gchar *file;
	struct timeval t_end;
	struct stacking_configuration *arg = (struct stacking_configuration *)garg;
	gboolean was_in_script = com.script;
	com.script = TRUE;

	siril_log_message(_("Looking for sequences in current working directory...\n"));
	if (check_seq() || (dir = g_dir_open(com.wd, 0, &error)) == NULL) {
		siril_log_message(_("Error while searching sequences or opening the directory.\n"));
		if (error) {
			fprintf(stderr, "stackall: %s\n", error->message);
			g_clear_error(&error);
		}
		siril_add_idle(end_generic, NULL);
		return NULL;
	}

	siril_log_message(_("Starting stacking of found sequences...\n"));
	while ((file = g_dir_read_name(dir)) != NULL) {
		if (g_str_has_suffix(file, ".seq")) {
			arg->seqfile = strdup(file);
			stack_one_seq(arg);

			g_free(arg->result_file);
			arg->result_file = NULL;
			g_free(arg->seqfile);
		}
	}

	siril_log_message(_("Stacked %d sequences successfully.\n"), arg->number_of_loaded_sequences);
	gettimeofday(&t_end, NULL);
	show_time(arg->t_start, t_end);
	g_dir_close(dir);
	free(arg);
	com.script = was_in_script;
	siril_add_idle(end_generic, NULL);
	return NULL;
}

int process_stackall(int nb) {
	struct stacking_configuration *arg;

	arg = calloc(1, sizeof(struct stacking_configuration));
	arg->norm = NO_NORM;

	// stackall { sum | min | max } [-filter-fwhm=value[%|k]] [-filter-wfwhm=value[%|k]] [-filter-round=value[%|k]] [-filter-quality=value[%|k]] [-filter-bkg=value[%|k]] [-filter-nbstars=value[%|k]] [-filter-incl[uded]]
	// stackall { med | median } [-nonorm, norm=] [-filter-incl[uded]]
	// stackall { rej | mean } sigma_low sigma_high [-nonorm, norm=] [-filter-fwhm=value[%|k]] [-filter-round=value[%|k]] [-filter-bkg=value[%|k]] [-filter-nbstars=value[%|k]] [-filter-quality=value[%|k]] [-filter-incl[uded]] [-weighted]
	if (!word[1]) {
		arg->method = stack_summing_generic;
	} else {
		int start_arg_opt = 2;
		gboolean allow_rej_options = FALSE, allow_med_options = FALSE;
		if (!strcmp(word[1], "sum")) {
			arg->method = stack_summing_generic;
		} else if (!strcmp(word[1], "max")) {
			arg->method = stack_addmax;
		} else if (!strcmp(word[1], "min")) {
			arg->method = stack_addmin;
		} else if (!strcmp(word[1], "med") || !strcmp(word[1], "median")) {
			arg->method = stack_median;
			allow_med_options = TRUE;
		} else if (!strcmp(word[1], "rej") || !strcmp(word[1], "mean")) {
			int shift = 1;
			gchar *end1, *end2;

			if (!strcmp(word[3], "p") || !strcmp(word[3], "percentile")) {
				arg->type_of_rejection = PERCENTILE;
			} else if (!strcmp(word[3], "s") || !strcmp(word[3], "sigma")) {
				arg->type_of_rejection = SIGMA;
			} else if (!strcmp(word[3], "a") || !strcmp(word[3], "mad")) {
				arg->type_of_rejection = MAD;
			} else if (!strcmp(word[3], "m") || !strcmp(word[3], "median")) {
				arg->type_of_rejection = SIGMEDIAN;
			} else if (!strcmp(word[3], "l") || !strcmp(word[3], "linear")) {
				arg->type_of_rejection = LINEARFIT;
			} else if (!strcmp(word[3], "w") || !strcmp(word[3], "winsorized")) {
				arg->type_of_rejection = WINSORIZED;
			} else if (!strcmp(word[3], "g") || !strcmp(word[3], "generalized")) {
				arg->type_of_rejection = GESDT;
			} else {
				arg->type_of_rejection = WINSORIZED;
				shift = 0;
			}
			if (!word[2 + shift] || !word[3 + shift] || (arg->sig[0] = g_ascii_strtod(word[2 + shift], &end1)) < 0.0
					|| (arg->sig[1] = g_ascii_strtod(word[3 + shift], &end2)) < 0.0 || end1 == word[2 + shift] || end2 == word[3 + shift]) {
				siril_log_color_message(_("The average stacking with rejection requires two extra arguments: sigma low and high.\n"), "red");
				goto failure;
			}
			if (((arg->type_of_rejection == GESDT))
					&& (arg->sig[0] > 1.0 || (arg->sig[1] > 1.0))) {
				siril_log_color_message(_("Extra parameters of GESDT rejection algorithm must be between 0 and 1, default is 0.3 and 0.05.\n"), "red");
				goto failure;
			}
			if (((arg->type_of_rejection == PERCENTILE))
					&& (arg->sig[0] > 1.0 || (arg->sig[1] > 1.0))) {
				siril_log_color_message(_("Extra parameters of percentile rejection algorithm must be between 0 and 1, default is 0.2 and 0.1.\n"), "red");
				goto failure;
			}
			arg->method = stack_mean_with_rejection;
			start_arg_opt = 4 + shift;
			allow_med_options = TRUE;
			allow_rej_options = TRUE;
		}
		else {
			siril_log_color_message(_("Stacking method type '%s' is invalid\n"), "red", word[2]);
			goto failure;
		}
		if (parse_stack_command_line(arg, start_arg_opt, allow_med_options, allow_rej_options, FALSE))
			goto failure;
	}

	gettimeofday(&arg->t_start, NULL);

	if (!start_in_new_thread(stackall_worker, arg)) {
		g_free(arg->seqfile);
		g_free(arg->result_file);
		free(arg);
		return CMD_GENERIC_ERROR;
	}
	return CMD_OK;

failure:
	g_free(arg->result_file);
	g_free(arg->seqfile);
	free(arg);
	return CMD_ARG_ERROR;
}

static gpointer stackone_worker(gpointer garg) {
	int retval = 0;
	struct timeval t_end;
	struct stacking_configuration *arg = (struct stacking_configuration *)garg;
	gboolean was_in_script = com.script;
	com.script = TRUE;

	retval = stack_one_seq(arg);

	if (retval) {
		if (retval == ST_ALLOC_ERROR) {
			siril_log_message(_("It looks like there is a memory allocation error, change memory settings and try to fix it.\n"));
		}
	} else {
		siril_log_message(_("Stacked sequence successfully.\n"));
	}

	gettimeofday(&t_end, NULL);
	show_time(arg->t_start, t_end);

	g_free(arg->result_file);
	g_free(arg->seqfile);
	free(arg);
	com.script = was_in_script;
	siril_add_idle(end_generic, NULL);
	return GINT_TO_POINTER(retval);
}

int process_stackone(int nb) {
	struct stacking_configuration *arg = calloc(1, sizeof(struct stacking_configuration));
	arg->norm = NO_NORM;

	sequence *seq = load_sequence(word[1], &arg->seqfile);
	if (!seq)
		goto failure;
	free_sequence(seq, TRUE);

	// stack seqfilename { sum | min | max } [-filter-fwhm=value[%|k]] [-filter-wfwhm=value[%|k]] [-filter-round=value[%|k]] [-filter-quality=value[%|k]] [-filter-bkg=value[%|k]] [-filter-nbstars=value[%|k]] [-filter-incl[uded]] [-out=result_filename]
	// stack seqfilename { med | median } [-nonorm, norm=] [-filter-incl[uded]] [-out=result_filename]
	// stack seqfilename { rej | mean } [type_of_rejection] sigma_low sigma_high [-nonorm, norm=] [-filter-fwhm=value[%|k]] [-filter-round=value[%|k]] [-filter-quality=value[%|k]] [-filter-bkg=value[%|k]] [-filter-nbstars=value[%|k]] [-filter-incl[uded]] [-weighted] [-out=result_filename]
	if (!word[2]) {
		arg->method = stack_summing_generic;
	} else {
		int start_arg_opt = 3;
		gchar *end1, *end2;
		gboolean allow_rej_options = FALSE, allow_med_options = FALSE;
		if (!strcmp(word[2], "sum")) {
			arg->method = stack_summing_generic;
		} else if (!strcmp(word[2], "max")) {
			arg->method = stack_addmax;
		} else if (!strcmp(word[2], "min")) {
			arg->method = stack_addmin;
		} else if (!strcmp(word[2], "med") || !strcmp(word[2], "median")) {
			arg->method = stack_median;
			allow_med_options = TRUE;
		} else if (!strcmp(word[2], "rej") || !strcmp(word[2], "mean")) {
			int shift = 1, base_shift = 5;
			if (nb < 4) {
				siril_log_color_message(_("Missing arguments for rejection stacking.\n"), "red");
				goto failure;
			}
			if (!strcmp(word[3], "p") || !strcmp(word[3], "percentile")) {
				arg->type_of_rejection = PERCENTILE;
			} else if (!strcmp(word[3], "s") || !strcmp(word[3], "sigma")) {
				arg->type_of_rejection = SIGMA;
			} else if (!strcmp(word[3], "a") || !strcmp(word[3], "mad")) {
				arg->type_of_rejection = MAD;
			} else if (!strcmp(word[3], "m") || !strcmp(word[3], "median")) {
				arg->type_of_rejection = SIGMEDIAN;
			} else if (!strcmp(word[3], "l") || !strcmp(word[3], "linear")) {
				arg->type_of_rejection = LINEARFIT;
			} else if (!strcmp(word[3], "w") || !strcmp(word[3], "winsorized")) {
				arg->type_of_rejection = WINSORIZED;
			} else if (!strcmp(word[3], "g") || !strcmp(word[3], "generalized")) {
				arg->type_of_rejection = GESDT;
			} else if (!strcmp(word[3], "n") || !strcmp(word[3], "none")) {
				arg->type_of_rejection = NO_REJEC;
			} else {
				arg->type_of_rejection = WINSORIZED;
				shift = 0;
			}
			if ((nb < 4 + shift + 1) || !word[3 + shift] || !word[4 + shift] ||
					!string_is_a_number(word[3 + shift]) ||
					!string_is_a_number(word[4 + shift]) ||
					(arg->sig[0] = g_ascii_strtod(word[3 + shift], &end1)) < 0.0 ||
					(arg->sig[1] = g_ascii_strtod(word[4 + shift], &end2)) < 0.0 ||
					end1 == word[3 + shift] || end2 == word[4 + shift]) {
				if (arg->type_of_rejection != NO_REJEC) {
					siril_log_color_message(_("The average stacking with rejection requires two extra arguments: sigma low and high.\n"), "red");
					goto failure;
				} else {
					base_shift = 3;
				}
			}
			if (((arg->type_of_rejection == GESDT))
					&& (arg->sig[0] > 1.0 || (arg->sig[1] > 1.0))) {
				siril_log_color_message(_("Extra parameters of GESDT rejection algorithm must be between 0 and 1, default is 0.3 and 0.05.\n"), "red");
				goto failure;
			}
			if (((arg->type_of_rejection == PERCENTILE))
					&& (arg->sig[0] > 1.0 || (arg->sig[1] > 1.0))) {
				siril_log_color_message(_("Extra parameters of percentile rejection algorithm must be between 0 and 1, default is 0.2 and 0.1.\n"), "red");
				goto failure;
			}
			arg->method = stack_mean_with_rejection;
			start_arg_opt = base_shift + shift;
			allow_med_options = TRUE;
			allow_rej_options = TRUE;
		}
		else {
			siril_log_color_message(_("Stacking method type '%s' is invalid\n"), "red", word[2]);
			goto failure;
		}
		if (parse_stack_command_line(arg, start_arg_opt, allow_med_options, allow_rej_options, TRUE))
			goto failure;
	}

	gettimeofday(&arg->t_start, NULL);

	if (!start_in_new_thread(stackone_worker, arg)) {
		g_free(arg->result_file);
		g_free(arg->seqfile);
		free(arg);
		return CMD_GENERIC_ERROR;
	}
	return CMD_OK;

failure:
	g_free(arg->result_file);
	g_free(arg->seqfile);
	free(arg);
	return CMD_ARG_ERROR;
}

/* calibrate sequencename [-bias=filename|value] [-dark=filename] [-flat=filename] [-cc=dark [siglo sighi] || -cc=bpm bpmfile] [-cfa] [-debayer] [-fix_xtrans] [-equalize_cfa] [-opt[=exp]] [-prefix=] [-fitseq]
 * calibrate_single filename [-bias=filename|value] [-dark=filename] [-flat=filename] [-cc=dark [siglo sighi] || -cc=bpm bpmfile] [-cfa] [-debayer] [-fix_xtrans] [-equalize_cfa] [-opt] [-prefix=]
 */
struct preprocessing_data *parse_calibrate_args(int nb, sequence *seq) {
	int retvalue = 0;
	struct preprocessing_data *args = calloc(1, sizeof(struct preprocessing_data));
	fits reffit = { 0 };
	int bitpix;
	char *realname = NULL;
	image_type imagetype;
	if (seq) {
		if (seq->type == SEQ_SER) {
			// to be able to check allow_32bit_output. Overridden by -fitseq if required
			args->output_seqtype = SEQ_SER;
		}
		args->seq = seq;
		args->is_sequence = TRUE;
		bitpix = seq->bitpix;
		// loading the sequence reference image's metadata in case it's needed
		int image_to_load = sequence_find_refimage(seq);
		if (seq_read_frame_metadata(seq, image_to_load, &reffit)) {
			siril_log_message(_("Could not load the reference image of the sequence, aborting.\n"));
			retvalue = CMD_INVALID_IMAGE;
			goto prepro_parse_end;
		}
	}
	else {
		if (stat_file(word[1], &imagetype, &realname)) {
			siril_log_color_message(_("Error opening image %s: file not found or not supported.\n"), "red", word[1]);
			retvalue = CMD_FILE_NOT_FOUND;
			goto prepro_parse_end;
		}
		if (read_fits_metadata_from_path(realname, &reffit)) {
			siril_log_message(_("Could not load the image, aborting.\n"));
			retvalue = CMD_INVALID_IMAGE;
			goto prepro_parse_end;
		}
		bitpix = reffit.bitpix;
	}
	args->ppprefix = "pp_";
	args->bias_level = FLT_MAX;

	//cosmetic_correction init
	args->sigma[0] = -1.00; /* cold pixels */
	args->sigma[1] =  3.00; /* hot pixels - used if -cc=dark but not sigmas specified */
	args->use_cosmetic_correction = FALSE;// dy default, CC is not activated
	args->cc_from_dark = FALSE;
	args->bad_pixel_map_file = NULL;
	args->ignore_exclusion = FALSE;

	/* checking for options */
	for (int i = 2; i < nb; i++) {
		if (g_str_has_prefix(word[i], "-bias=")) {
			gchar *expression = g_shell_unquote(word[i] + 6, NULL);
			if (expression && expression[0] == '=') {
				// parsing offset level
				int offsetlevel = evaluateoffsetlevel(expression + 1, &reffit);
				if (!offsetlevel) {
					siril_log_message(_("The offset value could not be parsed from expression: %s, aborting.\n"), expression +1);
					retvalue = 1;
					g_free(expression);
					break;
				} else {
					g_free(expression);
					siril_log_message(_("Synthetic offset: Level = %d\n"), offsetlevel);
					int maxlevel = (bitpix == BYTE_IMG) ? UCHAR_MAX : USHRT_MAX;
					if ((offsetlevel > maxlevel) || (offsetlevel < -maxlevel) ) {   // not excluding all neg values here to allow defining a pedestal
						siril_log_message(_("The offset value is out of allowable bounds [-%d,%d], aborting.\n"), maxlevel, maxlevel);
						retvalue = CMD_ARG_ERROR;
						break;
					} else {
						args->bias_level = (float)offsetlevel;
						args->bias_level *= (bitpix == BYTE_IMG) ? INV_UCHAR_MAX_SINGLE : INV_USHRT_MAX_SINGLE; //converting to [0 1] to use with soper
						args->use_bias = TRUE;
					}
				}
			} else {
				g_free(expression);
				expression = NULL;
				int status;
				expression = path_parse(&reffit, word[i] + 6, PATHPARSE_MODE_READ, &status);
				if (status) {
					g_free(expression);
					retvalue = CMD_GENERIC_ERROR;
					break;
				}
				args->bias = calloc(1, sizeof(fits));
				if (!readfits(expression, args->bias, NULL, !com.pref.force_16bit)) {
					args->use_bias = TRUE;
					// if input is 8b, we assume 32b master needs to be rescaled
					if ((args->bias->type == DATA_FLOAT) && (bitpix == BYTE_IMG)) {
						soper(args->bias, USHRT_MAX_SINGLE / UCHAR_MAX_SINGLE, OPER_MUL, TRUE);
					}
				} else {
					retvalue = CMD_INVALID_IMAGE;
					free(args->bias);
					g_free(expression);
					break;
				}
				g_free(expression);
			}
		} else if (g_str_has_prefix(word[i], "-dark=")) {
			args->dark = calloc(1, sizeof(fits));
			int status;
			gchar *expression = path_parse(&reffit, word[i] + 6, PATHPARSE_MODE_READ, &status);
			if (status > 0) { // negative status are warnings
				retvalue = CMD_GENERIC_ERROR;
				g_free(expression);
				free(args->dark);
				break;
			}
			if (!readfits(expression, args->dark, NULL, !com.pref.force_16bit)) {
				args->use_dark = TRUE;
				// if input is 8b, we assume 32b master needs to be rescaled
				if ((args->dark->type == DATA_FLOAT) && (bitpix == BYTE_IMG)) {
					soper(args->dark, USHRT_MAX_SINGLE / UCHAR_MAX_SINGLE, OPER_MUL, TRUE);
				}
			} else {
				retvalue = CMD_INVALID_IMAGE;
				free(args->dark);
				g_free(expression);
				break;
			}
			g_free(expression);
		} else if (g_str_has_prefix(word[i], "-flat=")) {
			args->flat = calloc(1, sizeof(fits));
			int status;
			gchar *expression = path_parse(&reffit, word[i] + 6, PATHPARSE_MODE_READ, &status);
			if (status) {
				retvalue = CMD_GENERIC_ERROR;
				free(args->flat);
				g_free(expression);
				break;
			}
			if (!readfits(expression, args->flat, NULL, !com.pref.force_16bit)) {
				args->use_flat = TRUE;
				// no need to deal with bitdepth conversion as flat is just a division (unlike darks which need to be on same scale)
			} else {
				retvalue = CMD_INVALID_IMAGE;
				free(args->flat);
				g_free(expression);
				break;
			}
			g_free(expression);
		} else if (g_str_has_prefix(word[i], "-prefix=")) {
			char *current = word[i], *value;
			value = current + 8;
			if (value[0] == '\0') {
				siril_log_message(_("Missing argument to %s, aborting.\n"), current);
				retvalue = CMD_ARG_ERROR;
				break;
			}
			args->ppprefix = strdup(value);
		} else if (!strcmp(word[i], "-opt") || g_str_has_prefix(word[i], "-opt=")) {
			if (bitpix == BYTE_IMG) {
				siril_log_color_message(_("Dark optimization: This process cannot be applied to 8b images\n"), "red");
				retvalue = CMD_INVALID_IMAGE;
				break;
			}
			args->use_exposure = FALSE;
			if (word[i][4] == '=') {
				char *current = word[i], *value;
				value = current + 5;
				if (value[0] == '\0' || strcmp(value, "exp")) {
					siril_log_message(_("Missing or wrong argument to %s, aborting.\n"), current);
					retvalue = CMD_ARG_ERROR;
					break;
				}
				args->use_exposure = TRUE;
			}
			args->use_dark_optim = TRUE;
		} else if (!strcmp(word[i], "-fix_xtrans")) {
			args->fix_xtrans = TRUE;
		} else if (!strcmp(word[i], "-all")) {
			args->ignore_exclusion = TRUE;
		} else if (!strcmp(word[i], "-cfa")) {
			args->is_cfa = TRUE;
		} else if (!strcmp(word[i], "-debayer")) {
			args->debayer = TRUE;
		} else if (!strcmp(word[i], "-equalize_cfa")) {
			args->equalize_cfa = TRUE;
		} else if (seq && !strcmp(word[i], "-fitseq")) {
			args->output_seqtype = SEQ_FITSEQ;
		} else if (g_str_has_prefix(word[i], "-cc=")) {
			char *current = word[i], *value;
			value = current + 4;
			args->use_cosmetic_correction = TRUE;// dy default, CC is not activated
			if (value[0] == '\0') {
				siril_log_message(_("Missing argument to %s, aborting.\n"), current);
				retvalue = CMD_ARG_ERROR;
				break;
			}
			if (!strcmp(value, "dark")) {
				if (!args->use_dark){
					siril_log_message(_("You must specify a masterdark with -dark= before activating this option, aborting.\n"));
					retvalue = CMD_ARG_ERROR;
					break;
				}
				args->cc_from_dark = TRUE;
				//either we use the default sigmas or we try to read the next two checking for sigma low and high
				if (i + 2 < nb) {
					gchar *end1 = NULL, *end2 = NULL;
					double sigma0 = g_ascii_strtod(word[i + 1], &end1);
					double sigma1 = g_ascii_strtod(word[i + 2], &end2);
					if (word[i + 1] && word[i + 2] && word[i + 1] != end1
							&& word[i + 2] != end2) {
						i += 2;
						args->sigma[0] = (sigma0 == 0.0) ? -1.00 : sigma0;
						args->sigma[1] = (sigma1 == 0.0) ? -1.00 : sigma1;
					}
				}
				if (args->sigma[0] > 0)
					siril_log_message(_("Cosmetic correction from masterdark: using sigma %.2lf for cold pixels.\n"), args->sigma[0]);
				else
					siril_log_message(_("Cosmetic correction from masterdark: deactivated for cold pixels.\n"));
				if (args->sigma[1] > 0)
					siril_log_message(_("Cosmetic correction from masterdark: using sigma %.2lf for hot pixels.\n"), args->sigma[1]);
				else
					siril_log_message(_("Cosmetic correction from masterdark: deactivated for hot pixels.\n"));
			} else if (!strcmp(value, "bpm")) {
				if (word[i + 1] && word[i + 1][0] != '\0') {
					args->bad_pixel_map_file = g_file_new_for_path(word[i + 1]);
					if (!check_for_cosme_file_sanity(args->bad_pixel_map_file)) {
						//g_object_unref(args->bad_pixel_map_file); // This is unreferenced in check_for_cosme_file_sanity
						args->bad_pixel_map_file = NULL;
						siril_log_message(_("Could not open file %s, aborting.\n"), word[i + 1]);
						retvalue = 1;
						break;
					} else {
						siril_log_message(_("Cosmetic correction from Bad Pixel Map: %s.\n"), word[i + 1]);
						i++;
					}
				} else {
					siril_log_message(_("You must specify a bad pixel map file with -cc=bpm option, aborting.\n"));
					retvalue = CMD_ARG_ERROR;
					break;
				}
			} else {
				siril_log_message(_("Unknown argument %s, aborting.\n"), word[i]);
				retvalue = CMD_ARG_ERROR;
				break;
			}
		}
		else {
			siril_log_message(_("Unknown parameter %s, aborting.\n"), word[i]);
			retvalue = CMD_ARG_ERROR;
			break;
		}
	}

prepro_parse_end:
	clearfits(&reffit);
	free(realname);
	if (retvalue) {
		clear_preprocessing_data(args);
		free(args);
		return NULL;
	}
	return args;
}

int process_calibrate(int nb) {
	if (word[1][0] == '\0')
		return CMD_ARG_ERROR;

	sequence *seq = load_sequence(word[1], NULL);
	if (!seq) {
		return CMD_SEQUENCE_NOT_FOUND;
	}

	struct preprocessing_data *args = parse_calibrate_args(nb, seq);
	if (!args) {
		free_sequence(seq, TRUE);
		return CMD_ARG_ERROR;
	}

	siril_log_color_message(_("Preprocessing...\n"), "green");
	args->autolevel = TRUE;
	args->normalisation = 1.0f;	// will be updated anyway
	args->allow_32bit_output = (args->output_seqtype == SEQ_REGULAR
			|| args->output_seqtype == SEQ_FITSEQ) && !com.pref.force_16bit;

	start_sequence_preprocessing(args);
	return CMD_OK;
}

int process_calibrate_single(int nb) {
	if (word[1][0] == '\0')
		return CMD_ARG_ERROR;

	struct preprocessing_data *args = parse_calibrate_args(nb, NULL);
	if (!args)
		return CMD_ARG_ERROR;

	siril_log_color_message(_("Preprocessing...\n"), "green");
	args->autolevel = TRUE;
	args->normalisation = 1.0f;	// will be updated anyway
	args->allow_32bit_output = !com.pref.force_16bit;

	return preprocess_given_image(word[1], args);
}

int process_set_32bits(int nb) {
	com.pref.force_16bit = word[0][3] == '1';
	if (com.pref.force_16bit)
		siril_log_message(_("16-bit per channel in processed images mode is active\n"));
	else siril_log_message(_("32-bit per channel in processed images mode is active\n"));
	writeinitfile();
	return CMD_OK;
}

int process_set_compress(int nb) {
	if (word[1][0] != '0' && word[1][0] != '1' && word[1][0] != 'y' && word[1][0] != 'n' && word[1][1] != '\0') {
		siril_log_message(_("Invalid argument %s, aborting.\n"), word[1]);
		return CMD_ARG_ERROR;
	}
	gboolean compress = word[1][0] == '1' || word[1][0] == 'y';
	int method = 0;
	double q = 16.0, hscale= 4.0;

	if (compress) {
		gchar *comp = NULL;
		if (!word[2] || !word[3] || (!g_str_has_prefix(word[2], "-type="))) {
			// take values from pref if arguments are missing
			method = com.pref.comp.fits_method;
			q = com.pref.comp.fits_quantization;
			comp = method == RICE_COMP ? g_strdup("rice") : (method == GZIP1_COMP ? g_strdup("GZIP1") : g_strdup("GZIP2"));
		} else {
			if (!g_ascii_strncasecmp(word[2] + 6, "rice", 4)) {
				method = RICE_COMP;
				comp = g_strdup("rice");
			} else if (!g_ascii_strncasecmp(word[2] + 6, "gzip1", 5)) {
				method = GZIP1_COMP;
				comp = g_strdup("GZIP1");
			} else if (!g_ascii_strncasecmp(word[2] + 6, "gzip2", 5)) {
				method = GZIP2_COMP;
				comp = g_strdup("GZIP2");
			}
			// hcompress with mode 2 is not working in cfitsio
			// see https://gitlab.com/free-astro/siril/-/issues/696#note_932398268
			/*else if (!g_ascii_strncasecmp(word[2] + 6, "hcompress", 9)) {
				method = HCOMPRESS_COMP;
				if (!word[4]) {
					siril_log_message(_("Please specify the value of hcompress scale factor.\n"));
					g_free(comp);
					return CMD_GENERIC_ERROR;
				}
				hscale = g_ascii_strtod(word[4], NULL);
				comp = g_strdup_printf("hcompress (scale factor = %.2lf) ", hscale);
			}*/ else {
	//			siril_log_message(_("Wrong type of compression. Choices are rice, gzip1, gzip2 or hcompress\n"));
				siril_log_message(_("Wrong type of compression. Choices are rice, gzip1, gzip2\n"));
				return CMD_ARG_ERROR;
			}

			gchar *end;
			q = g_ascii_strtod(word[3], &end);
			if (end == word[3] || (q == 0.0 && (method == RICE_COMP || method == HCOMPRESS_COMP))) {
				siril_log_message(_("Quantization can only be equal to 0 for GZIP1 and GZIP2 algorithms.\n"));
				g_free(comp);

				return CMD_ARG_ERROR;
			}
		}
		siril_log_message(_("Compression enabled with the %s algorithm and a quantization value of %.2lf\n"), comp, q);
		g_free(comp);
	} else {
		siril_log_message(_("No compression enabled.\n"));
	}
	com.pref.comp.fits_enabled = compress;
	com.pref.comp.fits_method = method;
	com.pref.comp.fits_quantization = q;
	com.pref.comp.fits_hcompress_scale = hscale;
	writeinitfile();
	return CMD_OK;
}

#ifdef _OPENMP
int process_set_cpu(int nb){
	int proc_in, proc_out, proc_max;
	gchar *end;

	proc_in = g_ascii_strtoull(word[1], &end, 10);
	proc_max = omp_get_num_procs();
	if (end == word[1] || proc_in > proc_max || proc_in < 1) {
		siril_log_message(_("Number of logical processors MUST be greater "
				"than 0 and lower or equal to %d.\n"), proc_max);
		return CMD_ARG_ERROR;
	}
	omp_set_num_threads(proc_in);

#pragma omp parallel
	{
		proc_out = omp_get_num_threads();
	}

	gchar *str = ngettext("Using now %d logical processor\n", "Using now %d logical processors\n", proc_out);
	str = g_strdup_printf(str, proc_out);
	siril_log_message(str);
	g_free(str);

	com.max_thread = proc_out;
	gui_function(update_spinCPU, GINT_TO_POINTER(0));

	return CMD_OK;
}
#endif

int process_set_mem(int nb) {
	gchar *end;
	double ratio = g_ascii_strtod(word[1], &end);
	if (end == word[1] || ratio < 0.05 || ratio > 4.0) {
		siril_log_message(_("The accepted range for the ratio of memory used for stacking is [0.05, 4], with values below the available memory recommended\n"));
		return CMD_ARG_ERROR;
	}
	if (ratio > 1.0) {
		siril_log_message(_("Setting the ratio of memory used for stacking above 1 will require the use of on-disk memory, which can be very slow and is unrecommended (%g requested)\n"), ratio);
	}
	com.pref.memory_ratio = ratio;
	com.pref.mem_mode = RATIO;
	writeinitfile();
	siril_log_message(_("Usable memory for stacking changed to %g\n"), ratio);
	return CMD_OK;
}

int process_help(int nb) {
	command *current = commands;
	if (nb == 1)
		siril_log_message(_("********* LIST OF AVAILABLE COMMANDS *********\n"));
	while (current->process) {
		if (nb == 2) {
			if (!g_ascii_strcasecmp(current->name, word[1])) {
				siril_log_message("%s\n", current->usage);
				char *def = strdup(current->definition);
				log_several_lines(def);
				free(def);
				siril_log_message(_("Can be used in a script: %s\n"), current->scriptable ? _("YES") : _("NO"));
				break;
			}
		}
		else siril_log_message("%s\n", current->usage);
		current++;
	}
	if (nb == 1)
		siril_log_message(_("********* END OF THE LIST *********\n"));
	if (nb == 2 && !current->process)
		siril_log_message(_("Error: command %s is not available\n"), word[1]);
	return CMD_OK;
}

int process_capabilities(int nb) {
	// don't translate these strings, they must be easy to parse
#ifdef SIRIL_UNSTABLE
	siril_log_message("unreleased %s %s-%s for %s (%s)\n", PACKAGE, VERSION, SIRIL_GIT_VERSION_ABBREV,
			SIRIL_BUILD_PLATFORM_FAMILY, CPU_ARCH);
#else
	siril_log_message("%s %s for %s (%s)\n", PACKAGE, VERSION, SIRIL_BUILD_PLATFORM_FAMILY, CPU_ARCH);
#endif
#ifdef _OPENMP
	siril_log_message("OpenMP available (%d %s)\n", com.max_thread,
			ngettext("processor", "processors", com.max_thread));
#else
	siril_log_message("OpenMP unavailable\n");
#endif
	siril_log_message("Detected system available memory: %d MB\n", (int)(get_available_memory() / BYTES_IN_A_MB));
	siril_log_message("Can%s create symbolic links\n", test_if_symlink_is_ok(FALSE) ? "" : "not");
#ifndef HAVE_CV44
	siril_log_message("OpenCV 4.2 used, shift-only registration transformation unavailable\n");
#endif
#ifdef HAVE_LIBCURL
	siril_log_message("Built with libcurl\n");
#endif
#ifdef HAVE_EXIV2
	siril_log_message("Built with exiv2\n");
#endif

	siril_log_message("Can read and write FITS files\n");
	siril_log_message("Can read and write SER files\n");
	siril_log_message("Can read and write BMP files\n");
	siril_log_message("Can read and write NetPBM files\n");
#ifdef HAVE_LIBRAW
	siril_log_message("Can read DSLR RAW files\n");
#endif
#ifdef HAVE_LIBJPEG
	siril_log_message("Can read and write JPEG files\n");
#endif
#ifdef HAVE_LIBJXL
	siril_log_message("Can read and write JPEG XL files\n");
#endif
#ifdef HAVE_LIBPNG
	siril_log_message("Can read and write PNG files\n");
#endif
#ifdef HAVE_LIBTIFF
	siril_log_message("Can read and write TIFF and Astro-TIFF files\n");
#endif
#ifdef HAVE_LIBXISF
	siril_log_message("Can read XISF files\n");
#endif
#ifdef HAVE_LIBHEIF
	siril_log_message("Can read and write HEIF and AVIF files\n");
#endif
	siril_log_message("Can read IRIS PIC files\n");
#ifdef HAVE_FFMS2
	siril_log_message("Can read films\n");
#endif
#ifdef HAVE_FFMPEG
	siril_log_message("Can export films\n");
#endif
	siril_log_message("Can export uncompressed AVI\n");
	return CMD_OK;
}

int process_exit(int nb) {
	// This GTK function is OK to call regardless of thread, as it will quit the GTK main loop
	// and hand control back to main.c and the application will terminate.
	gtk_main_quit();
	return CMD_OK;
}

int process_extract(int nb) {
	int Nbr_Plan, maxplan, mins;
	gchar *end;

	Nbr_Plan = g_ascii_strtoull(word[1], &end, 10);

	mins = min (gfit->rx, gfit->ry);
	maxplan = log(mins) / log(2) - 2;

	if (end == word[1] || Nbr_Plan > maxplan){
		siril_log_message(_("Wavelet: maximum number of plans for this image size is %d\n"),
				maxplan);
		return CMD_GENERIC_ERROR;
	}

	struct wavelets_filter_data *args = calloc(1, sizeof(struct wavelets_filter_data));

	args->Type = TO_PAVE_BSPLINE;
	args->Nbr_Plan = Nbr_Plan;
<<<<<<< HEAD
	args->fit = gfit;
=======
	args->fit = &gfit;
	siril_log_message(_("Extracting wavelets (%d plans)\n"), Nbr_Plan);
>>>>>>> 72c09e17
	if (!start_in_new_thread(extract_plans, args)) {
		free(args);
		return CMD_ARG_ERROR;
	}

	return CMD_OK;
}

int process_reloadscripts(int nb){
	if (com.headless) {
		siril_log_color_message(_("Error: cannot reload script menu when running headless\n"), "red");
		return CMD_GENERIC_ERROR;
	} else {
		g_thread_unref(g_thread_new("refresh_scripts", refresh_scripts_in_thread, NULL));
	}
	return CMD_OK;
}

int process_requires(int nb) {
	version_number current_version = get_current_version_number();
	version_number required_version = get_version_number_from_string(word[1]);
	version_number expired_version = { 0 };
	int new_enough = compare_version(current_version, required_version);
	int too_new = -1;
	if (word[2]) {
		expired_version = get_version_number_from_string(word[2]);
		too_new = compare_version(current_version, expired_version);
	}
	if (new_enough < 0) {
		siril_log_color_message(_("A newer version (>= %lu.%lu.%lu-%s%lu) of Siril is required in order to run this script: please update your installation.\n"), "red", required_version.major_version, required_version.minor_version, required_version.micro_version, required_version.beta_version ? _("beta"): required_version.rc_version ?_("RC"): "", required_version.patched_version);
		return CMD_GENERIC_ERROR;
	} else if (too_new >= 0) {
		siril_log_color_message(_("This script has been marked as obsolete for this version of Siril, please check for an update to the script.\n"), "red");
		return CMD_GENERIC_ERROR;
	}
	siril_log_message(_("OK! This script is compatible with this version of Siril.\n"));
	return CMD_OK;
}

int process_boxselect(int nb){
	/* first case: no argument, printing current selection */
	if (nb == 1) {
		if (com.selection.w > 0 && com.selection.h > 0)
			siril_log_message(_("Current selection [x, y, w, h]: %d %d %d %d\n"),
					com.selection.x, com.selection.y,
					com.selection.w, com.selection.h);
		else siril_log_message(_("No current selection in image\n"));
		return CMD_OK;
	}

	/* second case: clearing the selection */
	if (nb > 1 && !strcmp(word[1], "-clear")) {
		if (nb > 2) {
			siril_log_message(_("Too many arguments to boxselect, use either -clear or the coordinates, not both.\n"));
			return CMD_ARG_ERROR;
		}
		delete_selected_area();
		siril_log_message(_("Selected area in image was cleared\n"));
		return CMD_OK;
	}

	/* third case: setting a new selection */
	if (nb != 5) {
		siril_log_message(_("Please specify x, y, w and h, aborting\n"));
		return CMD_ARG_ERROR;
	}

	gboolean parse_error = FALSE;
	int x, y, w, h;
	char *end;
	x = g_ascii_strtoull(word[1], &end, 10);
	if (word[1] == end) parse_error = TRUE;
	y = g_ascii_strtoull(word[2], &end, 10);
	if (word[2] == end) parse_error = TRUE;
	w = g_ascii_strtoull(word[3], &end, 10);
	if (word[3] == end) parse_error = TRUE;
	h = g_ascii_strtoull(word[4], &end, 10);
	if (word[4] == end) parse_error = TRUE;
	if (parse_error || w == 0 || h == 0) {
		siril_log_message(_("Please specify x, y, w and h, aborting\n"));
		return CMD_ARG_ERROR;
	}
	if (x+w > gfit->rx || y+h > gfit->ry) {
		siril_log_message(_("The provided coordinates are outside the dimension of the currently loaded image (%d x %d).\n"), gfit->rx, gfit->ry);
		return CMD_ARG_ERROR;
	}

	if (com.selection.w > 0 && com.selection.h > 0)
		siril_log_message(_("Overriding previous selection\n"));

	com.selection.x = x;
	com.selection.y = y;
	com.selection.w = w;
	com.selection.h = h;
	siril_log_message(_("Current selection [x, y, w, h]: %d %d %d %d\n"), x, y, w, h);
	if (!com.script)
		gui_function(new_selection_zone, NULL);
	return CMD_OK;
}

static void rgb_extract_last_options(int next_arg, gchar **result_filename,
		const gchar *default_filename, gboolean *do_sum) {
	gchar *filename = NULL;
	*do_sum = TRUE;

	for (int i = next_arg; word[i]; i++) {
		if (g_str_has_prefix(word[i], "-out=") && word[i][5] != '\0') {
			gchar* val = word[i] + 5;
			if (filename) g_free(filename);
			if (g_str_has_suffix(val, com.pref.ext)) {
				filename = g_strdup(val);
			} else {
				filename = g_strdup_printf("%s%s", val, com.pref.ext);
			}
		} else if (!g_strcmp0(word[i], "-nosum")) {
			*do_sum = FALSE;
		}
	}
	if (filename == NULL) {
		filename = g_strdup_printf("%s%s", default_filename, com.pref.ext);
	}
	*result_filename = filename;
}

int process_rgbcomp(int nb) {
	fits r = { 0 }, g = { 0 }, b = { 0 };
	fits rgb = { 0 }, *rgbptr = &rgb;
	int retval = 0, next_arg;
	gboolean do_sum;
	gchar *result_filename;

	if (g_str_has_prefix(word[1], "-lum=")) {
		char *lum_file = word[1] + 5;
		if (nb < 3) {
			return CMD_WRONG_N_ARG;
		}

		gboolean had_an_rgb_image = FALSE;
		fits l = { 0 };
		if (readfits(lum_file, &l, NULL, TRUE)) return CMD_INVALID_IMAGE;
		if (readfits(word[2], &r, NULL, TRUE)) { clearfits(&l); return CMD_INVALID_IMAGE; }
		/* colors can be a single color image or 3 mono */
		if (r.naxis == 3) {
			extract_fits(&r, &g, 1, FALSE);
			extract_fits(&r, &b, 2, FALSE);
			keep_only_first_channel(&r);
			had_an_rgb_image = TRUE;
			next_arg = 3;
		} else {
			if (nb < 5) {
				return CMD_WRONG_N_ARG;
			}
			if (readfits(word[3], &g, NULL, TRUE)) {
				clearfits(&l); clearfits(&r);
				return CMD_INVALID_IMAGE;
			}
			if (readfits(word[4], &b, NULL, TRUE)) {
				clearfits(&l); clearfits(&r); clearfits(&g);
				return CMD_INVALID_IMAGE;
			}
			next_arg = 5;
		}

		if (l.naxes[2] != 1 || check_loaded_fits_params(&l, &r, &g, &b, NULL)) {
			clearfits(&l); clearfits(&r); clearfits(&g); clearfits(&b);
			siril_log_message(_("Image must all have the same dimensions and be monochrome\n"));
			return CMD_ARG_ERROR;
		}

		if (new_fit_image(&rgbptr, l.rx, l.ry, 3, DATA_FLOAT)) {
			clearfits(&l); clearfits(&r); clearfits(&g); clearfits(&b);
			PRINT_ALLOC_ERR;
			return CMD_ALLOC_ERROR;
		}

		/* we need to parse last parameters before merge_fits_headers_to_result */
		rgb_extract_last_options(next_arg, &result_filename, "composed_lrgb", &do_sum);

		if (had_an_rgb_image)
			merge_fits_headers_to_result(rgbptr, do_sum, &l, &r, NULL);
		else merge_fits_headers_to_result(rgbptr, do_sum, &l, &r, &g, &b, NULL);
		rgbptr->history = g_slist_append(rgbptr->history, strdup("LRGB composition"));

		size_t nbpix = l.naxes[0] * l.naxes[1];
		for (size_t i = 0; i < nbpix; i++) {
			gdouble h, s, el, rd, gd, bd;
			rgb_to_hsl(r.fdata[i], g.fdata[i], b.fdata[i], &h, &s, &el);
			hsl_to_rgb(h, s, l.fdata[i], &rd, &gd, &bd);
			rgb.fpdata[RLAYER][i] = (float)rd;
			rgb.fpdata[GLAYER][i] = (float)gd;
			rgb.fpdata[BLAYER][i] = (float)bd;
		}
		clearfits(&l);
	} else {
		if (readfits(word[1], &r, NULL, TRUE)) return CMD_INVALID_IMAGE;
		if (readfits(word[2], &g, NULL, TRUE)) { clearfits(&r); return CMD_INVALID_IMAGE; }
		if (readfits(word[3], &b, NULL, TRUE)) { clearfits(&r); clearfits(&g); return CMD_INVALID_IMAGE; }
		if (r.naxes[2] != 1 || check_loaded_fits_params(&r, &g, &b, NULL)) {
			clearfits(&r); clearfits(&g); clearfits(&b);
			siril_log_message(_("Image must all have the same dimensions and be monochrome\n"));
			return CMD_ARG_ERROR;
		}

		if (new_fit_image(&rgbptr, r.rx, r.ry, 3, DATA_FLOAT)) {
			clearfits(&r); clearfits(&g); clearfits(&b);
			PRINT_ALLOC_ERR;
			return CMD_ALLOC_ERROR;
		}
		next_arg = 4;
		rgb_extract_last_options(next_arg, &result_filename, "composed_rgb", &do_sum);

		merge_fits_headers_to_result(rgbptr, do_sum, &r, &g, &b, NULL);
		rgbptr->history = g_slist_append(rgbptr->history, strdup("RGB composition"));
		size_t nbpix = r.naxes[0] * r.naxes[1];
		for (size_t i = 0; i < nbpix; i++) {
			rgb.fpdata[RLAYER][i] = r.fdata[i];
			rgb.fpdata[GLAYER][i] = g.fdata[i];
			rgb.fpdata[BLAYER][i] = b.fdata[i];
		}
		next_arg = 4;
	}

	clearfits(&r); clearfits(&g); clearfits(&b);

	retval = savefits(result_filename, rgbptr);
	siril_log_message(_("Successful RGB composition with metadata accumulate option %s.\n"), do_sum ? "enable" : "disabled");
	g_free(result_filename);
	clearfits(rgbptr);

	return retval ? CMD_GENERIC_ERROR : CMD_OK;
}

// used for PCC and SPCC commands
static int do_pcc(int nb, gboolean spectro) {
	if (!has_wcs(gfit)) {
		siril_log_color_message(_("This command only works on plate solved images\n"), "red");
		return CMD_FOR_PLATE_SOLVED;
	}
	siril_cat_index cat = CAT_AUTO;
	double mag_offset = 0.0, target_mag = -1.0;
	gchar *monosensor = NULL, *oscsensor = NULL, *rfilter = NULL, *gfilter = NULL, *bfilter = NULL, *oscfilter = NULL, *osclpf = NULL, *whiteref = NULL;
	gchar* spcc_strings_to_free[8] = { oscsensor, oscfilter, osclpf, monosensor, rfilter, gfilter, bfilter, whiteref };
	int mono_or_osc = com.pref.spcc.is_mono == 1 ? -1 : 1;
	int dslr; // for SPCC
	gboolean nb_mode = FALSE; // for SPCC
	double wl[3] = { -1.0 , -1.0, -1.0}; // for SPCC
	double bw[3] = { -1.0 , -1.0, -1.0}; // for SPCC
	double t0 = -2.8, t1 = 2.0; // background correction tolerance

	gboolean atmos = FALSE, slp = TRUE;
	double pressure = 1013.25; // standard atmosphere
	double obsheight = gfit->keywords.siteelev != DEFAULT_DOUBLE_VALUE ? gfit->keywords.siteelev : 10.0;
	gboolean local_kstars = local_kstars_available();
	gboolean local_gaia = local_gaia_available();
	int next_arg = 1;

	while (nb > next_arg && word[next_arg]) {
		if (g_str_has_prefix(word[next_arg], "-bgtol=")) {
			char *arg = word[next_arg] + 7;
			gchar *end;
			t0 = g_ascii_strtod(arg, &end);
			gchar *arg2 = end + 1;
			t1 = g_ascii_strtod(arg2, &end);
			if (end == arg || end == arg2 || t0 < 0.1 || t0 > 10.0 || t1 < 0.1 || t1 > 10.0) {
				siril_log_message(_("Invalid argument to %s, aborting.\n"), word[next_arg]);
				for (int z = 0 ; z < 8 ; z++) { g_free(spcc_strings_to_free[z]); }
				return CMD_ARG_ERROR;
			}
			t0 = 0.0 - t0;
		} else if (g_str_has_prefix(word[next_arg], "-limitmag=")) {
			char *arg = word[next_arg] + 10;
			gchar *end;
			double value;
			value = g_ascii_strtod(arg, &end);
			if (end == arg) {
				siril_log_message(_("Invalid argument to %s, aborting.\n"), word[next_arg]);
				for (int z = 0 ; z < 8 ; z++) { g_free(spcc_strings_to_free[z]); }
				return CMD_ARG_ERROR;
			}
			if (arg[0] == '-' || arg[0] == '+')
				mag_offset = value;
			else target_mag = value;
		} else if (g_str_has_prefix(word[next_arg], "-catalog=")) {
			if (!spectro) {
				char *arg = word[next_arg] + 9;
				if (!g_strcmp0(arg, "nomad"))
					cat = local_kstars ? CAT_LOCAL_KSTARS : CAT_NOMAD;
				else if (!g_strcmp0(arg, "gaia"))
					cat = CAT_GAIADR3;
				else if (!g_strcmp0(arg, "localgaia")) {
					cat = local_gaia ? CAT_LOCAL_GAIA_ASTRO : CAT_GAIADR3;
					if (cat == CAT_GAIADR3) {
						siril_log_color_message(_("Local Gaia catalog is unavailable, reverting to online Gaia catalog via Vizier\n"), "salmon");
					}
				}
				else if (!g_strcmp0(arg, "apass"))
					cat = CAT_APASS;
				else {
					siril_log_message(_("Invalid argument to %s, aborting.\n"), word[next_arg]);
					for (int z = 0 ; z < 8 ; z++) { g_free(spcc_strings_to_free[z]); }
					return CMD_ARG_ERROR;
				}
			} else {
				char *arg = word[next_arg] + 9;
				if (!g_strcmp0(arg, "gaia"))
					cat = CAT_GAIADR3_DIRECT;
				else if (!g_strcmp0(arg, "localgaia")) {
					cat = CAT_LOCAL_GAIA_XPSAMP;
					if (!local_gaia_xpsamp_available()) {
						siril_log_color_message(_("Local Gaia catalog is unavailable, reverting to online Gaia catalog via ESA\n"), "salmon");
						cat = CAT_GAIADR3_DIRECT;
				
					}
				} else {
					siril_log_message(_("Invalid argument to %s, aborting.\n"), word[next_arg]);
					for (int z = 0 ; z < 8 ; z++) { g_free(spcc_strings_to_free[z]); }
					return CMD_ARG_ERROR;
				}
			}
		} else if (spectro && !g_strcmp0(word[next_arg], "-narrowband")) {
			nb_mode = TRUE;
		} else if (spectro && g_str_has_prefix(word[next_arg], "-rwl=")) {
			char *arg = word[next_arg] + 5;
			wl[RLAYER] = g_ascii_strtod(arg, NULL);
		} else if (spectro && g_str_has_prefix(word[next_arg], "-gwl=")) {
			char *arg = word[next_arg] + 5;
			wl[GLAYER] = g_ascii_strtod(arg, NULL);
		} else if (spectro && g_str_has_prefix(word[next_arg], "-bwl=")) {
			char *arg = word[next_arg] + 5;
			wl[BLAYER] = g_ascii_strtod(arg, NULL);
		} else if (spectro && g_str_has_prefix(word[next_arg], "-rbw=")) {
			char *arg = word[next_arg] + 5;
			bw[RLAYER] = g_ascii_strtod(arg, NULL);
		} else if (spectro && g_str_has_prefix(word[next_arg], "-gbw=")) {
			char *arg = word[next_arg] + 5;
			bw[GLAYER] = g_ascii_strtod(arg, NULL);
		} else if (spectro && g_str_has_prefix(word[next_arg], "-bbw=")) {
			char *arg = word[next_arg] + 5;
			bw[BLAYER] = g_ascii_strtod(arg, NULL);
		} else if (spectro && g_str_has_prefix(word[next_arg], "-monosensor=")) {
			char *arg = word[next_arg] + 12;
			if (monosensor) g_free(monosensor);
			monosensor = g_strdup(arg);
		} else if (spectro && g_str_has_prefix(word[next_arg], "-oscsensor=")) {
			char *arg = word[next_arg] + 11;
			if (oscsensor) g_free(oscsensor);
			oscsensor = g_strdup(arg);
		} else if (spectro && g_str_has_prefix(word[next_arg], "-rfilter=")) {
			char *arg = word[next_arg] + 9;
			if (rfilter) g_free(rfilter);
			rfilter = g_strdup(arg);
		} else if (spectro && g_str_has_prefix(word[next_arg], "-gfilter=")) {
			char *arg = word[next_arg] + 9;
			if (gfilter) g_free(gfilter);
			gfilter = g_strdup(arg);
		} else if (spectro && g_str_has_prefix(word[next_arg], "-bfilter=")) {
			char *arg = word[next_arg] + 9;
			if (bfilter) g_free(bfilter);
			bfilter = g_strdup(arg);
		} else if (spectro && g_str_has_prefix(word[next_arg], "-oscfilter=")) {
			char *arg = word[next_arg] + 11;
			if (oscfilter) g_free(oscfilter);
			oscfilter = g_strdup(arg);
		} else if (spectro && g_str_has_prefix(word[next_arg], "-osclpf=")) {
			char *arg = word[next_arg] + 8;
			if (osclpf) g_free(osclpf);
			osclpf = g_strdup(arg);
		} else if (spectro && g_str_has_prefix(word[next_arg], "-whiteref=")) {
			char *arg = word[next_arg] + 10;
			if (whiteref) g_free(whiteref);
			whiteref = g_strdup(arg);
		} else if (spectro && !g_strcmp0(word[next_arg], "-atmos")) {
			atmos = TRUE;
		} else if (spectro && !g_strcmp0(word[next_arg], "-slp")) {
			slp = TRUE;
		} else if (spectro && g_str_has_prefix(word[next_arg], "-obsheight=")) {
			char *arg = word[next_arg] + 11, *end;
			obsheight = g_ascii_strtod(arg, &end);
			if (end == arg) {
				siril_log_message(_("Invalid argument %s, aborting.\n"), word[next_arg]);
				for (int z = 0 ; z < 8 ; z++) { g_free(spcc_strings_to_free[z]); }
				return CMD_ARG_ERROR;
			}
		} else if (spectro && g_str_has_prefix(word[next_arg], "-pressure=")) {
			char *arg = word[next_arg] + 10, *end;
			pressure = g_ascii_strtod(arg, &end);
			if (end == arg) {
				siril_log_message(_("Invalid argument %s, aborting.\n"), word[next_arg]);
				for (int z = 0 ; z < 8 ; z++) { g_free(spcc_strings_to_free[z]); }
				return CMD_ARG_ERROR;
			}
		} else {
			siril_log_message(_("Invalid argument %s, aborting.\n"), word[next_arg]);
			for (int z = 0 ; z < 8 ; z++) { g_free(spcc_strings_to_free[z]); }
			return CMD_ARG_ERROR;
		}
		next_arg++;
	}

	if (gfit->keywords.wcslib->lin.dispre == NULL) {
		siril_log_message(_("Found linear plate solve data, you may need to solve your image with distortions to ensure correct calibration of stars near image corners.\n"));
	}

	if (spectro && nb_mode) {
		wl[RLAYER] = wl[RLAYER] < 0.0 ? com.pref.spcc.red_wl : wl[RLAYER];
		wl[GLAYER] = wl[GLAYER] < 0.0 ? com.pref.spcc.green_wl : wl[GLAYER];
		wl[BLAYER] = wl[BLAYER] < 0.0 ? com.pref.spcc.blue_wl : wl[BLAYER];
		bw[RLAYER] = bw[RLAYER] < 0.0 ? com.pref.spcc.red_bw : bw[RLAYER];
		bw[GLAYER] = bw[GLAYER] < 0.0 ? com.pref.spcc.green_bw : bw[GLAYER];
		bw[BLAYER] = bw[BLAYER] < 0.0 ? com.pref.spcc.blue_bw : bw[BLAYER];
		if (wl[RLAYER] < 380.0 || wl[RLAYER] > 700.0 || wl[GLAYER] < 380.0 || wl[GLAYER] > 700.0 || wl[BLAYER] < 380.0 || wl[BLAYER] > 700.0) {
		siril_log_message(_("NB wavelength out of range (must be 380 <= wl <= 700)\n"));
			for (int z = 0 ; z < 8 ; z++) { g_free(spcc_strings_to_free[z]); }
			return CMD_ARG_ERROR;
		}
		if (bw[RLAYER] < 1.0 || bw[RLAYER] > 40.0 || bw[GLAYER] < 1.0 || bw[GLAYER] > 40.0 || bw[BLAYER] < 1.0 || bw[BLAYER] > 40.0) {
			siril_log_message(_("NB bandwidth out of range (must be 1.0 <= wl <= 40.0)\n"));
			for (int z = 0 ; z < 8 ; z++) { g_free(spcc_strings_to_free[z]); }
			return CMD_ARG_ERROR;
		}
	}

	if (!spectro && cat == CAT_AUTO) {
		cat = local_kstars ? CAT_LOCAL_KSTARS : CAT_NOMAD;
	} else if (spectro && cat == CAT_AUTO) {
		cat = local_gaia_xpsamp_available() ? CAT_LOCAL_GAIA_XPSAMP : CAT_GAIADR3_DIRECT;
	}
	if (!spectro && local_kstars && cat != CAT_LOCAL_KSTARS) {
		siril_log_color_message(_("Using remote %s instead of local NOMAD catalogue\n"),
				"salmon", catalog_to_str(cat));
		local_kstars = FALSE;
	}

	struct photometric_cc_data *pcc_args = NULL;	// filled only if pcc_command

	pcc_args = calloc(1, sizeof(struct photometric_cc_data));
	pcc_args->fit = gfit;
	pcc_args->bg_auto = TRUE;
	pcc_args->spcc = spectro;
	pcc_args->t0 = t0;
	pcc_args->t1 = t1;
	if (spectro) {
		pcc_args->nb_mode = nb_mode;
		if (nb_mode) {
			memcpy(&pcc_args->nb_center, wl, sizeof(double[3]));
			memcpy(&pcc_args->nb_bandwidth, bw, sizeof(double[3]));
		}
		pcc_args->atmos_corr = atmos;
		pcc_args->atmos_obs_height = obsheight;
		pcc_args->atmos_pressure = pressure;
		pcc_args->atmos_pressure_is_slp = slp;
		if (oscsensor || mono_or_osc == 1) {
			pcc_args->selected_sensor_osc = get_favourite_oscsensor(com.spcc_data.osc_sensors, oscsensor ? oscsensor : com.pref.spcc.oscsensorpref);
			GList *osc = g_list_nth(com.spcc_data.osc_sensors, pcc_args->selected_sensor_osc);
			if (osc) {
				osc_sensor *oscsensor = (osc_sensor*) osc->data;
				dslr = oscsensor->channel[0].is_dslr;
			} else {
				dslr = com.pref.spcc.is_dslr;
			}
			pcc_args->selected_filter_osc = get_favourite_spccobject(com.spcc_data.osc_filters, oscfilter ? oscfilter : com.pref.spcc.oscfilterpref ? com.pref.spcc.oscfilterpref : "No filter");
			pcc_args->selected_filter_lpf = get_favourite_spccobject(com.spcc_data.osc_lpf, osclpf ? osclpf : com.pref.spcc.lpfpref ? com.pref.spcc.lpfpref : "Full spectrum");
			if (pcc_args->selected_sensor_osc == -1 || pcc_args->selected_filter_osc == -1 || (pcc_args->is_dslr && pcc_args->selected_filter_lpf == -1)) {
				siril_log_message(_("Either the sensor or a filter / LPF was not specified as argument or guessable from previous use. Ensure all necessary data is set.\n"));
				for (int z = 0 ; z < 8 ; z++) { g_free(spcc_strings_to_free[z]); }
				free(pcc_args);
				return CMD_ARG_ERROR;
			}
			pcc_args->spcc_mono_sensor = FALSE;
			if (dslr)
				siril_log_message(_("SPCC will use OSC sensor \"%s\", filter \"%s\" and DSLR LPF \"%s\"\n"), oscsensor ? oscsensor : com.pref.spcc.oscsensorpref, oscfilter ? oscfilter : com.pref.spcc.oscfilterpref, osclpf ? osclpf : com.pref.spcc.lpfpref);
			else
				siril_log_message(_("SPCC will use OSC sensor \"%s\" and filter \"%s\"\n"), oscsensor ? oscsensor : com.pref.spcc.oscsensorpref, oscfilter ? oscfilter : com.pref.spcc.oscfilterpref);
			pcc_args->is_dslr = dslr == 1 ? TRUE : dslr == -1 ? FALSE : com.pref.spcc.is_dslr;
		} else {
			pcc_args->selected_sensor_m = get_favourite_spccobject(com.spcc_data.mono_sensors, monosensor ? monosensor : com.pref.spcc.monosensorpref);
			pcc_args->selected_filter_r = get_favourite_spccobject(com.spcc_data.mono_filters[0], rfilter ? rfilter : com.pref.spcc.redpref);
			pcc_args->selected_filter_g = get_favourite_spccobject(com.spcc_data.mono_filters[1], gfilter ? gfilter : com.pref.spcc.greenpref);
			pcc_args->selected_filter_b = get_favourite_spccobject(com.spcc_data.mono_filters[2], bfilter ? bfilter : com.pref.spcc.bluepref);
			if (pcc_args->selected_sensor_m == -1 || pcc_args->selected_filter_r == -1 || pcc_args->selected_filter_g == -1 || pcc_args->selected_filter_b == -1 ) {
				siril_log_message(_("Either the sensor or a filter was not specified as argument or guessable from previous use. Ensure all necessary data is set.\n"));
				for (int z = 0 ; z < 8 ; z++) { g_free(spcc_strings_to_free[z]); }
				free(pcc_args);
				return CMD_ARG_ERROR;
			}
			pcc_args->spcc_mono_sensor = TRUE;
			siril_log_message(_("SPCC will use mono senor \"%s\" and filters \"%s\", \"%s\" and \"%s\n"), monosensor ? monosensor : com.pref.spcc.monosensorpref, rfilter ? rfilter : com.pref.spcc.redpref, gfilter ? gfilter : com.pref.spcc.greenpref, bfilter ? bfilter : com.pref.spcc.bluepref);
		}
		pcc_args->selected_white_ref = get_favourite_spccobject(com.spcc_data.wb_ref, whiteref ? whiteref : "Average Spiral Galaxy");
		pcc_args->do_plot = FALSE; // TODO: do we want to enable if from GUI?
	}
	for (int z = 0 ; z < 8 ; z++) { g_free(spcc_strings_to_free[z]); }

	if (target_mag > -1.0) {
		pcc_args->mag_mode = LIMIT_MAG_ABSOLUTE;
		pcc_args->magnitude_arg = target_mag;
	} else if (mag_offset != 0.0) {
		pcc_args->mag_mode = LIMIT_MAG_AUTO_WITH_OFFSET;
		pcc_args->magnitude_arg = mag_offset;
	}else {
		pcc_args->mag_mode = LIMIT_MAG_AUTO;
	}

	pcc_args->catalog = cat;
	if (spectro)
		load_spcc_metadata_if_needed();

	if (!start_in_new_thread(photometric_cc_standalone, pcc_args)) {
		g_free(pcc_args->datalink_path);
		free(pcc_args);
		return CMD_GENERIC_ERROR;
	}

	return CMD_OK;
}

int process_pcc(int nb) {
	return do_pcc(nb, FALSE);
}

int process_spcc(int nb) {
#ifndef HAVE_LIBCURL
	siril_log_color_message(_("Siril has been compiled without libcurl support for network operations; SPCC is therefore not available. Recompile with libcurl support to enable SPCC.\n"), "red");
	return CMD_GENERIC_ERROR;
#else
	return do_pcc(nb, TRUE);
#endif
}

// used for platesolve and seqplatesolve commands
int process_platesolve(int nb) {
	gboolean noflip = FALSE, force = FALSE, downsample = FALSE, autocrop = TRUE, nocache = FALSE,
		asnet_blind_pos = FALSE, asnet_blind_res = FALSE, noreg = FALSE;
	gboolean forced_metadata[3] = { 0 }; // used for sequences in the image hook, for center, pixel and focal
	SirilWorldCS *target_coords = NULL;
	double forced_focal = -1.0, forced_pixsize = -1.0;
	double mag_offset = 0.0, target_mag = -1.0, searchradius = com.pref.astrometry.radius_degrees;
	int order = com.pref.astrometry.sip_correction_order; // we default to the pref value
	siril_cat_index cat = CAT_AUTO;
	gboolean seqps = word[0][0] == 's';
	sequence *seq = NULL;
	platesolve_solver solver = SOLVER_SIRIL;
	gchar *distofilename = NULL;
	cmd_errors retval = CMD_OK;
	struct astrometry_data *args = NULL;

	int next_arg = 1;
	if (seqps) {
		if (!(seq = load_sequence(word[1], NULL)))
			return CMD_SEQUENCE_NOT_FOUND;
		if (seq->type == SEQ_SER) {
			siril_log_color_message(_("SER cannot contain WCS info, plate solving will export to FITS cube format\n"), "salmon");
		}
		next_arg++;
		if (check_seq_is_comseq(seq)) {
			free_sequence(seq, TRUE);
			seq = &com.seq;
		}
	} else {
		force = !has_wcs(gfit);
	}

	// check if we have target_coords
	if (nb > next_arg && (word[next_arg][0] != '-' || (word[next_arg][1] >= '0' && word[next_arg][1] <= '9'))) {
		char *sep = strchr(word[next_arg], ',');
		if (!sep) {
			if (nb == 2) {
				siril_log_message(_("Could not parse target coordinates\n"));
				retval = CMD_ARG_ERROR;
				goto clean_and_exit_platesolve;
			}
			target_coords = siril_world_cs_new_from_objct_ra_dec(word[next_arg], word[next_arg+1]);
			next_arg += 2;
		}
		else {
			*sep++ = '\0';
			target_coords = siril_world_cs_new_from_objct_ra_dec(word[next_arg], sep);
			next_arg++;
		}
		if (!target_coords) {
			siril_log_message(_("Could not parse target coordinates\n"));
			retval = CMD_ARG_ERROR;
			goto clean_and_exit_platesolve;
		}
		forced_metadata[FORCED_CENTER] = TRUE;
	}

	while (nb > next_arg && word[next_arg]) {
		if (!strcmp(word[next_arg], "-noflip"))
			noflip = TRUE;
		else if (!strcmp(word[next_arg], "-nocrop"))
			autocrop = FALSE;
		else if (!strcmp(word[next_arg], "-force"))
			force = TRUE;
		else if (!strcmp(word[next_arg], "-downscale"))
			downsample = TRUE;
		else if (!strcmp(word[next_arg], "-nocache"))
			nocache = TRUE;
		else if (!strcmp(word[next_arg], "-noreg"))
			noreg = TRUE;
		else if (!strcmp(word[next_arg], "-blindpos"))
			asnet_blind_pos = TRUE;
		else if (!strcmp(word[next_arg], "-blindres"))
			asnet_blind_res = TRUE;
		else if (g_str_has_prefix(word[next_arg], "-focal=")) {
			char *arg = word[next_arg] + 7;
			gchar *end;
			forced_focal = g_ascii_strtod(arg, &end);
			if (end == arg || forced_focal <= 0.0) {
				siril_log_message(_("Invalid argument to %s, aborting.\n"), word[next_arg]);
				retval = CMD_ARG_ERROR;
				goto clean_and_exit_platesolve;
			}
			forced_metadata[FORCED_FOCAL] = TRUE;
		}
		else if (g_str_has_prefix(word[next_arg], "-pixelsize=")) {
			char *arg = word[next_arg] + 11;
			gchar *end;
			forced_pixsize = g_ascii_strtod(arg, &end);
			if (end == arg || forced_pixsize <= 0.0) {
				siril_log_message(_("Invalid argument to %s, aborting.\n"), word[next_arg]);
				retval = CMD_ARG_ERROR;
				goto clean_and_exit_platesolve;
			}
			forced_metadata[FORCED_PIXEL] = TRUE;
		}
		else if (g_str_has_prefix(word[next_arg], "-limitmag=")) {
			char *arg = word[next_arg] + 10;
			gchar *end;
			double value;
			value = g_ascii_strtod(arg, &end);
			if (end == arg) {
				siril_log_message(_("Invalid argument to %s, aborting.\n"), word[next_arg]);
				retval = CMD_ARG_ERROR;
				goto clean_and_exit_platesolve;
			}
			if (arg[0] == '-' || arg[0] == '+')
				mag_offset = value;
			else target_mag = value;
		}
		else if (g_str_has_prefix(word[next_arg], "-order=")) {
			char *arg = word[next_arg] + 7;
			gchar *end;
			int value = g_ascii_strtoull(arg, &end, 10);
			if (end == arg || value < 1 || value > 5) {
				siril_log_message(_("Invalid argument to %s, aborting.\n"), word[next_arg]);
				retval = CMD_ARG_ERROR;
				goto clean_and_exit_platesolve;
			}
			order = value;
		}
		else if (g_str_has_prefix(word[next_arg], "-radius=")) {
			char *arg = word[next_arg] + 8;
			gchar *end;
			searchradius = g_ascii_strtod(arg, &end);
			if (end == arg || searchradius < 0.0 || searchradius > 30.0) {
				siril_log_message(_("Invalid argument to %s, aborting.\n"), word[next_arg]);
				retval = CMD_ARG_ERROR;
				goto clean_and_exit_platesolve;
			}
		}
		else if (g_str_has_prefix(word[next_arg], "-catalog=")) {
			char *arg = word[next_arg] + 9;
			if (!g_strcmp0(arg, "tycho2"))
				cat = CAT_TYCHO2;
			else if (!g_strcmp0(arg, "nomad"))
				cat = CAT_NOMAD;
			else if (!g_strcmp0(arg, "gaia"))
				cat = CAT_GAIADR3;
			else if (!g_strcmp0(arg, "localgaia")) {
				if (local_gaia_available())
					cat = CAT_LOCAL_GAIA_ASTRO;
				else {
					cat = CAT_GAIADR3;
					siril_log_color_message(_("Local Gaia catalog is unavailable, reverting to online Gaia catalog via Vizier\n"), "salmon");
				}
			}
			else if (!g_strcmp0(arg, "ppmxl"))
				cat = CAT_PPMXL;
			else if (!g_strcmp0(arg, "bsc"))
				cat = CAT_BSC;
			else if (!g_strcmp0(arg, "apass"))
				cat = CAT_APASS;
			else {
				siril_log_message(_("Invalid argument to %s, aborting.\n"), word[next_arg]);
				retval = CMD_ARG_ERROR;
				goto clean_and_exit_platesolve;
			}
		}
		else if (g_str_has_prefix(word[next_arg], "-disto=")) {
			gchar *arg  = word[next_arg] + 7;
			if (arg[0] == '\0') {
				siril_log_message(_("Invalid argument to %s, aborting.\n"), word[next_arg]);
				retval = CMD_ARG_ERROR;
				goto clean_and_exit_platesolve;
			}
			if (distofilename)
				g_free(distofilename); // in case -disto= is passed twice, don't leak distofilename
			distofilename = g_strdup(arg);
		}
		else if (!g_ascii_strcasecmp(word[next_arg], "-localasnet")) {
			if (cat != CAT_AUTO)
				siril_log_message(_("Specifying a catalog has no effect for astrometry.net solving\n"));
			solver = SOLVER_LOCALASNET;
		} else {
			siril_log_message(_("Invalid argument %s, aborting.\n"), word[next_arg]);
			retval = CMD_ARG_ERROR;
			goto clean_and_exit_platesolve;
		}
		next_arg++;
	}

	if (!seqps && !force) {
		siril_log_message(_("Image is already plate solved. Nothing will be done.\n"));
		goto clean_and_exit_platesolve; // not an arror, retval is CMD_OK
	}

	if (solver == SOLVER_LOCALASNET && !asnet_is_available()) {
		siril_log_color_message(_("The local astrometry.net solver was not found, aborting. Please check the settings.\n"), "red");
		retval = CMD_GENERIC_ERROR;
		goto clean_and_exit_platesolve;
	}

	fits reffit = { 0 };
	fits *preffit = &reffit;
	if (seqps) {
		int image_to_load = sequence_find_refimage(seq);
		seq->reference_image = sequence_find_refimage(seq);
		if (seq_read_frame_metadata(seq, image_to_load, preffit)) {
			siril_log_message(_("Could not load the reference image of the sequence, aborting.\n"));
			retval = CMD_SEQUENCE_NOT_FOUND;
			goto clean_and_exit_platesolve;
		}
	} else
		preffit = gfit;

	if (solver == SOLVER_SIRIL) {
		if (asnet_blind_pos) {
			siril_log_color_message(_("Siril internal solver cannot be set blind in %s\n"), "salmon", _("position"));
			asnet_blind_pos = FALSE;
		}
		if (asnet_blind_res) {
			siril_log_color_message(_("Siril internal solver cannot be set blind in %s\n"), "salmon", _("resolution"));
			asnet_blind_res = FALSE;
		}
	}

	if (!target_coords) {
		target_coords = get_eqs_from_header(preffit);
		if (solver != SOLVER_LOCALASNET && !target_coords) {
			siril_log_color_message(_("Cannot plate solve, no target coordinates passed and image header doesn't contain any either\n"), "red");
			if (seqps)
				clearfits(preffit);
			retval = CMD_INVALID_IMAGE;
			goto clean_and_exit_platesolve;
		}
		if (target_coords) {
			siril_log_message(_("Using target coordinate from image header: %f, %f\n"),
			siril_world_cs_get_alpha(target_coords),
			siril_world_cs_get_delta(target_coords));
		} else {
			asnet_blind_pos = TRUE;
		}
	}
	if (target_coords && asnet_blind_pos) {
		if (forced_metadata[FORCED_CENTER]) {
			siril_log_color_message(_("%s is ignored when using local astrometry.net blind in %s\n"), "salmon", _("Center position"), _("position"));
			forced_metadata[FORCED_CENTER] = FALSE;
		}
		siril_world_cs_unref(target_coords);
		target_coords = NULL;
	}
	gboolean iscfa = preffit->keywords.bayer_pattern[0] != '\0';

	// we are now ready to fill the structure
	args = calloc(1, sizeof(struct astrometry_data));

	if (asnet_blind_res) {
		if (forced_metadata[FORCED_PIXEL]) {
			siril_log_color_message(_("%s is ignored when using local astrometry.net blind in %s\n"), "salmon", _("Pixel size"), _("resolution"));
			forced_metadata[FORCED_PIXEL] = FALSE;
		}
		args->pixel_size = 0.;
	} else if (forced_pixsize > 0.0) {
		args->pixel_size = forced_pixsize;
		siril_log_message(_("Using provided pixel size: %.2f\n"), args->pixel_size);
	} else {
		args->pixel_size = max(preffit->keywords.pixel_size_x, preffit->keywords.pixel_size_y);
		if (args->pixel_size <= 0.0) {
			args->pixel_size = com.pref.starfinder_conf.pixel_size_x;
			if (args->pixel_size <= 0.0) {
				siril_log_color_message(_("Pixel size not found in image or in settings, cannot proceed\n"), "red");
				if (seqps)
					clearfits(preffit);
				retval = CMD_INVALID_IMAGE;
				goto clean_and_exit_platesolve;
			}
			siril_log_message(_("Using pixel size from preferences: %.2f\n"), args->pixel_size);
		}
		else siril_log_message(_("Using pixel size from image: %.2f\n"), args->pixel_size);
	}

	if (asnet_blind_res) {
		if (forced_metadata[FORCED_FOCAL]) {
			siril_log_color_message(_("%s is ignored when using local astrometry.net blind in %s\n"), "salmon", _("Focal length"), _("resolution"));
			forced_metadata[FORCED_FOCAL] = FALSE;
		}
		args->focal_length = 0.;
	} else if (forced_focal > 0.0) {
		args->focal_length = forced_focal;
		siril_log_message(_("Using provided focal length: %.2f\n"), args->focal_length);
	} else {
		args->focal_length = preffit->keywords.focal_length;
		if (args->focal_length <= 0.0) {
			args->focal_length = com.pref.starfinder_conf.focal_length;
			if (args->focal_length <= 0.0) {
				siril_log_color_message(_("Focal length not found in image or in settings, cannot proceed\n"), "red");
				if (seqps)
					clearfits(preffit);
				retval = CMD_INVALID_IMAGE;
				goto clean_and_exit_platesolve;
			}
			siril_log_message(_("Using focal length from preferences: %.2f\n"), args->focal_length);
		}
		else siril_log_message(_("Using focal length from image: %.2f\n"), args->focal_length);
	}

	if (target_mag > -1.0) {
		if (solver != SOLVER_SIRIL)
			siril_log_message(_("Magnitude alteration arguments are useless for astrometry.net plate solving\n"));
		else {
			args->mag_mode = LIMIT_MAG_ABSOLUTE;
			args->magnitude_arg = target_mag;
		}
	} else if (mag_offset != 0.0) {
		if (solver != SOLVER_SIRIL)
			siril_log_message(_("Magnitude alteration arguments are useless for astrometry.net plate solving\n"));
		else {
			args->mag_mode = LIMIT_MAG_AUTO_WITH_OFFSET;
			args->magnitude_arg = mag_offset;
		}
	} else {
		args->mag_mode = LIMIT_MAG_AUTO;
	}

	if (seqps)
		clearfits(preffit);
	args->solver = solver;
	args->downsample = downsample;
	args->autocrop = autocrop && solver == SOLVER_SIRIL; // we don't crop fov when using asnet
	args->nocache = nocache || 
					solver == SOLVER_LOCALASNET || 
					((cat == CAT_AUTO || cat == CAT_GAIADR3 || cat == CAT_NOMAD || cat == CAT_TYCHO2) && local_catalogues_available());
	if (!searchradius && solver == SOLVER_LOCALASNET && !asnet_blind_pos) {
		args->searchradius = com.pref.astrometry.radius_degrees;
		siril_log_color_message(_("Cannot force null radius for localasnet if not blind solving, using default instead\n"), "red");
	} else {
		args->searchradius = searchradius;
	}

	if (!com.script && com.selection.w > 0 && com.selection.h > 0 && (!seqps || !seq->is_variable)) {
		args->solvearea = com.selection;
		args->autocrop = FALSE;
	}

	if (distofilename) {
		args->distofilename = distofilename;
	}
	args->force = force;
	memcpy(&args->forced_metadata, forced_metadata, 3 * sizeof(gboolean));
	if (seqps || sequence_is_loaded()) { // we are platesolving an image from a sequence or a sequence, we can't allow to flip (may be registered)
		noflip = TRUE;
		siril_debug_print("forced no flip for solving an image from a sequence\n");
	}
	if (iscfa) { // prevent flipping for bayered images
		noflip = TRUE;
		siril_debug_print("forced no flip for CFA image\n");
	}
	args->flip_image = !noflip;
	args->manual = FALSE;
	args->trans_order = order;
	if (target_coords) {
		args->cat_center = target_coords;
	}
	// catalog query parameters
	if (solver == SOLVER_SIRIL) {
		args->ref_stars = siril_catalog_new(cat);
		args->ref_stars->phot = FALSE;
		args->ref_stars->center_ra = siril_world_cs_get_alpha(target_coords);
		args->ref_stars->center_dec = siril_world_cs_get_delta(target_coords);
	} else {
		args->asnet_blind_pos = asnet_blind_pos;
		args->asnet_blind_res = asnet_blind_res;
	}

	args->for_sequence = seqps;
	args->verbose = !seqps;
	args->asnet_checked = TRUE;

	// sequence
	if (seqps) {
		args->update_reg = !noreg && !(seq->type == SEQ_FITSEQ || seq->type == SEQ_SER);
		args->sfargs = calloc(1, sizeof(struct starfinder_data));
		args->sfargs->im.from_seq = seq;
		args->sfargs->layer = -1;
		args->sfargs->keep_stars = TRUE;
		args->sfargs->save_to_file = TRUE;
		args->sfargs->max_stars_fitted = BRIGHTEST_STARS;
		start_sequence_astrometry(seq, args);
		return CMD_OK;
	}
	// single-image
	if (solver == SOLVER_LOCALASNET) { // see !432
		if (single_image_is_loaded() && com.uniq && com.uniq->filename) {
			args->filename = g_strdup(com.uniq->filename);
		} else if (sequence_is_loaded()) {
			args->filename = g_strdup_printf("%s%.5d", com.seq.seqname, com.seq.current + 1);
		} else {
			args->filename = g_strdup_printf("image");
		}
	}
	args->fit = gfit;
	args->numthreads = com.max_thread;
	process_plate_solver_input(args);
	if (!start_in_new_thread(plate_solver, args)) {
		retval = CMD_GENERIC_ERROR;
		goto clean_and_exit_platesolve;
	}
	return CMD_OK;
clean_and_exit_platesolve:
	if (seq && !check_seq_is_comseq(seq))
		free_sequence(seq, TRUE);
	if (target_coords)
		siril_world_cs_unref(target_coords);
	if (args)
		free_astrometry_data(args);
	if (distofilename)
		g_free(distofilename);
	return retval;

}

static conesearch_params* parse_conesearch_args(int nb) {
	conesearch_params *params = init_conesearch_params();
	gboolean local_kstars = local_kstars_available();

	if (!has_wcs(gfit)) {
		siril_log_color_message(_("This command only works on plate solved images\n"), "red");
		g_free(params->obscode);
		g_free(params);
		return NULL;
	}

	int arg_idx = 1;
	while (arg_idx < nb) {
		if (g_str_has_prefix(word[arg_idx], "-cat=")) {
			char *arg = word[arg_idx] + 5;
			if (!g_strcmp0(arg, "tycho2"))
				params->cat = CAT_TYCHO2;
			else if (!g_strcmp0(arg, "nomad"))
				params->cat = CAT_NOMAD;
			else if (!g_strcmp0(arg, "gaia"))
				params->cat = CAT_GAIADR3;
			else if (!g_strcmp0(arg, "localgaia"))
				params->cat = CAT_LOCAL_GAIA_ASTRO;
			else if (!g_strcmp0(arg, "ppmxl"))
				params->cat = CAT_PPMXL;
			else if (!g_strcmp0(arg, "bsc"))
				params->cat = CAT_BSC;
			else if (!g_strcmp0(arg, "apass"))
				params->cat = CAT_APASS;
			else if (!g_strcmp0(arg, "gcvs"))
				params->cat = CAT_GCVS;
			else if (!g_strcmp0(arg, "vsx"))
				params->cat = CAT_VSX;
			else if (!g_strcmp0(arg, "varisum"))
				params->cat = CAT_VARISUM;
			else if (!g_strcmp0(arg, "simbad"))
				params->cat = CAT_SIMBAD;
			else if (!g_strcmp0(arg, "exo"))
				params->cat = CAT_EXOPLANETARCHIVE;
			else if (!g_strcmp0(arg, "pgc"))
				params->cat = CAT_PGC;
			else if (!g_strcmp0(arg, "aavso_chart"))
				params->cat = CAT_AAVSO_CHART;
			else if (!g_strcmp0(arg, "solsys")) {
				params->cat = CAT_IMCCE;
				if (!gfit->keywords.date_obs) {
					siril_log_color_message(_("This option only works on images that have observation date information\n"), "red");
					g_free(params->obscode);
					g_free(params);
					return NULL;
				}
			} else {
				siril_log_message(_("Invalid argument to %s, aborting.\n"), word[arg_idx]);
				g_free(params->obscode);
				g_free(params);
				return NULL;
			}
		} else if (g_str_has_prefix(word[arg_idx], "-obscode=")) {
			char *arg = word[arg_idx] + 9;
			if (strlen(arg) != 3) {
				siril_log_color_message(_("The observatory should be coded as a 3-letter word\n"), "red");
				g_free(params->obscode);
				g_free(params);
				return NULL;
			}
			if (params->obscode)
				g_free(params->obscode);
			params->default_obscode_used = FALSE;
			params->obscode = g_strdup(arg);
		} else if (g_str_has_prefix(word[arg_idx], "-trix=")) {
			if (!local_kstars) {
				siril_log_color_message(_("No local catalogues found, ignoring -trix option\n"), "red");
				continue;
			}
			gchar *end;
			int trix = (int) g_ascii_strtoull(word[arg_idx] + 6, &end, 10);
			if (trix < 0 || trix > 511) {
				siril_log_color_message(_("Trixel number must be between 0 and 511\n"), "red");
				g_free(params->obscode);
				g_free(params);
				return NULL;
			}
			params->trixel = trix;
		} else if (!strcmp(word[arg_idx], "-phot")) {
			params->photometric = TRUE;
		} else if (g_str_has_prefix(word[arg_idx], "-log=")) {
			char *arg = word[arg_idx] + 5;
			if (!(g_ascii_strcasecmp(arg, "on")))
				params->display_log = BOOL_TRUE;
			else if (!(g_ascii_strcasecmp(arg, "off")))
				params->display_log = BOOL_FALSE;
			else {
				siril_log_message(_("Wrong parameter values. Log must be set to on or off, aborting.\n"));
				g_free(params->obscode);
				g_free(params);
				return NULL;
			}
		} else if (g_str_has_prefix(word[arg_idx], "-tag=")) {
			char *arg = word[arg_idx] + 5;
			if (!(g_ascii_strcasecmp(arg, "on")))
				params->display_tag = BOOL_TRUE;
			else if (!(g_ascii_strcasecmp(arg, "off")))
				params->display_tag = BOOL_FALSE;
			else {
				siril_log_message(_("Wrong parameter values. Tag must be set to on or off, aborting.\n"));
				g_free(params->obscode);
				g_free(params);
				return NULL;
			}
		} else if (g_str_has_prefix(word[arg_idx], "-out=")) {
			char *arg = word[arg_idx] + 5;
			if (arg[0] == '\0') {
				siril_log_message(_("Missing argument to %s, aborting.\n"), word[arg_idx]);
				g_free(params->obscode);
				g_free(params);
				return NULL;
			}
			params->outfilename = g_strdup(arg);
		} else if (!(g_ascii_strcasecmp(word[arg_idx], "-compare"))) {
			params->compare = TRUE;
		} else {
			gchar *end;
			params->limit_mag = g_ascii_strtod(word[arg_idx], &end);
			if (end == word[arg_idx]) {
				siril_log_message(_("Invalid argument %s, aborting.\n"), word[arg_idx]);
				g_free(params->obscode);
				g_free(params);
				return NULL;
			}
		}
		arg_idx++;
	}

	if (params->cat == CAT_AUTO) {
		params->cat = (local_kstars) ? CAT_LOCAL_KSTARS : CAT_NOMAD;
		if (params->trixel >= 0 && params->cat == CAT_LOCAL_KSTARS)
			params->cat = CAT_LOCAL_TRIX;
	}

	if (params->compare && !is_star_catalogue(params->cat)) {
		siril_log_message(_("Cannot use -compare argument with non-star catalogues, ignoring.\n"));
		params->compare = FALSE;
	}

	return params;
}

int process_conesearch(int nb) {
	conesearch_params *params = parse_conesearch_args(nb);
	if (!params) {
		return CMD_ARG_ERROR;
	}
	int result = execute_conesearch(params);
	return result;
}

int process_catsearch(int nb){
	if (!has_wcs(gfit)) {
		siril_log_color_message(_("This command only works on plate solved images\n"), "red");
		return CMD_FOR_PLATE_SOLVED;
	}
	sky_object_query_args *args = init_sky_object_query();
	args->fit = gfit;
	if (nb > 2) {
		args->name = build_string_from_words(word + 1);
	} else {
		args->name = g_strdup(word[1]);
	}
	if (!start_in_new_thread(catsearch_worker, args)) {
		free_sky_object_query(args);
		return CMD_GENERIC_ERROR;
	}
	return CMD_OK;
}

int process_findcompstars(int nb) {
	// findcompstars star_name [-narrow] [-catalog={nomad|apass}] [-dvmag=3] [-dbv=0.5] [-emag=0.03] [-out=nina_file.csv]
	if (!has_wcs(gfit)) {
		siril_log_color_message(_("This command only works on plate solved images\n"), "red");
		return CMD_FOR_PLATE_SOLVED;
	}
	const char *target = word[1];
	gboolean narrow = FALSE;
	siril_cat_index used_cat = CAT_APASS;
	double delta_Vmag = 3.0, delta_BV = 0.5, emag = 0.03;
	const char *nina_file = NULL;

	int arg_idx = 2;
	while (arg_idx < nb) {
		if (!g_strcmp0(word[arg_idx], "-narrow"))
			narrow = TRUE;
		else if (g_str_has_prefix(word[arg_idx], "-catalog=")) {
			const char *cat = word[arg_idx] + 9;
			if (!g_ascii_strcasecmp(cat, "nomad"))
				used_cat = CAT_NOMAD;
			else if (!g_ascii_strcasecmp(cat, "apass"))
				used_cat = CAT_APASS;
			else {
				siril_log_message(_("Invalid argument to %s, aborting.\n"), word[arg_idx]);
				return CMD_ARG_ERROR;
			}
		}
		else if (!g_ascii_strncasecmp(word[arg_idx], "-dvmag=", 7)) {
			const char *val = word[arg_idx] + 7;
			gchar *end;
			delta_Vmag = g_ascii_strtod(val, &end);
			if (end == val || delta_Vmag < 0.0 || delta_Vmag > 6.0) {
				siril_log_message(_("Invalid argument to %s, aborting.\n"), word[arg_idx]);
				return CMD_ARG_ERROR;
			}
		}
		else if (!g_ascii_strncasecmp(word[arg_idx], "-dbv=", 5)) {
			const char *val = word[arg_idx] + 5;
			gchar *end;
			delta_BV = g_ascii_strtod(val, &end);
			if (end == val || delta_BV < 0.0 || delta_BV > 0.7) {
				siril_log_message(_("Invalid argument to %s, aborting.\n"), word[arg_idx]);
				return CMD_ARG_ERROR;
			}
		}
		else if (!g_ascii_strncasecmp(word[arg_idx], "-emag=", 6)) {
			const char *val = word[arg_idx] + 6;
			gchar *end;
			emag = g_ascii_strtod(val, &end);
			if (end == val || emag < 0.0 || emag > 0.1) {
				siril_log_message(_("Invalid argument to %s, aborting.\n"), word[arg_idx]);
				return CMD_ARG_ERROR;
			}
		}
		else if (g_str_has_prefix(word[arg_idx], "-out=")) {
			nina_file = word[arg_idx] + 5;
			if (nina_file[0] == '\0') {
				siril_log_message(_("Invalid argument to %s, aborting.\n"), word[arg_idx]);
				return CMD_ARG_ERROR;
			}
		}
		else {
			siril_log_message(_("Unknown option provided: %s\n"), word[arg_idx]);
			return CMD_ARG_ERROR;
		}
		arg_idx++;
	}

	struct compstars_arg *args = calloc(1, sizeof(struct compstars_arg));
	args->fit = gfit;
	args->target_name = g_strdup(target);
	args->narrow_fov = narrow;
	args->cat = used_cat;
	args->delta_Vmag = delta_Vmag;
	args->delta_BV = delta_BV;
	args->max_emag = emag;
	args->nina_file = g_strdup(nina_file);

	if (!start_in_new_thread(compstars_worker, args)) {
		g_free(args->target_name);
		g_free(args->nina_file);
		free(args);
		return CMD_GENERIC_ERROR;
	}
	return CMD_OK;
}

int process_start_ls(int nb) {
	// start_ls [-dark=filename] [-flat=filename] [-rotate] [-32bits] [-gradient_removal] [-watch_files]"
	gchar *dark_file = NULL, *flat_file = NULL;
	gboolean use_file_watcher = FALSE/*, remove_gradient = FALSE*/, shift_reg = TRUE, use_32b = FALSE;
	for (int i = 1; i < nb; i++) {
		if (!word[i])
			continue;
		if (g_str_has_prefix(word[i], "-dark="))
			dark_file = g_shell_unquote(word[i] + 6, NULL);
		else if (g_str_has_prefix(word[i], "-flat="))
			flat_file = g_shell_unquote(word[i] + 6, NULL);
		else if (!strcmp(word[i], "-gradient_removal")) {
			//remove_gradient = TRUE;
			siril_log_message("gradient removal in live stacking is not yet implemented\n");
			return CMD_GENERIC_ERROR;
		} else if (!strcmp(word[i], "-watch_files")) {
			//use_file_watcher = TRUE;
			siril_log_message("file watcher in headless live stacking is not yet implemented\n");
			return CMD_GENERIC_ERROR;
		} else if (!strcmp(word[i], "-rotate")) {
			shift_reg = FALSE;
		} else if (!strcmp(word[i], "-32bits")) {
			use_32b = TRUE;
		} else {
			siril_log_message(_("Unknown option provided: %s\n"), word[i]);
			return CMD_ARG_ERROR;
		}
	}

	return start_livestack_from_command(dark_file, flat_file, use_file_watcher/*, remove_gradient*/, shift_reg, use_32b);
}

int process_livestack(int nb) {
	// livestack filename [-out=result]
	if (!livestacking_is_started()) {
		siril_log_message(_("Live stacking needs to be initialized with the START_LS command first\n"));
		return CMD_NEED_INIT_FIRST;
	}
	if (livestacking_uses_filewatcher()) {
		siril_log_message(_("Live stacking was configured to use file watching, not this command\n"));
		return CMD_ARG_ERROR;
	}

	image_type type;
	char *filename;
	if (stat_file(word[1], &type, &filename)) {
		siril_log_message(_("Could not open file: %s\n"), word[1]);
		return CMD_INVALID_IMAGE;
	}

	livestacking_queue_file(filename);
	return CMD_NO_WAIT;
}

int process_stop_ls(int nb) {
	if (!livestacking_is_started()) {
		siril_log_message(_("Live stacking needs to be initialized with the START_LS command first\n"));
		return CMD_NEED_INIT_FIRST;
	}
	stop_live_stacking_engine();
	return CMD_OK;
}

int process_parse(int nb) {
	pathparse_mode mode = PATHPARSE_MODE_WRITE;
	if (nb == 3) {
		if (g_strcmp0(word[2], "-r")) {
			siril_log_message(_("Invalid argument %s, aborting.\n"), word[2]);
			return CMD_ARG_ERROR;
		}
		mode = PATHPARSE_MODE_READ;
	} else if (nb > 3) {
		return CMD_WRONG_N_ARG;
	}
	int status;
	gchar *expression = NULL;
	if (gfit->header) { // fits or astrotiff - do not update the header
		expression = path_parse(gfit, word[1], mode, &status);
	} else {
		expression = update_header_and_parse(gfit, word[1], mode, FALSE, &status);
	}
	siril_log_message(_("String in: %s\n"), word[1]);
	siril_log_message(_("String out: %s\n"), expression);
	g_free(expression);
	return CMD_OK;
}

static show_params* parse_show_args(int nb) {
	show_params *params = g_new0(show_params, 1);
	params->display_log = BOOL_NOT_SET;
	params->display_tag = BOOL_NOT_SET;
	int next_arg = 1;

	if (!g_strcmp0(word[next_arg], "-clear")) {
		params->clear = TRUE;
		next_arg++;
		if (nb == 2) {
			return params;
		}
	}

	//passing a list
	if (g_str_has_prefix(word[next_arg], "-list=")) {
		params->file = g_strdup(word[next_arg] + 6);
		next_arg++;
		while (next_arg < nb) {
			if (!g_ascii_strcasecmp(word[next_arg], "-nolog")) {
				params->display_log = BOOL_FALSE;
			} else if (!g_ascii_strcasecmp(word[next_arg], "-notag")) {
				params->display_tag = BOOL_FALSE;
			} else {
				siril_log_message(_("Invalid argument %s, aborting.\n"), word[next_arg]);
				g_free(params->file);
				g_free(params);
				return NULL;
			}
			next_arg++;
		}
		return params;
	}

	if (nb > next_arg && !isalpha(word[next_arg][0])
			&& (isdigit(word[next_arg][0]) || isdigit(word[next_arg][1]))) {
		goto parse_coords;
	} else {
		if (nb > next_arg + 1) {
			params->name = g_strdup(word[next_arg]);
			next_arg++;
			goto parse_coords;
		} else {
			siril_log_message(_("Invalid argument %s, aborting.\n"), word[next_arg]);
			g_free(params);
			return NULL;
		}
	}

parse_coords:
	if (nb > next_arg && !isalpha(word[next_arg][0]) && (isdigit(word[next_arg][0]) || isdigit(word[next_arg][1]))) {
		char *sep = strchr(word[next_arg], ',');
		if (!sep) {
			params->coords = siril_world_cs_new_from_objct_ra_dec(word[next_arg], word[next_arg + 1]);
			next_arg += 2;
		} else {
			*sep++ = '\0';
			params->coords = siril_world_cs_new_from_objct_ra_dec(word[next_arg], sep);
			next_arg++;
		}
		if (!params->coords) {
			siril_log_message(_("Could not parse target coordinates\n"));
			g_free(params->name);
			g_free(params);
			return NULL;
		}
		if (nb > next_arg) {
			g_free(params->name);
			params->name = g_strdup(word[next_arg]);
		} else {
			g_free(params->name);
			params->name = g_strdup("object");
		}
	}

	return params;
}

int process_show(int nb) {
	show_params *params = parse_show_args(nb);
	if (!params) {
		return CMD_ARG_ERROR;
	}
	int result = execute_show_command(params);
	g_free(params->name);
	g_free(params->file);
	g_free(params);
	return result;
}

int read_cut_pair(char *value, point *pair) {
	char *end;
	pair->x = (double) g_ascii_strtoull(value, &end, 10);
	if (end == value)
		return CMD_ARG_ERROR;
	if (*end != ',')
		return CMD_ARG_ERROR;
	end++;
	value = end;
	pair->y = (double) g_ascii_strtoull(value, &end, 10);
	if (end == value)
		return CMD_ARG_ERROR;
	return CMD_OK;
}

cut_struct *parse_cut_args(int nb, sequence *seq, cmd_errors *err) {
	cut_struct *cut_args = calloc(1, sizeof(cut_struct));
	initialize_cut_struct(cut_args);
	int start = (seq) ? 2 : 1;
	*err = CMD_OK;
	if (seq)
		cut_args->seq = seq;
	else
		cut_args->fit = gfit;
	int nb_layers = (cut_args->seq) ? cut_args->seq->nb_layers : cut_args->fit->naxes[2];
	for (int i = start; i < nb; i++) {
		char *arg = word[i], *end;
		if (!word[i])
			break;
		if (g_str_has_prefix(word[i], "-tri")/* || g_str_has_prefix(word[i], "-bgremove")*/) {
			cut_args->tri = TRUE;
		}
		else if (g_str_has_prefix(word[i], "-cfa")) {
			fits reffit = { 0 };
			if (seq) {
				// loading the sequence reference image's metadata to read its bayer pattern
				int image_to_load = sequence_find_refimage(seq);
				if (seq_read_frame_metadata(seq, image_to_load, &reffit)) {
					siril_log_message(_("Could not load the reference image of the sequence, aborting.\n"));
					*err = CMD_SEQUENCE_NOT_FOUND;
					break;
				}
			} else {
				reffit = *gfit;
			}
			sensor_pattern pattern = get_cfa_pattern_index_from_string(reffit.keywords.bayer_pattern); // we don't need the validated value here because we just want to know if it's CFA or not
			if (reffit.naxes[2] > 1 || pattern < BAYER_FILTER_MIN || pattern > BAYER_FILTER_MAX) {
				siril_log_color_message(_("Error: CFA mode cannot be used with color images or mono images with no Bayer pattern.\n"), "red");
				*err = CMD_ARG_ERROR;
				break;
			}
			cut_args->cfa = TRUE;
		}
		else if (g_str_has_prefix(word[i], "-savedat")) {
			cut_args->save_dat = TRUE;
		}
		else if (g_str_has_prefix(word[i], "-arcsec")) {
			cut_args->pref_as = TRUE;
		}
		else if (g_str_has_prefix(word[i], "-width=")) {
			arg += 7;
			cut_args->width = g_ascii_strtod(arg, &end);
		}
		else if (g_str_has_prefix(arg, "-spacing=")) {
			arg += 9;
			cut_args->step = g_ascii_strtod(arg, &end);
		}
		else if (g_str_has_prefix(arg, "-layer=")) {
			arg += 7;
			if (g_str_has_prefix(arg, "red"))
				cut_args->vport = 0;
			else if (g_str_has_prefix(arg, "green"))
				cut_args->vport = 1;
			else if (g_str_has_prefix(arg, "blue"))
				cut_args->vport = 2;
			else if (g_str_has_prefix(arg, "lum")) {
				if (nb_layers == 1) {
					cut_args->vport = 0;
					cut_args->mode = CUT_MONO;
				} else {
					cut_args->vport = 3;
					cut_args->mode = CUT_MONO;
				}
			} else if (g_str_has_prefix(arg, "col")) {
				cut_args->vport = 0;
				cut_args->mode = CUT_COLOR;
			} else {
				siril_log_message(_("Incorrect option follows -layer=, aborting.\n"));
				*err = CMD_ARG_ERROR;
				break;
			}
		}
/*		else if (g_str_has_prefix(arg, "-xaxis=wavenum")) {
			cut_args->plot_as_wavenumber = TRUE;
		}
		else if (g_str_has_prefix(arg, "-xaxis=wavelen")) {
			cut_args->plot_as_wavenumber = FALSE;
		}
		else if (g_str_has_prefix(arg, "-wavenumber1=")) {
			arg += 13;
			cut_args->wavenumber1 = g_ascii_strtod(arg, &end);
		}
		else if (g_str_has_prefix(arg, "-wavenumber2=")) {
			arg += 13;
			cut_args->wavenumber2 = g_ascii_strtod(arg, &end);
		}
		else if (g_str_has_prefix(arg, "-wavelength1=")) {
			arg += 13;
			cut_args->wavenumber1 = 10000000. / g_ascii_strtod(arg, &end);
		}
		else if (g_str_has_prefix(arg, "-wavelength2=")) {
			arg += 13;
			cut_args->wavenumber2 = 10000000. / g_ascii_strtod(arg, &end);
		}
		else if (g_str_has_prefix(arg, "-bgpoly=")) {
			arg += 8;
			cut_args->bg_poly_order = (int) g_ascii_strtod(arg, &end);
		}
*/		else if (g_str_has_prefix(arg, "-from=")) {
			gchar *value;
			value = arg + 6;
			if ((*err = read_cut_pair(value, &cut_args->cut_start))) {
				siril_log_color_message(_("Error: Could not parse -from values.\n"), "red");
				break;
			}
		}
		else if (g_str_has_prefix(arg, "-to=")) {
			gchar *value;
			value = arg + 4;
			if ((*err = read_cut_pair(value, &cut_args->cut_end))) {
				siril_log_color_message(_("Error: Could not parse -to values.\n"), "red");
				break;
			}
		}
/*		else if (g_str_has_prefix(arg, "-wn1at=")) {
			gchar *value;
			value = arg + 7;
			if ((*err = read_cut_pair(value, &cut_args->cut_wn1))) {
				siril_log_color_message(_("Error: Could not parse -wn1at values.\n"), "red");
				break;
			}
		}
		else if (g_str_has_prefix(arg, "-wn2at=")) {
			gchar *value;
			value = arg + 7;
			if ((*err = read_cut_pair(value, &cut_args->cut_wn2))) {
				siril_log_color_message(_("Error: Could not parse -wn2at values.\n"), "red");
				break;
			}
		}
*/		else if (g_str_has_prefix(arg, "-filename=")) {
			if (seq) {
				siril_log_color_message(_("Error: this option cannot be used for sequences.\n"), "red");
				*err = CMD_ARG_ERROR;
				break;
			}
			arg += 10;
			if (cut_args->filename)
				g_free(cut_args->filename);
			cut_args->filename = g_strdup(arg);
			cut_args->save_dat = TRUE;
		}
		else if (g_str_has_prefix(arg, "-title=")) {
			arg += 7;
			if (arg && arg[0] != '\0') {
				if (cut_args->user_title)
					g_free(cut_args->user_title);
				cut_args->user_title = g_strdup(arg);
				siril_debug_print("title: %s\n", arg);
			}
		}
	}
	if (cut_args->vport == -1) {
		if (nb_layers == 1) {
			cut_args->vport = 0;
			cut_args->mode = CUT_MONO;
		} else {
			cut_args->vport = 3;
			cut_args->mode = CUT_COLOR;
		}
	}
	if (seq && seq->is_variable) {
		siril_log_message(_("Error: sequence has variable sized images.\n"));
		*err = CMD_GENERIC_ERROR;
	} else if (!cut_struct_is_valid(cut_args)) {
		*err = CMD_ARG_ERROR;
	}
	if (*err) {
		free_cut_args(cut_args);
		cut_args = NULL;
	}
	return cut_args;
}

int process_profile(int nb) {
	cmd_errors err;
	cut_struct *cut_args = parse_cut_args(nb, NULL, &err);
	if (err)
		return err;

	cut_args->display_graph = (!com.script); // we can display the plot if not in a script
	cut_args->save_png_too = TRUE;

	if (cut_args->cfa) {
		if (!start_in_new_thread(cfa_cut, cut_args)) {
			free_cut_args(cut_args);
			return CMD_ARG_ERROR;
		}
	} else if (cut_args->tri) {
		if (!start_in_new_thread(tri_cut, cut_args)) {
			free_cut_args(cut_args);
			return CMD_ARG_ERROR;
		}
	} else {
		if (!start_in_new_thread(cut_profile, cut_args)) {
			free_cut_args(cut_args);
			return CMD_ARG_ERROR;
		}
	}
	return CMD_OK;
}

int process_seq_profile(int nb) {
	cmd_errors err;
	sequence *seq = load_sequence(word[1], NULL);
	if (!seq) {
		return CMD_SEQUENCE_NOT_FOUND;
	}
	if (check_seq_is_comseq(seq)) {
		free_sequence(seq, TRUE);
		seq = &com.seq;
	}

	cut_struct *cut_args = parse_cut_args(nb, seq, &err);
	if (err)
		return err;

	cut_args->display_graph = FALSE;
	cut_args->save_png_too = FALSE;

	apply_cut_to_sequence(cut_args);

	return CMD_OK;
}

int process_icc_assign(int nb) {
	if(!com.headless) on_clear_roi();
	char *arg = word[1];
	cmsHPROFILE profile = NULL;
	if (!g_ascii_strncasecmp(arg, "srgblinear", 10)) {
		profile = gfit->naxes[2] == 1 ? gray_linear() : srgb_linear();
	} else if (!g_ascii_strncasecmp(arg, "srgb", 4)) {
		profile = gfit->naxes[2] == 1 ? gray_srgbtrc() : srgb_trc();
	} else if (!g_ascii_strncasecmp(arg, "rec2020linear", 13)) {
		profile = gfit->naxes[2] == 1 ? gray_linear() : rec2020_linear();
	} else if (!g_ascii_strncasecmp(arg, "rec2020", 7)) {
		profile = gfit->naxes[2] == 1 ? gray_rec709trc() : rec2020_trc();
	} else if (!g_ascii_strncasecmp(arg, "linear", 6)) {
		profile = gfit->naxes[2] == 1 ? gray_linear() : siril_color_profile_linear_from_color_profile (com.icc.working_standard);
	} else if (!g_ascii_strncasecmp(arg, "working", 7)) {
		profile = copyICCProfile(gfit->naxes[2] == 1 ? com.icc.mono_standard : com.icc.working_standard);
	} else if (g_file_test(arg, G_FILE_TEST_EXISTS) && g_file_test(arg, G_FILE_TEST_IS_REGULAR)) {
		profile = cmsOpenProfileFromFile(arg, "r");
	}
	if (profile) {
		if (gfit->icc_profile)
			cmsCloseProfile(gfit->icc_profile);
		gfit->icc_profile = NULL;
		siril_colorspace_transform(gfit, profile);
		cmsCloseProfile(profile);
	} else {
		siril_log_color_message(_("Error opening target ICC profile.\n"), "red");
		return CMD_GENERIC_ERROR;
	}
	if (gfit->icc_profile) {
		siril_log_color_message(_("Color profile assignment complete.\n"), "green");
		color_manage(gfit, TRUE);
	} else {
		siril_log_color_message(_("Error opening ICC profile.\n"), "red");
		color_manage(gfit, FALSE);
		return CMD_GENERIC_ERROR;
	}
	refresh_icc_transforms();
	if (!com.headless)
		notify_gfit_modified();

	return CMD_OK;
}

int process_icc_convert_to(int nb) {
	if (!com.headless) on_clear_roi();
	char *arg = word[1];
	cmsUInt32Number temp_intent = com.pref.icc.processing_intent;
	com.pref.icc.processing_intent = com.pref.icc.export_intent;
	if (!gfit->icc_profile) {
		siril_log_color_message(_("Image has no color profile assigned to convert from. Assign a profile first.\n"), "red");
		com.pref.icc.processing_intent = temp_intent;
		return CMD_GENERIC_ERROR;
	}
	if (word[2]) {
		if (!g_ascii_strcasecmp(word[2], "perceptual"))
			com.pref.icc.processing_intent = INTENT_PERCEPTUAL;
		else if (!g_ascii_strcasecmp(word[2], "relative"))
			com.pref.icc.processing_intent = INTENT_RELATIVE_COLORIMETRIC;
		else if (!g_ascii_strcasecmp(word[2], "saturation"))
			com.pref.icc.processing_intent = INTENT_SATURATION;
		else if (!g_ascii_strcasecmp(word[2], "absolute"))
			com.pref.icc.processing_intent = INTENT_ABSOLUTE_COLORIMETRIC;
		else {
			siril_log_color_message(_("Specified intent not recognized. Specify one of \"perceptual\", \"relative\", \"saturation\" or \"absolute\"\n"), "red");
			com.pref.icc.processing_intent = temp_intent;
			return CMD_GENERIC_ERROR;
		}
	}
	cmsHPROFILE profile = NULL;
	if (!g_ascii_strncasecmp(arg, "srgblinear", 10)) {
		profile = srgb_linear();
	} else if (!g_ascii_strncasecmp(arg, "srgb", 4)) {
		profile = srgb_trc();
	} else if (!g_ascii_strncasecmp(arg, "rec2020linear", 13)) {
		profile = rec2020_linear();
	} else if (!g_ascii_strncasecmp(arg, "rec2020", 7)) {
		profile = rec2020_trc();
	} else if (!g_ascii_strncasecmp(arg, "graysrgb", 8)) {
		profile = gray_srgbtrc();
	} else if (!g_ascii_strncasecmp(arg, "grayrec2020", 11)) {
		profile = gray_rec709trc();
	} else if (!g_ascii_strncasecmp(arg, "graylinear", 10)) {
		profile = gray_linear();
	} else if (!g_ascii_strncasecmp(arg, "working", 7)) {
		profile = copyICCProfile(gfit->naxes[2] == 1 ? com.icc.mono_standard : com.icc.working_standard);
	} else if (g_file_test(arg, G_FILE_TEST_EXISTS) && g_file_test(arg, G_FILE_TEST_IS_REGULAR)) {
		profile = cmsOpenProfileFromFile(arg, "r");
	}
	if (profile) {
		siril_colorspace_transform(gfit, profile);
		gfit->icc_profile = copyICCProfile(profile);
		color_manage(gfit, TRUE);
		com.pref.icc.processing_intent = temp_intent;
		cmsCloseProfile(profile);
		siril_log_color_message(_("Color space conversion complete.\n"), "green");
	} else {
		siril_log_color_message(_("Error opening ICC profile.\n"), "red");
		com.pref.icc.processing_intent = temp_intent;
		return CMD_GENERIC_ERROR;
		// Don't call color_manage(gfit, FALSE) here: no change is made to
		// the pre-existing state of gfit color management
	}
	refresh_icc_transforms();
	if (!com.headless) {
		gui_function(close_tab, NULL);
		gui_function(init_right_tab, NULL);
	}
	if (!com.headless)
		notify_gfit_modified();
	return CMD_OK;
}

int process_icc_remove(int nb) {
	if (!com.headless) on_clear_roi();
	siril_colorspace_transform(gfit, NULL);
	refresh_icc_transforms();
	if (!com.headless)
		notify_gfit_modified();

	return CMD_OK;
}

int process_spcc_list(int nb) {
	GList *list = NULL;
	gboolean is_osc_sensor = FALSE;
	const gchar *list_name = NULL;
	load_spcc_metadata_if_needed();
	if (g_str_has_prefix(word[1], "oscsensor")) {
		list = com.spcc_data.osc_sensors;
		is_osc_sensor = TRUE;
		list_name = _("OSC Sensors");
	} else if (g_str_has_prefix(word[1], "monosensor")) {
		list = com.spcc_data.mono_sensors;
		list_name = _("Mono Sensors");
	} else if (g_str_has_prefix(word[1], "redfilter")) {
		list = com.spcc_data.mono_filters[RLAYER];
		list_name = _("Red Filters");
	} else if (g_str_has_prefix(word[1], "greenfilter")) {
		list = com.spcc_data.mono_filters[GLAYER];
		list_name = _("Green Filters");
	} else if (g_str_has_prefix(word[1], "bluefilter")) {
		list = com.spcc_data.mono_filters[BLAYER];
		list_name = _("Blue Filters");
	} else if (g_str_has_prefix(word[1], "oscfilter")) {
		list = com.spcc_data.osc_filters;
		list_name = _("OSC Filters");
	} else if (g_str_has_prefix(word[1], "osclpf")) {
		list = com.spcc_data.osc_lpf;
		list_name = _("OSC Low-Pass Filters");
	} else if (g_str_has_prefix(word[1], "whiteref")) {
		list = com.spcc_data.wb_ref;
		list_name = _("White References");
	} else {
		siril_log_message(_("Unknown SPCC list\n"));
		return CMD_ARG_ERROR;
	}
	siril_log_color_message("%s\n", "green", list_name);
	while (list) {
		const spcc_object *object = (const spcc_object*) list->data;
		siril_log_message("%s\n", is_osc_sensor ? object->model : object->name);
		list = list->next;
	}
	return CMD_OK;
}

int process_disto(int nb) {
	if (!has_wcs(gfit) || !gfit->keywords.wcslib->lin.dispre) {
		siril_log_color_message(_("This command only works on plate solved images with distortions included\n"), "red");
		return CMD_FOR_PLATE_SOLVED;
	}
	if (nb > 2)
		return CMD_WRONG_N_ARG;
	if (nb == 1) {
		gui.show_wcs_disto	= TRUE;
		redraw(REDRAW_OVERLAY);
		return CMD_OK;
	}
	if (!strcmp(word[1], "clear")) {
		gui.show_wcs_disto	= FALSE;
		redraw(REDRAW_OVERLAY);
		return CMD_OK;
	} else {
		siril_log_message(_("Unknown parameter %s, aborting.\n"), word[1]);
		return CMD_ARG_ERROR;
	}
	return CMD_OK;
}

int process_trixel(int nb) {
	if (nb > 3)
		return CMD_WRONG_N_ARG;
	if (nb == 1) {
		if (!single_image_is_loaded())
			return CMD_LOAD_IMAGE_FIRST;
		if (!has_wcs(gfit))
			return CMD_FOR_PLATE_SOLVED;
		start_in_new_thread(list_trixels, NULL);
	} else if (!strcmp(word[2], "-p"))
		start_in_new_thread(write_trixels, NULL);
	else {
		siril_log_message(_("Unknown parameter %s, aborting.\n"), word[2]);
		return CMD_ARG_ERROR;
	}
	return CMD_OK;
}

int process_limit(int nb) {
	if (nb != 2)
		return CMD_WRONG_N_ARG;
	if (gfit->type == DATA_USHORT) {
		siril_log_message(_("16-bit images cannot have out-of-range pixels: nothing to do.\n"));
		return CMD_OK;
	}

	double maxval, minval;
	int retval = quick_minmax(gfit, &minval, &maxval);
	if (retval)
		return CMD_GENERIC_ERROR;

	if (maxval <= 1.0 && minval >= 0.0) {
		siril_log_message(_("No pixels require clipping. Nothing to do...\n"));
		return CMD_OK;
	}

	OverrangeResponse method;
	if (!g_ascii_strncasecmp(word[1], "-clip", 5)) {
		method = RESPONSE_CLIP;
	} else if (!g_ascii_strncasecmp(word[1], "-posrescale", 11)) {
		method = RESPONSE_RESCALE_CLIPNEG;
	} else if (!g_ascii_strncasecmp(word[1], "-rescale", 8)) {
		method = RESPONSE_RESCALE_ALL;
	} else {
		siril_log_color_message(_("Error: unknown argument!\n"), "red");
		return CMD_ARG_ERROR;
	}

	apply_limits(gfit, minval, maxval, method);
	siril_log_message(_("Pixel limits applied successfully.\n"));
	return CMD_OK;
}

int process_online(int nb) {
	set_online_status(TRUE);
	return CMD_OK;
}

int process_offline(int nb) {
	set_online_status(FALSE);
	return CMD_OK;
}

int process_pwd(int nb) {
	siril_log_message(_("Current working directory: '%s'\n"), com.wd);
	return CMD_OK;
}

typedef struct _pyscript_data {
	gchar *script_name;
	gchar **argv_script;
	gboolean from_cli;
} pyscript_data;

gpointer execute_python_script_wrapper(gpointer user_data) {
	pyscript_data *data = (pyscript_data*) user_data;
	execute_python_script(data->script_name, TRUE, TRUE, data->argv_script, FALSE, data->from_cli, FALSE);
	// execute_python_script() frees data->script_name
	g_strfreev(data->argv_script);
	free(data);
	return GINT_TO_POINTER(0);
}

int process_pyscript(int nb) {
	gchar *script_name = NULL;
	GStatBuf statbuf;
	if (g_stat(word[1], &statbuf) == 0) {
		// full path provided (or at least we can find it directly)
		script_name = g_strdup(word[1]);
	} else {
		// Search for the file in the user's set script directories and the scripts repository
		// We search the user's path first so any local modifications are used in preference to
		// the repository script with the same name.
		GSList *path = com.pref.gui.script_path;
		while (path) {
			siril_debug_print("Searching script path: %s\n", (gchar*) path->data);
			script_name = find_file_in_directory(word[1], (gchar*) path->data);
			if (script_name) // found it!
				break;
			path = path->next;
		}
		if (!script_name) {
			// If we still haven't found it, iterate over the siril-scripts local repository
			script_name = find_file_recursively(word[1], siril_get_scripts_repo_path());
		}
	}

	if (script_name) {
		gchar** argv_script = NULL;
		if (nb > 1) {
			// Treat additional arguments as arguments to be passed to the script
			argv_script = calloc(nb, sizeof(gchar*));
			for (int i = 2 ; i <= nb ; i++) {
				argv_script[i-2] = g_strdup(word[i]);
			}
		}
		pyscript_data *data = calloc(1, sizeof(pyscript_data));
		data->script_name = script_name;
		data->argv_script = argv_script;
		data->from_cli = TRUE;
		// Cannot use start_in_new_thread here because of the possibility of the python script
		// calling siril.cmd() and running commands that themselves require the processing thread
		// so we use a generic GThread
		gboolean already_in_a_python_script = com.python_script;
		GThread *thread = g_thread_new("pyscript_thread", execute_python_script_wrapper, data);
		// data->script_name freed by execute_python_script_wrapper
		if (!thread) {
			free(data);
			g_free(script_name);
			g_strfreev(argv_script);
			return CMD_GENERIC_ERROR;
		} else {
			if (com.script || already_in_a_python_script) {
				g_thread_join(thread);
			} else {
				g_thread_unref(thread);
			}
		}
		return CMD_OK;
	} else {
		return CMD_FILE_NOT_FOUND;
	}
}<|MERGE_RESOLUTION|>--- conflicted
+++ resolved
@@ -2692,12 +2692,8 @@
 
 	char log[90];
 	sprintf(log, "Asinh stretch (amount: %.1f, offset: %.1f, human: %s)", beta, offset, human_luminance ? "yes" : "no");
-<<<<<<< HEAD
 	gfit->history = g_slist_append(gfit->history, strdup(log));
-=======
-	gfit.history = g_slist_append(gfit.history, strdup(log));
 	siril_log_message(log);
->>>>>>> 72c09e17
 
 	return CMD_OK | CMD_NOTIFY_GFIT_MODIFIED;
 }
@@ -9691,12 +9687,8 @@
 
 	args->Type = TO_PAVE_BSPLINE;
 	args->Nbr_Plan = Nbr_Plan;
-<<<<<<< HEAD
 	args->fit = gfit;
-=======
-	args->fit = &gfit;
 	siril_log_message(_("Extracting wavelets (%d plans)\n"), Nbr_Plan);
->>>>>>> 72c09e17
 	if (!start_in_new_thread(extract_plans, args)) {
 		free(args);
 		return CMD_ARG_ERROR;
