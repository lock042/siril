--- conflicted
+++ resolved
@@ -6919,16 +6919,12 @@
 	}
 
 	struct merge_cfa_data *args = calloc(1, sizeof(struct merge_cfa_data));
-<<<<<<< HEAD
-	if (!args)
-=======
 	if(!args) {
 		if (!check_seq_is_comseq(seq0))
 			free_sequence(seq0, TRUE);
 		free_sequence(seq0, TRUE);
 		free_sequence(seq1, TRUE);
 		free_sequence(seq2, TRUE);
->>>>>>> d36897ee
 		return CMD_ALLOC_ERROR;
 	}
 	args->seq0 = seq0;
@@ -6961,30 +6957,6 @@
 	if (nb > startoptargs) {
 		for (int i = startoptargs; i < nb; i++) {
 			if (word[i]) {
-<<<<<<< HEAD
-				if (g_str_has_prefix(word[i], "-inprefix=")) {
-					char *current = word[i], *value;
-					value = current + 8;
-					if (value[0] == '\0') {
-						siril_log_message(
-								_("Missing argument to %s, aborting.\n"),
-								word[i]);
-						free(args);
-						if (!check_seq_is_comseq(seq))
-							free_sequence(seq, TRUE);
-						return CMD_ARG_ERROR;
-					}
-					args->seqEntryIn = strdup(value);
-				} else if (g_str_has_prefix(word[i], "-outprefix=")) {
-					char *current = word[i], *value;
-					value = current + 8;
-					if (value[0] == '\0') {
-						siril_log_message(
-								_("Missing argument to %s, aborting.\n"),
-								word[i]);
-						if (!check_seq_is_comseq(seq))
-							free_sequence(seq, TRUE);
-=======
 				if (g_str_has_prefix(word[i], "-outprefix=")) {
 					char *current = word[i], *value;
 					value = current + 8;
@@ -6995,19 +6967,11 @@
 						free_sequence(seq1, TRUE);
 						free_sequence(seq2, TRUE);
 						free_sequence(seq3, TRUE);
->>>>>>> d36897ee
 						free(args);
 						return CMD_ARG_ERROR;
 					}
 					args->seqEntryOut = strdup(value);
 				}
-<<<<<<< HEAD
-			} else {
-				siril_log_message(_("Unknown parameter %s, aborting.\n"),
-						word[i]);
-				if (!check_seq_is_comseq(seq))
-					free_sequence(seq, TRUE);
-=======
 			}
 			else {
 				siril_log_message(_("Unknown parameter %s, aborting.\n"), word[i]);
@@ -7016,7 +6980,6 @@
 				free_sequence(seq1, TRUE);
 				free_sequence(seq2, TRUE);
 				free_sequence(seq3, TRUE);
->>>>>>> d36897ee
 				free(args);
 				return CMD_ARG_ERROR;
 			}
