/*
 * This file is part of Siril, an astronomy image processor.
 * Copyright (C) 2005-2011 Francois Meyer (dulle at free.fr)
 * Copyright (C) 2012-2024 team free-astro (see more in AUTHORS file)
 * Reference site is https://siril.org
 *
 * Siril is free software: you can redistribute it and/or modify
 * it under the terms of the GNU General Public License as published by
 * the Free Software Foundation, either version 3 of the License, or
 * (at your option) any later version.
 *
 * Siril is distributed in the hope that it will be useful,
 * but WITHOUT ANY WARRANTY; without even the implied warranty of
 * MERCHANTABILITY or FITNESS FOR A PARTICULAR PURPOSE. See the
 * GNU General Public License for more details.
 *
 * You should have received a copy of the GNU General Public License
 * along with Siril. If not, see <http://www.gnu.org/licenses/>.
*/

#include <stdint.h>
#include <stdio.h>
#include <stdlib.h>
#include <unistd.h>
#include <dirent.h>
#include <math.h>
#include <string.h>
#include <ctype.h>
#include <gsl/gsl_histogram.h>
#include <sys/types.h>
#include <sys/stat.h>
#include <opencv2/core/version.hpp>
#include <glib.h>
#include <libgen.h>
#ifdef _WIN32
#include <windows.h>
#include <tchar.h>
#endif
#ifdef HAVE_CONFIG_H
#include <config.h>
#endif
#include <json-glib/json-glib.h>

#include "core/siril.h"
#include "core/proto.h"
#include "core/icc_profile.h"
#include "core/arithm.h"
#include "core/initfile.h"
#include "core/preprocess.h"
#include "core/processing.h"
#include "core/sequence_filtering.h"
#include "core/OS_utils.h"
#include "core/siril_log.h"
#include "core/undo.h"
#include "io/Astro-TIFF.h"
#include "io/conversion.h"
#include "io/image_format_fits.h"
#include "io/path_parse.h"
#include "io/sequence.h"
#include "io/single_image.h"
#include "io/siril_catalogues.h"
#include "io/local_catalogues.h"
#include "io/remote_catalogues.h"
#include "io/FITS_symlink.h"
#include "gui/utils.h"
#include "gui/callbacks.h"
#include "gui/PSF_list.h"
#include "gui/histogram.h"
#include "gui/plot.h"
#include "gui/cut.h"
#include "gui/progress_and_log.h"
#include "gui/image_display.h"
#include "gui/image_interactions.h"
#include "gui/linear_match.h"
#include "gui/newdeconv.h"
#include "gui/sequence_list.h"
#include "gui/siril_preview.h"
#include "gui/registration_preview.h"
#include "gui/script_menu.h"
#include "gui/preferences.h"
#include "filters/asinh.h"
#include "filters/banding.h"
#include "filters/nlbayes/call_nlbayes.h"
#include "filters/clahe.h"
#include "filters/cosmetic_correction.h"
#include "filters/deconvolution/deconvolution.h"
#include "filters/median.h"
#include "filters/mtf.h"
#include "filters/fft.h"
#include "filters/rgradient.h"
#include "filters/saturation.h"
#include "filters/scnr.h"
#include "filters/starnet.h"
#include "filters/synthstar.h"
#include "filters/wavelets.h"
#include "algos/PSF.h"
#include "algos/astrometry_solver.h"
#include "algos/search_objects.h"
#include "algos/star_finder.h"
#include "algos/Def_Math.h"
#include "algos/Def_Wavelet.h"
#include "algos/background_extraction.h"
#include "algos/ccd-inspector.h"
#include "algos/demosaicing.h"
#include "algos/extraction.h"
#include "algos/colors.h"
#include "algos/quality.h"
#include "algos/noise.h"
#include "algos/statistics.h"
#include "algos/sorting.h"
#include "algos/spcc.h"
#include "algos/siril_wcs.h"
#include "algos/geometry.h"
#include "algos/photometric_cc.h"
#include "algos/fix_xtrans_af.h"
#include "io/annotation_catalogues.h"
#include "algos/comparison_stars.h"
#include "opencv/opencv.h"
#include "stacking/stacking.h"
#include "stacking/sum.h"
#include "registration/registration.h"
#include "registration/matching/match.h"
#include "livestacking/livestacking.h"
#include "pixelMath/pixel_math_runner.h"
#include "git-version.h"

#include "command.h"
#include "command_def.h"
#include "command_list.h"
#include "command_line_processor.h"

#define PRINT_DEPRECATED_WARNING(__new_function__) siril_log_color_message(_("This command is deprecated: %s should be used instead.\n"), "red", __new_function__)

/* process_command functions take the number of arguments (like argc) as
 * parameter and will be able to access the equivalent of argv with `word'
 * they return CMD_OK on success
 */

char *word[MAX_COMMAND_WORDS];	// NULL terminated

// Returns TRUE if the sequence does not contain CFA images
// Otherwise, returns FALSE and prints a warning
static gboolean sequence_cfa_warning_check(sequence* seq) {
	gboolean retval;
	fits tmpfit = { 0 };
	seq_read_frame_metadata(seq, sequence_find_refimage(seq), &tmpfit);
	gboolean mono = (tmpfit.naxes[2] == 1);
	gboolean cfa = (tmpfit.bayer_pattern[0] != '\0');
	clearfits(&tmpfit);
	if (mono && cfa) {
		control_window_switch_to_tab(OUTPUT_LOGS);
		siril_log_color_message(_("Warning: sequence contains undebayered CFA images. Applying a sequence function not intended for this kind of image. This is likely to give poor results: check your intended workflow.\n"), "salmon");
		retval = FALSE;
	} else {
		retval = TRUE;
	}
	return retval;
}

// Returns TRUE if gfit does not contain a CFA image
// Otherwise, returns FALSE and prints a warning
gboolean image_cfa_warning_check() {
	gboolean retval;
	if (gfit.naxes[2] == 1 && gfit.bayer_pattern[0] != '\0') {
		control_window_switch_to_tab(OUTPUT_LOGS);
		siril_log_color_message(_("Warning: an undebayered CFA image is loaded. Applying an image function not intended for this kind of image. This is likely to give poor results: check your intended workflow.\n"), "salmon");
		retval = FALSE;
	} else {
		retval = TRUE;
	}
	return retval;
}

int process_load(int nb){
	long maxpath = get_pathmax();
	char filename[maxpath];
	size_t len = strlen(word[1]);
	strncpy(filename, word[1], maxpath - 1);
	filename[maxpath - 1] = '\0';
	for (int i = 1; i < nb - 1; ++i) {
		strncat(filename, " ", maxpath - 1 - len);
		len += 1;
		strncat(filename, word[i + 1], len);
	}
	expand_home_in_filename(filename, maxpath);

	int retval = open_single_image(filename);
	launch_clipboard_survey();
	return retval;
}

int process_dumpheader(int nb) {
	if (!gfit.header || gfit.header[0] == '\0') {
		siril_log_message(_("Currently loaded image has no FITS header\n"));
	} else {
		siril_log_message(_("=FITS header for currently loaded image=\n"));
		char *header = strdup(gfit.header);
		log_several_lines(header);
		free(header);
	}
	return CMD_OK;
}

int process_seq_clean(int nb) {
	gboolean cleanreg = FALSE, cleanstat = FALSE, cleansel = FALSE;

	sequence *seq = load_sequence(word[1], NULL);
	if (!seq)
		return CMD_SEQUENCE_NOT_FOUND;
	if (check_seq_is_comseq(seq)) {
		free_sequence(seq, TRUE);
		seq = &com.seq;
	}

	if (nb > 2) {
		for (int i = 2; i < nb; i++) {
			if (word[i]) {
				if (!strcmp(word[i], "-reg")) {
					cleanreg = TRUE;
				}
				else if (!strcmp(word[i], "-stat")) {
					cleanstat = TRUE;
				}
				else if (!strcmp(word[i], "-sel")) {
					cleansel = TRUE;
				}
				else {
					siril_log_message(_("Unknown parameter %s, aborting.\n"), word[i]);
					if (!check_seq_is_comseq(seq))
						free_sequence(seq, TRUE);
					return CMD_ARG_ERROR;
				}
			}
		}
	} else {
		cleanreg = TRUE;
		cleanstat = TRUE;
		cleansel = TRUE;
	}

	clean_sequence(seq, cleanreg, cleanstat, cleansel);
	if (check_seq_is_comseq(seq)) {
		fix_selnum(&com.seq, FALSE);
		update_stack_interface(TRUE);
		update_reg_interface(FALSE);
		adjust_sellabel();
		set_layers_for_registration();
		drawPlot();
	} else {
		free_sequence(seq, TRUE);
	}
	return CMD_OK;
}

int process_satu(int nb){
	struct enhance_saturation_data *args = malloc(sizeof(struct enhance_saturation_data));
	args->background_factor = 1.0;
	gchar *end;
	args->coeff = g_ascii_strtod(word[1], &end);
	if (end == word[1]) {
		siril_log_message(_("Invalid argument %s, aborting.\n"), word[1]);
		free(args);
		return CMD_ARG_ERROR;
	}
	if (nb > 2) {
		args->background_factor = g_ascii_strtod(word[2], &end);
		if (end == word[2] || args->background_factor < 0.0) {
			siril_log_message(_("Background factor must be positive\n"));
			free(args);
			return CMD_ARG_ERROR;
		}
	}
	int satu_hue_type = 6;
	if (nb > 3) {
		satu_hue_type = g_ascii_strtoull(word[3], &end, 10);
		if (end == word[3] || satu_hue_type > 6) {
			siril_log_message(_("Hue range must be [0, 6]\n"));
			free(args);
			return CMD_ARG_ERROR;
		}
	}

	satu_set_hues_from_types(args, satu_hue_type);
	args->input = &gfit;
	args->output = &gfit;
	args->for_preview = FALSE;
	siril_log_message(_("Applying saturation enhancement of %d%%, from level %g times (median + sigma).\n"), round_to_int(args->coeff * 100.0), args->background_factor);

	set_cursor_waiting(TRUE);
	return GPOINTER_TO_INT(enhance_saturation(args));
}

int process_save(int nb){
	gchar *filename = g_strdup(word[1]);
	if (!com.script) {
		gfit.lo = gui.lo;
		gfit.hi = gui.hi;
	}
	int status, retval;
	gchar *savename = update_header_and_parse(&gfit, filename, PATHPARSE_MODE_WRITE_NOFAIL, TRUE, &status);
	if (status > 0) {
		retval = 1;
	} else {
		set_cursor_waiting(TRUE);
		retval = savefits(savename, &gfit);
		set_cursor_waiting(FALSE);
	}
	set_precision_switch();
	g_free(filename);
	g_free(savename);
	return retval;
}

int process_savebmp(int nb){
	gchar *filename = g_strdup_printf("%s.bmp", word[1]);
	int status, retval;
	gchar *savename = update_header_and_parse(&gfit, filename, PATHPARSE_MODE_WRITE_NOFAIL, TRUE, &status);
	if (status > 0) {
		retval = 1;
	} else {
		set_cursor_waiting(TRUE);
		retval = savebmp(savename, &gfit);
		set_cursor_waiting(FALSE);
	}
	g_free(filename);
	g_free(savename);
	return retval;
}

int process_synthstar(int nb) {
	set_cursor_waiting(TRUE);
	image_cfa_warning_check();
	start_in_new_thread(do_synthstar, NULL);
	set_cursor_waiting(FALSE);
	return CMD_OK;
}

int process_unclip(int nb) {
	set_cursor_waiting(TRUE);
	image_cfa_warning_check();
	start_in_new_thread(fix_saturated_stars, NULL);
	set_cursor_waiting(FALSE);
	return CMD_OK;
}

static gboolean end_denoise(gpointer p) {
	struct denoise_args *args = (struct denoise_args *) p;
	if (!args->previewing) {
		copy_gfit_to_backup();
		populate_roi();
	}
	stop_processing_thread();// can it be done here in case there is no thread?
	adjust_cutoff_from_updated_gfit();
	redraw(REMAP_ALL);
	redraw_previews();
	set_cursor_waiting(FALSE);
	free(args);
	return FALSE;
}

gpointer run_nlbayes_on_fit(gpointer p) {
	copy_backup_to_gfit();
	denoise_args *args = (denoise_args *) p;
	struct timeval t_start, t_end;
	char *msg1 = NULL, *msg2 = NULL, *msg3 = NULL, *log_msg = NULL;
	int n = 0, m = 0, q = 0;
	n = snprintf(NULL, 0, _("NL-Bayes denoise (mod=%.3f"), args->modulation);
	msg1 = malloc(n + 1);
	n = snprintf(msg1, n + 1, _("NL-Bayes denoise (mod=%.3f"), args->modulation);
	if(args->da3d) {
		m = snprintf(NULL, 0, _(", DA3D enabled"));
		msg2 = malloc(m + 1);
		m = snprintf(msg2, m + 1, _(", DA3D enabled"));
	} else if (args->sos > 1) {
		m = snprintf(NULL, 0, _(", SOS enabled (iters=%d, rho=%.3f)"), args->sos, args->rho);
		msg2 = malloc(m + 1);
		m = snprintf(msg2, m + 1, _(", SOS enabled (iters=%d, rho=%.3f)"), args->sos, args->rho);
	} else if (args->do_anscombe) {
		m = snprintf(NULL, 0, _(", VST enabled"));
		msg2 = malloc(m + 1);
		m = snprintf(msg2, m + 1, _(", VST enabled"));
	}
	if (args->do_cosme) {
		q = snprintf(NULL, 0, _(", CC enabled)"));
		msg3 = malloc(q + 1);
		q = snprintf(msg3, q + 1, _(", CC enabled)"));
	} else {
		q = 1;
		msg3 = malloc(q + 1);
		q = snprintf(msg3, q + 1, _(")"));
	}
	log_msg = malloc(n + m + q + 1);
	if (m == 0 && q == 0)
		snprintf(log_msg, n + 1, "%s", msg1);
	else if (m > 0 && q == 0)
		snprintf(log_msg, n + m + 1, "%s%s", msg1, msg2);
	else if(m == 0 && q > 0)
		snprintf(log_msg, n + q + 1, "%s%s", msg1, msg3);
	else if (m > 0 && q > 0)
		snprintf(log_msg, n + m + q + 1, "%s%s%s", msg1, msg2, msg3);
	else
		snprintf(log_msg, 26, _("Error, this can't happen!"));

	if (msg1) free(msg1);
	if (msg2) free(msg2);
	if (msg3) free(msg3);

	siril_log_message("%s\n", log_msg);
	if (!args->previewing && !com.script)
		undo_save_state(&gfit, "%s", log_msg);
	if (args->suppress_artefacts)
		siril_log_message(_("Colour artefact suppression active.\n"));
	free(log_msg);
	gettimeofday(&t_start, NULL);
	set_progress_bar_data(_("Starting NL-Bayes denoising..."), 0.0);

	int retval = 0;

	// Carry out cosmetic correction at the start, if selected
	if (args->do_cosme)
		denoise_hook_cosmetic(args->fit);

	if (args->fit == &gfit && args->fit->naxes[2] == 3 && args->suppress_artefacts) {
		fits *loop = NULL;
		if (new_fit_image(&loop, args->fit->rx, args->fit->ry, 1, args->fit->type)) {
			retval = 1;
		}
		loop->naxis = 2;
		loop->naxes[2] = 1;
		size_t npixels = args->fit->naxes[0] * args->fit->naxes[1];
		if (retval == 0) {
			if (args->fit->type == DATA_FLOAT) {
				for (size_t i = 0; i < 3; i++) {
					float *loop_fdata = (float*) calloc(npixels, sizeof(float));
					loop->fdata = loop_fdata;
					for (size_t j = 0 ; j < npixels ; j++) {
						loop_fdata[j] = args->fit->fpdata[i][j];
					}
					retval = do_nlbayes(loop, args->modulation, args->sos, args->da3d, args->rho, args->do_anscombe);
					for (size_t j = 0 ;j < npixels ; j++) {
						args->fit->fpdata[i][j] = loop->fdata[j];
					}
				}
				free(loop->fdata);
				loop->fdata = NULL;
			} else {
				for (size_t i = 0; i < 3; i++) {
					WORD *loop_data = (WORD*) calloc(npixels, sizeof(WORD));
					loop->data = loop_data;
					for (size_t j = 0 ; j < npixels ; j++) {
						loop_data[j] = args->fit->pdata[i][j];
					}
					retval = do_nlbayes(loop, args->modulation, args->sos, args->da3d, args->rho, args->do_anscombe);
					for (size_t j = 0 ;j < npixels ; j++) {
						args->fit->pdata[i][j] = loop->data[j];
					}
				}
				free(loop->data);
				loop->data = NULL;
			}
		clearfits(loop);
		}
	} else {
		retval = do_nlbayes(args->fit, args->modulation, args->sos, args->da3d, args->rho, args->do_anscombe);
	}
	gettimeofday(&t_end, NULL);
	show_time_msg(t_start, t_end, _("NL-Bayes execution time"));
	set_progress_bar_data(PROGRESS_TEXT_RESET, PROGRESS_RESET);
	siril_add_idle(end_denoise, args);
	return GINT_TO_POINTER(retval | CMD_NOTIFY_GFIT_MODIFIED);
}

int process_denoise(int nb){
	gboolean error = FALSE;
	set_cursor_waiting(TRUE);
	denoise_args *args = calloc(1, sizeof(denoise_args));
	args->sos = 1;
	args->rho = 0.2f;
	args->modulation = 1.f;
	args->da3d = 0;
	args->do_anscombe = FALSE;
	args->do_cosme = TRUE;
	args->suppress_artefacts = FALSE;
	args->previewing = FALSE;
	args->fit = &gfit;
	for (int i = 1; i < nb; i++) {
		char *arg = word[i], *end;
		if (!word[i])
			break;
		if (g_str_has_prefix(arg, "-vst")) {
			args->do_anscombe = TRUE;
		}
		else if (g_str_has_prefix(arg, "-da3d")) {
			args->da3d = 1;
		}
		else if (g_str_has_prefix(arg, "-indep")) {
			args->suppress_artefacts = TRUE;
		}
		else if (g_str_has_prefix(arg, "-nocosmetic")) {
			args->do_cosme = FALSE;
		}
		else if (g_str_has_prefix(arg, "-mod=")) {
			arg += 5;
			float mod = (float) g_ascii_strtod(arg, &end);
			if (mod <= 0.f || mod > 1.f) {
				siril_log_message(_("Error: modulation must be > 0.0 and <= 1.0.\n"));
				free(args);
				return CMD_OK;
			} else args->modulation = mod;
		}
		else if (g_str_has_prefix(arg, "-rho=")) {
			arg += 5;
			float rho = g_ascii_strtod(arg, &end);
			if (arg == end) error = TRUE;
			else if ((rho <= 0.f) || (rho >= 1.f)) {
				siril_log_message(_("Error in rho parameter: must be strictly > 0 and < 1, aborting.\n"));
				free(args);
				return CMD_ARG_ERROR;
			}
			if (!error) {
				args->rho = rho;
			}
		}
		else if (g_str_has_prefix(arg, "-sos=")) {
			arg += 5;
			unsigned sos = (int) g_ascii_strtod(arg, &end);
			if (arg == end) error = TRUE;
			else if (sos < 1) {
				siril_log_message(_("Error: SOS iterations must be >= 1. Defaulting to 1.\n"));
				sos = 1;
			} else if (sos > 10)
				siril_log_message(_("Note: high number of SOS iterations. Processing time may be lengthy...\n"));
			if (!error) {
				args->sos = sos;
			}
		}
	}
	if (args->do_anscombe && (args->sos != 1 || args->da3d)) {
		siril_log_color_message(_("Error: will not carry out DA3D or SOS iterations with Anscombe transform VST selected. aborting.\n"), "red");
		free(args);
		return CMD_ARG_ERROR;
	}
	if (args->do_anscombe)
		siril_log_message(_("Will apply generalised Anscombe variance stabilising transform.\n"));
	if (args->da3d) {
		siril_log_message(_("Will carry out final stage DA3D denoising.\n"));
		if (args->sos != 1) {
			siril_log_message(_("Will not carry out both DA3D and SOS. SOS iterations set to 1.\n"));
			args->sos = 1;
		}
	}
	image_cfa_warning_check();
	start_in_new_thread(run_nlbayes_on_fit, args);

	return CMD_OK;
}

int process_starnet(int nb){
#ifdef HAVE_LIBTIFF
	if (!com.pref.starnet_exe || com.pref.starnet_exe[0] == '\0') {
		siril_log_color_message(_("Error: no StarNet executable set.\n"), "red");
		return CMD_FILE_NOT_FOUND;
	}
	if (starnet_executablecheck(com.pref.starnet_exe) == NIL) {
		siril_log_color_message(_("Error: StarNet executable (%s) is not valid.\n"), "red", com.pref.starnet_exe);
		return CMD_GENERIC_ERROR;
	}
	starnet_data *starnet_args = calloc(1, sizeof(starnet_data));
	starnet_args->linear = FALSE;
	starnet_args->seq = NULL;
	starnet_args->customstride = FALSE;
	starnet_args->upscale = FALSE;
	starnet_args->starmask = TRUE;
	starnet_args->follow_on = FALSE;
	starnet_args->starnet_fit = &gfit;
	gboolean error = FALSE;
	for (int i = 1; i < nb; i++) {
		char *arg = word[i], *end;
		if (!word[i])
			break;
		if (g_str_has_prefix(arg, "-stretch")) {
			starnet_args->linear = TRUE;
		}
		else if (g_str_has_prefix(arg, "-upscale")) {
			starnet_args->upscale = TRUE;
		}
		else if (g_str_has_prefix(arg, "-nostarmask")) {
			starnet_args->starmask = FALSE;
		}
		else if (g_str_has_prefix(arg, "-stride=")) {
			arg += 8;
			int stride = (int) g_ascii_strtod(arg, &end);
			if (arg == end) error = TRUE;
			else if ((stride < 2.0) || (stride > 512) || (stride % 2)) {
				siril_log_message(_("Error in stride parameter: must be a positive even integer, max 512, aborting.\n"));
				free(starnet_args);
				return CMD_ARG_ERROR;
			}
			if (!error) {
				starnet_args->stride = g_strdup_printf("%d", stride);
				starnet_args->customstride = TRUE;
			}
		}
		else {
			siril_log_message(_("Unknown parameter %s, aborting.\n"), arg);
			free(starnet_args);
			return CMD_ARG_ERROR;
		}
		if (error) {
			siril_log_message(_("Error parsing arguments, aborting.\n"));
			free(starnet_args);
			return CMD_ARG_ERROR;
		}
	}
	image_cfa_warning_check();

	set_cursor_waiting(TRUE);
	start_in_new_thread(do_starnet, starnet_args);

#else
	siril_log_message(_("starnet command unavailable as Siril has not been compiled with libtiff.\n"));
#endif
	return CMD_OK;
}

int process_seq_starnet(int nb){
#ifdef HAVE_LIBTIFF
	if (!com.pref.starnet_exe || com.pref.starnet_exe[0] == '\0') {
		siril_log_color_message(_("Error: no StarNet executable set.\n"), "red");
		return CMD_FILE_NOT_FOUND;
	}
	if (starnet_executablecheck(com.pref.starnet_exe) == NIL) {
		siril_log_color_message(_("Error: StarNet executable (%s) is not valid.\n"), "red", com.pref.starnet_exe);
		return CMD_GENERIC_ERROR;
	}
	sequence *seq = load_sequence(word[1], NULL);
	if (!seq)
		return CMD_SEQUENCE_NOT_FOUND;
	if (check_seq_is_comseq(seq)) {
		free_sequence(seq, TRUE);
		seq = &com.seq;
	}
	starnet_data *starnet_args = calloc(1, sizeof(starnet_data));
	if (!starnet_args)
		return CMD_ALLOC_ERROR;
	starnet_args->linear = FALSE;
	starnet_args->customstride = FALSE;
	starnet_args->upscale = FALSE;
	starnet_args->starmask = TRUE;
	starnet_args->follow_on = FALSE;
	gboolean error = FALSE;
	starnet_args->seq = seq;
	if (!starnet_args->seq) {
		siril_log_message(_("Error: cannot open sequence\n"));
		free(starnet_args);
		return CMD_SEQUENCE_NOT_FOUND;
	}

	for (int i = 2; i < nb; i++) {
		char *arg = word[i], *end;
		if (!word[i])
			break;
		if (g_str_has_prefix(arg, "-stretch")) {
			starnet_args->linear = TRUE;
		}
		else if (g_str_has_prefix(arg, "-upscale")) {
			starnet_args->upscale = TRUE;
		}
		else if (g_str_has_prefix(arg, "-nostarmask")) {
			starnet_args->starmask = FALSE;
		}
		else if (g_str_has_prefix(arg, "-stride=")) {
			arg += 8;
			int stride = (int) g_ascii_strtod(arg, &end);
			if (arg == end) error = TRUE;
			else if ((stride < 2.0) || (stride > 512) || (stride % 2)) {
				siril_log_message(_("Error in stride parameter: must be a positive even integer, max 512, aborting.\n"));
				if (!check_seq_is_comseq(starnet_args->seq))
					free_sequence(starnet_args->seq, TRUE);
				free(starnet_args);
				return CMD_ARG_ERROR;
			}
			if (!error) {
				sprintf(starnet_args->stride, "%d", stride);
				starnet_args->customstride = TRUE;
			}
		}
		else {
			siril_log_message(_("Unknown parameter %s, aborting.\n"), arg);
				if (!check_seq_is_comseq(starnet_args->seq))
					free_sequence(starnet_args->seq, TRUE);
				free(starnet_args);
			return CMD_ARG_ERROR;
		}
		if (error) {
			siril_log_message(_("Error parsing arguments, aborting.\n"));
			if (!check_seq_is_comseq(starnet_args->seq))
				free_sequence(starnet_args->seq, TRUE);
			free(starnet_args);
			return CMD_ARG_ERROR;
		}
	}
	sequence_cfa_warning_check(starnet_args->seq);
	set_cursor_waiting(TRUE);
	apply_starnet_to_sequence(starnet_args);

#else
	siril_log_message(_("starnet command unavailable as Siril has not been compiled with libtiff.\n"));
#endif
	return CMD_OK;
}

#ifdef HAVE_LIBJPEG
int process_savejpg(int nb){
	int quality = 100;

	if (nb == 3) {
		gchar *end;
		quality = g_ascii_strtoull(word[2], &end, 10);
		if (end == word[2] || quality < 10 || quality > 100) {
			siril_log_message(_("Invalid argument %s, aborting.\n"), word[2]);
			return CMD_ARG_ERROR;
		}
	}

	gchar *filename = g_strdup_printf("%s.jpg", word[1]);
	int status, retval;
	gchar *savename = update_header_and_parse(&gfit, filename, PATHPARSE_MODE_WRITE_NOFAIL, TRUE, &status);
	if (status > 0) {
		retval = 1;
	} else {
		set_cursor_waiting(TRUE);
		retval = savejpg(savename, &gfit, quality);
		set_cursor_waiting(FALSE);
	}
	g_free(filename);
	g_free(savename);
	return retval;
}
#endif

#ifdef HAVE_LIBJXL
int process_savejxl(int nb){
	int effort = 7;
	double quality = 94.0;
	gboolean force_8bit = FALSE;
	for (int i = 2; i < nb; i++) {
		char *arg = word[i], *end;
		if (!word[i])
			break;
		if (g_str_has_prefix(arg, "-8bit")) {
			force_8bit = TRUE;
		}
		else if (g_str_has_prefix(arg, "-quality=")) {
			arg += 9;
			double quality = g_ascii_strtod(arg, &end);
			if (quality <= 0.0 || quality > 100.0) {
				siril_log_message(_("Error: quality must be >= 0.0 and <= 100.0.\n"));
				return CMD_ARG_ERROR;
			}
		}
		else if (g_str_has_prefix(arg, "-effort=")) {
			arg += 8;
			effort = (int) g_ascii_strtod(arg, &end);
			if (effort < 1.0 || effort > 9.0) {
				siril_log_message(_("Error: effort must be an integer between 1 and 9.\n"));
				return CMD_ARG_ERROR;
			}
		}
	}

	gchar *filename = g_strdup_printf("%s.jxl", word[1]);
	int status, retval = CMD_OK;
	gchar *savename = update_header_and_parse(&gfit, filename, PATHPARSE_MODE_WRITE_NOFAIL, TRUE, &status);
	if (status > 0) {
		retval = CMD_GENERIC_ERROR;
	} else {
		set_cursor_waiting(TRUE);
		retval = savejxl(savename, &gfit, effort, quality, force_8bit);
		set_cursor_waiting(FALSE);
	}
	g_free(filename);
	g_free(savename);
	return retval;
}
#endif

#ifdef HAVE_LIBPNG
int process_savepng(int nb){
	gchar *filename = g_strdup_printf("%s.png", word[1]);
	int status, retval;
	gchar *savename =update_header_and_parse(&gfit, filename, PATHPARSE_MODE_WRITE_NOFAIL, TRUE, &status);
	if (status > 0) {
		retval = 1;
	} else {
		set_cursor_waiting(TRUE);
		uint32_t bytes_per_sample = gfit.orig_bitpix != BYTE_IMG ? 2 : 1;
		retval = savepng(savename, &gfit, bytes_per_sample, gfit.naxes[2] == 3);
		set_cursor_waiting(FALSE);
	}
	g_free(filename);
	g_free(savename);
	return retval;
}
#endif

#ifdef HAVE_LIBTIFF
int process_savetif(int nb){
	uint16_t bitspersample = 16;
	gboolean tiff_compression = FALSE;
	gchar *astro_tiff = NULL;

	if (strcasecmp(word[0], "savetif8") == 0)
		bitspersample = 8;
	else if (strcasecmp(word[0], "savetif32") == 0)
		bitspersample = 32;

	for (int i = 2; i < nb; i++) {
		if (word[i] && !g_strcmp0(word[i], "-astro")) {
			astro_tiff = AstroTiff_build_header(&gfit);
		} else if (word[i] && !g_strcmp0(word[i], "-deflate")) {
			tiff_compression = TRUE;
		} else {
			siril_log_message(_("Unknown parameter %s, aborting.\n"), word[i]);
			return CMD_ARG_ERROR;
		}
	}

	gchar *filename = g_strdup_printf("%s.tif", word[1]);
	int status, retval;
	gchar *savename = update_header_and_parse(&gfit, filename, PATHPARSE_MODE_WRITE_NOFAIL, TRUE, &status);
	if (status > 0) {
		retval = 1;
	} else {
		set_cursor_waiting(TRUE);
		retval = savetif(filename, &gfit, bitspersample, astro_tiff, com.pref.copyright, tiff_compression, TRUE, TRUE);
		set_cursor_waiting(FALSE);
	}
	g_free(astro_tiff);
	g_free(filename);
	g_free(savename);
	return retval;
}
#endif

int process_savepnm(int nb){
	gchar *filename = g_strdup(word[1]);
	int status, retval;
	gchar *savename = update_header_and_parse(&gfit, filename, PATHPARSE_MODE_WRITE_NOFAIL, TRUE, &status);
	if (status > 0) {
		retval = 1;
	} else {
		set_cursor_waiting(TRUE);
		retval = saveNetPBM(savename, &gfit);
		set_cursor_waiting(FALSE);
	}
	g_free(filename);
	g_free(savename);
	return retval;
}

static gboolean merge_cfa_idle(gpointer arg) {
	initialize_display_mode();
	update_zoom_label();
	display_filename();
	set_precision_switch();
	sliders_mode_set_state(gui.sliders);
	init_layers_hi_and_lo_values(MIPSLOHI);
	set_cutoff_sliders_max_values();
	set_cutoff_sliders_values();
	set_display_mode();
	redraw(REMAP_ALL);
	sequence_list_change_current();
	return FALSE;
}

static char *normalize_rebayerfilename(char *filename_buffer, const char*input, long int maxpath)
{
	strncpy(filename_buffer, input, maxpath);
	filename_buffer[maxpath-1] = '\0';
	expand_home_in_filename(filename_buffer, maxpath);
	return filename_buffer;
}

int process_rebayer(int nb){
	long maxpath = get_pathmax();
	char filename[maxpath];
	fits cfa0 = { 0 };
	fits cfa1 = { 0 };
	fits cfa2 = { 0 };
	fits cfa3 = { 0 };
	fits *out = NULL;
	sensor_pattern pattern = -1;
	if (nb < 5) {
		siril_log_color_message(_("Error, requires at least 4 arguments to specify the 4 files!\n"), "red");
		return CMD_WRONG_N_ARG;
	}

	if (!strcmp(word[5], "RGGB")) {
		pattern = BAYER_FILTER_RGGB;
		siril_log_message(_("Reconstructing RGGB Bayer matrix.\n"));
	} else if (!strcmp(word[5], "BGGR")) {
		pattern = BAYER_FILTER_BGGR;
		siril_log_message(_("Reconstructing BGGR Bayer matrix.\n"));
	} else if (!strcmp(word[5], "GBRG")) {
		pattern = BAYER_FILTER_GBRG;
		siril_log_message(_("Reconstructing GBRG Bayer matrix.\n"));
	} else if (!strcmp(word[5], "GRBG")) {
		pattern = BAYER_FILTER_GRBG;
		siril_log_message(_("Reconstructing GRBG Bayer matrix.\n"));
	} else {
		siril_log_color_message(_("Invalid Bayer matrix specified!\n"), "red");
		return CMD_ARG_ERROR;
	}

	set_cursor_waiting(TRUE);
	int retval = readfits(normalize_rebayerfilename(filename, word[1], maxpath), &cfa0, NULL, FALSE);
	retval += readfits(normalize_rebayerfilename(filename, word[2], maxpath), &cfa1, NULL, FALSE);
	retval += readfits(normalize_rebayerfilename(filename, word[3], maxpath), &cfa2, NULL, FALSE);
	retval += readfits(normalize_rebayerfilename(filename, word[4], maxpath), &cfa3, NULL, FALSE);
	if (retval) {
		siril_log_color_message(_("Error loading files!\n"), "red");
		set_cursor_waiting(FALSE);
		return CMD_FILE_NOT_FOUND;
	}

	out = merge_cfa(&cfa0, &cfa1, &cfa2, &cfa3, pattern);
	siril_log_message("Bayer pattern produced: 1 layer, %dx%d pixels\n", out->rx, out->ry);
	close_single_image();
	copyfits(out, &gfit, CP_ALLOC | CP_COPYA | CP_FORMAT, -1);
	clearfits(out);
	free(out);

	clear_stars_list(TRUE);
	com.seq.current = UNRELATED_IMAGE;
	if (!create_uniq_from_gfit(strdup(_("Unsaved Bayer pattern merge")), FALSE))
		com.uniq->comment = strdup(_("Bayer pattern merge"));

	if (!com.script) {
		open_single_image_from_gfit();
		siril_add_idle(merge_cfa_idle, NULL);
	}
	set_cursor_waiting(FALSE);
	return CMD_OK | CMD_NOTIFY_GFIT_MODIFIED;
}

int process_imoper(int nb){
	image_operator oper;
	switch (word[0][1]) {
		case 'a':
		case 'A':
			oper = OPER_ADD;
			break;
		case 's':
		case 'S':
			oper = OPER_SUB;
			break;
		case 'm':
		case 'M':
			oper = OPER_MUL;
			break;
		case 'd':
		case 'D':
			oper = OPER_DIV;
			break;
		default:
			siril_log_color_message(_("Could not understand the requested operator\n"), "red");
			return CMD_ARG_ERROR;
	}

	fits fit = { 0 };
	if (readfits(word[1], &fit, NULL, !com.pref.force_16bit)) return CMD_INVALID_IMAGE;

	int retval = imoper(&gfit, &fit, oper, !com.pref.force_16bit);

	clearfits(&fit);
	return retval | CMD_NOTIFY_GFIT_MODIFIED;
}

int process_addmax(int nb){
	fits fit = { 0 };

	if (readfits(word[1], &fit, NULL, gfit.type == DATA_FLOAT))
		return CMD_INVALID_IMAGE;
	addmax(&gfit, &fit);
	clearfits(&fit);
	return CMD_OK | CMD_NOTIFY_GFIT_MODIFIED;
}

int process_fdiv(int nb){
	// combines an image division and a scalar multiplication.
	gchar *end;
	float norm = g_ascii_strtod(word[2], &end);
	if (end == word[2]) {
		siril_log_message(_("Invalid argument %s, aborting.\n"), word[2]);
		return CMD_ARG_ERROR;
	}

	fits fit = { 0 };
	if (readfits(word[1], &fit, NULL, !com.pref.force_16bit)) return CMD_INVALID_IMAGE;
	siril_fdiv(&gfit, &fit, norm, TRUE);

	clearfits(&fit);
	adjust_cutoff_from_updated_gfit();
	return CMD_OK | CMD_NOTIFY_GFIT_MODIFIED;
}

int process_fmul(int nb){
	gboolean from8b = (gfit.orig_bitpix == BYTE_IMG); // get orig bitdepth of 8b before it gets converted to 32b by soper
	gchar *end;
	float coeff = g_ascii_strtod(word[1], &end);
	if (end == word[1] || coeff <= 0.f) {
		siril_log_message(_("Multiplying by a coefficient less than or equal to 0 is not possible.\n"));
		return CMD_ARG_ERROR;
	}
	soper(&gfit, coeff, OPER_MUL, TRUE);
	if (from8b) { // image is now 32b, need to reset slider max and update hi/lo
		invalidate_stats_from_fit(&gfit);
		image_find_minmax(&gfit);
		gfit.hi = (WORD)(gfit.maxi * USHRT_MAX_SINGLE);
		gfit.lo = (WORD)(gfit.mini * USHRT_MAX_SINGLE);
		set_cutoff_sliders_max_values();
	}
	adjust_cutoff_from_updated_gfit();
	return CMD_OK | CMD_NOTIFY_GFIT_MODIFIED;
}

int process_entropy(int nb){
	rectangle area;
	float e = 0.f;
	image_cfa_warning_check();
	if (com.selection.w > 0 && com.selection.h > 0) {
		area = com.selection;
		for (int c = 0; c < gfit.naxes[2]; c++)
			e += entropy(&gfit, c, &area, NULL);
	}
	else {
		for (int c = 0; c < gfit.naxes[2]; c++)
			e += entropy(&gfit, c, NULL, NULL);
	}
	siril_log_message(_("Entropy: %.3f\n"), e);
	return CMD_OK;
}

int process_gauss(int nb){
	gchar *end;
	double sigma = g_ascii_strtod(word[1], &end);
	if (end == word[1] || sigma <= 0.0) {
		siril_log_message(_("Invalid argument %s, aborting.\n"), word[1]);
		return CMD_ARG_ERROR;
	}
	image_cfa_warning_check();
	unsharp(&gfit, sigma, 0.0, TRUE);
	//gaussian_blur_RT(&gfit, sigma, com.max_thread);

	char log[90];
	sprintf(log, "Gaussian filtering, sigma: %.2f", sigma);
	gfit.history = g_slist_append(gfit.history, strdup(log));
	return CMD_OK | CMD_NOTIFY_GFIT_MODIFIED;
}

int process_getref(int nb) {
	sequence *seq = load_sequence(word[1], NULL);
	if (!seq) {
		siril_log_message(_("Error: cannot open sequence\n"));
		return CMD_SEQUENCE_NOT_FOUND;
	}

	int ref_image = seq->reference_image;
	if (seq->reference_image < 0) {
		siril_log_message(_("Reference image is undefined, the following would be used:\n"));
		ref_image = sequence_find_refimage(seq);
	}

	if (seq->type == SEQ_REGULAR) {
		long maxpath = get_pathmax();
		char filename[maxpath];
		fit_sequence_get_image_filename(seq, ref_image, filename, TRUE);
		siril_log_message(_("Image %d: '%s'\n"), ref_image, filename);
	}
	else siril_log_message(_("Image %d\n"), ref_image);

	if (!seq->imgparam[ref_image].incl)
		siril_log_message(_("Warning: this image is excluded from the sequence main processing list\n"));
	adjust_cutoff_from_updated_gfit();
	return CMD_OK;
}

int process_grey_flat(int nb) {
	if (isrgb(&gfit)) {
		return CMD_FOR_CFA_IMAGE;
	}

	compute_grey_flat(&gfit);

	return CMD_OK | CMD_NOTIFY_GFIT_MODIFIED;
}

int process_makepsf(int nb) {
	gboolean error = FALSE;
	estk_data* data = malloc(sizeof(estk_data));
	reset_conv_args(data);
	cmd_errors status = CMD_OK;

	char *arg_1 = word[1];
	if (!g_strcmp0(arg_1, "clear")) {
		if (get_thread_run()) {
			siril_log_message(_("Error: will not clear the PSF while a sequence is running.\n"));
			status = CMD_GENERIC_ERROR;
			goto terminate_makepsf;
		}
		reset_conv_kernel();
		siril_log_color_message(_("Deconvolution kernel cleared.\n"), "green");
		goto terminate_makepsf;
	} else {
		if (!g_strcmp0(arg_1, "save")) {
			siril_log_message(_("Save PSF to file:\n"));
			if (!word[2] || word[2][0] == '\0') {
				on_bdeconv_savekernel_clicked(NULL, NULL);
			} else {
				if (!(g_str_has_suffix(word[2], ".fit") || g_str_has_suffix(word[2], ".fits") || g_str_has_suffix(word[2], ".fts") || g_str_has_suffix(word[2], ".tif"))) {
					siril_log_color_message(_("Error: filename must have the extension \".fit\", \".fits\", \".fts\" or \".tif\"\n"), "red");
					status = CMD_ARG_ERROR;
					goto terminate_makepsf;
				}
				save_kernel(word[2]);
			}
			goto terminate_makepsf;
		}
		reset_conv_kernel();
		status = CMD_ARG_ERROR; // setting to this value as it will be the most likely error from now on
		if (!g_strcmp0(arg_1, "blind")) {
			if (!(single_image_is_loaded() || sequence_is_loaded())) {
				siril_log_message(_("Error: image or sequence must be loaded to carry out %s PSF estimation, aborting...\n"), "blind");
				status = CMD_GENERIC_ERROR;
				goto terminate_makepsf;
			}
			data->psftype = PSF_BLIND;
			siril_log_message(_("Blind kernel estimation:\n"));
			for (int i = 2; i < nb; i++) {
				char *arg = word[i], *end;
				if (!word[i])
					break;
				if (!g_strcmp0(arg, "-l0")) {
					siril_log_message(_("ℓ0 descent prior method\n"));
					data->blindtype = 1;
				}
				else if (!g_strcmp0(arg, "-si")) {
					siril_log_message(_("spectral irregularity method\n"));
					data->blindtype = 0;
				}
				else if (!g_strcmp0(arg, "-multiscale")) {
					siril_log_message(_("multiscale estimation\n"));
					data->multiscale = TRUE;
				}
				else if (g_str_has_prefix(arg, "-lambda=")) {
					arg += 8;
					float lambda = (float) g_ascii_strtod(arg, &end);
					if (arg == end) goto terminate_makepsf;
					if (error || lambda < 0.f || lambda > 100000.f) {
						siril_log_message(_("Error in %s parameter: must be in %s, aborting.\n"), "lambda", "]0,10000[");
						goto terminate_makepsf;
					}
					data->lambda = lambda;
					data->finaldeconvolutionweight = lambda;
					data->intermediatedeconvolutionweight = lambda;
				}
				else if (g_str_has_prefix(arg, "-comp=")) {
					arg += 6;
					float comp = (float) g_ascii_strtod(arg, &end);
					if (arg == end) goto terminate_makepsf;
					if (comp < 1.f || comp > 100000.f) {
						siril_log_message(_("Error in %s parameter: must be in %s, aborting.\n"), "compensation factor", "]1,10000[");
						goto terminate_makepsf;
					}
					data->compensationfactor = comp;
				}
				else if (g_str_has_prefix(arg, "-ks=")) {
					arg += 4;
					int ks = (int) g_ascii_strtod(arg, &end);
					if (arg == end) goto terminate_makepsf;
					if (ks < 3 || !(ks %2) || ks > min(gfit.rx, gfit.ry)) {
						siril_log_message(_("Error in ks parameter: must be odd and between 3 and minimum of (image height, image width), aborting.\n"));
						goto terminate_makepsf;
					}
					data->ks = ks;
				}
				else if (g_str_has_prefix(arg, "-savepsf=")) {
					if (data->savepsf_filename) {
						g_free(data->savepsf_filename);
						data->savepsf_filename = NULL;
					}
					arg += 9;
					if (arg[0] == '\0') {
						siril_log_message(_("Error: no filename specified, aborting.\n"));
						goto terminate_makepsf;
					} else {
						if (!(g_str_has_suffix(arg, ".fit") || g_str_has_suffix(arg, ".fits") || g_str_has_suffix(arg, ".fts") || g_str_has_suffix(arg, ".tif"))) {
							siril_log_color_message(_("Error: filename must have the extension \".fit\", \".fits\", \".fts\" or \".tif\"\n"), "red");
							goto terminate_makepsf;
						}
						data->savepsf_filename = g_strdup(arg);
						data->save_after = TRUE;
					}
				} else {
					siril_log_color_message(_("Unknown parameter %s, aborting.\n"), "red", arg);
					goto terminate_makepsf;
				}
			}
			image_cfa_warning_check();
			start_in_new_thread(estimate_only, data);
			return CMD_OK;
		} else if (!g_strcmp0(arg_1, "stars")) {
			data->recalc_ks = FALSE;
			gboolean force_ks = FALSE;
			if (!(single_image_is_loaded() || sequence_is_loaded())) {
				siril_log_message(_("Error: image or sequence must be loaded to carry out %s PSF estimation, aborting...\n"), "star-based");
				status = CMD_GENERIC_ERROR;
				goto terminate_makepsf;
			}
			data->psftype = PSF_STARS;
			for (int i = 2; i < nb; i++) {
				char *arg = word[i], *end;
				if (!word[i])
					break;
				if (!g_strcmp0(arg, "-sym")) {
					siril_log_message(_("symmetric kernel\n"));
					data->symkern = TRUE;
				}
				else if (g_str_has_prefix(arg, "-ks=")) {
					arg += 4;
					int ks = (int) g_ascii_strtod(arg, &end);
					if (arg == end) goto terminate_makepsf;
					if (ks < 3 || !(ks %2) || ks > min(gfit.rx, gfit.ry)) {
						siril_log_message(_("Error in ks parameter: must be odd and between 3 and minimum of (image height, image width), aborting.\n"));
						goto terminate_makepsf;
					}
					data->ks = ks;
				}
				else if (g_str_has_prefix(arg, "-savepsf=")) {
					if (data->savepsf_filename) {
						g_free(data->savepsf_filename);
						data->savepsf_filename = NULL;
					}
					arg += 9;
					if (arg[0] == '\0') {
						siril_log_message(_("Error: no filename specified, aborting.\n"));
						goto terminate_makepsf;
					} else {
						if (!(g_str_has_suffix(arg, ".fit") || g_str_has_suffix(arg, ".fits") || g_str_has_suffix(arg, ".fts") || g_str_has_suffix(arg, ".tif"))) {
							siril_log_color_message(_("Error: filename must have the extension \".fit\", \".fits\", \".fts\" or \".tif\"\n"), "red");
							goto terminate_makepsf;
						}
						data->savepsf_filename = g_strdup(arg);
						data->save_after = TRUE;
					}
				} else {
					siril_log_color_message(_("Unknown parameter %s, aborting.\n"), "red", arg);
					goto terminate_makepsf;
				}
			}
			if (!force_ks) {
				data->recalc_ks = TRUE;
			}
			image_cfa_warning_check();
			start_in_new_thread(estimate_only, data);
			return CMD_OK;
		} else if (!g_strcmp0(arg_1, "manual")) {
			siril_log_message(_("Manual PSF generation:\n"));
			data->psftype = PSF_MANUAL;
			for (int i = 2; i < nb; i++) {
				char *arg = word[i], *end;
				if (!word[i])
					break;
				if (!g_strcmp0(arg, "-gaussian")) {
					siril_log_message(_("Gaussian PSF\n"));
					data->profile = 0;
				}
				else if (!g_strcmp0(arg, "-moffat")) {
					siril_log_message(_("Moffat PSF\n"));
					data->profile = 1;
				}
				else if (!g_strcmp0(arg, "-disc")) {
					siril_log_message(_("Disc PSF\n"));
					data->profile = 2;
				}
				else if (!g_strcmp0(arg, "-airy")) {
					siril_log_message(_("Airy disc PSF\n"));
					data->profile = 3;
				}
				else if (g_str_has_prefix(arg, "-fwhm=")) {
					arg += 6;
					float val = (float) g_ascii_strtod(arg, &end);
					if (arg == end) goto terminate_makepsf;
					if ((val <= 0.f) || (val > 100.f)) {
						siril_log_message(_("Error in %s parameter: must be in %s, aborting.\n"), "fwhm", "]0,100]");
						goto terminate_makepsf;
					}
					data->psf_fwhm = val;
				}
				else if (g_str_has_prefix(arg, "-angle=")) {
					arg += 7;
					float val = (float) g_ascii_strtod(arg, &end);
					if (arg == end) goto terminate_makepsf;
					if ((val <= -360.f) || (val > 360.f)) {
						siril_log_message(_("Error in %s parameter: must be in %s, aborting.\n"), "angle", "]-360,360]");
						goto terminate_makepsf;
					}
					data->psf_angle = val;
				}
				else if (g_str_has_prefix(arg, "-ratio=")) {
					arg += 7;
					float val = (float) g_ascii_strtod(arg, &end);
					if (arg == end) goto terminate_makepsf;
					else if ((val < 1.f) || (val > 5.f)) {
						siril_log_message(_("Error in %s parameter: must be in %s, aborting.\n"), "ratio", "[1,5]");
						goto terminate_makepsf;
					}
					data->psf_ratio = val;
				}
				else if (g_str_has_prefix(arg, "-beta=")) {
					arg += 6;
					float val = (float) g_ascii_strtod(arg, &end);
					if (arg == end) goto terminate_makepsf;
					if ((val <= 0.f) || (val > 10.f)) {
						siril_log_message(_("Error in %s parameter: must be in %s, aborting.\n"), "beta", "]0,10]");
						goto terminate_makepsf;;
					}
					data->psf_beta = val;
				}
				else if (g_str_has_prefix(arg, "-dia=")) {
					arg += 5;
					float val = (float) g_ascii_strtod(arg, &end);
					if (arg == end) goto terminate_makepsf;
					if ((val <= 0.f) || (val > 5000.f)) {
						siril_log_message(_("Error in %s parameter: must be in %s, aborting.\n"), "dia", "]0,5000]");
						goto terminate_makepsf;
					}
					data->airy_diameter = val;
				}
				else if (g_str_has_prefix(arg, "-fl=")) {
					arg += 4;
					float val = (float) g_ascii_strtod(arg, &end);
					if (arg == end) goto terminate_makepsf;
					if ((val <= 0.f) || (val > 60000.f)) {
						siril_log_message(_("Error in %s parameter: must be in %s, aborting.\n"), "fl", "]0,60000]");
						goto terminate_makepsf;
					}
					data->airy_fl = val;
				}
				else if (g_str_has_prefix(arg, "-wl=")) {
					arg += 4;
					float val = (float) g_ascii_strtod(arg, &end);
					if (arg == end) goto terminate_makepsf;
					if ((val < 100.f) || (val > 30000.f)) {
						siril_log_message(_("Error in %s parameter: must be in %s, aborting.\n"), "wl", "[100,30000]");
						goto terminate_makepsf;
					}
					data->airy_wl = val;
				}
				else if (g_str_has_prefix(arg, "-pixelsize=")) {
					arg += 11;
					float val = (float) g_ascii_strtod(arg, &end);
					if (arg == end) goto terminate_makepsf;
					if ((val < 1.f) || (val > 30.f)) {
						siril_log_message(_("Error in %s parameter: must be in %s, aborting.\n"), "pixelsize", "[1,30]");
						goto terminate_makepsf;
					}
					data->airy_pixelsize = val;
				}
				else if (g_str_has_prefix(arg, "-obstruct=")) {
					arg += 10;
					float val = (float) g_ascii_strtod(arg, &end);
					if (arg == end) error = TRUE;
					else if ((val < 0.f) || (val >= 100.f)) {
						siril_log_message(_("Error in %s parameter: must be in %s, aborting.\n"), "obstruct", "[0,100[");
						goto terminate_makepsf;
					}
					data->airy_obstruction = val;
				}
				else if (g_str_has_prefix(arg, "-ks=")) {
					arg += 4;
					int ks = (int) g_ascii_strtod(arg, &end);
					if (arg == end) goto terminate_makepsf;
					if (ks < 3 || !(ks %2) || ks > min(gfit.rx, gfit.ry)) {
						siril_log_message(_("Error in ks parameter: must be odd and between 3 and minimum of (image height, image width), aborting.\n"));
						goto terminate_makepsf;
					}
					data->ks = ks;
				}
				else if (g_str_has_prefix(arg, "-savepsf=")) {
					if (data->savepsf_filename) {
						g_free(data->savepsf_filename);
						data->savepsf_filename = NULL;
					}
					arg += 9;
					if (arg[0] == '\0') {
						siril_log_message(_("Error: no filename specified, aborting.\n"));
						goto terminate_makepsf;
					} else {
						if (!(g_str_has_suffix(arg, ".fit") || g_str_has_suffix(arg, ".fits") || g_str_has_suffix(arg, ".fts") || g_str_has_suffix(arg, ".tif"))) {
							siril_log_color_message(_("Error: filename must have the extension \".fit\", \".fits\", \".fts\" or \".tif\"\n"), "red");
							goto terminate_makepsf;
						}
						data->savepsf_filename = g_strdup(arg);
						data->save_after = TRUE;
					}
				} else {
					siril_log_color_message(_("Unknown parameter %s, aborting.\n"), "red", arg);
					goto terminate_makepsf;
				}
			}
			start_in_new_thread(estimate_only,data);
			return CMD_OK;
		} else if (!g_strcmp0(arg_1, "load")) {
			siril_log_message(_("Load PSF from file:\n"));
			if (word[2] && word[2][0] != '\0') {
				if (load_kernel(word[2])) {
					siril_log_color_message(_("Error loading PSF.\n"), "red");
					status = CMD_FILE_NOT_FOUND;
					goto terminate_makepsf;
				}
			}
			data->psftype = PSF_PREVIOUS;
			status = CMD_OK;
			goto terminate_makepsf;
		} else {
			siril_log_message(_("Unknown parameter %s, aborting.\n"), arg_1);
		}
	}
terminate_makepsf:
	g_free(data->savepsf_filename);
	free(data);
	return status;
}

int process_deconvolve(int nb, nonblind_t type) {
	gboolean error = FALSE;
	gboolean kernel_loaded = FALSE;
	estk_data* data = calloc(1, sizeof(estk_data));
	reset_conv_args(data);
	data->regtype = REG_NONE_GRAD;
	if (type == DECONV_SB)
		data->finaliters = 1;
	if (type == DECONV_WIENER)
		data->alpha = 1.f / 500.f;
	for (int i = 1; i < nb; i++) {
		char *arg = word[i], *end;
		if (!word[i])
			break;
		if (g_str_has_prefix(arg, "-loadpsf=")) {
			arg += 9;
			if (arg[0] != '\0' && load_kernel(arg)) {
				siril_log_message(_("Error loading PSF.\n"));
				free(data);
				return CMD_FILE_NOT_FOUND;
			}
			kernel_loaded = TRUE;
		}
		else if (g_str_has_prefix(arg, "-alpha=")) {
			arg += 7;
			float alpha = (float) g_ascii_strtod(arg, &end);
			if (arg == end) error = TRUE;
			else if ((alpha < 0.f) || (alpha > 100000.f)) {
				siril_log_message(_("Error in alpha parameter: must be between 0 and 1e5, aborting.\n"));
				free(data);
				return CMD_ARG_ERROR;
			}
			if (!error) {
				data->alpha = alpha;
			}
		}
		else if (g_str_has_prefix(arg, "-iters=")) {
			arg += 7;
			float iters = (int) g_ascii_strtod(arg, &end);
			if (arg == end) error = TRUE;
			else if ((iters < 1) || (iters > 100000)) {
				siril_log_message(_("Error in iterations parameter: must be between 1 and 1e5, aborting.\n"));
				free(data);
				return CMD_ARG_ERROR;
			}
			if (!error) {
				data->finaliters = iters;
			}
		}
		else if (g_str_has_prefix(arg, "-stop=")) {
			arg += 6;
			float stopcriterion = (float) g_ascii_strtod(arg, &end);
			if (arg == end) error = TRUE;
			else if ((stopcriterion < 0.f) || (stopcriterion > 1.f)) {
				siril_log_message(_("Error in stop parameter: must be between 0 and 1, aborting.\n"));
				free(data);
				return CMD_ARG_ERROR;
			}
			if (!error) {
				data->stopcriterion = stopcriterion;
				data->stopcriterion_active = TRUE;
			}
		}
		else if (g_str_has_prefix(arg, "-gdstep=")) {
			arg += 8;
			float stepsize = (float) g_ascii_strtod(arg, &end);
			if (arg == end) error = TRUE;
			else if ((stepsize < 0.f) || (stepsize > 1.f)) {
				siril_log_message(_("Error in step size parameter: must be between 0 and 1, aborting.\n"));
				free(data);
				return CMD_ARG_ERROR;
			}
			if (!error) {
				data->stepsize = stepsize;
			}
		}
		else if (!g_strcmp0(arg, "-tv")) {
			 data->regtype = REG_TV_GRAD;
		}
		else if (!g_strcmp0(arg, "-mul")) {
			data->rl_method = RL_MULT;
		}
		else if (!g_strcmp0(arg, "-fh")) {
			data->regtype = REG_FH_GRAD;
		} else {
			siril_log_message(_("Unknown parameter %s, aborting.\n"), arg);
			free(data);
			return CMD_ARG_ERROR;
		}
	}

	if (error) {
		free(data);
		return CMD_ARG_ERROR;
	}
	// Guess the user's intentions for a kernel:
	// Order of preference is: if a PSF has specifically been loaded, use that, else
	// if com.stars is populated, assume the user wants to make a PSF from stars and
	// use that. If not, if com.kernel is already populated then use it. Otherwise,
	// do a blind deconvolution using the default parameters (and default l0 method).
	// A manual PSF, if required, must be created using the makepsf command and then rl
	// will detect it as an existing kernel and use it.

	if (kernel_loaded)
		data->psftype = PSF_PREVIOUS; // use loaded (existing) kernel
	else if (com.stars && com.stars[0])
		data->psftype = PSF_STARS; // PSF from stars
	else if (com.kernel && (com.kernelsize != 0))
		data->psftype = PSF_PREVIOUS; // use existing kernel
	else data->psftype = PSF_BLIND; // blind deconvolve

	data->nonblindtype = type;
	image_cfa_warning_check();
	start_in_new_thread(deconvolve, data);

	return CMD_OK;
}

int process_seqdeconvolve(int nb, nonblind_t type) {
	sequence *seq = load_sequence(word[1], NULL);
	if (!seq) {
		return CMD_SEQUENCE_NOT_FOUND;
	}
	gboolean error = FALSE;
	gboolean kernel_loaded = FALSE;
	estk_data* data = calloc(1, sizeof(estk_data));
	reset_conv_args(data);
	data->regtype = REG_NONE_GRAD;
	if (type == DECONV_SB)
		data->finaliters = 1;
	if (type == DECONV_WIENER)
		data->alpha = 1.f / 500.f;
	for (int i = 2; i < nb; i++) {
		char *arg = word[i], *end;
		if (!word[i])
			break;
		if (g_str_has_prefix(arg, "-loadpsf=")) {
			arg += 9;
			if (arg[0] != '\0' && load_kernel(arg)) {
				siril_log_message(_("Error loading PSF.\n"));
				free(data);
				return CMD_FILE_NOT_FOUND;
			}
			kernel_loaded = TRUE;
		}
		else if (g_str_has_prefix(arg, "-alpha=")) {
			arg += 7;
			float alpha = (float) g_ascii_strtod(arg, &end);
			if (arg == end) error = TRUE;
			else if ((alpha < 0.f) || (alpha > 100000.f)) {
				siril_log_message(_("Error in alpha parameter: must be between 0 and 1e5, aborting.\n"));
				free(data);
				if (!check_seq_is_comseq(seq))
					free_sequence(seq, TRUE);
				return CMD_ARG_ERROR;
			}
			if (!error) {
				data->alpha = alpha;
			}
		}
		else if (g_str_has_prefix(arg, "-iters=")) {
			arg += 7;
			float iters = (int) g_ascii_strtod(arg, &end);
			if (arg == end) error = TRUE;
			else if ((iters < 1) || (iters > 100000)) {
				siril_log_message(_("Error in iterations parameter: must be between 1 and 1e5, aborting.\n"));
				free(data);
				if (!check_seq_is_comseq(seq))
					free_sequence(seq, TRUE);
				return CMD_ARG_ERROR;
			}
			if (!error) {
				data->finaliters = iters;
			}
		}
		else if (g_str_has_prefix(arg, "-stop=")) {
			arg += 6;
			float stopcriterion = (float) g_ascii_strtod(arg, &end);
			if (arg == end) error = TRUE;
			else if ((stopcriterion < 0.f) || (stopcriterion > 1.f)) {
				siril_log_message(_("Error in stop parameter: must be between 0 and 1, aborting.\n"));
				free(data);
				if (!check_seq_is_comseq(seq))
					free_sequence(seq, TRUE);
				return CMD_ARG_ERROR;
			}
			if (!error) {
				data->stopcriterion = stopcriterion;
				data->stopcriterion_active = TRUE;
			}
		}
		else if (g_str_has_prefix(arg, "-gdstep=")) {
			arg += 8;
			float stepsize = (float) g_ascii_strtod(arg, &end);
			if (arg == end) error = TRUE;
			else if ((stepsize < 0.f) || (stepsize > 1.f)) {
				siril_log_message(_("Error in step size parameter: must be between 0 and 1, aborting.\n"));
				free(data);
				if (!check_seq_is_comseq(seq))
					free_sequence(seq, TRUE);
				return CMD_ARG_ERROR;
			}
			if (!error) {
				data->stepsize = stepsize;
			}
		}
		else if (!g_strcmp0(arg, "-tv")) {
			 data->regtype = REG_TV_GRAD;
		}
		else if (!g_strcmp0(arg, "-mul")) {
			data->rl_method = RL_MULT;
		}
		else if (!g_strcmp0(arg, "-fh")) {
			data->regtype = REG_FH_GRAD;
		} else {
			siril_log_message(_("Unknown parameter %s, aborting.\n"), arg);
			free(data);
			return CMD_ARG_ERROR;
		}
	}

	if (error) {
		free(data);
		if (!check_seq_is_comseq(seq))
			free_sequence(seq, TRUE);
		return CMD_ARG_ERROR;
	}
	// Guess the user's intentions for a kernel:
	// Order of preference is the same as process_deconvolve() above.

	if (kernel_loaded)
		data->psftype = PSF_PREVIOUS; // use loaded (existing) kernel
	else if (com.stars && com.stars[0])
		data->psftype = PSF_STARS; // PSF from stars
	else if (com.kernel && (com.kernelsize != 0))
		data->psftype = PSF_PREVIOUS; // use existing kernel
	else data->psftype = PSF_BLIND; // blind deconvolve

	data->nonblindtype = type;
	sequence_cfa_warning_check(seq);
	deconvolve_sequence_command(data, seq);

	return CMD_OK;
}

int process_sb(int nb) {
	return process_deconvolve(nb, DECONV_SB);
}

int process_rl(int nb) {
	return process_deconvolve(nb, DECONV_RL);
}

int process_wiener(int nb) {
	return process_deconvolve(nb, DECONV_WIENER);
}

int process_seq_sb(int nb) {
	return process_seqdeconvolve(nb, DECONV_SB);
}

int process_seq_rl(int nb) {
	return process_seqdeconvolve(nb, DECONV_RL);
}

int process_seq_wiener(int nb) {
	return process_seqdeconvolve(nb, DECONV_WIENER);
}

int process_unsharp(int nb) {
	gchar *end;
	double sigma = g_ascii_strtod(word[1], &end);
	if (end == word[1] || sigma <= 0.0) {
		siril_log_message(_("Invalid argument %s, aborting.\n"), word[1]);
		return CMD_ARG_ERROR;
	}
	double multi = g_ascii_strtod(word[2], &end);
	if (end == word[2]) {
		siril_log_message(_("Invalid argument %s, aborting.\n"), word[2]);
		return CMD_ARG_ERROR;
	}
	unsharp(&(gfit), sigma, multi, TRUE);

	char log[90];
	sprintf(log, "Unsharp filtering, sigma: %.2f, coefficient: %.2f", sigma, multi);
	gfit.history = g_slist_append(gfit.history, strdup(log));
	return CMD_OK | CMD_NOTIFY_GFIT_MODIFIED;
}

static gboolean crop_command_idle(gpointer arg) {
	// operations that are not in the generic idle of notify_gfit_modified()
	clear_stars_list(TRUE);
	delete_selected_area();
	reset_display_offset();
	update_zoom_label();
	return FALSE;
}

int process_ccm(int nb) {
<<<<<<< HEAD
	if (gfit.naxes[2] != 3) {
=======
	if (!isrgb(&gfit)) {
>>>>>>> 0c12d9b2
		siril_log_color_message(_("Color Conversion Matrices can only be applied to 3-channel images.\n"), "red");
		return CMD_INVALID_IMAGE;
	}
	float power = 1.f;
	gchar *end;
	ccm matrix = { { 0.f } };
	for (int i = 0 ; i < 3 ; i++) {
		for (int j = 0 ; j < 3 ; j++) {
<<<<<<< HEAD
			int word_index = 3*i+j+1;
=======
			int word_index = 3 * i + j + 1;
>>>>>>> 0c12d9b2
			matrix[i][j] = g_ascii_strtod(word[word_index], &end);
			if (end == word[word_index]) {
				siril_log_message(_("Invalid matrix element (%d, %d) %s, aborting.\n"), i, j, word[word_index]);
				return CMD_ARG_ERROR;
			}
		}
	}
	if (word[10]) {
		power = g_ascii_strtod(word[10], &end);
			if (end == word[10] || power < 0.f || power > 10.f) {
				siril_log_message(_("Invalid power %s, must be between 0.0 and 10.0: aborting.\n"), word[10]);
				return CMD_ARG_ERROR;
			}
	}
	siril_log_message(_("Applying CCM with coefficients %f, %f, %f, %f, %f, %f, %f, %f, %f and power %f\n"),
						matrix[0][0], matrix[0][1], matrix[0][2],
						matrix[1][0], matrix[1][1], matrix[1][2],
						matrix[2][0], matrix[2][1], matrix[2][2], power);

	ccm_calc(&gfit, matrix, power);
	char log[90];
	snprintf(log, 89, "Color correction matrix applied:");
	gfit.history = g_slist_append(gfit.history, strdup(log));
	snprintf(log, 89, "[ [%.4f %.4f %.4f ] [%.4f %.4f %.4f] [%.4f %.4f %.4f ] ]",
				matrix[0][0], matrix[0][1], matrix[0][2],
				matrix[1][0], matrix[1][1], matrix[1][2],
				matrix[2][0], matrix[2][1], matrix[2][2]);
	gfit.history = g_slist_append(gfit.history, strdup(log));
	snprintf(log, 89, "Power: %.4f", power);
	gfit.history = g_slist_append(gfit.history, strdup(log));

	return CMD_OK | CMD_NOTIFY_GFIT_MODIFIED;
}


int process_crop(int nb) {
	if (is_preview_active()) {
		siril_log_message(_("It is impossible to crop the image when a filter with preview session is active. "
						"Please consider to close the filter dialog first.\n"));
		return CMD_GENERIC_ERROR;
	}

	rectangle area;
	if (com.selection.h && com.selection.w) {
		area = com.selection;
	} else {
		if (nb == 5) {
			gchar *end1, *end2;
			area.x = g_ascii_strtoull(word[1], &end1, 10);
			area.y = g_ascii_strtoull(word[2], &end2, 10);
			if (end1 == word[1] || area.x < 0 || end2 == word[2] || area.y < 0) {
				siril_log_message(_("Crop: x and y must be positive values.\n"));
				return CMD_ARG_ERROR;
			}
			area.w = g_ascii_strtoull(word[3], &end1, 10);
			area.h = g_ascii_strtoull(word[4], &end2, 10);
			if (end1 == word[3] || area.w < 0 || end2 == word[4] || area.h < 0) {
				siril_log_message(_("Crop: width and height must be greater than 0.\n"));
				return CMD_ARG_ERROR;
			}
			if (area.x + area.w > gfit.rx || area.y + area.h > gfit.ry) {
				siril_log_message(_("Crop: width and height, respectively, must be less than %d and %d.\n"), gfit.rx, gfit.ry);
				return CMD_ARG_ERROR;
			}
		}
		else {
			siril_log_message(_("Crop: select a region or provide x, y, width, height\n"));
			return CMD_ARG_ERROR;
		}
	}

	crop(&gfit, &area);

	char log[90];
	sprintf(log, _("Crop (x=%d, y=%d, w=%d, h=%d)"),
					area.x, area.y, area.w, area.h);
	gfit.history = g_slist_append(gfit.history, strdup(log));

	siril_add_idle(crop_command_idle, NULL);

	return CMD_OK | CMD_NOTIFY_GFIT_MODIFIED;
}

int process_cd(int nb) {
	long maxpath = get_pathmax();
	char filename[maxpath];
	int retval;

	g_strlcpy(filename, word[1], maxpath - 1);

	expand_home_in_filename(filename, maxpath);
	retval = siril_change_dir(filename, NULL);
	if (!retval){                   /* chdir ok */
		if (!com.script) {          /* if not a script, change GUI WD*/
			if (com.pref.wd)
				g_free(com.pref.wd);
			com.pref.wd = g_strdup(com.wd);
			writeinitfile();
			set_GUI_CWD();
		}
	}
	else {   /* chdir failed */
	/*
	 *  if filename does not exist, siril_change_dir(filename, NULL) returns 2,
	 *  ie CMD_NO_WAIT which is "no error"; in a script such an error should be
	 *  considered fatal and end the script.
	 *  So we return CMD_DIR_NOT_FOUND instead:
	 */
		retval = CMD_DIR_NOT_FOUND;
	}
	return retval;
}

int process_wrecons(int nb) {

	float coef[7];
	char *File_Name_Transform[3] = { "r_rawdata.wave", "g_rawdata.wave",
			"b_rawdata.wave" }, *dir[3];

	int nb_chan = gfit.naxes[2];

	g_assert(nb_chan == 1 || nb_chan == 3);

	const char *tmpdir = g_get_tmp_dir();

	for (int i = 0; i < nb - 1; ++i) {
		gchar *end;
		coef[i] = g_ascii_strtod(word[i + 1], &end);
		if (end == word[i + 1]) {
			siril_log_message(_("Wrong parameters.\n"));
			return CMD_ARG_ERROR;
		}
	}

	for (int i = 0; i < nb_chan; i++) {
		dir[i] = g_build_filename(tmpdir, File_Name_Transform[i], NULL);
		if (gfit.type == DATA_USHORT) {
			wavelet_reconstruct_file(dir[i], coef, gfit.pdata[i]);
		} else if (gfit.type == DATA_FLOAT) {
			wavelet_reconstruct_file_float(dir[i], coef, gfit.fpdata[i]);
		}
		else return CMD_GENERIC_ERROR;
		g_free(dir[i]);
	}
	adjust_cutoff_from_updated_gfit();
	return CMD_OK | CMD_NOTIFY_GFIT_MODIFIED;
}

int process_ght_args(int nb, gboolean ght_seq, int stretchtype, ght_params *params, struct ght_data *seqdata) {
	int stretch_colourmodel = COL_INDEP;
	gboolean do_red = TRUE;
	gboolean do_green = TRUE;
	gboolean do_blue = TRUE;
	double D = NAN, B = 0.0 , LP = 0.0, SP = 0.0, HP = 1.0, BP = NAN;

	for (int i = (ght_seq ? 2 : 1) ; i < nb ; i++) {
		char *arg = word[i], *end;
		if (!word[i])
			break;
		if (!strcmp(arg, "R")) {
			do_green = FALSE;
			do_blue = FALSE;
		}
		else if (!strcmp(arg, "G")) {
			do_red = FALSE;
			do_blue = FALSE;
		}
		else if (!strcmp(arg, "B")) {
			do_green = FALSE;
			do_red = FALSE;
		}
		else if (!strcmp(arg, "RG")) {
			do_blue = FALSE;
		}
		else if (!strcmp(arg, "RB")) {
			do_green = FALSE;
		}
		else if (!strcmp(arg, "GB")) {
			do_red = FALSE;
		}
		else if (g_str_has_prefix(word[i], "-prefix=")) {
			if (ght_seq) {
				char *current = word[i], *value;
				value = current + 8;
				if (value[0] == '\0') {
					siril_log_message(_("Missing argument to %s, aborting.\n"), current);
					return CMD_ARG_ERROR;
				}
				seqdata->seqEntry = strdup(value);
			} else {
				return CMD_ARG_ERROR;
			}
		}
		else if (g_str_has_prefix(arg,"-BP=")) {
			if (stretchtype == STRETCH_LINEAR) {
				arg += 4;
				BP = g_ascii_strtod(arg, &end);
			} else {
				return CMD_ARG_ERROR;
			}
		}
		else if (g_str_has_prefix(arg, "-sat")) {
			stretch_colourmodel = COL_SAT;
		}
		else {
			if (stretchtype == STRETCH_LINEAR) {
				return CMD_ARG_ERROR;
			}
			else if (g_str_has_prefix(arg, "-human")) {
				stretch_colourmodel = COL_HUMANLUM;
			}
			else if (g_str_has_prefix(arg, "-even")) {
				stretch_colourmodel = COL_EVENLUM;
			}
			else if (g_str_has_prefix(arg, "-indep")) {
				stretch_colourmodel = COL_INDEP;
			}
			else if (g_str_has_prefix(arg,"-D=")) {
				arg += 3;
				D = g_ascii_strtod(arg, &end);
			}
			else if (g_str_has_prefix(arg,"-B=")) {
				if (stretchtype == STRETCH_PAYNE_NORMAL || stretchtype == STRETCH_PAYNE_INVERSE) {
					arg += 3;
					B = g_ascii_strtod(arg, &end);
				} else {
					return CMD_ARG_ERROR;
				}
			}
			else if (g_str_has_prefix(arg,"-LP=")) {
				arg += 4;
				LP = g_ascii_strtod(arg, &end);
			}
			else if (g_str_has_prefix(arg,"-SP=")) {
				arg += 4;
				SP = g_ascii_strtod(arg, &end);
			}
			else if (g_str_has_prefix(arg,"-HP=")) {
				arg += 4;
				HP = g_ascii_strtod(arg, &end);
			}
		}
	}
	if (stretchtype == STRETCH_LINEAR) {
		if (BP != BP) {
			siril_log_message(_("Error: BP must be specified between 0.0 and 1.0 using -BP=\n"));
			return CMD_WRONG_N_ARG;
		}
		if (BP < 0. || BP > 1.) {
			siril_log_message(_("Error: BP must be >= 0.0 and <= 1.0.\n"));
			return CMD_ARG_ERROR;
		}
		D = 0.0;
		B = 0.0;
		LP = 0.0;
		SP = 0.0;
		HP = 0.0;
	} else {
		if (D != D) {
			siril_log_message(_("Error: D must be specified between 0.0 and 1.0 using -D=\n"));
			return CMD_WRONG_N_ARG;
		}

		if (stretchtype == STRETCH_PAYNE_NORMAL || stretchtype == STRETCH_PAYNE_INVERSE) {
			if (B < 0. || B > 15.) {
				siril_log_message(_("Error: B must be >= 0.0 and <= 15.0.\n"));
				return CMD_ARG_ERROR;
			}
		} else {
			B = 0.0;
		}
		if (D <= 0. || D > 10.) {
			siril_log_message(_("Error: D must be > 0.0 and <= 10.0.\n"));
			return CMD_ARG_ERROR;
		}
		if (SP < 0. || SP > 1.) {
			siril_log_message(_("Error: SP must be >= 0.0 and <= 1.0.\n"));
			return CMD_ARG_ERROR;
		}
		if (LP < 0. || LP > SP) {
			siril_log_message(_("Error: LP must be >= 0.0 and <= SP.\n"));
			return CMD_ARG_ERROR;
		}
		if (HP < SP || HP > 1.) {
			siril_log_message(_("Error: HP must be >= SP and <= 1.0.\n"));
			return CMD_ARG_ERROR;
		}
		BP = 0.0;
		if (stretch_colourmodel == COL_SAT && (!(do_red && do_green && do_blue))) {
			siril_log_message(_("Error: saturation stretch requires that all channels must be selected.\n"));
			return CMD_ARG_ERROR;
		}
	}

	set_cursor_waiting(TRUE);
	params->B = (float) B;
	params->D = (float) expm1(D);
	params->LP = (float) LP;
	params->SP = (float) SP;
	params->HP = (float) HP;
	params->BP = (float) BP;
	params->stretchtype = stretchtype;
	params->payne_colourstretchmodel = stretch_colourmodel;
	params->do_red = do_red;
	params->do_green = do_green;
	params->do_blue = do_blue;
	return CMD_OK;
}

int process_seq_ghs(int nb, int stretchtype) {

	sequence *seq = load_sequence(word[1], NULL);
	if (!seq) {
		siril_log_message(_("Error: cannot open sequence\n"));
		return CMD_SEQUENCE_NOT_FOUND;
	}

	ght_params *params = calloc(1, sizeof(ght_params));
	if (!params) {
		if (seq != &com.seq)
			free_sequence(seq, TRUE);
		return CMD_ALLOC_ERROR;
	}

	struct ght_data *seqdata = calloc(1, sizeof(struct ght_data));
	if (!seqdata) {
		free(params);
		if (seq != &com.seq)
			free_sequence(seq, TRUE);
		return CMD_ALLOC_ERROR;
	} else {
		seqdata->seq = seq;
		seqdata->params_ght = params;
	}

	int retval = process_ght_args(nb, TRUE, stretchtype, params, seqdata);
	if (retval) {
		free(params);
		free(seqdata->seqEntry);
		free(seqdata);
		if (seq != &com.seq)
			free_sequence(seq, TRUE);
		return retval;
	}
	if (params->payne_colourstretchmodel == COL_SAT && seq->nb_layers != 3) {
		siril_log_message(_("Error: cannot apply saturation stretch to mono images.\n"));
		free(params);
		free(seqdata->seqEntry);
		free(seqdata);
		return CMD_ARG_ERROR;
	}
	if (!seqdata->seqEntry)
		seqdata->seqEntry = strdup("stretch_");
	sequence_cfa_warning_check(seq);
	apply_ght_to_sequence(seqdata);
	return CMD_OK;
}

int process_seq_ght(int nb) {
	return process_seq_ghs(nb, STRETCH_PAYNE_NORMAL);
}

int process_seq_invght(int nb) {
	return process_seq_ghs(nb, STRETCH_PAYNE_INVERSE);
}

int process_seq_modasinh(int nb) {
	return process_seq_ghs(nb, STRETCH_ASINH);
}

int process_seq_invmodasinh(int nb) {
	return process_seq_ghs(nb, STRETCH_INVASINH);
}

int process_seq_linstretch(int nb) {
	return process_seq_ghs(nb, STRETCH_LINEAR);
}

int process_ghs(int nb, int stretchtype) {
	struct ght_data *seqdata = NULL;

	ght_params *params = calloc(1, sizeof(ght_params));
	if (!params)
		return CMD_ALLOC_ERROR;

	int retval = process_ght_args(nb, FALSE, stretchtype, params, seqdata);
	if (retval) {
		free (params);
		return retval;
	}
	if (params->payne_colourstretchmodel == COL_SAT && gfit.naxes[2] != 3) {
		siril_log_message(_("Error: cannot apply saturation stretch to a mono image.\n"));
		free(params);
		return CMD_ARG_ERROR;
	}
	image_cfa_warning_check();
	if (params->payne_colourstretchmodel == COL_SAT)
		apply_sat_ght_to_fits(&gfit, &gfit, params, TRUE);
	else
		apply_linked_ght_to_fits(&gfit, &gfit, params, TRUE);
	char log[100];
	switch (stretchtype) {
		case STRETCH_PAYNE_NORMAL:
			sprintf(log, "GHS (pivot: %.3f, amount: %.2f, local: %.1f [%.2f, %.2f])", params->SP, params->D, params->B, params->LP, params->HP);
			break;
		case STRETCH_PAYNE_INVERSE:
			sprintf(log, "Inverse GHS (pivot: %.3f, amount: %.2f, local: %.1f [%.2f, %.2f])", params->SP, params->D, params->B, params->LP, params->HP);
			break;
		case STRETCH_ASINH:
			sprintf(log, "GHS asinh (pivot: %.3f, amount: %.2f [%.2f, %.2f])", params->SP, params->D, params->LP, params->HP);
			break;
		case STRETCH_INVASINH:
			sprintf(log, "GHS inverse asinh (pivot: %.3f, amount: %.2f [%.2f, %.2f])", params->SP, params->D, params->LP, params->HP);
			break;
		case STRETCH_LINEAR:
			sprintf(log, "GHS BP shift (new BP: %.3f)", params->BP);
			break;
	}
	gfit.history = g_slist_append(gfit.history, strdup(log));
	free(params);
	if (gui.roi.active)
		populate_roi();
	return CMD_OK | CMD_NOTIFY_GFIT_MODIFIED;
}

int process_ght(int nb) {
	return process_ghs(nb, STRETCH_PAYNE_NORMAL);
}

int process_invght(int nb) {
	return process_ghs(nb, STRETCH_PAYNE_INVERSE);
}

int process_modasinh(int nb) {
	return process_ghs(nb, STRETCH_ASINH);
}

int process_invmodasinh(int nb) {
	return process_ghs(nb, STRETCH_INVASINH);
}

int process_linstretch(int nb) {
	return process_ghs(nb, STRETCH_LINEAR);
}

int process_wavelet(int nb) {
	char *File_Name_Transform[3] = { "r_rawdata.wave", "g_rawdata.wave",
			"b_rawdata.wave" }, *dir[3];

	int Type_Transform, Nbr_Plan, maxplan, mins, chan, nb_chan;
	const char* tmpdir = g_get_tmp_dir();
	gchar *end1, *end2;

	Nbr_Plan = g_ascii_strtoull(word[1], &end1, 10);
	Type_Transform = g_ascii_strtoull(word[2], &end2, 10);

	nb_chan = gfit.naxes[2];
	g_assert(nb_chan <= 3);

	mins = min (gfit.rx, gfit.ry);
	maxplan = log(mins) / log(2) - 2;

	if (end1 == word[1] || Nbr_Plan > maxplan ){
		siril_log_message(_("Wavelet: maximum number of plans for this image size is %d\n"),
				maxplan);
		return CMD_ARG_ERROR;
	}

	if(end2 == word[2] || (Type_Transform != TO_PAVE_LINEAR && Type_Transform != TO_PAVE_BSPLINE)){
		siril_log_message(_("Wavelet: type must be %d or %d\n"), TO_PAVE_LINEAR, TO_PAVE_BSPLINE);
		return CMD_ARG_ERROR;
	}
	image_cfa_warning_check();
	if (gfit.type == DATA_USHORT) {
		float *Imag = f_vector_alloc(gfit.rx * gfit.ry);
		if (!Imag) {
			PRINT_ALLOC_ERR;
			return CMD_ALLOC_ERROR;
		}

		for (chan = 0; chan < nb_chan; chan++) {
			dir[chan] = g_build_filename(tmpdir, File_Name_Transform[chan], NULL);
			wavelet_transform_file(Imag, gfit.ry, gfit.rx, dir[chan],
					Type_Transform, Nbr_Plan, gfit.pdata[chan]);
			g_free(dir[chan]);
		}

		free(Imag);
	} else if (gfit.type == DATA_FLOAT) {
		for (chan = 0; chan < nb_chan; chan++) {
			dir[chan] = g_build_filename(tmpdir, File_Name_Transform[chan], NULL);
			wavelet_transform_file_float(gfit.fpdata[chan], gfit.ry, gfit.rx, dir[chan],
					Type_Transform, Nbr_Plan);
			g_free(dir[chan]);
		}
	}
	else return CMD_INVALID_IMAGE;
	return CMD_OK;
}

int process_log(int nb){
	loglut(&gfit);
	adjust_cutoff_from_updated_gfit();
	return CMD_OK | CMD_NOTIFY_GFIT_MODIFIED;
}

int process_linear_match(int nb) {
	fits ref = { 0 };
	gchar *end1, *end2;
	double a[3] = { 0.0 }, b[3] = { 0.0 };
	double low = g_ascii_strtod(word[2], &end1);
	double high = g_ascii_strtod(word[3], &end2);

	if (end1 == word[2] || low < 0 || low > 1) {
		siril_log_message(_("Low value must be in the [0, 1] range.\n"));
		return CMD_ARG_ERROR;
	}

	if (end1 == word[3] || high < 0 || high > 1) {
		siril_log_message(_("High value must be in the [0, 1] range.\n"));
		return CMD_ARG_ERROR;
	}

	if (readfits(word[1], &ref, NULL, gfit.type == DATA_FLOAT))
		return CMD_INVALID_IMAGE;
	cmd_errors retval = CMD_OK;
	if (!find_linear_coeff(&gfit, &ref, low, high, a, b, NULL)) {
		image_cfa_warning_check();
		set_cursor_waiting(TRUE);
		apply_linear_to_fits(&gfit, a, b);
		adjust_cutoff_from_updated_gfit();
		retval |= CMD_NOTIFY_GFIT_MODIFIED;
	}
	clearfits(&ref);
	return retval;
}

int process_asinh(int nb) {
	gboolean human_luminance = FALSE;
	gchar *end;
	int arg_offset = 1;
	if (!strcmp(word[1], "-human")) {
		human_luminance = TRUE;
		arg_offset++;
	}
	if (nb <= arg_offset)
		return CMD_WRONG_N_ARG;
	double beta = g_ascii_strtod(word[arg_offset], &end);
	if (end == word[arg_offset] || beta < 1.0) {
		siril_log_message(_("Stretch must be greater than or equal to 1\n"));
		return CMD_ARG_ERROR;
	}
	arg_offset++;

	double offset = 0.0;
	if (nb > arg_offset) {
		offset = g_ascii_strtod(word[arg_offset], &end);
		if (end == word[arg_offset]) {
			siril_log_message(_("Invalid argument %s, aborting.\n"), word[arg_offset]);
			return CMD_ARG_ERROR;
		}
	}

	set_cursor_waiting(TRUE);
	image_cfa_warning_check();
	asinhlut(&gfit, beta, offset, human_luminance);

	char log[90];
	sprintf(log, "Asinh stretch (amount: %.1f, offset: %.1f, human: %s)", beta, offset, human_luminance ? "yes" : "no");
	gfit.history = g_slist_append(gfit.history, strdup(log));

	return CMD_OK | CMD_NOTIFY_GFIT_MODIFIED;
}

int process_clahe(int nb) {
	gchar *end;
	double clip_limit = g_ascii_strtod(word[1], &end);

	if (end == word[1] || clip_limit <= 0.0) {
		siril_log_message(_("Clip limit must be > 0.\n"));
		return CMD_ARG_ERROR;
	}

	int size = g_ascii_strtoull(word[2], &end, 10);

	if (end == word[2] || size <= 0.0) {
		siril_log_message(_("Tile size must be > 0.\n"));
		return CMD_ARG_ERROR;
	}

	struct CLAHE_data *args = malloc(sizeof(struct CLAHE_data));

	args->fit = &gfit;
	args->clip = clip_limit;
	args->tileSize = size;
	image_cfa_warning_check();
	start_in_new_thread(clahe, args);

	return CMD_OK;
}

int process_ls(int nb){
	gchar *path = NULL;

	/* If a path is given in argument */
	if (nb > 1) {
		if (word[1][0] != '\0') {
			/* Absolute path */
			if (word[1][0] == G_DIR_SEPARATOR || word[1][0] == '~') {
				long maxpath = get_pathmax();
				char filename[maxpath];

				g_strlcpy(filename, word[1], 250);
				expand_home_in_filename(filename, maxpath);
				path = g_build_filename(filename, NULL);
			}
			/* Relative path */
			else {
				path = g_build_filename(com.wd, word[1], NULL);
			}
		}
		/* Should not happen */
		else {
			printf("Cannot list files in %s\n", word[1]);
			return CMD_GENERIC_ERROR;
		}
	}
	/* No paths are given in argument */
	else {
		if (!com.wd) {
			siril_log_message(_("Cannot list files, set working directory first.\n"));
			return CMD_GENERIC_ERROR;
		}
		path = g_strdup(com.wd);
	}
	if (path == NULL) {
		siril_log_message(_("Siril cannot open the directory.\n"));
		return CMD_NO_CWD;
	}

#ifndef _WIN32
	struct dirent **list;

	int n = scandir(path, &list, 0, alphasort);
	if (n < 0) {
		perror("scandir");
		siril_log_message(_("Siril cannot open the directory.\n"));
		g_free(path);
		return CMD_NO_CWD;
	}

	/* List the entries */
	for (int i = 0; i < n; ++i) {
		GStatBuf entrystat;
		gchar *filename;
		const char *ext;
		if (list[i]->d_name[0] == '.')
			continue; /* no hidden files */

		filename = g_build_filename(path, list[i]->d_name, NULL);

		if (g_lstat(filename, &entrystat)) {
			perror("stat");
			g_free(filename);
			break;
		}
		g_free(filename);
		if (S_ISLNK(entrystat.st_mode)) {
			siril_log_color_message(_("Link: %s\n"), "bold", list[i]->d_name);
			continue;
		}
		if (S_ISDIR(entrystat.st_mode)) {
			siril_log_color_message(_("Directory: %s\n"), "green",
					list[i]->d_name);
			continue;
		}
		ext = get_filename_ext(list[i]->d_name);
		if (!ext)
			continue;
		image_type type = get_type_for_extension(ext);
		if (type != TYPEUNDEF) {
			if (type == TYPEAVI || type == TYPESER)
				siril_log_color_message(_("Sequence: %s\n"), "salmon",
						list[i]->d_name);
			else if (type == TYPEFITS)
				siril_log_color_message(_("Image: %s\n"), "plum", list[i]->d_name);
			else
				siril_log_color_message(_("Image: %s\n"), "red", list[i]->d_name);
		} else if (!strncmp(ext, "seq", 3))
			siril_log_color_message(_("Sequence: %s\n"), "blue", list[i]->d_name);
	}
	for (int i = 0; i < n; i++)
		free(list[i]);
	free(list);
#else
	WIN32_FIND_DATAW fdFile;
	HANDLE hFind = NULL;
	char sPath[2048];

	//Specify a file mask. *.* = We want everything
	sprintf(sPath, "%s\\*.*", path);

	wchar_t *wpath = g_utf8_to_utf16(sPath, -1, NULL, NULL, NULL);
	if (wpath == NULL)
		return CMD_ALLOC_ERROR;

	if ((hFind = FindFirstFileW(wpath, &fdFile)) == INVALID_HANDLE_VALUE) {
		siril_log_message(_("Siril cannot open the directory.\n"));
		g_free(wpath);
		return CMD_NO_CWD;
	}

	g_free(wpath);
	do {
		//Find first file will always return "."
		//    and ".." as the first two directories.
		if (wcscmp(fdFile.cFileName, L".") != 0
				&& wcscmp(fdFile.cFileName, L"..") != 0) {

			gchar *filename = g_utf16_to_utf8(fdFile.cFileName, -1, NULL, NULL, NULL);
			//Is the entity a File or Folder?
			if (fdFile.dwFileAttributes & FILE_ATTRIBUTE_DIRECTORY) {
				siril_log_color_message(_("Directory: %s\n"), "green", filename);
			} else {
				const char *ext = get_filename_ext(filename);
				if (!ext)
					continue;
				image_type type = get_type_for_extension(ext);
				if (type != TYPEUNDEF) {
					if (type == TYPEAVI || type == TYPESER)
						siril_log_color_message(_("Sequence: %s\n"), "salmon", filename);
					else if (type == TYPEFITS)
						siril_log_color_message(_("Image: %s\n"), "plum", filename);
					else
						siril_log_color_message(_("Image: %s\n"), "red", filename);
				} else if (!strncmp(ext, "seq", 3))
					siril_log_color_message(_("Sequence: %s\n"), "blue", filename);

			}
			g_free(filename);
		}
	} while(FindNextFileW(hFind, &fdFile)); //Find the next file.

	FindClose(hFind); // Clean things up!
#endif
	siril_log_message(_("********* END OF THE LIST *********\n"));
	g_free(path);

	return CMD_OK;
}

int process_merge(int nb) {
	int retval = 0, nb_seq = nb-2;
	if (!com.wd) {
		siril_log_message(_("Merge: no working directory set.\n"));
		set_cursor_waiting(FALSE);
		return CMD_NO_CWD;
	}
	if (file_name_has_invalid_chars(word[nb - 1])) {
		siril_log_color_message(_("Specified output name %s contains forbidden characters, aborting\n"), "red", word[nb - 1]);
		return CMD_ARG_ERROR;
	}
	char *dest_dir = strdup(com.wd);
	char *outseq_name = NULL;
	sequence **seqs = calloc(nb_seq, sizeof(sequence *));
	GList *list = NULL;
	for (int i = 0; i < nb_seq; i++) {
		char *seqpath1 = strdup(word[i + 1]), *seqpath2 = strdup(word[i + 1]);
		char *dir = g_path_get_dirname(seqpath1);
		char *seqname = g_path_get_basename(seqpath2);
#ifdef _WIN32
		gchar **token = g_strsplit(dir, "/", -1);
		g_free(dir);
		dir = g_strjoinv(G_DIR_SEPARATOR_S, token);
		g_strfreev(token);
#endif
		if (dir[0] != '\0' && !(dir[0] == '.' && dir[1] == '\0'))
			siril_change_dir(dir, NULL);
		if (!(seqs[i] = load_sequence(seqname, NULL))) {
			siril_log_message(_("Could not open sequence `%s' for merging\n"), word[i + 1]);
			retval = 1;
			free(seqpath1); free(seqpath2);	g_free(seqname); g_free(dir);
			goto merge_clean_up;
		}
		g_free(seqname);
		if (seq_check_basic_data(seqs[i], FALSE) < 0) {
			siril_log_message(_("Sequence `%s' is invalid, could not merge\n"), word[i + 1]);
			retval = 1;
			free(seqpath1); free(seqpath2); g_free(dir);
			goto merge_clean_up;
		}

		if (i != 0 && (seqs[i]->rx != seqs[0]->rx ||
					seqs[i]->ry != seqs[0]->ry ||
					seqs[i]->nb_layers != seqs[0]->nb_layers ||
					seqs[i]->bitpix != seqs[0]->bitpix ||
					seqs[i]->type != seqs[0]->type)) {
			siril_log_message(_("All sequences must be the same format for merging. Sequence `%s' is different\n"), word[i + 1]);
			retval = 1;
			free(seqpath1); free(seqpath2); g_free(dir);
			goto merge_clean_up;
		}

		if (seqs[i]->type == SEQ_REGULAR) {
			// we need to build the list of files
			long maxpath = get_pathmax();
			char filename[maxpath];
			for (int image = 0; image < seqs[i]->number; image++) {
				fit_sequence_get_image_filename(seqs[i], image, filename, TRUE);
				list = g_list_append(list, g_build_filename(dir, filename, NULL));
			}
		}
		free(seqpath1); free(seqpath2); g_free(dir);
		siril_change_dir(dest_dir, NULL);	// they're all relative to this one
	}

	struct ser_struct out_ser;
	struct _convert_data *args = NULL;
	fitseq out_fitseq;
	char *destroot;
	switch (seqs[0]->type) {
		case SEQ_REGULAR:
			// use the conversion, it makes symbolic links or copies as a fallback
			destroot = strdup(word[nb - 1]);
			args = calloc(1, sizeof(struct _convert_data));
			args->start = 0;
			args->total = 0; // init to get it from glist_to_array()
			args->list = glist_to_array(list, &args->total);
			args->destroot = destroot;
			args->input_has_a_seq = FALSE;
			args->input_has_a_film = FALSE;
			args->debayer = FALSE;
			args->multiple_output = FALSE;
			args->output_type = SEQ_REGULAR;
			args->make_link = TRUE;
			gettimeofday(&(args->t_start), NULL);
			start_in_new_thread(convert_thread_worker, args);
			break;

		case SEQ_SER:
			if (g_str_has_suffix(word[nb - 1], ".ser"))
				outseq_name = g_strdup(word[nb - 1]);
			else outseq_name = g_strdup_printf("%s.ser", word[nb - 1]);
			if (ser_create_file(outseq_name, &out_ser, TRUE, seqs[0]->ser_file)) {
				siril_log_message(_("Failed to create the output SER file `%s'\n"), word[nb - 1]);
				retval = 1;
				goto merge_clean_up;
			}
			seqwriter_set_max_active_blocks(2);
			int written_frames = 0;
			for (int i = 0; i < nb_seq; i++) {
				for (unsigned int frame = 0; frame < seqs[i]->number; frame++) {
					seqwriter_wait_for_memory();
					fits *fit = calloc(1, sizeof(fits));
					if (ser_read_frame(seqs[i]->ser_file, frame, fit, FALSE, com.pref.debayer.open_debayer)) {
						siril_log_message(_("Failed to read frame %d from input sequence `%s'\n"), frame, word[i + 1]);
						retval = 1;
						seqwriter_release_memory();
						ser_close_and_delete_file(&out_ser);
						goto merge_clean_up;
					}

					if (ser_write_frame_from_fit(&out_ser, fit, written_frames)) {
						siril_log_message(_("Failed to write frame %d in merged sequence\n"), written_frames);
						retval = 1;
						seqwriter_release_memory();
						ser_close_and_delete_file(&out_ser);
						goto merge_clean_up;
					}
					written_frames++;
				}
			}
			if (ser_write_and_close(&out_ser)) {
				siril_log_message(_("Error while finalizing the merged sequence\n"));
				retval = 1;
			}
			break;

		case SEQ_FITSEQ:
			if (g_str_has_suffix(word[nb - 1], com.pref.ext))
				outseq_name = g_strdup(word[nb - 1]);
			else outseq_name = g_strdup_printf("%s%s", word[nb - 1], com.pref.ext);
			if (fitseq_create_file(outseq_name, &out_fitseq, -1)) {
				siril_log_message(_("Failed to create the output SER file `%s'\n"), word[nb - 1]);
				retval = 1;
				goto merge_clean_up;
			}
			g_free(outseq_name);
			outseq_name = NULL;
			seqwriter_set_max_active_blocks(2);
			written_frames = 0;
			for (int i = 0; i < nb_seq; i++) {
				for (unsigned int frame = 0; frame < seqs[i]->number; frame++) {
					seqwriter_wait_for_memory();
					fits *fit = calloc(1, sizeof(fits));
					if (fitseq_read_frame(seqs[i]->fitseq_file, frame, fit, FALSE, -1)) {
						siril_log_message(_("Failed to read frame %d from input sequence `%s'\n"), frame, word[i + 1]);
						retval = 1;
						seqwriter_release_memory();
						fitseq_close_and_delete_file(&out_fitseq);
						goto merge_clean_up;
					}

					if (fitseq_write_image(&out_fitseq, fit, written_frames)) {
						siril_log_message(_("Failed to write frame %d in merged sequence\n"), written_frames);
						retval = 1;
						seqwriter_release_memory();
						fitseq_close_and_delete_file(&out_fitseq);
						goto merge_clean_up;
					}
					written_frames++;
				}
			}
			if (fitseq_close_file(&out_fitseq)) {
				siril_log_message(_("Error while finalizing the merged sequence\n"));
				retval = 1;
			}
			break;
		default:
			siril_log_message(_("This type of sequence cannot be created by Siril, aborting the merge\n"));
			retval = 1;
	}

merge_clean_up:
	for (int i = 0; i < nb_seq; i++) {
		if (seqs[i])
			free_sequence(seqs[i], TRUE);
	}
	free(seqs);
	g_free(outseq_name);
	siril_change_dir(dest_dir, NULL);
	free(dest_dir);
	return retval;
}

int process_mirrorx_single(int nb){
	image_type imagetype;
	char *realname = NULL;
	if (stat_file(word[1], &imagetype, &realname)) {
		siril_log_color_message(_("Error opening image %s: file not found or not supported.\n"), "red", word[1]);
		free(realname);
		return CMD_FILE_NOT_FOUND;
	}
	if (imagetype != TYPEFITS && imagetype != TYPETIFF) {
		siril_log_color_message(_("This command is only supported with FITS and TIFF, able to contain orientation information\n"), "red");
		free(realname);
		return CMD_INVALID_IMAGE;
	}
	if (imagetype == TYPEFITS && fitseq_is_fitseq(realname, NULL)) {
		siril_log_color_message(_("This command is only supported with single FITS images, for the first HDU, not a FITS cube.\n"), "red");
		free(realname);
		return CMD_INVALID_IMAGE;
	}

	fits fit = { 0 };
	if (read_fits_metadata_from_path(realname, &fit)) {
		siril_log_color_message(_("Could not open file: %s\n"), "red", realname);
		clearfits(&fit);
		free(realname);
		return CMD_ARG_ERROR;
	}
	if (!strcmp(fit.row_order, "BOTTOM-UP")) {
		siril_log_message(_("Image data is already bottom-up\n"));
		clearfits(&fit);
		free(realname);
		return CMD_OK;
	}
	clearfits(&fit);
	siril_log_message(_("Mirroring image to convert to bottom-up data\n"));
	if (readfits(realname, &fit, NULL, FALSE)) {
		siril_log_color_message(_("Could not open file: %s\n"), "red", realname);
		clearfits(&fit);
		free(realname);
		return CMD_ARG_ERROR;
	}

	mirrorx(&fit, TRUE);

	int retval = CMD_OK;
	if (savefits(realname, &fit)) {
		siril_log_color_message(_("Could not save mirrored image: %s\n"), "red", realname);
		retval = CMD_ARG_ERROR;
	}
	clearfits(&fit);
	free(realname);
	return retval;
}

int process_mirrorx(int nb){
	if (nb == 2 && !strcmp(word[1], "-bottomup")) {
		if (!strcmp(gfit.row_order, "BOTTOM-UP")) {
			siril_log_message(_("Image data is already bottom-up\n"));
			return CMD_OK;
		}
		siril_log_message(_("Mirroring image to convert to bottom-up data\n"));
	}
	mirrorx(&gfit, TRUE);
	return CMD_OK | CMD_NOTIFY_GFIT_MODIFIED;
}

int process_mirrory(int nb){
	mirrory(&gfit, TRUE);
	return CMD_OK | CMD_NOTIFY_GFIT_MODIFIED;
}

int process_mtf(int nb) {
	struct mtf_params params;
	gboolean inverse = word[0][0] == 'i' || word[0][0] == 'I';
	gchar *end1, *end2, *end3;
	params.shadows = g_ascii_strtod(word[1], &end1);
	params.midtones = g_ascii_strtod(word[2], &end2);
	params.highlights = g_ascii_strtod(word[3], &end3);
	params.do_red = TRUE;
	params.do_green = TRUE;
	params.do_blue = TRUE;
	if (end1 == word[1] || end2 == word[2] || end3 == word[3] ||
			params.shadows < 0.0 || params.midtones <= 0.0 || params.highlights <= 0.0 ||
			params.shadows >= 1.0 || params.midtones >= 1.0 || params.highlights > 1.0) {
		siril_log_message(_("Invalid argument to %s, aborting.\n"), word[0]);
		return CMD_ARG_ERROR;
	}
	if (word[4]) {
		if (!strcmp(word[4], "R")) {
			params.do_green = FALSE;
			params.do_blue = FALSE;
		}
		if (!strcmp(word[4], "G")) {
			params.do_red = FALSE;
			params.do_blue = FALSE;
		}
		if (!strcmp(word[4], "B")) {
			params.do_green = FALSE;
			params.do_red = FALSE;
		}
		if (!strcmp(word[4], "RG")) {
			params.do_blue = FALSE;
		}
		if (!strcmp(word[4], "RB")) {
			params.do_green = FALSE;
		}
		if (!strcmp(word[4], "GB")) {
			params.do_red = FALSE;
		}
	}
	image_cfa_warning_check();
	if (inverse)
		apply_linked_pseudoinverse_mtf_to_fits(&gfit, &gfit, params, TRUE);
	else apply_linked_mtf_to_fits(&gfit, &gfit, params, TRUE);

	char log[90];
	sprintf(log, "%s transfer (%.3f, %.4f, %.3f)",
			inverse ? "Inverse midtones" : "Midtones",
			params.shadows, params.midtones, params.highlights);
	gfit.history = g_slist_append(gfit.history, strdup(log));

	return CMD_OK | CMD_NOTIFY_GFIT_MODIFIED;
}

int process_autoghs(int nb) {
	int argidx = 1;
	gboolean linked = FALSE;
	float shadows_clipping, b = 13.0f, hp = 0.7f, lp = 0.0f;

	if (!g_strcmp0(word[1], "-linked")) {
		linked = TRUE;
		argidx++;
	}

	gchar *end = NULL;
	shadows_clipping = g_ascii_strtod(word[argidx], &end);
	if (end == word[argidx]) {
		siril_log_message(_("Invalid argument %s, aborting.\n"), word[argidx]);
		return CMD_ARG_ERROR;
	}
	argidx++;

	float amount = g_ascii_strtod(word[argidx], &end);
	if (end == word[argidx]) {
		siril_log_message(_("Invalid argument %s, aborting.\n"), word[argidx]);
		return CMD_ARG_ERROR;
	}
	argidx++;

	while (argidx < nb) {
		if (g_str_has_prefix(word[argidx], "-b=")) {
			char *arg = word[argidx] + 3;
			b = g_ascii_strtod(arg, &end);
			if (arg == end || b < -5.0f || b > 15.0f) {
				siril_log_message(_("Invalid argument %s, aborting.\n"), word[argidx]);
				return CMD_ARG_ERROR;
			}
		}
		else if (g_str_has_prefix(word[argidx], "-hp=")) {
			char *arg = word[argidx] + 4;
			hp = g_ascii_strtod(arg, &end);
			if (arg == end || hp < 0.0f || hp > 1.0f) {
				siril_log_message(_("Invalid argument %s, aborting.\n"), word[argidx]);
				return CMD_ARG_ERROR;
			}
		}
		else if (g_str_has_prefix(word[argidx], "-lp=")) {
			char *arg = word[argidx] + 4;
			lp = g_ascii_strtod(arg, &end);
			if (arg == end || lp < 0.0f || lp > 1.0f) {
				siril_log_message(_("Invalid argument %s, aborting.\n"), word[argidx]);
				return CMD_ARG_ERROR;
			}
		}
		argidx++;
	}

	int nb_channels = (int)gfit.naxes[2];
	imstats *stats[3] = { NULL };
	int ret = compute_all_channels_statistics_single_image(&gfit, STATS_BASIC, MULTI_THREADED, stats);
	if (ret) {
		for (int i = 0; i < nb_channels; ++i) {
			free_stats(stats[i]);
		}
		return CMD_GENERIC_ERROR;
	}
	image_cfa_warning_check();
	if (linked) {
		double median = 0.0, sigma = 0.0;
		for (int i = 0; i < nb_channels; ++i) {
			median += stats[i]->median;
			sigma += stats[i]->sigma;
			free_stats(stats[i]);
		}
		median /= nb_channels;
		sigma /= nb_channels;
		float SP = median + shadows_clipping * sigma;
		if (gfit.type == DATA_USHORT)
			SP *= (gfit.orig_bitpix == BYTE_IMG) ? INV_UCHAR_MAX_SINGLE : INV_USHRT_MAX_SINGLE;
		siril_log_message(_("Symmetry point SP=%f\n"), SP);

		ght_params params = { .B = b, .D = amount, .LP = lp, .SP = SP, .HP = hp,
			.BP = 0.0, STRETCH_PAYNE_NORMAL, COL_INDEP, TRUE, TRUE, TRUE };
		apply_linked_ght_to_fits(&gfit, &gfit, &params, TRUE);
	} else {
#ifdef _OPENMP
#pragma omp parallel for num_threads(com.max_thread) schedule(static) if(nb_channels > 1)
#endif
		for (int i = 0; i < nb_channels; ++i) {
			gboolean do_red = i == 0, do_green = i == 1, do_blue = i == 2;
			if (stats[i]) {
				float SP = stats[i]->median + shadows_clipping * stats[i]->sigma;
				if (gfit.type == DATA_USHORT)
					SP *= (gfit.orig_bitpix == BYTE_IMG) ? INV_UCHAR_MAX_SINGLE : INV_USHRT_MAX_SINGLE;
				siril_log_message(_("Symmetry point for channel %d: SP=%f\n"), i, SP);

				ght_params params = { .B = b, .D = amount, .LP = lp, .SP = SP, .HP = hp,
					.BP = 0.0, STRETCH_PAYNE_NORMAL, COL_INDEP, do_red, do_green, do_blue};
				apply_linked_ght_to_fits(&gfit, &gfit, &params, TRUE);

				free_stats(stats[i]);
			}
		}
	}

	char log[100];
	sprintf(log, "AutoGHS (%sk.sigma: %.2f, amount: %.2f, local: %.1f [%.2f, %.2f])",
			linked ? "linked, " : "", shadows_clipping, amount, b, lp, hp);
	gfit.history = g_slist_append(gfit.history, strdup(log));

	return CMD_OK | CMD_NOTIFY_GFIT_MODIFIED;
}

int process_autostretch(int nb) {
	int arg_index = 1;
	gboolean linked = FALSE;
	if (nb > 1 && !strcmp(word[1], "-linked")) {
		linked = TRUE;
		arg_index++;
	}
	gchar *end = NULL;
	float shadows_clipping = AS_DEFAULT_SHADOWS_CLIPPING;
	if (nb > arg_index) {
		shadows_clipping = g_ascii_strtod(word[arg_index], &end);
		if (end == word[arg_index]) {
			siril_log_message(_("Invalid argument %s, aborting.\n"), word[arg_index]);
			return CMD_ARG_ERROR;
		}
		arg_index++;
	}

	float target_bg = AS_DEFAULT_TARGET_BACKGROUND;
	if (nb > arg_index) {
		target_bg = g_ascii_strtod(word[arg_index], &end);
		if (end == word[arg_index] || target_bg < 0.0f || target_bg > 1.0f) {
			siril_log_message(_("The target background value must be in the [0, 1] range\n"));
			return CMD_ARG_ERROR;
		}
	}

	siril_log_message(_("Computing %s auto-stretch with values %f and %f\n"),
			linked ? _("linked") : _("unlinked"), shadows_clipping, target_bg);
	image_cfa_warning_check();
	if (linked) {
		struct mtf_params params;
		find_linked_midtones_balance(&gfit, shadows_clipping, target_bg, &params);
		params.do_red = TRUE;
		params.do_green = TRUE;
		params.do_blue = TRUE;
		apply_linked_mtf_to_fits(&gfit, &gfit, params, TRUE);
	} else {
		struct mtf_params params[3];
		find_unlinked_midtones_balance(&gfit, shadows_clipping, target_bg, params);
		apply_unlinked_mtf_to_fits(&gfit, &gfit, params);
	}

	char log[90];
	sprintf(log, "Autostretch (shadows: %.2f, target bg: %.2f, %s)",
			shadows_clipping, target_bg, linked ? "linked" : "unlinked");
	gfit.history = g_slist_append(gfit.history, strdup(log));

	return CMD_OK | CMD_NOTIFY_GFIT_MODIFIED;
}

int process_binxy(int nb) {
	gchar *end;
	int factor = g_ascii_strtoull(word[1], &end, 10);
	if (end == word[1] || factor <= 0) {
		siril_log_message(_("Factor must be a number greater than 0.\n"), word[1]);
		return CMD_ARG_ERROR;
	}
	gboolean mean = TRUE;

	if (nb > 2 && !g_ascii_strncasecmp(word[2], "-sum", 4)) {
		mean = FALSE;
	}
	image_cfa_warning_check();
	fits_binning(&gfit, factor, mean);

	return CMD_OK | CMD_NOTIFY_GFIT_MODIFIED;
}

int process_resample(int nb) {
	gchar *end;
	gboolean clamp = TRUE;
	opencv_interpolation interpolation = OPENCV_LANCZOS4;
	int toX, toY;

	if (word[1][0] == '-') {
		if (g_str_has_prefix(word[1], "-height=")) {
			toY = g_ascii_strtoull(word[1] + 8, &end, 10);
			if (end == word[1] + 9) {
				siril_log_message(_("Missing argument to %s, aborting.\n"), word[1]);
				return CMD_ARG_ERROR;
			}
			toX = round_to_int(gfit.rx * (double)toY / gfit.ry);
		} else if (g_str_has_prefix(word[1], "-width=")) {
			toX = g_ascii_strtoull(word[1] + 7, &end, 10);
			if (end == word[1]+8) {
				siril_log_message(_("Missing argument to %s, aborting.\n"), word[1]);
				return CMD_ARG_ERROR;
			}
			toY = round_to_int(gfit.ry * (double)toX / gfit.rx);
		} else {
			siril_log_message(_("Unknown parameter %s, aborting.\n"), word[1]);
			return CMD_ARG_ERROR;
		}
	} else {
		double factor = g_ascii_strtod(word[1], &end);
		if (end == word[1] || factor <= 0.0 || factor > 5.0) {
			siril_log_message(_("Scale %lf not allowed. Should be between 0.0 and 5.0.\n"), factor);
			return CMD_ARG_ERROR;
		}
		if (factor == 1.0) {
			siril_log_message(_("Scale is 1.0. Not doing anything.\n"));
			return CMD_ARG_ERROR;
		}
		toX = round_to_int(factor * gfit.rx);
		toY = round_to_int(factor * gfit.ry);
	}

	for (int i = 2; i < nb; i++) {
		if (g_str_has_prefix(word[i], "-interp=")) {
			char *current = word[i], *value;
			value = current + 8;
			if (value[0] == '\0') {
				siril_log_message(_("Missing argument to %s, aborting.\n"), current);
				return CMD_ARG_ERROR;
			}
			if(!g_ascii_strncasecmp(value, "nearest", 7) || !g_ascii_strncasecmp(value, "ne", 2)) {
				interpolation = OPENCV_NEAREST;
				continue;
			}
			if(!g_ascii_strncasecmp(value, "cubic", 5) || !g_ascii_strncasecmp(value, "cu", 2)) {
				interpolation = OPENCV_CUBIC;
				continue;
			}
			if(!g_ascii_strncasecmp(value, "lanczos4", 8) || !g_ascii_strncasecmp(value, "la", 2)) {
				interpolation = OPENCV_LANCZOS4;
				continue;
			}
			if(!g_ascii_strncasecmp(value, "linear", 6) || !g_ascii_strncasecmp(value, "li", 2)) {
				interpolation = OPENCV_LINEAR;
				continue;
			}
			if(!g_ascii_strncasecmp(value, "area", 4) || !g_ascii_strncasecmp(value, "ar", 2)) {
				interpolation = OPENCV_AREA;
				continue;
			}
			siril_log_message(_("Unknown transformation type %s, aborting.\n"), value);
			return CMD_ARG_ERROR;
		} else if (!strcmp(word[i], "-noclamp")) {
			clamp = FALSE;
		} else {
			siril_log_message(_("Unknown parameter %s, aborting.\n"), word[i]);
			return CMD_ARG_ERROR;
		}
	}
	siril_log_message(_("Resampling to %d x %d pixels with %s interpolation\n"),
			toX, toY, interp_to_str(interpolation));
	int fromX = gfit.rx, fromY = gfit.ry;
	image_cfa_warning_check();
	set_cursor_waiting(TRUE);
	verbose_resize_gaussian(&gfit, toX, toY, interpolation, clamp);

	char log[90];
	sprintf(log, "Resampled from %d x %d, %s interp%s", fromX, fromY, interp_to_str(interpolation),
			((interpolation == OPENCV_LANCZOS4 || interpolation == OPENCV_CUBIC) && clamp) ?
			", clamped" : "");
	gfit.history = g_slist_append(gfit.history, strdup(log));

	if (!com.script) update_MenuItem();
	return CMD_OK | CMD_NOTIFY_GFIT_MODIFIED;
}

int process_rgradient(int nb) {
	if (gfit.orig_bitpix == BYTE_IMG) {
		siril_log_color_message(_("This process cannot be applied to 8b images\n"), "red");
		return CMD_INVALID_IMAGE;
	}

	gchar *endxc, *endyc, *enddR, *endda;

	struct rgradient_filter_data *args = malloc(sizeof(struct rgradient_filter_data));
	args->xc = g_ascii_strtod(word[1], &endxc);
	args->yc = g_ascii_strtod(word[2], &endyc);
	args->dR = g_ascii_strtod(word[3], &enddR);
	args->da = g_ascii_strtod(word[4], &endda);
	args->fit = &gfit;

	if (endxc == word[1] || endyc == word[2] || enddR == word[3]
			|| endda == word[4] || (args->xc >= args->fit->rx)
			|| (args->yc >= args->fit->ry)) {
		siril_log_message(_("The coordinates cannot be greater than the size of the image. "
				"Please change their values and retry.\n"));
		free(args);
		return CMD_ARG_ERROR;
	}
	image_cfa_warning_check();
	start_in_new_thread(rgradient_filter, args);
	return CMD_OK;
}

int process_rotate(int nb) {
	gchar *end;
	set_cursor_waiting(TRUE);
	int crop = 1;
	gboolean has_selection = FALSE;
	rectangle area = { 0, 0, gfit.rx, gfit.ry };
	if (com.selection.w > 0 && com.selection.h > 0) {
		siril_log_color_message(_("Rotation will apply only to current selection, the resulting image will be cropped.\n"), "salmon");
		area = com.selection;
		has_selection = TRUE;
	}

	gboolean clamp = TRUE;
	int interpolation = OPENCV_LANCZOS4;
	double angle=0.0;

	angle = g_ascii_strtod(word[1], &end);
	if (end == word[1] || angle < 0.0 || angle > 360.0) {
		siril_log_message(_("Angle %lf not allowed. Should be between 0.0 and 360.0.\n"), angle);
		return CMD_ARG_ERROR;
	}

	for (int i = 2; i < nb; i++) {
		if (g_str_has_prefix(word[i], "-interp=")) {
			char *current = word[i], *value;
			value = current + 8;
			if (value[0] == '\0') {
				siril_log_message(_("Missing argument to %s, aborting.\n"), current);
				return CMD_ARG_ERROR;
			}
			if(!g_ascii_strncasecmp(value, "nearest", 7) || !g_ascii_strncasecmp(value, "ne", 2)) {
				interpolation = OPENCV_NEAREST;
				continue;
			}
			if(!g_ascii_strncasecmp(value, "cubic", 5) || !g_ascii_strncasecmp(value, "cu", 2)) {
				interpolation = OPENCV_CUBIC;
				continue;
			}
			if(!g_ascii_strncasecmp(value, "lanczos4", 8) || !g_ascii_strncasecmp(value, "la", 2)) {
				interpolation = OPENCV_LANCZOS4;
				continue;
			}
			if(!g_ascii_strncasecmp(value, "linear", 6) || !g_ascii_strncasecmp(value, "li", 2)) {
				interpolation = OPENCV_LINEAR;
				continue;
			}
			if(!g_ascii_strncasecmp(value, "area", 4) || !g_ascii_strncasecmp(value, "ar", 2)) {
				interpolation = OPENCV_AREA;
				continue;
			}
			siril_log_message(_("Unknown transformation type %s, aborting.\n"), value);
			return CMD_ARG_ERROR;
		} else if (!strcmp(word[i], "-noclamp")) {
			clamp = FALSE;
		} else if (!strcmp(word[i], "-nocrop")) {
			if (has_selection) {
				siril_log_color_message(_("-nocrop option is not valid if a selection is active. Ignoring\n"), "red");
			} else crop = 0;
		} else {
			siril_log_message(_("Unknown parameter %s, aborting.\n"), word[i]);
			return CMD_ARG_ERROR;
		}
	}
	siril_debug_print("%f\n",angle);

	if (angle == 0.0 || angle == 360.0) {
		siril_log_message(_("Angle is 0.0 or 360.0 degrees. Doing nothing...\n"));
		return CMD_ARG_ERROR;
	}
	if (angle != 90.0 && angle != 180.0 && angle != 270.0)
		image_cfa_warning_check();
	verbose_rotate_image(&gfit, area, angle, interpolation, crop, clamp);

	// the new selection will match the current image
	if (has_selection) {
		com.selection = (rectangle){ 0, 0, gfit.rx, gfit.ry };
		new_selection_zone();
	}
	update_zoom_label();
	return CMD_OK | CMD_NOTIFY_GFIT_MODIFIED;
}

int process_rotatepi(int nb){
	if (verbose_rotate_fast(&gfit, 180))
		return CMD_GENERIC_ERROR;

	update_zoom_label();
	return CMD_OK | CMD_NOTIFY_GFIT_MODIFIED;
}

int process_set(int nb) {
	gboolean is_get = word[0][0] == 'g' || word[0][0] == 'G';
	char *input = word[1];
	if (input[0] == '-') {
		if (is_get) {
			if (!strcmp(input, "-a"))
				return print_all_settings(FALSE);
			if (!strcmp(input, "-A"))
				return print_all_settings(TRUE);
			else return CMD_ARG_ERROR;
		}
		else {
			if (g_str_has_prefix(input, "-import=")) {
				char *filename = g_shell_unquote(input + 8, NULL);
				if (!filename || filename[0] == '\0') {
					siril_log_message(_("Missing argument to %s, aborting.\n"), input);
					return CMD_ARG_ERROR;
				}
				return readinitfile(filename);
			}
			else return CMD_ARG_ERROR;
		}
	}

	/* parsing a single variable command */
	int sep, len = strlen(input);
	for (sep = 1; sep < len; sep++)
		if (input[sep] == '.')
			break;
	if (sep == len) {
		siril_log_message("syntax: group.key=value\n");
		return 1;
	}
	input[sep] = '\0';
	if (is_get) {
		print_settings_key(input, input+sep+1, FALSE);
	} else {
		/* set */
		char fakefile[1024];
		int filelen = snprintf(fakefile, 1024, "[%s]\n%s\n", input, input+sep+1);
		GKeyFile *kf = g_key_file_new();
		g_key_file_load_from_data(kf, fakefile, filelen, G_KEY_FILE_NONE, NULL);
		return read_keyfile(kf) == 0;
	}
	return 0;
}

int process_set_mag(int nb) {
	gchar *end;
	double mag_reference = g_ascii_strtod(word[1], &end);
	if (end == word[1]) {
		siril_log_message(_("Wrong magnitude value.\n"));
		return CMD_ARG_ERROR;
	}

	gboolean found = FALSE;
	double mag = 0.0;
	if (gui.qphot) {
		mag = gui.qphot->mag;
		found = TRUE;
	} else {
		if (com.selection.w > 300 || com.selection.h > 300){
			siril_log_message(_("Current selection is too large. To determine the PSF, please make a selection around a single star.\n"));
			return CMD_SELECTION_ERROR;
		}
		if (com.selection.w <= 0 || com.selection.h <= 0){
			siril_log_message(_("Select an area first\n"));
			return CMD_SELECTION_ERROR;
		}
		psf_error error;
		struct phot_config *ps = phot_set_adjusted_for_image(&gfit);
		psf_star *result = psf_get_minimisation(&gfit, select_vport(gui.cvport), &com.selection, TRUE, ps, TRUE, com.pref.starfinder_conf.profile, &error);
		free(ps);
		if (result) {
			found = TRUE;
			mag = result->mag;
			free_psf(result);
		}
		else siril_log_message(_("PSF minimisation failed with error %d\n"), error);
	}
	if (found) {
		com.magOffset = mag_reference - mag;
		siril_log_message(_(
					"Relative magnitude: %.3lf, "
					"True reduced magnitude: %.3lf, "
					"Offset: %.3lf\n"
				   ), mag, mag_reference, com.magOffset);
	}
	return CMD_OK;
}

int process_set_photometry(int nb) {
	if (nb > 0) {
		double inner = -1.0, outer = -1.0, aperture = -1.0, gain = -1.0;
		int min = -65536, max = -1, force = -1;
		gboolean error = FALSE;
		for (int i = 1; i < nb; i++) {
			char *arg = word[i], *end;
			if (!word[i])
				break;
			if (g_str_has_prefix(arg, "-inner=")) {
				arg += 7;
				inner = g_ascii_strtod(arg, &end);
				if (arg == end) error = TRUE;
				else if (inner < 1.0) error = TRUE;
			}
			else if (g_str_has_prefix(arg, "-outer=")) {
				arg += 7;
				outer = g_ascii_strtod(arg, &end);
				if (arg == end) error = TRUE;
				else if (outer < 2.0) error = TRUE;
			}
			else if (g_str_has_prefix(arg, "-aperture=")) {
				arg += 10;
				aperture = g_ascii_strtod(arg, &end);
				if (arg == end) error = TRUE;
				else if (aperture < 1.0) error = TRUE;
			}
			else if (g_str_has_prefix(arg, "-gain=")) {
				arg += 6;
				gain = g_ascii_strtod(arg, &end);
				if (arg == end) error = TRUE;
				else if (gain <= 0.0) error = TRUE;
			}
			else if (g_str_has_prefix(arg, "-min_val=")) {
				arg += 9;
				min = g_ascii_strtoll(arg, &end, 10);
				if (arg == end) error = TRUE;
				else if (min >= 65535) error = TRUE;
			}
			else if (g_str_has_prefix(arg, "-max_val=")) {
				arg += 9;
				max = g_ascii_strtoull(arg, &end, 10);
				if (arg == end) error = TRUE;
				else if (max == 0 || max > 65535) error = TRUE;
			}
			else if (g_str_has_prefix(arg, "-force_radius=")) {
				arg += 14;
				if (*arg == 'y')
					force = 1;
				else if (*arg == 'n')
					force = 0;
				else error = TRUE;
			}
			else {
				siril_log_message(_("Unknown parameter %s, aborting.\n"), arg);
				return CMD_ARG_ERROR;
			}
		}

		if (error) {
			siril_log_message(_("Error parsing arguments, aborting.\n"));
			return CMD_ARG_ERROR;
		}
		if (inner > 0) {
			if (outer > 0) {
				if (outer > inner) {
					com.pref.phot_set.inner = inner;
					com.pref.phot_set.outer = outer;
				} else {
					siril_log_message(_("Inner radius value must be less than outer. Please change the value."));
					error = TRUE;
				}
			} else {
				if (com.pref.phot_set.outer > inner) {
					com.pref.phot_set.inner = inner;
				} else {
					siril_log_message(_("Inner radius value must be less than outer. Please change the value."));
					error = TRUE;
				}
			}
		}
		else if (outer > 0) {
			if (outer > com.pref.phot_set.inner) {
				com.pref.phot_set.outer = outer;
			} else {
					siril_log_message(_("Inner radius value must be less than outer. Please change the value."));
					error = TRUE;
				}
		}
		if (aperture > 0.0)
			com.pref.phot_set.aperture = aperture;
		if (force == 0)
			com.pref.phot_set.force_radius = FALSE;
		else if (force == 1)
			com.pref.phot_set.force_radius = TRUE;
		if (gain > 0.0)
			com.pref.phot_set.gain = gain;
		if (min >= -65536) {
			if (max > 0) {
				if (min < max) {
					com.pref.phot_set.minval = (double)min;
					com.pref.phot_set.maxval = (double)max;
				} else {
					siril_log_message(_("minimum value must be smaller than the maximum\n"));
					error = TRUE;
				}
			} else {
				if ((double)min < com.pref.phot_set.maxval) {
					com.pref.phot_set.minval = (double)min;
				} else {
					siril_log_message(_("minimum value must be smaller than the maximum\n"));
					error = TRUE;
				}
			}
		} else if (max > 0) {
			if (com.pref.phot_set.minval < max) {
				com.pref.phot_set.maxval = max;
			} else {
				siril_log_message(_("minimum value must be smaller than the maximum\n"));
				error = TRUE;
			}
		}

		if (error) {
			siril_log_message(_("Error parsing arguments, aborting.\n"));
			return CMD_ARG_ERROR;
		}
	}
	siril_log_message(_("Local background annulus radius: %.1f to %.1f, aperture: %.1f (%s), camera conversion gain: %f e-/ADU, using pixels with values ]%f, %f[\n"),
			com.pref.phot_set.inner,
			com.pref.phot_set.outer,
			com.pref.phot_set.aperture,
			com.pref.phot_set.force_radius ? _("forced") : _("unused, dynamic"),
			com.pref.phot_set.gain,
			com.pref.phot_set.minval,
			com.pref.phot_set.maxval);
	return CMD_OK;
}

int process_set_ref(int nb) {
	sequence *seq = load_sequence(word[1], NULL);
	gchar *end;

	if (!seq) {
		return CMD_SEQUENCE_NOT_FOUND;
	}
	if (check_seq_is_comseq(seq)) {
		free_sequence(seq, TRUE);
		seq = &com.seq;
	}
	int n = g_ascii_strtoull(word[2], &end, 10) - 1;
	if (end == word[2] || n < 0 || n >= seq->number) {
		siril_log_message(_("The reference image must be set between 1 and %d\n"), seq->number);
		return CMD_ARG_ERROR;
	}

	seq->reference_image = n;
	// a reference image should not be excluded to avoid confusion
	if (!seq->imgparam[seq->reference_image].incl) {
		seq->imgparam[seq->reference_image].incl = TRUE;
	}

	writeseqfile(seq);
	if (check_seq_is_comseq(seq)) {
		fix_selnum(&com.seq, FALSE);
		seq_load_image(&com.seq, n, TRUE);
		update_stack_interface(TRUE);
		update_reg_interface(FALSE);
		adjust_sellabel();
		drawPlot();
	} else {
		free_sequence(seq, FALSE);
	}

	return CMD_OK;
}

int process_unset_mag(int nb) {
	com.magOffset = 0.0;
	return CMD_OK;
}

int process_set_mag_seq(int nb) {
	gchar *end;
	double mag = g_ascii_strtod(word[1], &end);
	if (end == word[1]) {
		siril_log_message(_("Wrong magnitude value.\n"));
		return CMD_ARG_ERROR;
	}

	int i;
	for (i = 0; i < MAX_SEQPSF && com.seq.photometry[i]; i++);
	com.seq.reference_star = i - 1;
	if (i == 0) {
		siril_log_message(_("Run a PSF for the sequence first (see seqpsf)\n"));
		return CMD_NEED_INIT_FIRST;
	}
	com.seq.reference_mag = mag;
	siril_log_message(_("Reference magnitude has been set for star %d to %f and will be computed for each image\n"), i - 1, mag);
	drawPlot();
	return CMD_OK;
}

int process_set_ext(int nb) {
	if (word[1]) {
		if ((g_ascii_strncasecmp(word[1], "fit", 3))
				&& (g_ascii_strncasecmp(word[1], "fts", 3))
				&& (g_ascii_strncasecmp(word[1], "fits", 4))) {
			siril_log_message(_("FITS extension unknown: %s\n"), word[1]);
			return CMD_ARG_ERROR;
		}

		g_free(com.pref.ext);
		gchar *lower = g_ascii_strdown(word[1], strlen(word[1]));
		com.pref.ext = g_strdup_printf(".%s", lower);
		g_free(lower);
		writeinitfile();
	}

	return CMD_OK;
}

int process_set_findstar(int nb) {
	int startoptargs = 1;
	double sigma = com.pref.starfinder_conf.sigma;
	double minbeta = com.pref.starfinder_conf.min_beta;
	double roundness = com.pref.starfinder_conf.roundness;
	int radius = com.pref.starfinder_conf.radius;
	double focal_length = com.pref.starfinder_conf.focal_length;
	double pixel_size_x = com.pref.starfinder_conf.pixel_size_x;
	gboolean relax_checks = com.pref.starfinder_conf.relax_checks;
	int convergence = com.pref.starfinder_conf.convergence;
	starprofile profile = com.pref.starfinder_conf.profile;
	double minA = com.pref.starfinder_conf.min_A;
	double maxA = com.pref.starfinder_conf.max_A;
	double maxr = com.pref.starfinder_conf.max_r;
	gchar *end;

	if (nb > startoptargs) {
		for (int i = startoptargs; i < nb; i++) {
			char *current = word[i], *value;
			if (current) {
				if (g_str_has_prefix(current, "-radius=")) {
					value = current + 8;
					radius = g_ascii_strtoull(value, &end, 10);
					if (end == value || radius < 3 || radius > 50) {
						siril_log_message(_("Wrong parameter values. Radius must be between 3 and 50, aborting.\n"));
						return CMD_ARG_ERROR;
					}
				} else if (g_str_has_prefix(current, "-sigma=")) {
					value = current + 7;
					sigma = g_ascii_strtod(value, &end);
					if (end == value || sigma < 0.05) {
						siril_log_message(_("Wrong parameter values. Sigma must be greater than 0.05, aborting\n"));
						return CMD_ARG_ERROR;
					}
				} else if (g_str_has_prefix(current, "-minbeta=")) {
					value = current + 9;
					minbeta = g_ascii_strtod(value, &end);
					if (end == value || minbeta < 0.0 || minbeta >= MOFFAT_BETA_UBOUND) {
						siril_log_message(_("Wrong parameter values. Minimum beta must be greater than or equal to 0.0 and less than %.0f, aborting\n"), MOFFAT_BETA_UBOUND);
						return CMD_ARG_ERROR;
					}
				} else if (g_str_has_prefix(current, "-gaussian")) {
					profile = PSF_GAUSSIAN;
				} else if (g_str_has_prefix(current, "-moffat")) {
					profile = PSF_MOFFAT_BFREE;
				} else if (g_str_has_prefix(current, "-roundness=")) {
					value = current + 11;
					roundness = g_ascii_strtod(value, &end);
					if (end == value || roundness < 0.0 || roundness > 0.95) {
						siril_log_message(_("Wrong parameter values. Roundness must be between 0 and 0.95, aborting.\n"));
						return CMD_ARG_ERROR;
					}
				} else if (g_str_has_prefix(current, "-focal=")) {
					value = current + 7;
					focal_length = g_ascii_strtod(value, &end);
					if (end == value || focal_length < 0) {
						siril_log_message(_("Wrong parameter values. Focal length must be greater than 0, aborting.\n"));
						return CMD_ARG_ERROR;
					}
				} else if (g_str_has_prefix(current, "-pixelsize=")) {
					value = current + 11;
					pixel_size_x = g_ascii_strtod(value, &end);
					if (end == value || pixel_size_x < 0) {
						siril_log_message(_("Wrong parameter values. Pixel size must be greater than 0, aborting.\n"));
						return CMD_ARG_ERROR;
					}
				} else if (g_str_has_prefix(current, "-relax=")) {
					value = current + 7;
					if (!(g_ascii_strcasecmp(value, "on"))) relax_checks = TRUE;
					else if (!(g_ascii_strcasecmp(value, "off"))) relax_checks = FALSE;
					else {
						siril_log_message(_("Wrong parameter values. Relax must be set to on or off, aborting.\n"));
						return CMD_ARG_ERROR;
					}
				} else if (g_str_has_prefix(current, "-convergence=")) {
					value = current + 13;
					convergence = g_ascii_strtoull(value, &end, 10);
					if (end == value || convergence < 1 || convergence > 3) {
						siril_log_message(_("Wrong parameter values. Convergence must be between 1 and 3, aborting.\n"));
						return CMD_ARG_ERROR;
					}
				} else if (g_str_has_prefix(current, "-minA=")) {
					value = current + 6;
					minA = g_ascii_strtod(value, &end);
					if (end == value) {
						siril_log_message(_("Wrong parameter value %s.\n"), current);
						return CMD_ARG_ERROR;
					}
				} else if (g_str_has_prefix(current, "-maxA=")) {
					value = current + 6;
					maxA = g_ascii_strtod(value, &end);
					if (end == value) {
						siril_log_message(_("Wrong parameter value %s.\n"), current);
						return CMD_ARG_ERROR;
					}
				} else if (g_str_has_prefix(current, "-maxR=")) {
					value = current + 6;
					maxr = g_ascii_strtod(value, &end);
					if (end == value || maxr <= 0.0 || maxr > 1.0) {
						siril_log_message(_("Wrong parameter value %s.\n"), current);
						return CMD_ARG_ERROR;
					}
				} else if (!g_ascii_strcasecmp(current, "reset")) {
					siril_log_message(_("Resetting findstar parameters to default values.\n"));
					sigma = 1.;
					roundness = 0.5;
					radius = DEF_BOX_RADIUS;
					focal_length = 0.;
					pixel_size_x = 0.;
					relax_checks = FALSE;
					convergence = 1;
					profile = PSF_GAUSSIAN;
					minbeta = 1.5;
					minA = 0.0;
					maxA = 0.0;
					maxr = 1.0;
				} else {
					siril_log_message(_("Unknown parameter %s, aborting.\n"), current);
					return CMD_ARG_ERROR;
				}
			}
		}
	}

	siril_log_message(_("sigma = %3.2f\n"), sigma);
	com.pref.starfinder_conf.sigma = sigma;
	if (maxr != 1.0 && maxr > roundness)
		siril_log_message(_("roundness range = [%f, %f]\n"), roundness, maxr);
	else {
		siril_log_message(_("roundness = %3.2f\n"), roundness);
		maxr = 1.0;
	}
	com.pref.starfinder_conf.roundness = roundness;
	com.pref.starfinder_conf.max_r = maxr;
	siril_log_message(_("radius = %d\n"), radius);
	com.pref.starfinder_conf.radius = radius;
	if ((minA > 0.0 || maxA > 0.0) && minA < maxA)
		siril_log_message(_("amplitude range = [%f, %f]\n"), minA, maxA);
	else {
		siril_log_message(_("amplitude range unlimited\n"));
		minA = 0.0; maxA = 0.0;
	}
	com.pref.starfinder_conf.min_A = minA;
	com.pref.starfinder_conf.max_A = maxA;
	siril_log_message(_("convergence = %d\n"), convergence);
	com.pref.starfinder_conf.convergence = convergence;
	siril_log_message(_("focal = %3.1f\n"), focal_length);
	com.pref.starfinder_conf.focal_length = focal_length;
	siril_log_message(_("pixelsize = %3.2f\n"), pixel_size_x);
	com.pref.starfinder_conf.pixel_size_x = pixel_size_x;
	siril_log_message(_("relax = %s\n"), (relax_checks) ? "on" : "off");
	com.pref.starfinder_conf.relax_checks = relax_checks;
	siril_log_message(_("profile = %s\n"), (profile == PSF_GAUSSIAN) ? "Gaussian" : "Moffat");
	com.pref.starfinder_conf.profile = profile;
	if (profile != PSF_GAUSSIAN) {
		siril_log_message(_("minimum beta = %3.2f\n"), minbeta);
		com.pref.starfinder_conf.min_beta = minbeta;
	}
	return CMD_OK;
}

int process_unset_mag_seq(int nb) {
	com.seq.reference_star = -1;
	com.seq.reference_mag = -1001.0;
	siril_log_message(_("Reference magnitude unset for sequence\n"));
	drawPlot();
	return CMD_OK;
}

int process_pm(int nb) {
	/* First we want to replace all variable by filename if exist. Return error if not
	 * Variables start and end by $ token.
	 */
	gchar *expression = g_shell_unquote(word[1], NULL);
	gchar *next, *cur;
	int count = 0;
	float min = -1.f;
	float max = -1.f;

	cur = expression;
	while ((next = strchr(cur, '$')) != NULL) {
		cur = next + 1;
		count++;
	}

	if (count == 0) {
		siril_log_message(_("You need to add at least one image as variable. Use $ tokens to surround the file names .\n"));
		return CMD_ARG_ERROR;
	} else if (count % 2 != 0) {
		siril_log_message(_("There is an unmatched $. Please check the expression.\n"));
		return CMD_ARG_ERROR;
	}

	/* parse rescale option if exist */
	if (nb > 1) {
		if (!g_strcmp0(word[2], "-rescale")) {
			if (nb == 5) {
				gchar *end;
				min = g_ascii_strtod(word[3], &end);
				if (end == word[3] || min < 0 || min > 1) {
					siril_log_message(_("Rescale can only be done in the [0, 1] range.\n"));
					return CMD_ARG_ERROR;
				}
				max = g_ascii_strtod(word[4], &end);
				if (end == word[4] || max < 0 || max > 1) {
					siril_log_message(_("Rescale can only be done in the [0, 1] range.\n"));
					return CMD_ARG_ERROR;
				}
			} else {
				min = 0.f;
				max = 1.f;
			}
		}
	}

	struct pixel_math_data *args = malloc(sizeof(struct pixel_math_data));
	args->nb_rows = count / 2; // this is the number of variable
	args->varname = calloc(args->nb_rows, sizeof(gchar *));

	cur = expression;

	/* List all variables */
	char *start = cur;
	char *end = cur;
	gboolean first = TRUE;
	int i = 0;
	while (*cur) {
		if (*cur == '$') {
			if (first) {
				start = cur;
				first = FALSE;
			} else {
				end = cur;
				first = TRUE;
			}
		}
		if (start < end && *start) {
			*end = 0;
			gboolean found = FALSE;
			for (int j = 0; j < i; j++) {
/*				gchar *test = g_strrstr(args->varname[j], start + 1);
				if (test)*/
				if (!g_strcmp0(args->varname[j], start + 1))
					found = TRUE;
			}
			if (!found)
				args->varname[i++] = g_strdup(start + 1);
			start = cur = end;
		}
		cur++;
	}
	args->nb_rows = i; // this is the final number of variables
	args->varname = realloc(args->varname, i * sizeof(gchar *));

	int width = -1;
	int height = -1;
	int channel = -1;

	for (int j = 0; j < args->nb_rows; j++) {
		int w, h, c;
		if (args->varname && load_pm_var(args->varname[j], j, &w, &h, &c)) {
			if (j > 0)
				free_pm_var(j - 1);
			free(args->varname);
			free(args);
			return CMD_INVALID_IMAGE;
		}

		if (channel == -1) {
			width = w;
			height = h;
			channel = c;
		} else {
			if (w != width || height != h || channel != c) {
				siril_log_message(_("Image must have same dimension\n"));
				free_pm_var(args->nb_rows);
				free(args->varname);
				free(args);
				return CMD_INVALID_IMAGE;
			}
		}
	}

	/* remove tokens */
	g_free(expression);
	expression = g_shell_unquote(word[1], NULL);

	// Now need to replace the original variable names between the $ signs in expression with
	// the new generic variable names.
	// This ensures the variable names in the expression passed to pm match the variable names
	// that are stored in args->varname
	gchar** chunks = g_strsplit(expression, "$", count + 1);
	for (int i = 0, j = 1; i < count / 2 ; i++) {
		int idx = 0;
		int k;
		for (k = 0; k < args->nb_rows; k++) {
			if (!g_strcmp0(chunks[2 * i + 1], args->varname[k])) {
				idx = k + 1;
				break;
			}
		}
		if (idx != k + 1) idx = j;
		g_free(chunks[2 * i + 1]);
		chunks[2 * i + 1] = g_strdup_printf("var_%d", idx);
		j++;
	}
	g_free(expression);
	expression = g_strjoinv(NULL, chunks);
	g_strfreev(chunks);

	// Rewrite the variable names to var_1, var_2 etc. now the files are loaded.
	// This avoids conflicts where characters are permitted in filenames but cannot
	// be used in pixelmath variable names.
	// We will amend the expression to match below.
	for (int j = 0; j < args->nb_rows; j++) {
		g_free(args->varname[j]);
		args->varname[j] = g_strdup_printf("var_%d", j + 1);
	}

	remove_spaces_from_str(expression);

	fits *fit = NULL;
	if (new_fit_image(&fit, width, height, channel, DATA_FLOAT)) {
		free_pm_var(args->nb_rows);
		free(args->varname);
		free(args);
		return CMD_GENERIC_ERROR;
	}

	args->expression1 = expression;
	args->expression2 = NULL;
	args->expression3 = NULL;
	args->single_rgb = TRUE;
	args->fit = fit;
	args->ret = 0;
	args->from_ui = FALSE;
	if (min >= 0.f) {
		args->rescale = TRUE;
		args->min = min;
		args->max = max;
	} else {
		args->rescale = FALSE;
	}

	start_in_new_thread(apply_pixel_math_operation, args);

	return CMD_OK;
}

int process_psf(int nb){
	if (com.selection.w > 300 || com.selection.h > 300){
		siril_log_message(_("Current selection is too large. To determine the PSF, please make a selection around a single star.\n"));
		return CMD_SELECTION_ERROR;
	}
	if (com.selection.w <= 0 || com.selection.h <= 0){
		siril_log_message(_("Select an area first\n"));
		return CMD_SELECTION_ERROR;
	}

	if (gfit.naxes[2] > 1 && nb == 1 && com.headless) {
		siril_log_color_message(_("Please display the channel on which you want to compute the PSF or use -channel argument\n"), "red");
		return CMD_GENERIC_ERROR;
	}

	int channel = com.headless ? 0 : select_vport(gui.cvport);
	if (nb == 2) {
		gchar *next;
		channel = g_ascii_strtoull(word[1], &next, 10);
		if (word[1] == next || channel > (int)gfit.naxes[2]) {
			siril_log_message(_("Please provide the channel number starting from 0 for red\n"));
			return CMD_ARG_ERROR;
		}
	}

	starprofile profile = com.pref.starfinder_conf.profile;
	psf_error error;
	struct phot_config *ps = phot_set_adjusted_for_image(&gfit);
	psf_star *result = psf_get_minimisation(&gfit, channel, &com.selection, TRUE, ps, TRUE, profile, &error);
	free(ps);
	if (result) {
		gchar *str = format_psf_result(result, &com.selection, &gfit, NULL);
		free_psf(result);
		siril_log_message("%s\n", str);
		g_free(str);
	}
	else siril_log_message(_("PSF minimisation failed with error %d\n"), error);
	return CMD_OK;
}

int process_seq_tilt(int nb) {
	gboolean draw_polygon = FALSE;

	sequence *seq;
	seq = load_sequence(word[1], NULL);
	if (!seq)
		return CMD_SEQUENCE_NOT_FOUND;
	if (check_seq_is_comseq(seq)) {
		free_sequence(seq, TRUE);
		seq = &com.seq;
		draw_polygon = TRUE;
	}
	// through GUI, in case the specified sequence is not the loaded sequence
	// load it before running
	if (!com.script && seq != &com.seq) {
		set_seq(word[1]);
		free_sequence(seq, TRUE);
		seq = &com.seq;
		draw_polygon = TRUE;
	}

	struct tilt_data *args = calloc(sizeof(struct tilt_data), 1);
	args->seq = seq;
	args->draw_polygon = draw_polygon;

	apply_tilt_to_sequence(args);
	return CMD_OK;
}

/* com.pref.phot_set.outer needs to be set at this point */
static int parse_star_position_arg(char *arg, sequence *seq, fits *first, rectangle *seqpsf_area, gchar **target_descr) {
	rectangle area;
	if (g_str_has_prefix(arg, "-at=") || g_str_has_prefix(arg, "-refat=")) {
		gchar *value, *end;
		if (arg[1] == 'a')
			value = arg + 4;
		else value = arg + 7;
		int x = g_ascii_strtoull(value, &end, 10);
		if (end == value) return CMD_ARG_ERROR;
		if (*end != ',') return CMD_ARG_ERROR;
		end++;
		value = end;
		int y = g_ascii_strtoull(value, &end, 10);
		if (end == value) return CMD_ARG_ERROR;

		double start = 1.5 * com.pref.phot_set.outer;
		double size = 3 * com.pref.phot_set.outer;

		area.x = x - start;
		area.y = y - start;
		area.w = size;
		area.h = size;
		if (area.x < 0 || area.y < 0 ||
				area.h <= 0 || area.w <= 0 ||
				area.x + area.w >= first->rx ||
				area.y + area.h >= first->ry) {
			siril_log_message(_("The given coordinates are not in the image, aborting\n"));
			return CMD_ARG_ERROR;
		}

		if (enforce_area_in_image(&area, seq, 0)) {
			siril_log_message(_("Selection was not completely inside the first image of the sequence, aborting.\n"));
			return CMD_SELECTION_ERROR;
		}
		if (target_descr && arg[1] != 'a')
			*target_descr = g_strdup_printf("at %d, %d", x, y);
	}
	else if (g_str_has_prefix(arg, "-wcs=") || g_str_has_prefix(arg, "-refwcs=")) {
		char *value;
		if (arg[1] == 'w')
			value = arg + 5;
		else value = arg + 8;
		char *sep = strchr(value, ',');
		if (!sep) {
			siril_log_message(_("Invalid argument to %s, aborting.\n"), arg);
			return CMD_ARG_ERROR;
		}
		*sep++ = '\0';
		char *end;
		double ra = g_ascii_strtod(value, &end);
		if (end == value) {
			siril_log_message(_("Invalid argument to %s, aborting.\n"), arg);
			return CMD_ARG_ERROR;
		}
		double dec = g_ascii_strtod(sep, &end);
		if (end == sep) {
			siril_log_message(_("Invalid argument to %s, aborting.\n"), arg);
			return CMD_ARG_ERROR;
		}

		if (!has_wcs(first)) {
			siril_log_message(_("The reference image of the sequence does not have the WCS information required for star selection by equatorial coordinates\n"));
			return CMD_FOR_PLATE_SOLVED;
		}
		double fx, fy;
		if (wcs2pix(first, ra, dec, &fx, &fy)) {
			siril_log_message(_("The given coordinates are not in the image, aborting\n"));
			return CMD_ARG_ERROR;
		}
		double dx, dy;
		siril_to_display(fx, fy, &dx, &dy, first->ry);
		double start = 1.5 * com.pref.phot_set.outer;
		double size = 3 * com.pref.phot_set.outer;
		area.x = dx - start;
		area.y = dy - start;
		area.w = size;
		area.h = size;
		if (area.x < 0 || area.y < 0 ||
				area.h <= 0 || area.w <= 0 ||
				area.x + area.w >= first->rx ||
				area.y + area.h >= first->ry) {
			siril_log_message(_("The given coordinates are not in the image, aborting\n"));
			return CMD_ARG_ERROR;
		}
		siril_log_message(_("Coordinates of the star: %.1f, %.1f\n"), dx, dy);
		if (target_descr && arg[1] != 'a')
			*target_descr = g_strdup_printf("at %f, %f", ra, dec);
	}
	else {
		siril_log_message(_("Invalid argument %s, aborting.\n"), arg);
		return CMD_ARG_ERROR;
	}
	*seqpsf_area = area;
	return CMD_OK;
}

/* seqpsf [sequencename channel { -at=x,y | -wcs=ra,dec }] */
int process_seq_psf(int nb) {
	if (com.script && nb < 4) {
		siril_log_message(_("Arguments are not optional when called from a script\n"));
		return CMD_ARG_ERROR;
	}
	if (!com.headless && !sequence_is_loaded() && nb < 4) {
		siril_log_message(_("Arguments are optional only if a sequence is already loaded and selection around a star made\n"));
		return CMD_ARG_ERROR;
	}

	sequence *seq = NULL;
	int layer;
	if (nb < 4) {
		seq = &com.seq;
		layer = select_vport(gui.cvport);

		if (com.selection.w > 300 || com.selection.h > 300) {
			siril_log_message(_("Current selection is too large. To determine the PSF, please make a selection around a single star.\n"));
			return CMD_SELECTION_ERROR;
		}
		if (com.selection.w <= 0 || com.selection.h <= 0) {
			siril_log_message(_("Select an area first\n"));
			return CMD_SELECTION_ERROR;
		}
	} else {
		seq = load_sequence(word[1], NULL);
		if (!seq) {
			return CMD_SEQUENCE_NOT_FOUND;
		}
		if (!com.script && seq != &com.seq) {
			set_seq(word[1]);
			free_sequence(seq, TRUE);
			seq = &com.seq;
		}

		fits first = { 0 };
		if (seq_read_frame_metadata(seq, 0, &first)) {
			free_sequence(seq, TRUE);
			return CMD_GENERIC_ERROR;
		}
		seq->current = 0;

		gchar *end;
		layer = g_ascii_strtoull(word[2], &end, 10);
		if (end == word[2] || layer >= seq->nb_layers) {
			siril_log_message(_("PSF cannot be computed on channel %d for this sequence of %d channels\n"), layer, seq->nb_layers);
			free_sequence(seq, TRUE);
			clearfits(&first);
			return CMD_ARG_ERROR;
		}

		rectangle area;
		if (parse_star_position_arg(word[3], seq, &first, &area, NULL)) {
			free_sequence(seq, TRUE);
			clearfits(&first);
			return 1;
		}
		com.selection = area;
		clearfits(&first);
	}

	framing_mode framing = REGISTERED_FRAME;
	if (framing == REGISTERED_FRAME && !seq->regparam[layer])
		framing = ORIGINAL_FRAME;
	if (framing == ORIGINAL_FRAME) {
		if (com.headless)
			framing = FOLLOW_STAR_FRAME;
		else {
			GtkToggleButton *follow = GTK_TOGGLE_BUTTON(lookup_widget("followStarCheckButton"));
			if (gtk_toggle_button_get_active(follow))
				framing = FOLLOW_STAR_FRAME;
		}
	}
	siril_log_message(_("Running the PSF on the sequence, layer %d\n"), layer);
	int retval = seqpsf(seq, layer, FALSE, FALSE, framing, TRUE, com.script);
	if (seq != &com.seq)
		free_sequence(seq, TRUE);
	return retval;
}

// light_curve sequencename channel [-autoring] { -ninalist=file | [-auto] { -at=x,y | -wcs=ra,dec [-refat=x,y] [-refwcs=ra,dec] ... } }
int process_light_curve(int nb) {
	sequence *seq = load_sequence(word[1], NULL);
	if (!seq)
		return CMD_SEQUENCE_NOT_FOUND;
	gboolean has_GUI = FALSE;
	gboolean seq_has_wcs = FALSE;
	int refimage = sequence_find_refimage(seq);
	if (check_seq_is_comseq(seq)) { // we are in GUI
		free_sequence(seq, TRUE);
		seq = &com.seq;
		clear_all_photometry_and_plot(); // calls GTK+ code, but we're not in a script here
		init_plot_colors();
		has_GUI = TRUE;
		seq_has_wcs = has_wcs(&gfit);
	} else { // we are in script or headless, loading the seq has loaded the ref image, we check if it has wcs info
		siril_debug_print("reference image in seqfile is %d\n", refimage);
		seq_has_wcs = sequence_ref_has_wcs(seq);
		seq->current = refimage;
	}

	gchar *end;
	int layer = g_ascii_strtoull(word[2], &end, 10);
	if (end == word[2] || layer >= seq->nb_layers) {
		siril_log_message(_("PSF cannot be computed on channel %d for this sequence of %d channels\n"), layer, seq->nb_layers);
		if (seq != &com.seq)
			free_sequence(seq, TRUE);
		return CMD_ARG_ERROR;
	}

	if (sequence_drifts(seq, layer, seq->rx / 4))
		return CMD_GENERIC_ERROR;

	int argidx = 3;
	gboolean autoring = FALSE;
	if (!g_strcmp0(word[argidx], "-autoring")) {
		autoring = TRUE;
		if (nb == 3) {
			siril_log_message(_("Missing argument to command\n"));
			if (seq != &com.seq)
				free_sequence(seq, TRUE);
			return CMD_ARG_ERROR;
		}
		argidx++;
	}

	fits reffit = { 0 };
	if (autoring) { // we detect the stars in the reference frame
		if (seq_read_frame(seq, refimage, &reffit, FALSE, -1)) {
			if (seq != &com.seq)
				free_sequence(seq, TRUE);
			return CMD_GENERIC_ERROR;
		}
		float fwhm = measure_image_FWHM(&reffit, layer);
		if (fwhm <= 0.0f) {
			siril_log_color_message(_("Could not find stars in the reference image, aborting.\n"), "red");
			if (seq != &com.seq)
				free_sequence(seq, TRUE);
			clearfits(&reffit);
			return CMD_GENERIC_ERROR;
		}
		/* automatic aperture is 2 times each star's FWHM, which can be
		 * significantly larger than the mean FWHM that we get here */
		com.pref.phot_set.inner = com.pref.phot_set.auto_inner_factor * fwhm;
		com.pref.phot_set.outer = com.pref.phot_set.auto_outer_factor * fwhm;
		siril_log_message(_("Setting inner and outer photometry ring radii to %.1f and %.1f (FWHM is %f)\n"),
				com.pref.phot_set.inner, com.pref.phot_set.outer, fwhm);
		clearfits(&reffit);
	} else {
		if (seq_read_frame_metadata(seq, refimage, &reffit)) {
			if (seq != &com.seq)
				free_sequence(seq, TRUE);
			return CMD_GENERIC_ERROR;
		}
		siril_log_message(_("Using preconfigured inner and outer photometry ring radii of %.1f and %.1f\n"),
				com.pref.phot_set.inner, com.pref.phot_set.outer);
	}
	g_assert(com.pref.phot_set.inner < com.pref.phot_set.outer);

	struct light_curve_args *args = calloc(1, sizeof(struct light_curve_args));
	if (!args) {
		PRINT_ALLOC_ERR;
		if (seq != &com.seq)
			free_sequence(seq, TRUE);
		return CMD_ALLOC_ERROR;
	}

	/* we have a sequence and channel, now we iterate with seqpsf on the list of stars */
	if (g_str_has_prefix(word[argidx], "-ninastars=")) {
		char *file = word[argidx] + 11;
		if (file[0] == '\0') {
			siril_log_message(_("Missing argument to %s, aborting.\n"), word[argidx]);
			free(args);
			if (seq != &com.seq)
				free_sequence(seq, TRUE);
			return CMD_GENERIC_ERROR;
		}
		if (!seq_has_wcs) {
			siril_log_message(_("No image in the sequence was found with the WCS information required for star selection by equatorial coordinates, plate solve the reference or the current\n"));
			free(args);
			if (seq != &com.seq)
				free_sequence(seq, TRUE);
			return CMD_FOR_PLATE_SOLVED;
		}
		if (parse_nina_stars_file_using_WCS(args, file, TRUE, TRUE, has_GUI ? &gfit : &reffit)) {
			if (seq != &com.seq)
				free_sequence(seq, TRUE);
			free_light_curve_args(args);
			return CMD_GENERIC_ERROR;
		}
	} else {
		args->areas = malloc((nb - argidx) * sizeof(rectangle));
		for (int arg_index = argidx; arg_index < nb; arg_index++) {
			if (parse_star_position_arg(word[arg_index], seq, has_GUI ? &gfit : &reffit,
						&args->areas[arg_index - argidx], &args->target_descr)) {
				free_light_curve_args(args);
				return CMD_ARG_ERROR;;
			}
		}
		args->nb = nb - argidx;
	}
	clearfits(&reffit);
	args->seq = seq;
	args->layer = layer;
	args->display_graph = has_GUI;
	siril_debug_print("starting PSF analysis of %d stars\n", args->nb);

	start_in_new_thread(light_curve_worker, args);
	return CMD_OK;
}

int process_seq_crop(int nb) {
	sequence *seq = load_sequence(word[1], NULL);
	if (!seq) {
		return CMD_SEQUENCE_NOT_FOUND;
	}

	rectangle area;

	int startoptargs = 6;

	if (nb >= startoptargs) {
		gchar *endx, *endy, *endw, *endh;

		area.x = g_ascii_strtoull(word[2], &endx, 10);
		area.y = g_ascii_strtoull(word[3], &endy, 10);
		area.w = g_ascii_strtoull(word[4], &endw, 10);
		area.h = g_ascii_strtoull(word[5], &endh, 10);

		if (endx == word[2] || endy == word[3] || area.x < 0 || area.y < 0) {
			siril_log_message(_("Crop: x and y must be positive values.\n"));
			if (!check_seq_is_comseq(seq))
				free_sequence(seq, TRUE);
			return CMD_ARG_ERROR;
		}
		if (endw == word[4] || endh == word[5] || area.w <= 0 || area.h <= 0) {
			siril_log_message(_("Crop: width and height must be greater than 0.\n"));
			if (!check_seq_is_comseq(seq))
				free_sequence(seq, TRUE);
			return CMD_ARG_ERROR;
		}
	} else {
		siril_log_message(_("Crop: select a region or provide x, y, width, height\n"));
		if (!check_seq_is_comseq(seq))
			free_sequence(seq, TRUE);
		return CMD_ARG_ERROR;
	}
	gchar *end1, *end2;
	int rx = g_ascii_strtoull(word[4], &end1, 10);
	int ry = g_ascii_strtoull(word[5], &end2, 10);

	if (end1 == word[4] || end2 == word[5] || rx > seq->rx || ry > seq->ry) {
		siril_log_message(_("Crop: width and height, respectively, must be less than %d and %d.\n"),
				seq->rx, seq->ry);
		if (!check_seq_is_comseq(seq))
			free_sequence(seq, TRUE);
		return CMD_ARG_ERROR;
	}

	struct crop_sequence_data *args = calloc(1, sizeof(struct crop_sequence_data));

	args->seq = seq;
	args->area = area;
	args->prefix = strdup("cropped_");

	if (nb > startoptargs) {
		for (int i = startoptargs; i < nb; i++) {
			if (word[i]) {
				if (g_str_has_prefix(word[i], "-prefix=")) {
					char *current = word[i], *value;
					value = current + 8;
					if (value[0] == '\0') {
						siril_log_message(_("Missing argument to %s, aborting.\n"), current);
						free(args->prefix);
						free(args);
						if (!check_seq_is_comseq(seq))
							free_sequence(seq, TRUE);
						return CMD_ARG_ERROR;
					}
					args->prefix = strdup(value);
				}
			}
		}
	}

	crop_sequence(args);
	return CMD_OK;
}

int process_bg(int nb) {
	WORD us_bg;
	image_cfa_warning_check();
	for (int layer = 0; layer < gfit.naxes[2]; layer++) {
		double bg = background(&gfit, layer, &com.selection, MULTI_THREADED);
		if (gfit.type == DATA_USHORT) {
			us_bg = round_to_WORD(bg);
			bg = bg / get_normalized_value(&gfit);
		} else if (gfit.type == DATA_FLOAT) {
			us_bg = float_to_ushort_range(bg);
		} else return CMD_INVALID_IMAGE;
		siril_log_message(_("Background value (channel: #%d): %d (%.3e)\n"), layer, us_bg, bg);
	}
	return CMD_OK;
}

int process_bgnoise(int nb) {
	image_cfa_warning_check();
	evaluate_noise_in_image();
	return CMD_OK;
}

int process_histo(int nb) {
	GError *error = NULL;
	gchar *end;
	int nlayer = g_ascii_strtoull(word[1], &end, 10);
	const gchar* clayer;

	if (end == word[1] || nlayer > 3 || nlayer < 0)
		return CMD_INVALID_IMAGE;
	image_cfa_warning_check();
	gsl_histogram *histo = computeHisto(&gfit, nlayer);
	if (!isrgb(&gfit))
		clayer = "bw";		//if B&W
	else
		clayer = channel_number_to_name(nlayer);
	gchar *filename = g_strdup_printf("histo_%s.dat", clayer);

	GFile *file = g_file_new_for_path(filename);
	g_free(filename);

	GOutputStream *output_stream = (GOutputStream*) g_file_replace(file, NULL, FALSE,
			G_FILE_CREATE_NONE, NULL, &error);

	if (output_stream == NULL) {
		if (error != NULL) {
			g_warning("%s\n", error->message);
			g_clear_error(&error);
			fprintf(stderr, "Cannot save histo\n");
		}
		g_object_unref(file);
		return CMD_FILE_NOT_FOUND;
	}
	for (size_t i = 0; i < USHRT_MAX + 1; i++) {
		gchar *buffer = g_strdup_printf("%zu %d\n", i, (int) gsl_histogram_get (histo, i));

		if (!g_output_stream_write_all(output_stream, buffer, strlen(buffer), NULL, NULL, &error)) {
			g_warning("%s\n", error->message);
			g_free(buffer);
			g_clear_error(&error);
			g_object_unref(output_stream);
			g_object_unref(file);
			return CMD_GENERIC_ERROR;
		}
		g_free(buffer);
	}

	siril_log_message(_("The file %s has been created for the %s layer.\n"), g_file_peek_path(file), clayer);

	g_object_unref(output_stream);
	g_object_unref(file);
	gsl_histogram_free(histo);
	return CMD_OK;
}

int process_tilt(int nb) {
	if (word[1] && !g_ascii_strcasecmp(word[1], "clear")) {
		clear_sensor_tilt();
		siril_log_message(_("Clearing tilt information\n"));
		redraw(REDRAW_OVERLAY);
	} else {
		set_cursor_waiting(TRUE);
		draw_sensor_tilt(&gfit);
		set_cursor_waiting(FALSE);
	}

	return CMD_OK;
}

int process_inspector(int nb) {
	compute_aberration_inspector();
	return CMD_OK;
}

int process_thresh(int nb){
	gchar *end1, *end2;
	int maxlevel = (gfit.orig_bitpix == BYTE_IMG) ? UCHAR_MAX : USHRT_MAX;
	int lo = g_ascii_strtoull(word[1], &end1, 10);
	if (end1 == word[1] || lo < 0 || lo > maxlevel) {
		siril_log_message(_("Replacement value is out of range (0 - %d)\n"), maxlevel);
		return CMD_ARG_ERROR;
	}
	int hi = g_ascii_strtoull(word[2], &end2, 10);
	if (end2 == word[2] || hi < 0 || hi > maxlevel) {
		siril_log_message(_("Replacement value is out of range (0 - %d)\n"), maxlevel);
		return CMD_ARG_ERROR;
	}
	if (lo >= hi) {
		siril_log_message(_("lo must be strictly smaller than hi\n"));
		return CMD_ARG_ERROR;
	}
	threshlo(&gfit, lo);
	threshhi(&gfit, hi);

	char log[90];
	sprintf(log, "Image clamped to [%d, %d]", lo, hi);
	gfit.history = g_slist_append(gfit.history, strdup(log));
	return CMD_OK | CMD_NOTIFY_GFIT_MODIFIED;
}

int process_threshlo(int nb) {
	gchar *end;
	int maxlevel = (gfit.orig_bitpix == BYTE_IMG) ? UCHAR_MAX : USHRT_MAX;
	int lo = g_ascii_strtoull(word[1], &end, 10);
	if (end == word[1] || lo < 0 || lo > maxlevel) {
		siril_log_message(_("Replacement value is out of range (0 - %d)\n"), maxlevel);
		return CMD_ARG_ERROR;
	}
	threshlo(&gfit, lo);

	char log[90];
	sprintf(log, "Image clamped to [%d, max]", lo);
	gfit.history = g_slist_append(gfit.history, strdup(log));
	return CMD_OK | CMD_NOTIFY_GFIT_MODIFIED;
}

int process_threshhi(int nb) {
	gchar *end;
	int maxlevel = (gfit.orig_bitpix == BYTE_IMG) ? UCHAR_MAX : USHRT_MAX;
	int hi = g_ascii_strtoull(word[1], &end, 10);
	if (end == word[1] || hi < 0 || hi > maxlevel) {
		siril_log_message(_("Replacement value is out of range (0 - %d)\n"), maxlevel);
		return CMD_ARG_ERROR;
	}
	threshhi(&gfit, hi);

	char log[90];
	sprintf(log, "Image clamped to [min, %d]", hi);
	gfit.history = g_slist_append(gfit.history, strdup(log));
	return CMD_OK | CMD_NOTIFY_GFIT_MODIFIED;
}

int process_neg(int nb) {
	set_cursor_waiting(TRUE);
	pos_to_neg(&gfit);
	gfit.history = g_slist_append(gfit.history, strdup("Image made negative"));
	return CMD_OK | CMD_NOTIFY_GFIT_MODIFIED;
}

int process_nozero(int nb){
	gchar *end;
	int level = g_ascii_strtoull(word[1], &end, 10);
	int maxlevel = (gfit.orig_bitpix == BYTE_IMG) ? UCHAR_MAX : USHRT_MAX;
	if (end == word[1] || level < 0 || level > maxlevel) {
		siril_log_message(_("Replacement value is out of range (0 - %d)\n"), maxlevel);
		return CMD_ARG_ERROR;
	}
	nozero(&gfit, (WORD)level);

	char log[90];
	sprintf(log, "Replaced zeros with %d", level);
	gfit.history = g_slist_append(gfit.history, strdup(log));
	return CMD_OK | CMD_NOTIFY_GFIT_MODIFIED;
}

int process_ddp(int nb) {
	gchar *end;
	float level = (float) g_ascii_strtod(word[1], &end);
	if (end == word[1] || level < 0 || level > USHRT_MAX_SINGLE) {
		siril_log_message(_("Level value is incorrect\n"));
		return CMD_ARG_ERROR;
	}
	float coeff = g_ascii_strtod(word[2], &end);
	if (end == word[2] || coeff < 0) {
		siril_log_message(_("Coeff value is incorrect\n"));
		return CMD_ARG_ERROR;
	}
	float sigma = g_ascii_strtod(word[3], &end);
	if (end == word[3] || sigma < 0) {
		siril_log_message(_("Sigma value is incorrect\n"));
		return CMD_ARG_ERROR;
	}
	image_cfa_warning_check();
	ddp(&gfit, level, coeff, sigma);
	return CMD_OK | CMD_NOTIFY_GFIT_MODIFIED;
}

int process_new(int nb){
	int width, height, layers;
	gchar *end, *endw, *endh;

	width = g_ascii_strtod(word[1], &endw);
	height = g_ascii_strtod(word[2], &endh);
	layers = g_ascii_strtoull(word[3], &end, 10);
	if (end == word[3] || (layers != 1 && layers != 3)) {
		siril_log_message(_("Number of layers MUST be 1 or 3\n"));
		return CMD_ARG_ERROR;
	}
	if (endw == word[1] || endh == word[2] || !height || !width) {
		siril_log_message(_("Width and Height must be positive values.\n"));
		return CMD_ARG_ERROR;
	}

	close_single_image();
	close_sequence(FALSE);

	fits *fit = &gfit;
	if (new_fit_image(&fit, width, height, layers, DATA_FLOAT))
		return CMD_GENERIC_ERROR;
	memset(gfit.fdata, 0, width * height * layers * sizeof(float));

	com.seq.current = UNRELATED_IMAGE;
	create_uniq_from_gfit(strdup(_("new empty image")), FALSE);
	open_single_image_from_gfit();
	return CMD_OK;
}

int process_visu(int nb) {
	gchar *end1, *end2;
	int low = g_ascii_strtoull(word[1], &end1, 10);
	int high = g_ascii_strtoull(word[2], &end2, 10);
	if ((end2 == word[2] || high > USHRT_MAX) || (end1 == word[1] || low < 0)) {
		siril_log_message(_("Values must be positive and less than %d.\n"), USHRT_MAX);
		return CMD_ARG_ERROR;
	}
	visu(&gfit, low, high);
	return CMD_OK;
}

int process_ffill(int nb) {
	gchar *end;
	rectangle area;
	int level = g_ascii_strtoull(word[1], &end, 10);
	if (end == word[1] || level < 0 || level > USHRT_MAX) {
		siril_log_message(_("Value must be positive and less than %d.\n"), USHRT_MAX);
		return CMD_ARG_ERROR;
	}

	if ((!com.selection.h) || (!com.selection.w)) {
		if (nb == 6) {
			gchar *endx, *endy, *endw, *endh;
			area.x = g_ascii_strtoull(word[2], &endx, 10);
			area.y = g_ascii_strtoull(word[3], &endy, 10);
			area.w = g_ascii_strtoull(word[4], &endw, 10);
			area.h = g_ascii_strtoull(word[5], &endh, 10);
			if (endx == word[2] || endy == word[3] || endw == word[4]
					|| endh == word[5] || (area.w + area.x > gfit.rx)
					|| (area.h + area.y > gfit.ry)) {
				siril_log_message(_("Wrong parameters.\n"));
				return CMD_ARG_ERROR;
			}
		}
		else {
			siril_log_message(_("Fill2: select a region or provide x, y, width, height\n"));
			return CMD_ARG_ERROR;
		}
	} else {
		area = com.selection;
	}
	int retval = fill(&gfit, level, &area);
	if (retval) {
		siril_log_message(_("Wrong parameters.\n"));
		return CMD_ARG_ERROR;
	}
	area.x = gfit.rx - area.x - area.w;
	area.y = gfit.ry - area.y - area.h;
	fill(&gfit, level, &area);
	return CMD_OK | CMD_NOTIFY_GFIT_MODIFIED;
}

cmd_errors parse_findstar(struct starfinder_data *args, int start, int nb) {
	for (int i = start; i < nb; i++) {
		char *current = word[i], *value;
		if (g_str_has_prefix(current, "-out=")) {
			value = current + 5;
			if (value[0] == '\0') {
				siril_log_message(_("Missing argument to %s, aborting.\n"), current);
				return CMD_ARG_ERROR;
			}
			/* Make sure path exists */
			gchar *dirname = g_path_get_dirname(value);
			if (g_mkdir_with_parents(dirname, 0755) < 0) {
				siril_log_color_message(_("Cannot create output folder: %s\n"), "red", dirname);
				g_free(dirname);
				return CMD_GENERIC_ERROR;
			}
			g_free(dirname);
			args->starfile = g_strdup(value);
			siril_debug_print("Findstar: saving at %s\n", args->starfile);
		} else if (g_str_has_prefix(word[i], "-layer=")) {
			int nb_layers = (start == 2) ? args->im.from_seq->nb_layers : args->im.fit->naxes[2];
			if (nb_layers == 1) {  // handling mono case
				siril_log_message(_("This sequence is mono, ignoring layer number.\n"));
				continue;
			}
			value = current + 7;
			gchar *end;
			int layer = g_ascii_strtoull(value, &end, 10);
			if (end == value || layer < 0 || layer > 2) {
				siril_log_message(_("Unknown layer number %s, must be between 0 and 2, will use green layer.\n"), value);
				layer = GLAYER;
				continue;
			}
			args->layer = layer;
		} else if (g_str_has_prefix(word[i], "-maxstars=")) {
			char *current = word[i], *value;
			value = current + 10;
			if (value[0] == '\0') {
				siril_log_message(_("Missing argument to %s, aborting.\n"), current);
				return CMD_ARG_ERROR;
			}
			gchar *end;
			int max_stars = g_ascii_strtoull(value, &end, 10);
			if (end == value || max_stars > MAX_STARS_FITTED || max_stars < MIN_STARS_FITTED) {
				// limiting values to avoid too long computation or too low number of candidates
				siril_log_message(_("Max number of stars %s not allowed. Should be between %d and %d.\n"), value, MIN_STARS_FITTED, MAX_STARS_FITTED);
				return CMD_ARG_ERROR;
			}
			args->max_stars_fitted = max_stars;
		} else {
			siril_log_message(_("Unknown parameter %s, aborting.\n"), current);
			return CMD_ARG_ERROR;
		}
	}
	return CMD_OK;
}

int process_findstar(int nb) {
	int layer;
	if (!com.script) {
		layer = select_vport(gui.cvport);
	} else {
		layer = (gfit.naxes[2] > 1) ? GLAYER : RLAYER;
	}

	struct starfinder_data *args = calloc(1, sizeof(struct starfinder_data));
	args->layer = layer;
	args->im.fit = &gfit;
	if (sequence_is_loaded() && com.seq.current >= 0) {
		args->im.from_seq = &com.seq;
		args->im.index_in_seq = com.seq.current;
	} else {
		args->im.from_seq = NULL;
		args->im.index_in_seq = -1;
	}

	// initializing args
	args->starfile = NULL;
	args->max_stars_fitted = 0;
	args->threading = MULTI_THREADED;
	args->update_GUI = TRUE;
	siril_debug_print("findstar profiling %s stars\n", (com.pref.starfinder_conf.profile == PSF_GAUSSIAN) ? "Gaussian" : "Moffat");

	cmd_errors argparsing = parse_findstar(args, 1, nb);

	if (argparsing) {
		if (args->starfile) g_free(args->starfile);
		free(args);
		return argparsing;
	}
	if (gfit.naxes[2] == 1 && gfit.bayer_pattern[0] != '\0') {
		control_window_switch_to_tab(OUTPUT_LOGS);
		siril_log_color_message(_("Warning: an undebayered CFA image is loaded. Star detection may produce results for this image but will not perform optimally and star parameters may be inaccurate.\n"), "salmon");
	}

	start_in_new_thread(findstar_worker, args);

	return CMD_OK;
}

int process_seq_findstar(int nb) {
	sequence *seq = load_sequence(word[1], NULL);
	if (!seq)
		return CMD_SEQUENCE_NOT_FOUND;
	if (check_seq_is_comseq(seq)) {
		free_sequence(seq, TRUE);
		seq = &com.seq;
	}

	struct starfinder_data *args = calloc(1, sizeof(struct starfinder_data));
	int layer;
	if (!com.script && check_seq_is_comseq(seq)) { // we use vport only if seq is com.seq
		layer = select_vport(gui.cvport);
	} else {
		layer = (seq->nb_layers > 1) ? GLAYER : RLAYER;
	}
	// initializing findstar args
	args->layer = layer;
	args->im.fit = NULL;
	args->im.from_seq = seq;
	args->im.index_in_seq = -1;
	args->max_stars_fitted = 0;
	args->update_GUI = FALSE;
	args->save_to_file = TRUE;
	args->save_eqcoords = TRUE;	// managed in apply_findstar_to_sequence()

	args->starfile = NULL;
	cmd_errors argparsing = parse_findstar(args, 2, nb);

	if (argparsing) {
		if (args->starfile) g_free(args->starfile);
		free(args);
		if (!check_seq_is_comseq(seq))
			free_sequence(seq, TRUE);
		return argparsing;
	}
	if (args->starfile) {
		siril_log_message(_("Option -out= is not available for sequences, ignoring\n"));
		g_free(args->starfile);
		args->starfile = NULL;
	}

	fits tmpfit = { 0 };
	seq_read_frame_metadata(seq, sequence_find_refimage(seq), &tmpfit);
	gboolean mono = (tmpfit.naxes[2] == 1);
	gboolean cfa = (tmpfit.bayer_pattern[0] != '\0');
	clearfits(&tmpfit);
	if (mono && cfa) {
		control_window_switch_to_tab(OUTPUT_LOGS);
		siril_log_color_message(_("Warning: sequence contains undebayered CFA images. Star detection may produce results for this sequence but will not perform optimally and star parameters may be inaccurate.\n"), "salmon");
	}

	return apply_findstar_to_sequence(args);
}

int process_findhot(int nb){
	if (gfit.naxes[2] != 1) {
		siril_log_message(_("find_hot must be applied on an one-channel master-dark frame"));
		return CMD_NEED_INIT_FIRST;
	}
	GError *error = NULL;
	long icold, ihot;
	gchar type, *end;
	double sig[2];

	sig[0] = g_ascii_strtod(word[2], &end);
	if (end == word[2]) {
		siril_log_message(_("Invalid argument %s, aborting.\n"), word[2]);
		return CMD_ARG_ERROR;
	}
	sig[1] = g_ascii_strtod(word[3], &end);
	if (end == word[3]) {
		siril_log_message(_("Invalid argument %s, aborting.\n"), word[3]);
		return CMD_ARG_ERROR;
	}

	deviant_pixel *dev = find_deviant_pixels(&gfit, sig, &icold, &ihot, FALSE);
	siril_log_message(_("%ld cold and %ld hot pixels\n"), icold, ihot);

	gchar *filename = g_strdup_printf("%s.lst", word[1]);
	GFile *file = g_file_new_for_path(filename);

	GOutputStream *output_stream = (GOutputStream*) g_file_replace(file, NULL, FALSE,
			G_FILE_CREATE_NONE, NULL, &error);

	if (output_stream == NULL) {
		if (error != NULL) {
			g_warning("%s\n", error->message);
			g_clear_error(&error);
			siril_log_message(_("Could not open file: %s\n"), filename);
		}
		g_object_unref(file);
		g_free(filename);
		return CMD_FILE_NOT_FOUND;
	}
	g_free(filename);

	for (int i = 0; i < icold + ihot; i++) {
		int y = gfit.ry - (int) dev[i].p.y - 1;  /* FITS is stored bottom to top */
		if (dev[i].type == HOT_PIXEL)
			type = 'H';
		else
			type = 'C';
		gchar *buffer = g_strdup_printf("P %d %d %c\n", (int) dev[i].p.x, y, type);
		if (!g_output_stream_write_all(output_stream, buffer, strlen(buffer), NULL, NULL, &error)) {
			g_warning("%s\n", error->message);
			g_free(buffer);
			g_clear_error(&error);
			g_object_unref(output_stream);
			g_object_unref(file);
			return CMD_GENERIC_ERROR;
		}
		g_free(buffer);
	}

	free(dev);
	g_object_unref(output_stream);
	g_object_unref(file);

	return CMD_OK;
}

int process_fix_xtrans(int nb) {
	fix_xtrans_ac(&gfit);
	adjust_cutoff_from_updated_gfit();
	return CMD_OK | CMD_NOTIFY_GFIT_MODIFIED;
}

int process_cosme(int nb) {
	gchar *filename;
	int retval = 0;

	if (!g_str_has_suffix(word[1], ".lst")) {
		filename = g_strdup_printf("%s.lst", word[1]);
	} else {
		filename = g_strdup(word[1]);
	}

	if (!g_file_test(filename, G_FILE_TEST_EXISTS)) {
		siril_log_color_message(_("File [%s] does not exist.\n"), "red", filename);
		g_free(filename);
		return CMD_FILE_NOT_FOUND;
	}

	GFile *file = g_file_new_for_path(filename);

	int is_cfa = (word[0][5] == '_') ? 1 : 0;

	retval = apply_cosme_to_image(&gfit, file, is_cfa);

	g_free(filename);
	if (file)
		g_object_unref(file);
	if (retval)
		siril_log_color_message(_("There were some errors, please check your input file.\n"), "salmon");

	invalidate_stats_from_fit(&gfit);
	adjust_cutoff_from_updated_gfit();
	return CMD_OK | CMD_NOTIFY_GFIT_MODIFIED;
}

int process_seq_cosme(int nb) {
	sequence *seq = load_sequence(word[1], NULL);
	if (!seq) {
		return CMD_SEQUENCE_NOT_FOUND;
	}

	gchar *filename;

	if (!g_str_has_suffix(word[2], ".lst")) {
		filename = g_strdup_printf("%s.lst", word[2]);
	} else {
		filename = g_strdup(word[2]);
	}

	if (!g_file_test(filename, G_FILE_TEST_EXISTS)) {
		siril_log_color_message(_("File [%s] does not exist.\n"), "red", filename);
		if (!check_seq_is_comseq(seq))
			free_sequence(seq, TRUE);
		g_free(filename);
		return CMD_FILE_NOT_FOUND;
	}

	GFile *file = g_file_new_for_path(filename);
	g_free(filename);

	struct cosme_data *args = calloc(1, sizeof(struct cosme_data));
	args->prefix = strdup("cosme_");

	if (g_str_has_prefix(word[3], "-prefix=")) {
		char *current = word[3], *value;
		value = current + 8;
		if (value[0] == '\0') {
			free_sequence(seq, TRUE);
			g_object_unref(file);
			if (!check_seq_is_comseq(seq))
				free_sequence(seq, TRUE);
			free(args);
			siril_log_message(_("Missing argument to %s, aborting.\n"), current);
			return CMD_ARG_ERROR;
		}
		args->prefix = strdup(value);
	}

	args->seq = seq;
	args->is_cfa = (word[0][8] == '_') ? 1 : 0;
	args->file = file;
	args->fit = &gfit;

	apply_cosme_to_sequence(args);

	return CMD_OK;
}

int process_fmedian(int nb){
	struct median_filter_data *args = malloc(sizeof(struct median_filter_data));
	gchar *end1, *end2;
	args->ksize = g_ascii_strtoull(word[1], &end1, 10);
	args->amount = g_ascii_strtod(word[2], &end2);
	args->iterations = 1;

	if (end1 == word[1] || !(args->ksize & 1) || args->ksize < 2 || args->ksize > 15) {
		siril_log_message(_("The size of the kernel MUST be odd and in the range [3, 15].\n"));
		free(args);
		return CMD_ARG_ERROR;
	}
	if (end2 == word[2] || args->amount < 0.0 || args->amount > 1.0) {
		siril_log_message(_("Modulation value MUST be between 0 and 1\n"));
		free(args);
		return CMD_ARG_ERROR;
	}
	args->fit = &gfit;
	image_cfa_warning_check();
	start_in_new_thread(median_filter, args);

	return CMD_OK;
}

/* The name of this command should be COG in english but this choice
 * was done to be consistent with IRIS
 */
int process_cdg(int nb) {
	float x_avg, y_avg;

	if (!FindCentre(&gfit, &x_avg, &y_avg)) {
		siril_log_message(_("Center of gravity coordinates are (%.3lf, %.3lf)\n"), x_avg, y_avg);
		return CMD_OK;
	}
	return CMD_GENERIC_ERROR;
}

int process_clear(int nb) {
	if (com.script) return CMD_OK;
	GtkTextView *text = GTK_TEXT_VIEW(lookup_widget("output"));
	GtkTextBuffer *tbuf = gtk_text_view_get_buffer(text);
	GtkTextIter start_iter, end_iter;
	gtk_text_buffer_get_start_iter(tbuf, &start_iter);
	gtk_text_buffer_get_end_iter(tbuf, &end_iter);
	gtk_text_buffer_delete(tbuf, &start_iter, &end_iter);
	return CMD_OK;
}

int process_clearstar(int nb){
	clear_stars_list(TRUE);
	adjust_cutoff_from_updated_gfit();
	redraw(REDRAW_OVERLAY);
	redraw_previews();
	return CMD_OK;
}

int process_close(int nb) {
	close_sequence(FALSE);
	close_single_image();
	return CMD_OK;
}

int process_fill(int nb){
	rectangle area;
	gchar *end;

	if ((!com.selection.h) || (!com.selection.w)) {
		if (nb == 6) {
			gchar *endx, *endy, *endw, *endh;
			area.x = g_ascii_strtoull(word[2], &endx, 10);
			area.y = g_ascii_strtoull(word[3], &endy, 10);
			area.w = g_ascii_strtoull(word[4], &endw, 10);
			area.h = g_ascii_strtoull(word[5], &endh, 10);
			if (endx == word[2] || endy == word[3] || endw == word[4]
					|| endh == word[5] || (area.w + area.x > gfit.rx)
					|| (area.h + area.y > gfit.ry)) {
				siril_log_message(_("Wrong parameters.\n"));
				return CMD_ARG_ERROR;
			}
		}
		else {
			area.w = gfit.rx; area.h = gfit.ry;
			area.x = 0; area.y = 0;
		}
	} else {
		area = com.selection;
	}
	int level = g_ascii_strtoull(word[1], &end, 10);
	if (end == word[1] || level < 0 || level > USHRT_MAX) {
		siril_log_message(_("Value must be positive and less than %d.\n"), USHRT_MAX);
		return CMD_ARG_ERROR;
	}
	int retval = fill(&gfit, level, &area);
	if (retval) {
		siril_log_message(_("Wrong parameters.\n"));
		return CMD_ARG_ERROR;
	}
	return CMD_OK | CMD_NOTIFY_GFIT_MODIFIED;
}

int process_offset(int nb) {
	gchar *end;

	int level = g_ascii_strtoull(word[1], &end, 10);
	if (end == word[1]) {
		siril_log_message(_("Wrong parameters.\n"));
		return CMD_ARG_ERROR;
	}
	off(&gfit, (float)level);
	adjust_cutoff_from_updated_gfit();
	return CMD_OK | CMD_NOTIFY_GFIT_MODIFIED;
}

int process_scnr(int nb){
	struct scnr_data *args = malloc(sizeof(struct scnr_data));
	args->type = SCNR_AVERAGE_NEUTRAL;
	args->amount = 0.0;
	args->fit = &gfit;
	args->preserve = TRUE;

	int argidx = 1;
	if (argidx < nb && !g_strcmp0(word[1], "-nopreserve")) {
		args->preserve = FALSE;
		argidx++;
	}

	if (argidx < nb) {
		gchar *end;
		args->type = g_ascii_strtoull(word[argidx], &end, 10);
		if (end == word[argidx] || args->type > 3) {
			siril_log_message(_("Type can either be 0 (average neutral) or 1 (maximum neutral), 2 (maximum mask) or 3 (additive mask)\n"));
			free(args);
			return CMD_ARG_ERROR;
		}
		argidx++;
	}

	if (argidx < nb && (args->type == SCNR_MAXIMUM_MASK || args->type == SCNR_ADDITIVE_MASK)) {
		gchar *end;
		args->amount = g_ascii_strtod(word[argidx], &end);
		if (end == word[argidx] || args->amount < 0.0 || args->amount > 1.0) {
			siril_log_message(_("Amount can only be [0, 1]\n"));
			free(args);
			return CMD_ARG_ERROR;
		}
	}

	char log[90];
	char amountstr[30] = "";
	if (args->type == SCNR_MAXIMUM_MASK || args->type == SCNR_ADDITIVE_MASK)
		sprintf(amountstr, "amount %.2f, ", args->amount);
	sprintf(log, "SCNR green removal (%s, %s%spreserving lightness)",
			scnr_type_to_string(args->type), amountstr,
			args->preserve ? "" : "not ");
	gfit.history = g_slist_append(gfit.history, strdup(log));

	start_in_new_thread(scnr, args);
	return CMD_OK;
}

int process_fft(int nb){
	struct fft_data *args = malloc(sizeof(struct fft_data));

	args->fit = &gfit;
	args->type = strdup(word[0]);
	args->modulus = strdup(word[1]);
	args->phase = strdup(word[2]);
	args->type_order = 0;
	image_cfa_warning_check();
	start_in_new_thread(fourier_transform, args);

	return CMD_OK;
}

int process_fixbanding(int nb) {
	struct banding_data *args = malloc(sizeof(struct banding_data));
	args->seq = NULL;
	gchar *end1, *end2;

	args->amount = g_ascii_strtod(word[1], &end1);
	if (end1 == word[1] || args->amount < 0 || args->amount > 4) {
		siril_log_message(_("Amount value must be in the [0, 4] range.\n"));
		free(args);
		return CMD_ARG_ERROR;
	}
	args->sigma = g_ascii_strtod(word[2], &end2);
	if (end2 == word[2] || args->sigma < 0 || args->sigma > 5) {
		siril_log_message(_("1/sigma value must be in the [0, 5] range.\n"));
		free(args);
		return CMD_ARG_ERROR;
	}

	args->protect_highlights = TRUE;
	args->applyRotation = FALSE;
	args->fit = &gfit;
	if (nb > 3) {
		int arg_index = 3;
		while (arg_index < nb && word[arg_index]) {
			char *arg = word[arg_index];
			if (!g_strcmp0(arg, "-vertical")) {
				args->applyRotation = TRUE;
			} else {
				siril_log_message(_("Unknown parameter %s, aborting.\n"), arg);
				return CMD_ARG_ERROR;
			}
			arg_index++;
		}
	}
	image_cfa_warning_check();
	start_in_new_thread(BandingEngineThreaded, args);
	return CMD_OK;
}

int process_seq_fixbanding(int nb) {
	struct banding_data *args = calloc(1, sizeof(struct banding_data));
	gchar *end1 = NULL, *end2 = NULL;
	args->seq = NULL;

	sequence *seq = load_sequence(word[1], NULL);
	if (!seq) {
		free (args);
		return CMD_SEQUENCE_NOT_FOUND;
	}
	args->seq = seq;
	args->amount = g_ascii_strtod(word[2], &end1);
	if (end1 == word[2] || args->amount < 0 || args->amount > 4) {
		siril_log_message(_("Amount value must be in the [0, 4] range.\n"));
		if (!check_seq_is_comseq(args->seq))
			free_sequence(args->seq, TRUE);
		free(args);
		return CMD_ARG_ERROR;
	}
	args->sigma = g_ascii_strtod(word[3], &end2);
	if (end2 == word[3] || args->sigma < 0 || args->sigma > 5) {
		siril_log_message(_("1/sigma value must be in the [0, 5] range.\n"));
		if (!check_seq_is_comseq(args->seq))
			free_sequence(args->seq, TRUE);
		free(args);
		return CMD_ARG_ERROR;
	}
	// settings default optional values
	args->protect_highlights = TRUE;
	args->applyRotation = FALSE;
	args->fit = NULL;

	if (nb > 4) {
		int arg_index = 4;
		while (arg_index < nb && word[arg_index]) {
			char *arg = word[arg_index];
			if (g_str_has_prefix(arg, "-prefix=")) {
				char *value = arg + 8;
				if (value[0] == '\0') {
					siril_log_message(_("Missing argument to %s, aborting.\n"), arg);
					if (!check_seq_is_comseq(args->seq))
						free_sequence(args->seq, TRUE);
					free((char*) args->seqEntry);
					free(args);
					return CMD_ARG_ERROR;
				}
				args->seqEntry = strdup(value);
			} else if (!g_strcmp0(arg, "-vertical")) {
				args->applyRotation = TRUE;
			} else {
				siril_log_message(_("Unknown parameter %s, aborting.\n"), arg);
				free((char*) args->seqEntry);
				printf("seqEntry freed");
				if (!check_seq_is_comseq(args->seq))
					free_sequence(args->seq, TRUE);
				free(args);
				return CMD_ARG_ERROR;
			}
			arg_index++;
		}
	}
	if (!args->seqEntry)
		args->seqEntry = strdup("unband_");
	sequence_cfa_warning_check(seq);
	apply_banding_to_sequence(args);
	return CMD_OK;
}

int process_subsky(int nb) {
	sequence *seq = NULL;
	int degree = 0, samples = 20;
	double tolerance = 1.0, smooth = 0.5;
	gboolean dithering;
	background_interpolation interp;
	char *prefix = NULL;

	int arg_index = 1;
	gboolean is_sequence = (word[0][2] == 'q');

	if (is_sequence) {
		arg_index = 2;
		dithering = TRUE;
		seq = load_sequence(word[1], NULL);
		if (!seq) {
			return CMD_SEQUENCE_NOT_FOUND;
		}
	} else {
		if (!single_image_is_loaded()) return CMD_IMAGE_NOT_FOUND;
		dithering = FALSE;
	}

	if (!strcmp(word[arg_index], "-rbf"))
		interp = BACKGROUND_INTER_RBF;
	else {
		gchar *end;
		interp = BACKGROUND_INTER_POLY;
		degree = g_ascii_strtoull(word[arg_index], &end, 10);
		if (end == word[arg_index] || degree < 1 || degree > 4) {
			siril_log_message(_("Polynomial degree order must be within the [1, 4] range.\n"));
			return CMD_ARG_ERROR;
		}
	}

	arg_index++;
	while (arg_index < nb && word[arg_index]) {
		char *arg = word[arg_index];
		if (is_sequence && g_str_has_prefix(arg, "-prefix=")) {
			if (prefix) {
				siril_log_message(_("There can be only one prefix argument"));
				free(prefix);
				return CMD_ARG_ERROR;
			}
			char *value = arg + 8;
			if (value[0] == '\0') {
				siril_log_message(_("Missing argument to %s, aborting.\n"), arg);
				return CMD_ARG_ERROR;
			}
			prefix = strdup(value);
		}
		else if (g_str_has_prefix(arg, "-samples=")) {
			gchar *end;
			char *value = arg + 9;
			samples = g_ascii_strtoull(value, &end, 10);
			if (end == value || samples <= 1) {
				siril_log_message(_("Invalid argument to %s, aborting.\n"), arg);
				free(prefix);
				return CMD_ARG_ERROR;
			}
		}
		else if (g_str_has_prefix(arg, "-tolerance=")) {
			char *next, *value = arg + 11;
			tolerance = g_ascii_strtod(value, &next);
			if (next == value || tolerance < 0.0) {
				siril_log_message(_("Invalid argument to %s, aborting.\n"), arg);
				free(prefix);
				return CMD_ARG_ERROR;
			}
		}
		else if (g_str_has_prefix(arg, "-smooth=")) {
			char *next, *value = arg + 8;
			smooth = g_ascii_strtod(value, &next);
			if (next == value || smooth < 0.0 || smooth > 1.0) {
				siril_log_message(_("Invalid argument to %s, aborting.\n"), arg);
				free(prefix);
				return CMD_ARG_ERROR;
			}
			if (interp != BACKGROUND_INTER_RBF)
				siril_log_color_message(_("smooth parameter is unused with the polynomial model, ignoring.\n"), "salmon");
		}
		else if (is_sequence && !g_strcmp0(arg, "-nodither")) {
			dithering = FALSE;
		}
		else if (!is_sequence && !g_strcmp0(arg, "-dither")) {
			dithering = TRUE;
		}
		else {
			siril_log_message(_("Unknown parameter %s, aborting.\n"), arg);
			free(prefix);
			return CMD_ARG_ERROR;
		}
		arg_index++;
	}

	struct background_data *args = calloc(1, sizeof(struct background_data));
	args->nb_of_samples = samples;
	args->tolerance = tolerance;
	args->correction = BACKGROUND_CORRECTION_SUBTRACT;
	args->interpolation_method = interp;
	args->degree = (poly_order) (degree - 1);
	args->smoothing = smooth;
	args->threads = com.max_thread;
	args->dither = dithering;
	args->from_ui = FALSE;
	siril_debug_print("dithering: %s\n", dithering ? "enabled" : "disabled");

	if (is_sequence) {
		args->seq = seq;
		args->seqEntry = prefix ? prefix : strdup("bkg_");
		sequence_cfa_warning_check(seq);

		apply_background_extraction_to_sequence(args);
	} else {
		args->seq = NULL;
		args->seqEntry = NULL;
		args->fit = &gfit;
		image_cfa_warning_check();

		if (!generate_background_samples(samples, tolerance))
			start_in_new_thread(remove_gradient_from_image, args);
	}

	return CMD_OK;
}

int process_findcosme(int nb) {
	sequence *seq = NULL;
	int i = 0;

	gboolean is_sequence = (word[0][0] == 's');

	if (is_sequence) {
		seq = load_sequence(word[1], NULL);
		if (!seq) {
			return CMD_SEQUENCE_NOT_FOUND;
		}
		i++;
	}

	struct cosmetic_data *args = calloc(1, sizeof(struct cosmetic_data));
	gchar *end1, *end2;

	args->seq = seq;
	args->sigma[0] = g_ascii_strtod(word[1 + i], &end1);
	if (end1 == word[1 + i] || args->sigma[0] < 0) {
		siril_log_message(_("Sigma low must be positive.\n"));
		free(args);
		return CMD_ARG_ERROR;
	}
	args->sigma[1] = g_ascii_strtod(word[2 + i], &end2);
	if (end2 == word[2 + i] || args->sigma[1] < 0) {
		siril_log_message(_("Sigma high must be positive.\n"));
		free(args);
		return CMD_ARG_ERROR;
	}

	args->is_cfa = (word[0][10] == '_' || word[0][13] == '_');	// find_cosme_cfa or seqfind_cosme_cfa
	args->amount = 1.0;
	args->fit = &gfit;

	if (is_sequence) {
		args->seqEntry = strdup("cc_");
		args->threading = SINGLE_THREADED;

		int startoptargs = i + 3;
		int nb_command_max = i + 4;
		if (nb > startoptargs) {
			for (int j = startoptargs; j < nb_command_max; j++) {
				if (word[j]) {
					if (g_str_has_prefix(word[j], "-prefix=")) {
						char *current = word[j], *value;
						value = current + 8;
						if (value[0] == '\0') {
							siril_log_message(_("Missing argument to %s, aborting.\n"), current);
							return CMD_ARG_ERROR;
						}
						args->seqEntry = strdup(value);
					}
				}
			}
		}
		apply_cosmetic_to_sequence(args);
	} else {
		args->threading = MULTI_THREADED;
		start_in_new_thread(autoDetectThreaded, args);
	}

	return CMD_OK;
}

int select_unselect(gboolean select) {
	char *end1, *end2;
	int from = g_ascii_strtoull(word[2], &end1, 10);
	int to = g_ascii_strtoull(word[3], &end2, 10);
	sequence *seq = load_sequence(word[1], NULL);
	if (!seq) {
		return CMD_SEQUENCE_NOT_FOUND;
	}
	if (check_seq_is_comseq(seq)) {
		free_sequence(seq, TRUE);
		seq = &com.seq;
	}
	if (end1 == word[2] || from < 1 || from > seq->number) {
		siril_log_message(_("The second argument must be between 1 and the number of images.\n"));
			if (!check_seq_is_comseq(seq))
				free_sequence(seq, TRUE);
		return CMD_ARG_ERROR;
	}
	if (end2 == word[3] || to < from) {
		siril_log_message(_("The third argument must be larger or equal than the \"from\" argument.\n"));
			if (!check_seq_is_comseq(seq))
				free_sequence(seq, TRUE);
		return CMD_ARG_ERROR;
	}
	if (to > seq->number) {
		siril_log_color_message(_("The third argument is larger than the number of images.\n"), "salmon");
		siril_log_message(_("Re-adjusting to %d.\n"), "salmon", seq->number);
		to = seq->number;
	}
	for (int i = from - 1; i <= to - 1; i++) { // use real index
		if (i >= seq->number) break;
		if (seq->imgparam[i].incl != select) {
			seq->imgparam[i].incl = select;
			if (select)
				seq->selnum++;
			else
				seq->selnum--;
		}
		if (!select && seq->reference_image == i) {
			seq->reference_image = -1;
		}
	}
	writeseqfile(seq);
	if (check_seq_is_comseq(seq)) {
		fix_selnum(&com.seq, FALSE);
		update_stack_interface(TRUE);
		update_reg_interface(FALSE);
		adjust_sellabel();
		drawPlot();
	}
	siril_log_message(_("Selection update finished, %d images are selected in the sequence\n"), seq->selnum);

	if (!check_seq_is_comseq(seq))
		free_sequence(seq, TRUE);

	return CMD_OK;
}

int process_select(int nb){
	return select_unselect(TRUE);
}

int process_unselect(int nb){
	return select_unselect(FALSE);
}

int process_split(int nb){
	struct extract_channels_data *args = malloc(sizeof(struct extract_channels_data));
	if (!args) {
		PRINT_ALLOC_ERR;
		return CMD_ALLOC_ERROR;
	}

	args->channel[0] = g_strdup_printf("%s%s", word[1], com.pref.ext);
	args->channel[1] = g_strdup_printf("%s%s", word[2], com.pref.ext);
	args->channel[2] = g_strdup_printf("%s%s", word[3], com.pref.ext);

	args->fit = calloc(1, sizeof(fits));
	if (copyfits(&gfit, args->fit, CP_ALLOC | CP_COPYA | CP_FORMAT, -1)) {
		siril_log_message(_("Could not copy the input image, aborting.\n"));
		free(args->fit);
		free(args->channel[0]);
		free(args->channel[1]);
		free(args->channel[2]);
		free(args);
		return CMD_ALLOC_ERROR;
	}

	if (nb > 4) {
		if (!g_ascii_strcasecmp(word[4], "-hsl")) {
			args->type = EXTRACT_HSL;
			args->str_type = _("HSL");
		} else if (!g_ascii_strcasecmp(word[4], "-hsv")) {
			args->type = EXTRACT_HSV;
			args->str_type = _("HSV");
		} else if (!g_ascii_strcasecmp(word[4], "-lab")) {
			args->type = EXTRACT_CIELAB;
			args->str_type = _("CieLAB");
		} else {
			args->type = EXTRACT_RGB;
			args->str_type = _("RGB");
		}
	} else {
		args->type = EXTRACT_RGB;
		args->str_type = _("RGB");
	}

	copy_fits_metadata(&gfit, args->fit);
	start_in_new_thread(extract_channels, args);
	return CMD_OK;
}

int process_split_cfa(int nb) {
	char *filename = NULL;
	int ret = 1;

	fits f_cfa0 = { 0 }, f_cfa1 = { 0 }, f_cfa2 = { 0 }, f_cfa3 = { 0 };

	if (sequence_is_loaded() && !single_image_is_loaded()) {
		filename = g_path_get_basename(com.seq.seqname);
	}
	else {
		if (com.uniq->filename != NULL) {
			char *tmp = remove_ext_from_filename(com.uniq->filename);
			filename = g_path_get_basename(tmp);
			free(tmp);
		}
	}

	gchar *cfa0 = g_strdup_printf("CFA0_%s%s", filename, com.pref.ext);
	gchar *cfa1 = g_strdup_printf("CFA1_%s%s", filename, com.pref.ext);
	gchar *cfa2 = g_strdup_printf("CFA2_%s%s", filename, com.pref.ext);
	gchar *cfa3 = g_strdup_printf("CFA3_%s%s", filename, com.pref.ext);

	if (gfit.type == DATA_USHORT) {
		if (!(ret = split_cfa_ushort(&gfit, &f_cfa0, &f_cfa1, &f_cfa2, &f_cfa3))) {
			ret = save1fits16(cfa0, &f_cfa0, 0) ||
				save1fits16(cfa1, &f_cfa1, 0) ||
				save1fits16(cfa2, &f_cfa2, 0) ||
				save1fits16(cfa3, &f_cfa3, 0);
		}
	}
	else if (gfit.type == DATA_FLOAT) {
		if (!(ret = split_cfa_float(&gfit, &f_cfa0, &f_cfa1, &f_cfa2, &f_cfa3))) {
			ret = save1fits32(cfa0, &f_cfa0, 0) ||
				save1fits32(cfa1, &f_cfa1, 0) ||
				save1fits32(cfa2, &f_cfa2, 0) ||
				save1fits32(cfa3, &f_cfa3, 0);
		}
	}

	g_free(cfa0); g_free(cfa1);
	g_free(cfa2); g_free(cfa3);
	clearfits(&f_cfa0); clearfits(&f_cfa1);
	clearfits(&f_cfa2); clearfits(&f_cfa3);
	free(filename);
	return ret;
}

int process_extractGreen(int nb) {
	char *filename = NULL;
	int ret = 1;

	fits f_green = { 0 };

	if (sequence_is_loaded() && !single_image_is_loaded()) {
		filename = g_path_get_basename(com.seq.seqname);
	}
	else {
		if (com.uniq->filename != NULL) {
			char *tmp = remove_ext_from_filename(com.uniq->filename);
			filename = g_path_get_basename(tmp);
			free(tmp);
		}
	}

	sensor_pattern pattern = get_bayer_pattern(&gfit);

	gchar *green = g_strdup_printf("Green_%s%s", filename, com.pref.ext);
	if (gfit.type == DATA_USHORT) {
		if (!(ret = extractGreen_ushort(&gfit, &f_green, pattern))) {
			ret = save1fits16(green, &f_green, 0);
		}
	}
	else if (gfit.type == DATA_FLOAT) {
		if (!(ret = extractGreen_float(&gfit, &f_green, pattern))) {
			ret = save1fits32(green, &f_green, 0);
		}
	} else {
		g_free(filename);
		g_free(green);
		clearfits(&f_green);
		return CMD_INVALID_IMAGE;
	}

	g_free(green);
	clearfits(&f_green);
	free(filename);
	return ret;

}

int process_extractHa(int nb) {
	char *filename = NULL;
	int ret = 1;

	fits f_Ha = { 0 };

	if (sequence_is_loaded() && !single_image_is_loaded()) {
		filename = g_path_get_basename(com.seq.seqname);
	}
	else {
		if (com.uniq->filename != NULL) {
			char *tmp = remove_ext_from_filename(com.uniq->filename);
			filename = g_path_get_basename(tmp);
			free(tmp);
		}
	}

	sensor_pattern pattern = get_bayer_pattern(&gfit);

	gchar *Ha = g_strdup_printf("Ha_%s%s", filename, com.pref.ext);
	if (gfit.type == DATA_USHORT) {
		if (!(ret = extractHa_ushort(&gfit, &f_Ha, pattern))) {
			ret = save1fits16(Ha, &f_Ha, 0);
		}
	}
	else if (gfit.type == DATA_FLOAT) {
		if (!(ret = extractHa_float(&gfit, &f_Ha, pattern))) {
			ret = save1fits32(Ha, &f_Ha, 0);
		}
	} else ret = CMD_INVALID_IMAGE;

	g_free(Ha);
	clearfits(&f_Ha);
	free(filename);
	return ret;
}

int process_extractHaOIII(int nb) {
	gchar *filename = NULL;
	int ret = 1;
	extraction_scaling scaling = SCALING_NONE;

	fits f_Ha = { 0 }, f_OIII = { 0 };

	if (sequence_is_loaded() && !single_image_is_loaded()) {
		filename = g_path_get_basename(com.seq.seqname);
	}
	else {
		if (com.uniq->filename != NULL) {
			char *tmp = remove_ext_from_filename(com.uniq->filename);
			filename = g_path_get_basename(tmp);
			free(tmp);
		}
	}
	if (word[1]) {
		if (g_str_has_prefix(word[1], "-resample=")) {
			char *current = word[1], *value;
			value = current + 10;
			if (value[0] == '\0') {
				siril_log_message(_("Missing argument to %s, aborting.\n"), word[1]);
				g_free(filename);
				return CMD_ARG_ERROR;
			} else if (!strcasecmp(value, "ha")) {
				scaling = SCALING_HA_UP;
			} else if (!strcasecmp(value, "oiii")) {
				scaling = SCALING_OIII_DOWN;
			}
		}
	}

	sensor_pattern pattern = get_bayer_pattern(&gfit);

	gchar *Ha = g_strdup_printf("Ha_%s%s", filename, com.pref.ext);
	gchar *OIII = g_strdup_printf("OIII_%s%s", filename, com.pref.ext);
	if (gfit.type == DATA_USHORT) {
		if (!(ret = extractHaOIII_ushort(&gfit, &f_Ha, &f_OIII, pattern, scaling, com.max_thread))) {
			ret = save1fits16(Ha, &f_Ha, 0) ||
					save1fits16(OIII, &f_OIII, 0);
		}
	}
	else if (gfit.type == DATA_FLOAT) {
		if (!(ret = extractHaOIII_float(&gfit, &f_Ha, &f_OIII, pattern, scaling, com.max_thread))) {
			ret = save1fits32(Ha, &f_Ha, 0) ||
					save1fits32(OIII, &f_OIII, 0);
		}
	} else {
		g_free(Ha);
		g_free(OIII);
		g_free(filename);
		return CMD_INVALID_IMAGE;
	}

	g_free(Ha);
	g_free(OIII);
	clearfits(&f_Ha);
	clearfits(&f_OIII);
	g_free(filename);
	return ret;
}

int process_seq_mtf(int nb) {
	sequence *seq = load_sequence(word[1], NULL);
	if (!seq) {
		return CMD_SEQUENCE_NOT_FOUND;
	}

	struct mtf_data *args = malloc(sizeof(struct mtf_data));

	args->seq = seq;
	args->fit = &gfit;
	args->seqEntry = strdup("mtf_");
	gchar *end1, *end2, *end3;
	args->params.shadows = g_ascii_strtod(word[2], &end1);
	args->params.midtones = g_ascii_strtod(word[3], &end2);
	args->params.highlights = g_ascii_strtod(word[4], &end3);
	args->params.do_red = TRUE;
	args->params.do_green = TRUE;
	args->params.do_blue = TRUE;
	if (end1 == word[2] || end2 == word[3] || end3 == word[4] ||
			args->params.shadows < 0.0 || args->params.midtones <= 0.0 || args->params.highlights <= 0.0 ||
			args->params.shadows >= 1.0 || args->params.midtones >= 1.0 || args->params.highlights > 1.0) {
		siril_log_message(_("Invalid argument to %s, aborting.\n"), word[0]);
		free(args->seqEntry);
		free(args);
		if (!check_seq_is_comseq(seq))
			free_sequence(seq, TRUE);
		return CMD_ARG_ERROR;
	}

	int startoptargs = 5;
	if (nb > startoptargs) {
		for (int i = startoptargs; i < nb; i++) {
			if (word[i]) {
				if (!strcmp(word[i], "R")) {
					args->params.do_green = FALSE;
					args->params.do_blue = FALSE;
				}
				if (!strcmp(word[i], "G")) {
					args->params.do_red = FALSE;
					args->params.do_blue = FALSE;
				}
				if (!strcmp(word[i], "B")) {
					args->params.do_green = FALSE;
					args->params.do_red = FALSE;
				}
				if (!strcmp(word[i], "RG")) {
					args->params.do_blue = FALSE;
				}
				if (!strcmp(word[i], "RB")) {
					args->params.do_green = FALSE;
				}
				if (!strcmp(word[i], "GB")) {
					args->params.do_red = FALSE;
				}
				if (g_str_has_prefix(word[i], "-prefix=")) {
					char *current = word[i], *value;
					value = current + 8;
					if (value[0] == '\0') {
						siril_log_message(_("Missing argument to %s, aborting.\n"), current);
						if (!check_seq_is_comseq(seq))
							free_sequence(seq, TRUE);
						return CMD_ARG_ERROR;
					}
					args->seqEntry = strdup(value);
				}
			}
		}
	}
	sequence_cfa_warning_check(seq);
	apply_mtf_to_sequence(args);

	return CMD_OK;
}

int process_seq_split_cfa(int nb) {
	sequence *seq = load_sequence(word[1], NULL);
	if (!seq) {
		return CMD_SEQUENCE_NOT_FOUND;
	}

	if (seq->nb_layers > 1) {
		return CMD_FOR_CFA_IMAGE;
	}

	struct split_cfa_data *args = calloc(1, sizeof(struct split_cfa_data));

	args->seq = seq;
	args->fit = &gfit;
	args->seqEntry = strdup("CFA_"); // propose to default to "CFA" for consistency of output names with single image split_cfa

	int startoptargs = 2;
	if (nb > startoptargs) {
		for (int i = startoptargs; i < nb; i++) {
			if (word[i]) {
				if (g_str_has_prefix(word[i], "-prefix=")) {
					char *current = word[i], *value;
					value = current + 8;
					if (value[0] == '\0') {
						siril_log_message(_("Missing argument to %s, aborting.\n"), word[i]);
						if (!check_seq_is_comseq(seq))
							free_sequence(seq, TRUE);
						free(args->seqEntry);
						free(args);
						return CMD_ARG_ERROR;
					}
					args->seqEntry = strdup(value);
				}
			}
			else {
				siril_log_message(_("Unknown parameter %s, aborting.\n"), word[i]);
				if (!check_seq_is_comseq(seq))
					free_sequence(seq, TRUE);
				free(args->seqEntry);
				free(args);
				return CMD_ARG_ERROR;
			}
		}
	}

	apply_split_cfa_to_sequence(args);

	return CMD_OK;
}

int process_seq_merge_cfa(int nb) {
	sequence *seq = load_sequence(word[1], NULL);
	if (!seq)
		return CMD_SEQUENCE_NOT_FOUND;

	if (seq->nb_layers > 1) {
		if (!check_seq_is_comseq(seq))
			free_sequence(seq, TRUE);
		return CMD_FOR_CFA_IMAGE;
	}

	struct merge_cfa_data *args = calloc(1, sizeof(struct merge_cfa_data));
	if(!args)
		return CMD_ALLOC_ERROR;

	if (!strcmp(word[2], "RGGB")) {
		args->pattern = BAYER_FILTER_RGGB;
	} else if (!strcmp(word[2], "BGGR")) {
		args->pattern = BAYER_FILTER_BGGR;
	} else if (!strcmp(word[2], "GBRG")) {
		args->pattern = BAYER_FILTER_GBRG;
	} else if (!strcmp(word[2], "GRBG")) {
		args->pattern = BAYER_FILTER_GRBG;
	} else {
		siril_log_color_message(_("Invalid Bayer matrix specified!\n"), "red");
		if (!check_seq_is_comseq(seq))
			free_sequence(seq, TRUE);
		free(args);
		return CMD_ARG_ERROR;
	}
	siril_log_message(_("Reconstructing %s Bayer matrix.\n"), word[2]);
	args->seq = seq;
	args->seqEntryIn = strdup("CFA_"); // propose to default to "CFA" for consistency of output names with single image split_cfa
	args->seqEntryOut = strdup("mCFA_");

	int startoptargs = 3;
	if (nb > startoptargs) {
		for (int i = startoptargs; i < nb; i++) {
			if (word[i]) {
				if (g_str_has_prefix(word[i], "-inprefix=")) {
					char *current = word[i], *value;
					value = current + 8;
					if (value[0] == '\0') {
						siril_log_message(_("Missing argument to %s, aborting.\n"), word[i]);
						free(args);
						if (!check_seq_is_comseq(seq))
							free_sequence(seq, TRUE);
						return CMD_ARG_ERROR;
					}
					args->seqEntryIn = strdup(value);
				} else if (g_str_has_prefix(word[i], "-outprefix=")) {
					char *current = word[i], *value;
					value = current + 8;
					if (value[0] == '\0') {
						siril_log_message(_("Missing argument to %s, aborting.\n"), word[i]);
						if (!check_seq_is_comseq(seq))
							free_sequence(seq, TRUE);
						free(args);
						return CMD_ARG_ERROR;
					}
					args->seqEntryOut = strdup(value);
				}
			}
			else {
				siril_log_message(_("Unknown parameter %s, aborting.\n"), word[i]);
				if (!check_seq_is_comseq(seq))
					free_sequence(seq, TRUE);
				free(args);
				return CMD_ARG_ERROR;
			}
		}
	}

	apply_mergecfa_to_sequence(args);

	return CMD_OK;
}

int process_seq_extractHa(int nb) {
	sequence *seq = load_sequence(word[1], NULL);
	if (!seq) {
		return CMD_SEQUENCE_NOT_FOUND;
	}

	if (seq->nb_layers > 1) {
		free_sequence(seq, TRUE);
		return CMD_FOR_CFA_IMAGE;
	}

	struct split_cfa_data *args = calloc(1, sizeof(struct split_cfa_data));

	args->seq = seq;
	args->seqEntry = strdup("Ha_");

	int startoptargs = 2;
	if (nb > startoptargs) {
		for (int i = startoptargs; i < nb; i++) {
			if (word[i]) {
				if (g_str_has_prefix(word[i], "-prefix=")) {
					char *current = word[i], *value;
					value = current + 8;
					if (value[0] == '\0') {
						siril_log_message(_("Missing argument to %s, aborting.\n"), word[i]);
						free(args->seqEntry);
						free(args);
						if (!check_seq_is_comseq(seq))
							free_sequence(seq, TRUE);
						return CMD_ARG_ERROR;
					}
					args->seqEntry = strdup(value);
				}
				else {
					siril_log_message(_("Unknown parameter %s, aborting.\n"), word[i]);
						if (!check_seq_is_comseq(seq))
							free_sequence(seq, TRUE);
					free(args);
					return CMD_ARG_ERROR;
				}
			}
		}
	}

	apply_extractHa_to_sequence(args);

	return CMD_OK;
}

int process_seq_extractGreen(int nb) {
	sequence *seq = load_sequence(word[1], NULL);
	if (!seq) {
		return CMD_SEQUENCE_NOT_FOUND;
	}

	if (seq->nb_layers > 1) {
		free_sequence(seq, TRUE);
		return CMD_FOR_CFA_IMAGE;
	}

	struct split_cfa_data *args = calloc(1, sizeof(struct split_cfa_data));

	args->seq = seq;
	args->seqEntry = strdup("Green_");

	int startoptargs = 2;
	if (nb > startoptargs) {
		for (int i = startoptargs; i < nb; i++) {
			if (word[i]) {
				if (g_str_has_prefix(word[i], "-prefix=")) {
					char *current = word[i], *value;
					value = current + 8;
					if (value[0] == '\0') {
						siril_log_message(_("Missing argument to %s, aborting.\n"), word[i]);
						free(args->seqEntry);
						free(args);
						if (!check_seq_is_comseq(seq))
							free_sequence(seq, TRUE);
						return CMD_ARG_ERROR;
					}
					args->seqEntry = strdup(value);
				}
				else {
					siril_log_message(_("Unknown parameter %s, aborting.\n"), word[i]);
					if (!check_seq_is_comseq(seq))
						free_sequence(seq, TRUE);
					free(args);
					return CMD_ARG_ERROR;
				}
			}
		}
	}

	apply_extractGreen_to_sequence(args);

	return CMD_OK;
}

int process_seq_extractHaOIII(int nb) {
	sequence *seq = load_sequence(word[1], NULL);
	if (!seq) {
		return CMD_SEQUENCE_NOT_FOUND;
	}

	if (seq->nb_layers > 1) {
		free_sequence(seq, TRUE);
		return CMD_FOR_CFA_IMAGE;
	}

	struct split_cfa_data *args = calloc(1, sizeof(struct split_cfa_data));
	args->scaling = SCALING_NONE;

	if (word[2]) {
		if (g_str_has_prefix(word[2], "-resample=")) {
			char *current = word[2], *value;
			value = current + 10;
			if (value[0] == '\0') {
				siril_log_message(_("Missing argument to %s, aborting.\n"), word[2]);
				if (!check_seq_is_comseq(seq))
					free_sequence(seq, TRUE);
				free(args);
				return CMD_ARG_ERROR;
			} else if (!strcmp(value, "ha")) {
				args->scaling = SCALING_HA_UP;
			} else if (!strcmp(value, "oiii")) {
				args->scaling = SCALING_OIII_DOWN;
			}
		}
	}

	args->seq = seq;

	apply_extractHaOIII_to_sequence(args);

	return CMD_OK;
}

int process_stat(int nb){
	int nplane, layer, option = STATS_BASIC;
	char layername[6];

	nplane = gfit.naxes[2];
	gboolean cfa = FALSE;
	int argidx = 1;
	if (nb == 2 && !g_strcmp0(word[1], "-cfa") && nplane == 1 && gfit.bayer_pattern[0] != '\0') {
		siril_debug_print("Running stats on CFA\n");
		nplane = 3;
		cfa = TRUE;
		argidx++;
	}
	if (nb == argidx + 1 && !g_strcmp0(word[argidx], "main"))
		option = STATS_MAIN;

	for (layer = 0; layer < nplane; layer++) {
		int super_layer = layer;
		if (cfa)
			super_layer = -layer - 1;
		imstats* stat = statistics(NULL, -1, &gfit, super_layer, &com.selection, STATS_MAIN, MULTI_THREADED);
		if (!stat) {
			siril_log_message(_("Statistics computation failed for channel %d (all nil?).\n"), layer);
			continue;
		}

		switch (layer) {
			case 0:
				if (nplane == 1)
					strcpy(layername, "B&W");
				else
					strcpy(layername, "Red");
				break;
			case 1:
				strcpy(layername, "Green");
				break;
			case 2:
				strcpy(layername, "Blue");
				break;
		}

		if (option == STATS_BASIC) {
			if (gfit.type == DATA_USHORT) {
				siril_log_message(_("%s layer: Mean: %0.1f, Median: %0.1f, Sigma: %0.1f, "
							"Min: %0.1f, Max: %0.1f, bgnoise: %0.1f\n"),
						layername, stat->mean, stat->median, stat->sigma,
						stat->min, stat->max, stat->bgnoise);
			} else {
				siril_log_message(_("%s layer: Mean: %0.1f, Median: %0.1f, Sigma: %0.1f, "
							"Min: %0.1f, Max: %0.1f, bgnoise: %0.1f\n"),
						layername, stat->mean * USHRT_MAX_DOUBLE,
						stat->median * USHRT_MAX_DOUBLE,
						stat->sigma * USHRT_MAX_DOUBLE,
						stat->min * USHRT_MAX_DOUBLE,
						stat->max * USHRT_MAX_DOUBLE,
						stat->bgnoise * USHRT_MAX_DOUBLE);
			}

		} else if (option == STATS_MAIN) {
			if (gfit.type == DATA_USHORT) {
				siril_log_message(_("%s layer: Mean: %0.1f, Median: %0.1f, Sigma: %0.1f, "
							"Min: %0.1f, Max: %0.1f, bgnoise: %0.1f, "
							"avgDev: %0.1f, MAD: %0.1f, sqrt(BWMV): %0.1f\n"),
						layername, stat->mean, stat->median, stat->sigma,
						stat->min, stat->max, stat->bgnoise, stat->avgDev,
						stat->mad, stat->sqrtbwmv);
			} else {
				siril_log_message(_("%s layer: Mean: %0.1f, Median: %0.1f, Sigma: %0.1f, "
							"Min: %0.1f, Max: %0.1f, bgnoise: %0.1f, "
							"avgDev: %0.1f, MAD: %0.1f, sqrt(BWMV): %0.1f\n"),
						layername, stat->mean * USHRT_MAX_DOUBLE,
						stat->median * USHRT_MAX_DOUBLE,
						stat->sigma * USHRT_MAX_DOUBLE,
						stat->min * USHRT_MAX_DOUBLE,
						stat->max * USHRT_MAX_DOUBLE,
						stat->bgnoise * USHRT_MAX_DOUBLE,
						stat->avgDev * USHRT_MAX_DOUBLE,
						stat->mad * USHRT_MAX_DOUBLE,
						stat->sqrtbwmv * USHRT_MAX_DOUBLE);
			}
		}
		free_stats(stat);
	}
	return CMD_OK;
}

int process_seq_stat(int nb) {
	sequence *seq = load_sequence(word[1], NULL);
	if (!seq) {
		return CMD_SEQUENCE_NOT_FOUND;
	}
	if (check_seq_is_comseq(seq)) {
		free_sequence(seq, TRUE);
		seq = &com.seq;
	}

	struct stat_data *args = calloc(1, sizeof(struct stat_data));
	args->seq = seq;
	args->csv_name = g_strdup(word[2]);
	args->selection = com.selection;
	args->option = STATS_MAIN;
	args->cfa = FALSE;

	if (nb > 3) {
		if (!g_strcmp0(word[3], "main")) {
			args->option = STATS_MAIN;
		} else if (!g_strcmp0(word[3], "full")) {
			args->option = STATS_NORM | STATS_MAIN; // adding STATS_MAIN to include also AVGDEV and SQRTBWMV
		} else if (!g_strcmp0(word[3], "basic")) {
			args->option = STATS_BASIC;
		} else if (!g_strcmp0(word[3], "-cfa")) {
			args->cfa = TRUE;
		} else {
			siril_log_message(_("Unknown parameter %s, aborting.\n"), word[3]);
			if (!check_seq_is_comseq(seq))
				free_sequence(seq, TRUE);
			free(args);
			return CMD_ARG_ERROR;
		}
		if (nb > 4) {
			if (!g_strcmp0(word[4], "-cfa")) {
				args->cfa = TRUE;
			} else {
				siril_log_message(_("Unknown parameter %s, aborting.\n"), word[4]);
				if (!check_seq_is_comseq(seq))
					free_sequence(seq, TRUE);
				free(args);
				return CMD_ARG_ERROR;
			}
		}
	}

	apply_stats_to_sequence(args);

	return CMD_OK;
}

// Only for FITS images
int process_jsonmetadata(int nb) {
	/* we need both the file descriptor to read the header and the data to
	 * compute stats, so we need the file name even in the case of a loaded
	 * image, but we may use the loaded data if the option is provided, to
	 * avoid reading it for nothing */
	char *input_filename = word[1];
	gchar *output_filename = NULL;
	gboolean use_gfit = FALSE, compute_stats = TRUE;
	for (int i = 2; i < nb; i++) {
		if (g_str_has_prefix(word[i], "-out=") && word[i][5] != '\0')
			output_filename = g_strdup(word[i] + 5);
		else if (!strcmp(word[i], "-stats_from_loaded")) {
			use_gfit = TRUE;
			if (!gfit.rx || !gfit.ry) {
				siril_log_color_message(_("No image appears to be loaded, reloading from '%s'\n"), "salmon", input_filename);
				use_gfit = FALSE;
			}
		} else if (!strcmp(word[i], "-nostats"))
			compute_stats = FALSE;
		else {
			siril_log_message(_("Unknown parameter %s, aborting.\n"), word[i]);
			return CMD_ARG_ERROR;
		}
	}
	if (!output_filename)
		output_filename = replace_ext(input_filename, ".json");

	int status = 0;
	fitsfile *fptr;
	if (siril_fits_open_diskfile_img(&fptr, input_filename, READONLY, &status)) {
		report_fits_error(status);
		return CMD_GENERIC_ERROR;
	}

	GSList *header = read_header_keyvals_strings(fptr);

	imstats *stats[3] = { NULL };
	int nb_channels = 0;
	if (compute_stats) {
		if (use_gfit) {
			compute_all_channels_statistics_single_image(&gfit, STATS_BASIC | STATS_FOR_CFA, MULTI_THREADED, stats);
			gboolean cfa = gfit.bayer_pattern[0] != '\0';
			nb_channels = cfa ? 3 : (int)gfit.naxes[2];
		} else {
			fits fit = { 0 };
			fit.fptr = fptr;
			if (read_fits_metadata(&fit) || read_fits_with_convert(&fit, input_filename, FALSE)) {
				fits_close_file(fptr, &status);
				return CMD_GENERIC_ERROR;
			}
			compute_all_channels_statistics_single_image(&fit, STATS_BASIC | STATS_FOR_CFA, MULTI_THREADED, stats);
			gboolean cfa = fit.bayer_pattern[0] != '\0';
			nb_channels = cfa ? 3 : (int)fit.naxes[2];
			clearfits(&fit);
		}
	}
	fits_close_file(fptr, &status);

	// https://gnome.pages.gitlab.gnome.org/json-glib/class.Builder.html
	JsonBuilder *builder = json_builder_new();
	json_builder_begin_object(builder);
	json_builder_set_member_name(builder, "headers");
	json_builder_begin_array(builder);
	GSList *ptr = header;
	while (ptr) {
		json_builder_begin_object(builder);
		header_record *r = ptr->data;
		json_builder_set_member_name(builder, "key");
		json_builder_add_string_value(builder, r->key);
		json_builder_set_member_name(builder, "value");
		json_builder_add_string_value(builder, r->value);
		json_builder_end_object(builder);
		ptr = ptr->next;
	}
	json_builder_end_array(builder);

	if (compute_stats) {
		json_builder_set_member_name(builder, "statistics");
		json_builder_begin_object(builder);
		for (int i = 0; i < nb_channels; ++i) {
			if (stats[i]) {
				char channame[20];
				sprintf(channame, "channel%d", i);
				json_builder_set_member_name(builder, channame);
				json_builder_begin_object(builder);
				json_builder_set_member_name(builder, "mean");
				json_builder_add_double_value(builder, stats[i]->mean);
				json_builder_set_member_name(builder, "median");
				json_builder_add_double_value(builder, stats[i]->median);
				json_builder_set_member_name(builder, "sigma");
				json_builder_add_double_value(builder, stats[i]->sigma);
				json_builder_set_member_name(builder, "noise");
				json_builder_add_double_value(builder, stats[i]->bgnoise);
				json_builder_set_member_name(builder, "min");
				json_builder_add_double_value(builder, stats[i]->min);
				json_builder_set_member_name(builder, "max");
				json_builder_add_double_value(builder, stats[i]->max);
				json_builder_set_member_name(builder, "total_pix_count");
				json_builder_add_double_value(builder, stats[i]->total);
				json_builder_set_member_name(builder, "good_pix_count");
				json_builder_add_double_value(builder, stats[i]->ngoodpix);
				json_builder_end_object(builder);
				// BASIC: median, mean, sigma, noise, min, max
				free_stats(stats[i]);
			}
		}
		json_builder_end_object(builder);
	}
	json_builder_end_object(builder);

	JsonGenerator *gen = json_generator_new();
	JsonNode *root = json_builder_get_root(builder);
	json_generator_set_root(gen, root);
	json_generator_set_pretty(gen, TRUE);
	GError *err = NULL;
	int retval = CMD_OK;
	if (!json_generator_to_file(gen, output_filename, &err)) {
		siril_log_message(_("Failed to save the JSON file %s: %s\n"), output_filename, err->message);
		retval = CMD_GENERIC_ERROR;
	}
	else siril_log_message(_("Save metadata to the JSON file '%s'\n"), output_filename);
	g_free(output_filename);

#ifdef DEBUG_TEST
	gchar *str = json_generator_to_data(gen, NULL);
	printf("JSON:\n%s\n", str);
#endif

	json_node_free(root);
	g_object_unref(gen);
	g_object_unref(builder);
	return retval;
}

int header_hook(struct generic_seq_metadata_args *args, fitsfile *fptr, int index) {
	char str[FLEN_VALUE] = { 0 };
	int status = 0;
	fits_read_keyword(fptr, args->key, str, NULL, &status);
	if (status)
		strcpy(str, "not found");
	if (args->output_stream) {
		GError *error = NULL;
		if (!g_output_stream_printf(args->output_stream, NULL, NULL, &error, "%d,%s\n", index, str)) {
			g_warning("%s\n", error->message);
			g_clear_error(&error);
			return 1;
		}
	}
	else siril_log_message(_("Image %d, %s = %s\n"), index, args->key, str);
	return status;
}

int process_seq_header(int nb) {
	sequence *seq = load_sequence(word[1], NULL);
	if (!seq)
		return CMD_SEQUENCE_NOT_FOUND;
	if (seq->type != SEQ_REGULAR && seq->type != SEQ_FITSEQ) {
		siril_log_message(_("This command can only run for FITS images\n"));
		if (!check_seq_is_comseq(seq))
			free_sequence(seq, TRUE);
		return CMD_GENERIC_ERROR;
	}

	GOutputStream* output_stream = NULL;
	if (nb > 3 && g_str_has_prefix(word[3], "-out=")) {
		const char *arg = word[3] + 5;
		if (arg[0] == '\0') {
			siril_log_message(_("Missing argument to %s, aborting.\n"), word[3]);
			return CMD_ARG_ERROR;
		}
		GFile *file = g_file_new_for_path(arg);
		GError *error = NULL;
		output_stream = (GOutputStream*) g_file_replace(file, NULL, FALSE, G_FILE_CREATE_NONE, NULL, &error);
		g_object_unref(file);
		if (!output_stream) {
			if (error) {
				siril_log_color_message(_("Failed to create output file: %s\n"), "red", error->message);
				g_clear_error(&error);
			}
			return CMD_ARG_ERROR;
		}
		if (!g_output_stream_printf(output_stream, NULL, NULL, NULL, "# image number,%s\n", word[2])) {
			siril_log_color_message(_("Failed to write to output file\n"), "red");
			return CMD_ARG_ERROR;
		}
	}

	struct generic_seq_metadata_args *args = calloc(1, sizeof(struct generic_seq_metadata_args));
	args->seq = seq;
	args->key = g_strdup(word[2]);
	args->image_hook = header_hook;
	args->output_stream = output_stream;
	start_in_new_thread(generic_sequence_metadata_worker, args);
	return 0;
}

int process_link(int nb) {
	if (word[1][0] == '-') {
		siril_log_message(_("First argument is the converted sequence name and shall not start with a -\n"));
		return CMD_ARG_ERROR;
	}
	if (file_name_has_invalid_chars(word[1])) {
		siril_log_color_message(_("Specified output name %s contains forbidden characters, aborting\n"), "red", word[1]);
		return CMD_ARG_ERROR;
	}
	char *destroot = strdup(word[1]);
	int idx = 1;

	for (int i = 2; i < nb; i++) {
		char *current = word[i], *value;
		if (g_str_has_prefix(current, "-start=")) {
			value = current + 7;
			gchar *end;
			idx = g_ascii_strtoull(value, &end, 10);
			if (end == value || idx <= 0 || idx >= INDEX_MAX) {
				siril_log_message(_("Invalid argument to %s, aborting.\n"), current);
				free(destroot);
				return CMD_ARG_ERROR;
			}
		} else if (g_str_has_prefix(current, "-out=")) {
			value = current + 5;
			if (value[0] == '\0') {
				siril_log_message(_("Missing argument to %s, aborting.\n"), current);
				free(destroot);
				return CMD_ARG_ERROR;
			}
			if (!g_file_test(value, G_FILE_TEST_EXISTS)) {
				if (g_mkdir_with_parents(value, 0755) < 0) {
					siril_log_color_message(_("Cannot create output folder: %s\n"), "red", value);
					free(destroot);
					return CMD_GENERIC_ERROR;
				}
			}
			gchar *filename = g_build_filename(value, destroot, NULL);
			free(destroot);
			destroot = strdup(filename);
			g_free(filename);
		}
		else {
			siril_log_message(_("Unknown parameter %s, aborting.\n"), current);
			free(destroot);
			return CMD_ARG_ERROR;
		}
	}

	GDir *dir;
	GError *error = NULL;
	if ((dir = g_dir_open(com.wd, 0, &error)) == NULL){
		siril_log_message(_("Link: error opening working directory %s.\n"), com.wd);
		fprintf (stderr, "Link: %s\n", error->message);
		g_clear_error(&error);
		set_cursor_waiting(FALSE);
		free(destroot);
		return CMD_GENERIC_ERROR;
	}

	int count = 0;
	const gchar *file;
	GList *list = NULL;
	while ((file = g_dir_read_name(dir)) != NULL) {
		const char *ext = get_filename_ext(file);
		if (!ext || file[0] == '.')
			continue;
		image_type type = get_type_for_extension(ext);
		if (type == TYPEFITS) {
			list = g_list_append(list, g_build_filename(com.wd, file, NULL));
			count++;
		}
	}
	g_dir_close(dir);
	if (!count) {
		siril_log_message(_("No FITS files were found for link\n"));
		free(destroot);
		return CMD_GENERIC_ERROR;
	}
	/* sort list */
	list = g_list_sort(list, (GCompareFunc) strcompare);
	/* convert the list to an array for parallel processing */
	char **files_to_link = glist_to_array(list, &count);

	int nb_allowed;
	if (!allow_to_open_files(count, &nb_allowed)) {
		siril_log_message(_("You should pass an extra argument -fitseq to convert your sequence to fitseq format.\n"));
		g_strfreev(files_to_link);
		free(destroot);
		return CMD_GENERIC_ERROR;
	}

	gchar *str = ngettext("Link: processing %d FITS file...\n", "Link: processing %d FITS files...\n", count);
	str = g_strdup_printf(str, count);
	siril_log_color_message(str, "green");
	g_free(str);

	if (!com.wd) {
		siril_log_message(_("Link: no working directory set.\n"));
		g_strfreev(files_to_link);
		free(destroot);
		return CMD_GENERIC_ERROR;
	}

	struct _convert_data *args = malloc(sizeof(struct _convert_data));
	args->start = idx;
	args->list = files_to_link;
	args->total = count;
	args->destroot = destroot;
	args->input_has_a_seq = FALSE;
	args->input_has_a_film = FALSE;
	args->debayer = FALSE;
	args->multiple_output = FALSE;
	args->output_type = SEQ_REGULAR; // fallback if symlink does not work
	args->make_link = TRUE;
	gettimeofday(&(args->t_start), NULL);
	start_in_new_thread(convert_thread_worker, args);

	return CMD_OK;
}

int process_convert(int nb) {
	gboolean raw_only = word[0][7] != '\0';
	if (!com.wd) {
		siril_log_message(_("Conversion: no working directory set.\n"));
		return CMD_NO_CWD;
	}

	if (word[1][0] == '-') {
		siril_log_message(_("First argument is the converted sequence name and shall not start with a -\n"));
		return CMD_ARG_ERROR;
	}
	if (file_name_has_invalid_chars(word[1])) {
		siril_log_color_message(_("Specified output name %s contains forbidden characters, aborting\n"), "red", word[1]);
		return CMD_ARG_ERROR;
	}
	gchar *destroot = g_strdup(word[1]);
	int idx = 1;
	gboolean debayer = FALSE;
	gboolean make_link = !raw_only;
	sequence_type output = SEQ_REGULAR;

	for (int i = 2; i < nb; i++) {
		char *current = word[i], *value;
		if (!strcmp(current, "-debayer")) {
			debayer = TRUE;
			make_link = FALSE;
		} else if (!strcmp(current, "-fitseq")) {
			output = SEQ_FITSEQ;
			if (!g_str_has_suffix(destroot, com.pref.ext))
				str_append(&destroot, com.pref.ext);
		} else if (!strcmp(current, "-ser")) {
			output = SEQ_SER;
			if (!g_str_has_suffix(destroot, ".ser"))
				str_append(&destroot, ".ser");
		} else if (g_str_has_prefix(current, "-start=")) {
			value = current + 7;
			gchar *end;
			idx = g_ascii_strtoull(value, &end, 10);
			if (end == value || idx <= 0 || idx >= INDEX_MAX) {
				siril_log_message(_("Invalid argument to %s, aborting.\n"), current);
				free(destroot);
				return CMD_ARG_ERROR;
			}
		} else if (g_str_has_prefix(current, "-out=")) {
			value = current + 5;
			if (value[0] == '\0') {
				siril_log_message(_("Missing argument to %s, aborting.\n"), current);
				free(destroot);
				return CMD_ARG_ERROR;
			}
			if (!g_file_test(value, G_FILE_TEST_EXISTS)) {
				if (g_mkdir_with_parents(value, 0755) < 0) {
					siril_log_color_message(_("Cannot create output folder: %s\n"), "red", value);
					free(destroot);
					return CMD_GENERIC_ERROR;
				}
			}
			gchar *filename = g_build_filename(value, destroot, NULL);
			g_free(destroot);
			destroot = strdup(filename);
			g_free(filename);
		}
		else {
			siril_log_message(_("Unknown parameter %s, aborting.\n"), current);
			free(destroot);
			return CMD_ARG_ERROR;
		}
	}

	GDir *dir;
	GError *error = NULL;
	if ((dir = g_dir_open(com.wd, 0, &error)) == NULL){
		siril_log_message(_("Conversion: error opening working directory %s.\n"), com.wd);
		fprintf (stderr, "Conversion: %s\n", error->message);
		g_clear_error(&error);
		set_cursor_waiting(FALSE);
		free(destroot);
		return CMD_NO_CWD;
	}

	int count = 0;
	const gchar *file;
	GList *list = NULL;
	while ((file = g_dir_read_name(dir)) != NULL) {
		const char *ext = get_filename_ext(file);
		if (!ext || file[0] == '.')
			continue;
		image_type type = get_type_for_extension(ext);
		if (type == TYPERAW && output == SEQ_SER && !g_ascii_strcasecmp(ext, "raf") && !debayer) {
			siril_log_message(_("FujiFilm XTRANS sensors are not supported by SER v2 (CFA-style) standard. You may use FITS sequences instead."));
			g_list_free_full(list, g_free);
			free(destroot);
			return CMD_GENERIC_ERROR;
		}
		if ((raw_only && type == TYPERAW) ||
				(!raw_only && type != TYPEUNDEF && type != TYPEAVI && type != TYPESER)) {
			list = g_list_append(list, g_build_filename(com.wd, file, NULL));
			count++;
		}
	}
	g_dir_close(dir);
	if (!count) {
		if (raw_only)
			siril_log_message(_("No RAW files were found for conversion\n"));
		else siril_log_message(_("No files were found for conversion\n"));
		free(destroot);
		return CMD_GENERIC_ERROR;
	}
	/* sort list */
	list = g_list_sort(list, (GCompareFunc) strcompare);
	/* convert the list to an array for parallel processing */
	gchar **files_to_convert = glist_to_array(list, &count);

	int nb_allowed;
	if (!allow_to_open_files(count, &nb_allowed) && output == SEQ_REGULAR) {
		siril_log_message(_("You should pass an extra argument -fitseq to convert your sequence to fitseq format.\n"));
		g_strfreev(files_to_convert);
		free(destroot);
		return CMD_GENERIC_ERROR;
	}

	gchar *str = ngettext("Convert: processing %d file...\n", "Convert: processing %d files...\n", count);
	siril_log_color_message(str, "green", count);

	struct _convert_data *args = malloc(sizeof(struct _convert_data));
	args->start = idx;
	args->list = files_to_convert;
	args->total = count;
	args->destroot = destroot;
	args->input_has_a_seq = FALSE;
	args->input_has_a_film = FALSE;
	args->debayer = debayer;
	args->output_type = output;
	args->multiple_output = FALSE;
	args->make_link = make_link;
	gettimeofday(&(args->t_start), NULL);
	start_in_new_thread(convert_thread_worker, args);
	return CMD_OK;
}

int process_register(int nb) {
	struct registration_args *reg_args = NULL;
	struct registration_method *method = NULL;
	char *msg;

	sequence *seq = load_sequence(word[1], NULL);
	if (!seq) {
		return CMD_SEQUENCE_NOT_FOUND;
	}
	if (check_seq_is_comseq(seq)) {
		free_sequence(seq, TRUE);
		seq = &com.seq;
	}

	reg_args = calloc(1, sizeof(struct registration_args));

	/* filling the arguments for registration */
	reg_args->seq = seq;
	reg_args->reference_image = sequence_find_refimage(seq);
	reg_args->follow_star = FALSE;
	reg_args->matchSelection = FALSE;
	reg_args->no_output = FALSE;
	reg_args->x2upscale = FALSE;
	reg_args->prefix = strdup("r_");
	reg_args->min_pairs = 10; // 10 is good enough to ensure good matching
	reg_args->max_stars_candidates = MAX_STARS_FITTED;
	reg_args->type = HOMOGRAPHY_TRANSFORMATION;
	reg_args->layer = (reg_args->seq->nb_layers == 3) ? 1 : 0;
	reg_args->interpolation = OPENCV_LANCZOS4;
	reg_args->clamp = TRUE;

	/* check for options */
	for (int i = 2; i < nb; i++) {
		if (!strcmp(word[i], "-drizzle")) {
			reg_args->x2upscale = TRUE;
		} else if (!strcmp(word[i], "-noout")) {
			reg_args->no_output = TRUE;
		} else if (!strcmp(word[i], "-noclamp")) {
			reg_args->clamp = FALSE;
		} else if (!strcmp(word[i], "-2pass")) {
			reg_args->two_pass = TRUE;
			reg_args->no_output = TRUE;
		} else if (!strcmp(word[i], "-nostarlist")) {
			reg_args->no_starlist = TRUE;
		} else if (!strcmp(word[i], "-selected")) {
			reg_args->filters.filter_included = TRUE;
		} else if (g_str_has_prefix(word[i], "-transf=")) {
			char *current = word[i], *value;
			value = current + 8;
			if (value[0] == '\0') {
				siril_log_message(_("Missing argument to %s, aborting.\n"), current);
				goto terminate_register_on_error;
			}
			if(!g_ascii_strncasecmp(value, "shift", 5)) {
#ifdef HAVE_CV44
				reg_args->type = SHIFT_TRANSFORMATION;
				continue;
#else
				siril_log_color_message(_("Shift-only registration is only possible with OpenCV 4.4\n"), "red");
				goto terminate_register_on_error;
#endif
			}
			if(!g_ascii_strncasecmp(value, "similarity", 10)) {
				reg_args->type = SIMILARITY_TRANSFORMATION;
				continue;
			}
			if(!g_ascii_strncasecmp(value, "affine", 6)) {
				reg_args->type = AFFINE_TRANSFORMATION;
				continue;
			}
			if(!g_ascii_strncasecmp(value, "homography", 10)) {
				reg_args->type = HOMOGRAPHY_TRANSFORMATION;
				continue;
			}
			siril_log_message(_("Unknown transformation type %s, aborting.\n"), value);
			goto terminate_register_on_error;
		} else if (g_str_has_prefix(word[i], "-layer=")) {
			if (reg_args->seq->nb_layers == 1) {  // handling mono case
				siril_log_message(_("This sequence is mono, ignoring layer number.\n"));
				continue;
			}
			char *current = word[i], *value;
			value = current + 7;
			gchar *end;
			int layer = g_ascii_strtoull(value, &end, 10);
			if (end == value || layer < 0 || layer > 2) {
				siril_log_message(_("Unknown layer number %s, must be between 0 and 2, will use green layer.\n"), value);
				if (end == value) break;
				else continue;
			}
			reg_args->layer = layer;
		} else if (g_str_has_prefix(word[i], "-prefix=")) {
			char *current = word[i], *value;
			value = current + 8;
			if (value[0] == '\0') {
				siril_log_message(_("Missing argument to %s, aborting.\n"), current);
				goto terminate_register_on_error;
			}
			reg_args->prefix = strdup(value);
		} else if (g_str_has_prefix(word[i], "-minpairs=")) {
			char *current = word[i], *value;
			value = current + 10;
			if (value[0] == '\0') {
				siril_log_message(_("Missing argument to %s, aborting.\n"), current);
				goto terminate_register_on_error;
			}
			gchar *end;
			int min_pairs = g_ascii_strtoull(value, &end, 10);
			if (end == value || min_pairs < 4) { // using absolute min_pairs required by homography
				gchar *str = g_strdup_printf(_("%d smaller than minimum allowable star pairs: %d, aborting.\n"), min_pairs, reg_args->min_pairs);
				siril_log_message(str);
				g_free(str);
				goto terminate_register_on_error;
			}
			reg_args->min_pairs = min_pairs;
		} else if (g_str_has_prefix(word[i], "-maxstars=")) {
			char *current = word[i], *value;
			value = current + 10;
			if (value[0] == '\0') {
				siril_log_message(_("Missing argument to %s, aborting.\n"), current);
				goto terminate_register_on_error;
			}
			gchar *end;
			int max_stars = g_ascii_strtoull(value, &end, 10);
			if (end == value || max_stars > MAX_STARS_FITTED || max_stars < MIN_STARS_FITTED) {
				// limiting values to avoid too long computation or too low number of candidates
				siril_log_message(_("Max number of stars %s not allowed. Should be between %d and %d.\n"), value, MIN_STARS_FITTED, MAX_STARS_FITTED);
				goto terminate_register_on_error;
			}
			reg_args->max_stars_candidates = max_stars;
		} else if (g_str_has_prefix(word[i], "-interp=")) {
			char *current = word[i], *value;
			value = current + 8;
			if (value[0] == '\0') {
				siril_log_message(_("Missing argument to %s, aborting.\n"), current);
				goto terminate_register_on_error;
			}
			if(!g_ascii_strncasecmp(value, "nearest", 7) || !g_ascii_strncasecmp(value, "ne", 2)) {
				reg_args->interpolation = OPENCV_NEAREST;
				continue;
			}
			if(!g_ascii_strncasecmp(value, "cubic", 5) || !g_ascii_strncasecmp(value, "cu", 2)) {
				reg_args->interpolation = OPENCV_CUBIC;
				continue;
			}
			if(!g_ascii_strncasecmp(value, "lanczos4", 8) || !g_ascii_strncasecmp(value, "la", 2)) {
				reg_args->interpolation = OPENCV_LANCZOS4;
				continue;
			}
			if(!g_ascii_strncasecmp(value, "linear", 6) || !g_ascii_strncasecmp(value, "li", 2)) {
				reg_args->interpolation = OPENCV_LINEAR;
				continue;
			}
			if(!g_ascii_strncasecmp(value, "none", 4) || !g_ascii_strncasecmp(value, "no", 2)) {
				reg_args->interpolation = OPENCV_NONE;
				continue;
			}
			if(!g_ascii_strncasecmp(value, "area", 4) || !g_ascii_strncasecmp(value, "ar", 2)) {
				reg_args->interpolation = OPENCV_AREA;
				continue;
			}
			siril_log_message(_("Unknown transformation type %s, aborting.\n"), value);
			goto terminate_register_on_error;
		}
		else {
			siril_log_message(_("Unknown parameter %s, aborting.\n"), word[i]);
			goto terminate_register_on_error;
		}
	}

	/* getting the selected registration method */
	method = malloc(sizeof(struct registration_method));
	if (reg_args->two_pass) {
		method->name = _("Two-Pass Global Star Alignment (deep-sky)");
		method->method_ptr = &register_multi_step_global;
	} else {
		method->name = _("Global Star Alignment (deep-sky)");
		method->method_ptr = &register_star_alignment;
	}
	method->sel = REQUIRES_NO_SELECTION;
	method->type = REGTYPE_DEEPSKY;
	reg_args->func = method->method_ptr;

	if (reg_args->no_starlist && !reg_args->two_pass)
		siril_log_message(_("The -nostarlist option has an effect only when -2pass is used, ignoring\n"));

	// testing free space
	if (!reg_args->no_output) {
		int nb_frames = reg_args->filters.filter_included ? reg_args->seq->selnum : reg_args->seq->number;
		int64_t size = seq_compute_size(reg_args->seq, nb_frames, get_data_type(seq->bitpix));
		if (reg_args->x2upscale)
			size *= 4;
		if (test_available_space(size)) {
			siril_log_color_message(_("Not enough space to save the output images, aborting\n"), "red");
			goto terminate_register_on_error;
		}
	}
	if (reg_args->interpolation == OPENCV_NONE && !(reg_args->type == SHIFT_TRANSFORMATION)) {
#ifdef HAVE_CV44
		reg_args->type = SHIFT_TRANSFORMATION;
		siril_log_color_message(_("Forcing the registration transformation to shift, which is the only transformation compatible with no interpolation\n"), "salmon");

#else
		siril_log_color_message(_("Forcing the registration transformation to shift, which is the only transformation compatible with no interpolation, is not compatible with OpenCV below 4.4. Aborting\n"), "red");
		goto terminate_register_on_error;
#endif
	}

	if (reg_args->interpolation == OPENCV_NONE && (reg_args->x2upscale || reg_args->seq->is_variable)) {
		siril_log_color_message(_("When interpolation is set to None, the images must be of same size and no upscaling can be applied. Aborting\n"), "red");
		goto terminate_register_on_error;
	}

	get_the_registration_area(reg_args, method);	// sets selection
	reg_args->run_in_thread = TRUE;
	reg_args->load_new_sequence = FALSE;	// don't load it for command line execution

	msg = siril_log_color_message(_("Registration: processing using method: %s\n"), "green", method->name);
	free(method);
	msg[strlen(msg) - 1] = '\0';

	if (reg_args->interpolation == OPENCV_AREA ||
			reg_args->interpolation == OPENCV_LINEAR ||
			reg_args->interpolation == OPENCV_NEAREST ||
			reg_args->interpolation == OPENCV_NONE ||
			reg_args->no_output)
		reg_args->clamp = FALSE;
	if (reg_args->clamp)
		siril_log_message(_("Interpolation clamping active\n"));

	set_progress_bar_data(msg, PROGRESS_RESET);

	start_in_new_thread(register_thread_func, reg_args);
	return CMD_OK;

terminate_register_on_error:
	free(reg_args);
	free_sequence(seq, TRUE);
	free(method);
	return CMD_ARG_ERROR;
}

// returns 1 if arg was parsed
static int parse_filter_args(char *current, struct seq_filter_config *arg) {
	char *value;
	if (g_str_has_prefix(current, "-filter-fwhm=")) {
		value = strchr(current, '=') + 1;
		if (value[0] != '\0') {
			char *end;
			float val = strtof(value, &end);
			if (end == value) {
				siril_log_message(_("Could not parse argument `%s' to the filter `%s', aborting.\n"), value, current);
				return CMD_ARG_ERROR;
			}
			if (*end == '%' || *end == 'k') {
				arg->f_fwhm_p = val;
				arg->f_fwhm_k = (*end == 'k');
			}
			else arg->f_fwhm = val;
		} else {
			siril_log_message(_("Missing argument to %s, aborting.\n"), current);
			return CMD_ARG_ERROR;
		}
	} else if (g_str_has_prefix(current, "-filter-wfwhm=")) {
		value = strchr(current, '=') + 1;
		if (value[0] != '\0') {
			char *end;
			float val = strtof(value, &end);
			if (end == value) {
				siril_log_message(_("Could not parse argument `%s' to the filter `%s', aborting.\n"), value, current);
				return CMD_ARG_ERROR;
			}
			if (*end == '%' || *end == 'k') {
				arg->f_wfwhm_p = val;
				arg->f_wfwhm_k = (*end == 'k');
			}
			else arg->f_wfwhm = val;
		} else {
			siril_log_message(_("Missing argument to %s, aborting.\n"), current);
			return CMD_ARG_ERROR;
		}
	} else if (g_str_has_prefix(current, "-filter-round=") ||
			g_str_has_prefix(current, "-filter-roundness=")) {
		value = strchr(current, '=') + 1;
		if (value[0] != '\0') {
			char *end;
			float val = strtof(value, &end);
			if (end == value) {
				siril_log_message(_("Could not parse argument `%s' to the filter `%s', aborting.\n"), value, current);
				return CMD_ARG_ERROR;
			}
			if (*end == '%' || *end == 'k') {
				arg->f_round_p = val;
				arg->f_round_k = (*end == 'k');
			}
			else arg->f_round = val;
		} else {
			siril_log_message(_("Missing argument to %s, aborting.\n"), current);
			return CMD_ARG_ERROR;
		}
	} else if (g_str_has_prefix(current, "-filter-qual=") ||
			g_str_has_prefix(current, "-filter-quality=")) {
		value = strchr(current, '=') + 1;
		if (value[0] != '\0') {
			char *end;
			float val = strtof(value, &end);
			if (end == value) {
				siril_log_message(_("Could not parse argument `%s' to the filter `%s', aborting.\n"), value, current);
				return CMD_ARG_ERROR;
			}
			if (*end == '%' || *end == 'k') {
				arg->f_quality_p = val;
				arg->f_quality_k = (*end == 'k');
			}
			else arg->f_quality = val;
		} else {
			siril_log_message(_("Missing argument to %s, aborting.\n"), current);
			return CMD_ARG_ERROR;
		}
	} else if (g_str_has_prefix(current, "-filter-bkg=") ||
			g_str_has_prefix(current, "-filter-background=")) {
		value = strchr(current, '=') + 1;
		if (value[0] != '\0') {
			char *end;
			float val = strtof(value, &end);
			if (end == value) {
				siril_log_message(_("Could not parse argument `%s' to the filter `%s', aborting.\n"), value, current);
				return CMD_ARG_ERROR;
			}
			if (*end == '%' || *end == 'k') {
				arg->f_bkg_p = val;
				arg->f_bkg_k = (*end == 'k');
			}
			else arg->f_bkg = val;
		} else {
			siril_log_message(_("Missing argument to %s, aborting.\n"), current);
			return CMD_ARG_ERROR;
		}
	} else if (g_str_has_prefix(current, "-filter-nbstars=")) {
		value = strchr(current, '=') + 1;
		if (value[0] != '\0') {
			char *end;
			float val = strtof(value, &end);
			if (end == value) {
				siril_log_message(_("Could not parse argument `%s' to the filter `%s', aborting.\n"), value, current);
				return CMD_ARG_ERROR;
			}
			if (*end == '%' || *end == 'k') {
				arg->f_nbstars_p = val;
				arg->f_nbstars_k = (*end == 'k');
			}
			else arg->f_nbstars = val;
		} else {
			siril_log_message(_("Missing argument to %s, aborting.\n"), current);
			return CMD_ARG_ERROR;
		}
	} else if (g_str_has_prefix(current, "-filter-incl") ||
			g_str_has_prefix(current, "-filter-included")) {
		arg->filter_included = TRUE;
	}
	else return 0;
	return 1;
}

int process_seq_applyreg(int nb) {
	struct registration_args *reg_args = NULL;

	sequence *seq = load_sequence(word[1], NULL);
	if (!seq)
		return CMD_SEQUENCE_NOT_FOUND;

	reg_args = calloc(1, sizeof(struct registration_args));

	// check that registration exists for one layer at least
	int layer = -1;
	if (seq->regparam) {
		for (int i = 0; i < seq->nb_layers; i++) {
			if (seq->regparam[i]) {
				layer = i;
				break;
			}
		}
	}
	if (layer == -1) {
		siril_log_color_message(_("No registration data exists for this sequence, aborting\n"), "red");
		goto terminate_register_on_error;
	}

	/* filling the arguments for registration */
	reg_args->func = &register_apply_reg;
	reg_args->seq = seq;
	reg_args->reference_image = sequence_find_refimage(seq);
	reg_args->no_output = FALSE;
	reg_args->x2upscale = FALSE;
	reg_args->prefix = strdup("r_");
	reg_args->layer = layer;
	reg_args->interpolation = OPENCV_LANCZOS4;
	reg_args->clamp = TRUE;
	reg_args->framing = FRAMING_CURRENT;

	/* check for options */
	for (int i = 2; i < nb; i++) {
		if (!strcmp(word[i], "-drizzle")) {
			reg_args->x2upscale = TRUE;
		} else if (g_str_has_prefix(word[i], "-prefix=")) {
			char *current = word[i], *value;
			value = current + 8;
			if (value[0] == '\0') {
				siril_log_message(_("Missing argument to %s, aborting.\n"), current);
				goto terminate_register_on_error;
			}
			reg_args->prefix = strdup(value);
		} else if (!strcmp(word[i], "-noclamp")) {
			reg_args->clamp = FALSE;
		} else if (g_str_has_prefix(word[i], "-interp=")) {
			char *current = word[i], *value;
			value = current + 8;
			if (value[0] == '\0') {
				siril_log_message(_("Missing argument to %s, aborting.\n"), current);
				goto terminate_register_on_error;
			}
			if(!g_ascii_strncasecmp(value, "nearest", 7) || !g_ascii_strncasecmp(value, "ne", 2)) {
				reg_args->interpolation = OPENCV_NEAREST;
				continue;
			}
			if(!g_ascii_strncasecmp(value, "cubic", 5) || !g_ascii_strncasecmp(value, "cu", 2)) {
				reg_args->interpolation = OPENCV_CUBIC;
				continue;
			}
			if(!g_ascii_strncasecmp(value, "lanczos4", 8) || !g_ascii_strncasecmp(value, "la", 2)) {
				reg_args->interpolation = OPENCV_LANCZOS4;
				continue;
			}
			if(!g_ascii_strncasecmp(value, "linear", 6) || !g_ascii_strncasecmp(value, "li", 2)) {
				reg_args->interpolation = OPENCV_LINEAR;
				continue;
			}
			if(!g_ascii_strncasecmp(value, "none", 4) || !g_ascii_strncasecmp(value, "no", 2)) {
				reg_args->interpolation = OPENCV_NONE;
				continue;
			}
			if(!g_ascii_strncasecmp(value, "area", 4) || !g_ascii_strncasecmp(value, "ar", 2)) {
				reg_args->interpolation = OPENCV_AREA;
				continue;
			}
			siril_log_message(_("Unknown transformation type %s, aborting.\n"), value);
			goto terminate_register_on_error;
		} else if (g_str_has_prefix(word[i], "-framing=")) {
			char *current = word[i], *value;
			value = current + 9;
			if (value[0] == '\0') {
				siril_log_message(_("Missing argument to %s, aborting.\n"), current);
				goto terminate_register_on_error;
			}
			if(!g_ascii_strncasecmp(value, "current", 7)) {
				reg_args->framing = FRAMING_CURRENT;
				continue;
			}
			if(!g_ascii_strncasecmp(value, "min", 3)) {
				reg_args->framing = FRAMING_MIN;
				continue;
			}
			if(!g_ascii_strncasecmp(value, "max", 3)) {
				reg_args->framing = FRAMING_MAX;
				continue;
			}
			if(!g_ascii_strncasecmp(value, "cog", 3)) {
				reg_args->framing = FRAMING_COG;
				continue;
			}
			siril_log_message(_("Unknown framing type %s, aborting.\n"), value);
			goto terminate_register_on_error;
		} else if (g_str_has_prefix(word[i], "-layer=")) {
			if (reg_args->seq->nb_layers == 1) {  // handling mono case
				siril_log_message(_("This sequence is mono, ignoring layer number.\n"));
				continue;
			}
			char *current = word[i], *value;
			value = current + 7;
			gchar *end;
			int layer2 = g_ascii_strtoull(value, &end, 10);
			if (end == value) {
				siril_log_message(_("Invalid argument to %s, aborting.\n"), value);
				continue;
			}
			if (!(seq->regparam[layer2])) {
				siril_log_color_message(_("Registration data does not exist for layer #%d, will use layer #%d instead.\n"), "red", layer2, layer);
				continue;
			}
			reg_args->layer = layer2;
		} else if (parse_filter_args(word[i], &reg_args->filters)) {
			;
		} else {
			siril_log_message(_("Unknown parameter %s, aborting.\n"), word[i]);
			goto terminate_register_on_error;
		}
	}

	// sanity checks are done in register_apply_reg

	reg_args->run_in_thread = TRUE;
	reg_args->load_new_sequence = FALSE;	// don't load it for command line execution

	if (reg_args->interpolation == OPENCV_AREA || reg_args->interpolation == OPENCV_LINEAR || reg_args->interpolation == OPENCV_NEAREST || reg_args->interpolation == OPENCV_NONE)
		reg_args->clamp = FALSE;
	if (reg_args->clamp)
		siril_log_message(_("Interpolation clamping active\n"));

	set_progress_bar_data(_("Registration: Applying existing data"), PROGRESS_RESET);

	start_in_new_thread(register_thread_func, reg_args);
	return CMD_OK;

terminate_register_on_error:
	if (!check_seq_is_comseq(seq))
		free_sequence(seq, TRUE);
	free(reg_args->new_seq_name);
	free(reg_args);
	return CMD_ARG_ERROR;
}

// parse normalization and filters from the stack command line, starting at word `first'
static int parse_stack_command_line(struct stacking_configuration *arg, int first,
		gboolean med_options_allowed, gboolean rej_options_allowed, gboolean out_allowed) {
	while (word[first]) {
		char *current = word[first], *value;
		if (!strcmp(current, "-nonorm") || !strcmp(current, "-no_norm"))
			arg->force_no_norm = TRUE;
		else if (!strcmp(current, "-output_norm")) {
			if (!med_options_allowed) {
				siril_log_message(_("Output normalization is allowed only with median or mean stacking, ignoring.\n"));
			} else {
				arg->output_norm = TRUE;
			}
		} else if (!strcmp(current, "-weight_from_noise")) {
			if (!rej_options_allowed) {
				siril_log_message(_("Weighting is allowed only with average stacking, ignoring.\n"));
			} else if (arg->norm == NO_NORM) {
				siril_log_message(_("Weighting is allowed only if normalization has been activated, ignoring.\n"));
			} else if (arg->apply_nbstack_weights || arg->apply_wfwhm_weights || arg->apply_nbstars_weights) {
				siril_log_message(_("Only one weighting method can be used\n"));
			} else {
				arg->apply_noise_weights = TRUE;
			}
		} else if (!strcmp(current, "-weight_from_wfwhm")) {
			if (!rej_options_allowed) {
				siril_log_message(_("Weighting is allowed only with average stacking, ignoring.\n"));
			} else if (arg->apply_nbstack_weights || arg->apply_noise_weights || arg->apply_nbstars_weights) {
				siril_log_message(_("Only one weighting method can be used\n"));
			} else {
				arg->apply_wfwhm_weights = TRUE;
			}
		} else if (!strcmp(current, "-weight_from_nbstars")) {
			if (!rej_options_allowed) {
				siril_log_message(_("Weighting is allowed only with average stacking, ignoring.\n"));
			} else if (arg->apply_nbstack_weights || arg->apply_noise_weights || arg->apply_wfwhm_weights) {
				siril_log_message(_("Only one weighting method can be used\n"));
			} else {
				arg->apply_nbstars_weights = TRUE;
			}
		} else if (!strcmp(current, "-weight_from_nbstack")) {
			if (!rej_options_allowed) {
				siril_log_message(_("Weighting is allowed only with average stacking, ignoring.\n"));
			} else if (arg->norm == NO_NORM) {
				siril_log_message(_("Weighting is allowed only if normalization has been activated, ignoring.\n"));
			} else if (arg->apply_noise_weights || arg->apply_wfwhm_weights || arg->apply_nbstars_weights) {
				siril_log_message(_("Only one weighting method can be used\n"));
			} else {
				arg->apply_nbstack_weights = TRUE;
			}
		} else if (!strcmp(current, "-fastnorm")) {
			if (!med_options_allowed) {
				siril_log_message(_("Fast normalization is allowed only with average stacking, ignoring.\n"));
			} else if (arg->norm == NO_NORM) {
				siril_log_message(_("Fast normalization is allowed only if normalization has been activated, ignoring.\n"));
			} else {
				arg->lite_norm = TRUE;
			}
		} else if (g_str_has_prefix(current, "-norm=")) {
			if (!med_options_allowed) {
				siril_log_message(_("Normalization options are not allowed in this context, ignoring.\n"));
			} else {
				value = current + 6;
				if (!strcmp(value, "add"))
					arg->norm = ADDITIVE;
				else if (!strcmp(value, "addscale"))
					arg->norm = ADDITIVE_SCALING;
				else if (!strcmp(value, "mul"))
					arg->norm = MULTIPLICATIVE;
				else if (!strcmp(value, "mulscale"))
					arg->norm = MULTIPLICATIVE_SCALING;
			}
		} else if (!strcmp(current, "-rgb_equal")) {
			if (!med_options_allowed) {
				siril_log_message(_("RGB equalization is allowed only with average stacking, ignoring.\n"));
			} else if (arg->norm == NO_NORM) {
				siril_log_message(_("RGB equalization is allowed only if normalization has been activated, ignoring.\n"));
			} else {
				arg->equalizeRGB = TRUE;
			}
		} else if (parse_filter_args(current, &arg->filters)) {
			;
		} else if (g_str_has_prefix(current, "-out=")) {
			if (out_allowed) {
				value = current + 5;
				if (value[0] == '\0') {
					siril_log_message(_("Missing argument to %s, aborting.\n"), current);
					return CMD_ARG_ERROR;
				}
				arg->result_file = g_strdup(value);
			}
			else {
				siril_log_message(_("Output filename option is not allowed in this context, ignoring.\n"));
			}
		} else if (g_str_has_prefix(current, "-rejmap")) {
			if (!rej_options_allowed) {
				siril_log_message(_("Rejection maps can only be created with rejection stacking, ignoring.\n"));
			} else if (arg->type_of_rejection == NO_REJEC) {
				siril_log_message(_("Rejection maps can only be created if rejection has been activated, ignoring.\n"));
			} else {
				arg->create_rejmaps = TRUE;
				arg->merge_lowhigh_rejmaps = TRUE;
				if (current[strlen(current)-1] == 's')
					arg->merge_lowhigh_rejmaps = FALSE;
			}
		} else {
			siril_log_message(_("Unexpected argument to stacking `%s', aborting.\n"), current);
			return CMD_ARG_ERROR;
		}
		first++;
	}
	return CMD_OK;
}

static int stack_one_seq(struct stacking_configuration *arg) {
	sequence *seq = readseqfile(arg->seqfile);
	if (!seq) {
		siril_log_message(_("No sequence `%s' found.\n"), arg->seqfile);
		return -1;
	}
	gchar *error = NULL;
	if (seq_check_basic_data(seq, FALSE) == -1) {
		free(seq);
		return CMD_GENERIC_ERROR;
	}
	siril_log_message(_("Stacking sequence %s\n"), seq->seqname);

	struct stacking_args args = { 0 };
	args.seq = seq;
	args.ref_image = sequence_find_refimage(seq);
	// the three below: used only if method is average w/ rejection
	if (arg->method == stack_mean_with_rejection && (arg->sig[0] != 0.0 || arg->sig[1] != 0.0)) {
		args.sig[0] = arg->sig[0];
		args.sig[1] = arg->sig[1];
		args.type_of_rejection = arg->type_of_rejection;
		args.create_rejmaps = arg->create_rejmaps;
		args.merge_lowhigh_rejmaps = arg->merge_lowhigh_rejmaps;
	} else {
		args.type_of_rejection = NO_REJEC;
		siril_log_message(_("Not using rejection for stacking\n"));
	}
	args.coeff.offset = NULL;
	args.coeff.mul = NULL;
	args.coeff.scale = NULL;
	if (!arg->force_no_norm &&
			(arg->method == stack_median || arg->method == stack_mean_with_rejection))
		args.normalize = arg->norm;
	else args.normalize = NO_NORM;
	args.method = arg->method;
	args.force_norm = FALSE;
	args.output_norm = arg->output_norm;
	args.equalizeRGB = arg->equalizeRGB;
	args.lite_norm = arg->lite_norm;
	args.reglayer = get_registration_layer(args.seq);
	args.apply_noise_weights = arg->apply_noise_weights;
	args.apply_nbstack_weights = arg->apply_nbstack_weights;
	args.apply_wfwhm_weights = arg->apply_wfwhm_weights;
	args.apply_nbstars_weights = arg->apply_nbstars_weights;

	// manage registration data
	if (!test_regdata_is_valid_and_shift(args.seq, args.reglayer)) {
		siril_log_color_message(_("Stacking has detected registration data on layer %d with more than simple shifts. You should apply existing registration before stacking\n"), "red", args.reglayer);
		free_sequence(seq, TRUE);
		return CMD_GENERIC_ERROR;
	}

	// manage filters
	if (convert_parsed_filter_to_filter(&arg->filters, seq,
				&args.filtering_criterion, &args.filtering_parameter) ||
			setup_filtered_data(&args)) {
		free_sequence(seq, TRUE);
		return CMD_GENERIC_ERROR;
	}
	args.description = describe_filter(seq, args.filtering_criterion, args.filtering_parameter);
	args.use_32bit_output = evaluate_stacking_should_output_32bits(args.method,
			args.seq, args.nb_images_to_stack, &error);
	if (error) {
		siril_log_color_message(error, "red");
		free_sequence(seq, TRUE);
		return CMD_GENERIC_ERROR;
	}

	main_stack(&args);

	int retval = args.retval;
	clean_end_stacking(&args);
	free(args.image_indices);
	free(args.description);
	free(args.critical_value);

	if (!retval) {
		bgnoise_async(&args.result, TRUE);
		// preparing the output filename
		// needs to be done after stack is completed to have
		// stack-specific keywords available for parsing if needed
		long maxpath = get_pathmax();
		if (!arg->result_file) {
			char filename[maxpath];
			char *suffix = g_str_has_suffix(seq->seqname, "_") ||
				g_str_has_suffix(seq->seqname, "-") ? "" : "_";
			snprintf(filename, maxpath - 1, "%s%sstacked%s", seq->seqname, suffix, com.pref.ext);
			arg->result_file = g_strdup(filename);
		} else { // the name is to be parsed (including folder creation if required)
			int status = PATHPARSE_ERR_OK;
			gchar *expression = g_strdup(arg->result_file);
			gchar *parsedname = update_header_and_parse(&args.result, expression, PATHPARSE_MODE_WRITE_NOFAIL, TRUE, &status);
			char filename[maxpath];
			if (!parsedname || parsedname[0] == '\0') { // we cannot handout a NULL filename
				snprintf(filename, maxpath - 1, "unknown");
			} else {
				snprintf(filename, maxpath - 1, "%s", parsedname);
			}
			g_free(arg->result_file);
			arg->result_file = g_strdup(filename);
			g_free(parsedname);
			g_free(expression);
		}
		/* Make sure path exists */
		gchar *dirname = g_path_get_dirname(arg->result_file);
		if (g_mkdir_with_parents(dirname, 0755) < 0) {
			siril_log_color_message(_("Cannot create output folder: %s\n"), "red", dirname);
			g_free(dirname);
			retval = CMD_GENERIC_ERROR;
		}
		g_free(dirname);
		if (savefits(arg->result_file, &args.result)) {
			siril_log_color_message(_("Could not save the stacking result %s\n"),
					"red", arg->result_file);
			retval = CMD_GENERIC_ERROR;
		}
		else ++arg->number_of_loaded_sequences;

		if (args.create_rejmaps) {
			siril_log_message(_("Saving rejection maps\n"));
			if (args.merge_lowhigh_rejmaps) {
				char new_ext[30];
				sprintf(new_ext, "_low+high_rejmap%s", com.pref.ext);
				gchar *low_filename = replace_ext(arg->result_file, new_ext);
				soper_unscaled_div_ushort_to_float(args.rejmap_low, args.nb_images_to_stack);
				describe_stack_for_history(&args, &args.rejmap_low->history, TRUE, FALSE);
				savefits(low_filename, args.rejmap_low);
				g_free(low_filename);
			} else {
				char new_ext[30];
				sprintf(new_ext, "_low_rejmap%s", com.pref.ext);
				gchar *low_filename = replace_ext(arg->result_file, new_ext);
				soper_unscaled_div_ushort_to_float(args.rejmap_low, args.nb_images_to_stack);
				describe_stack_for_history(&args, &args.rejmap_low->history, TRUE, TRUE);
				savefits(low_filename, args.rejmap_low);
				g_free(low_filename);

				sprintf(new_ext, "_high_rejmap%s", com.pref.ext);
				gchar *high_filename = replace_ext(arg->result_file, new_ext);
				soper_unscaled_div_ushort_to_float(args.rejmap_high, args.nb_images_to_stack);
				describe_stack_for_history(&args, &args.rejmap_low->history, TRUE, FALSE);
				savefits(high_filename, args.rejmap_high);
				g_free(high_filename);
			}
		}

		bgnoise_await();
	} else {
		siril_log_color_message(_("Stacking failed, please check the log to fix your issue.\n"), "red");
	}

	free_sequence(seq, TRUE);
	clearfits(&args.result);
	if (args.create_rejmaps) {
		clearfits(args.rejmap_low);
		free(args.rejmap_low);
		if (!args.merge_lowhigh_rejmaps) {
			clearfits(args.rejmap_high);
			free(args.rejmap_high);
		}
	}
	return retval;
}

static gpointer stackall_worker(gpointer garg) {
	GDir *dir;
	GError *error = NULL;
	const gchar *file;
	struct timeval t_end;
	struct stacking_configuration *arg = (struct stacking_configuration *)garg;
	gboolean was_in_script = com.script;
	com.script = TRUE;

	siril_log_message(_("Looking for sequences in current working directory...\n"));
	if (check_seq() || (dir = g_dir_open(com.wd, 0, &error)) == NULL) {
		siril_log_message(_("Error while searching sequences or opening the directory.\n"));
		if (error) {
			fprintf(stderr, "stackall: %s\n", error->message);
			g_clear_error(&error);
		}
		siril_add_idle(end_generic, NULL);
		return NULL;
	}

	siril_log_message(_("Starting stacking of found sequences...\n"));
	while ((file = g_dir_read_name(dir)) != NULL) {
		if (g_str_has_suffix(file, ".seq")) {
			arg->seqfile = strdup(file);
			stack_one_seq(arg);

			g_free(arg->result_file);
			arg->result_file = NULL;
			g_free(arg->seqfile);
		}
	}

	siril_log_message(_("Stacked %d sequences successfully.\n"), arg->number_of_loaded_sequences);
	gettimeofday(&t_end, NULL);
	show_time(arg->t_start, t_end);
	g_dir_close(dir);
	free(arg);
	com.script = was_in_script;
	siril_add_idle(end_generic, NULL);
	return NULL;
}

int process_stackall(int nb) {
	struct stacking_configuration *arg;

	arg = calloc(1, sizeof(struct stacking_configuration));
	arg->norm = NO_NORM;

	// stackall { sum | min | max } [-filter-fwhm=value[%|k]] [-filter-wfwhm=value[%|k]] [-filter-round=value[%|k]] [-filter-quality=value[%|k]] [-filter-bkg=value[%|k]] [-filter-nbstars=value[%|k]] [-filter-incl[uded]]
	// stackall { med | median } [-nonorm, norm=] [-filter-incl[uded]]
	// stackall { rej | mean } sigma_low sigma_high [-nonorm, norm=] [-filter-fwhm=value[%|k]] [-filter-round=value[%|k]] [-filter-bkg=value[%|k]] [-filter-nbstars=value[%|k]] [-filter-quality=value[%|k]] [-filter-incl[uded]] [-weighted]
	if (!word[1]) {
		arg->method = stack_summing_generic;
	} else {
		int start_arg_opt = 2;
		gboolean allow_rej_options = FALSE, allow_med_options = FALSE;
		if (!strcmp(word[1], "sum")) {
			arg->method = stack_summing_generic;
		} else if (!strcmp(word[1], "max")) {
			arg->method = stack_addmax;
		} else if (!strcmp(word[1], "min")) {
			arg->method = stack_addmin;
		} else if (!strcmp(word[1], "med") || !strcmp(word[1], "median")) {
			arg->method = stack_median;
			allow_med_options = TRUE;
		} else if (!strcmp(word[1], "rej") || !strcmp(word[1], "mean")) {
			int shift = 1;
			gchar *end1, *end2;

			if (!strcmp(word[3], "p") || !strcmp(word[3], "percentile")) {
				arg->type_of_rejection = PERCENTILE;
			} else if (!strcmp(word[3], "s") || !strcmp(word[3], "sigma")) {
				arg->type_of_rejection = SIGMA;
			} else if (!strcmp(word[3], "a") || !strcmp(word[3], "mad")) {
				arg->type_of_rejection = MAD;
			} else if (!strcmp(word[3], "m") || !strcmp(word[3], "median")) {
				arg->type_of_rejection = SIGMEDIAN;
			} else if (!strcmp(word[3], "l") || !strcmp(word[3], "linear")) {
				arg->type_of_rejection = LINEARFIT;
			} else if (!strcmp(word[3], "w") || !strcmp(word[3], "winsorized")) {
				arg->type_of_rejection = WINSORIZED;
			} else if (!strcmp(word[3], "g") || !strcmp(word[3], "generalized")) {
				arg->type_of_rejection = GESDT;
			} else {
				arg->type_of_rejection = WINSORIZED;
				shift = 0;
			}
			if (!word[2 + shift] || !word[3 + shift] || (arg->sig[0] = g_ascii_strtod(word[2 + shift], &end1)) < 0.0
					|| (arg->sig[1] = g_ascii_strtod(word[3 + shift], &end2)) < 0.0 || end1 == word[2 + shift] || end2 == word[3 + shift]) {
				siril_log_color_message(_("The average stacking with rejection requires two extra arguments: sigma low and high.\n"), "red");
				goto failure;
			}
			if (((arg->type_of_rejection == GESDT))
					&& (arg->sig[0] > 1.0 || (arg->sig[1] > 1.0))) {
				siril_log_color_message(_("Extra parameters of GESDT rejection algorithm must be between 0 and 1, default is 0.3 and 0.05.\n"), "red");
				goto failure;
			}
			if (((arg->type_of_rejection == PERCENTILE))
					&& (arg->sig[0] > 1.0 || (arg->sig[1] > 1.0))) {
				siril_log_color_message(_("Extra parameters of percentile rejection algorithm must be between 0 and 1, default is 0.2 and 0.1.\n"), "red");
				goto failure;
			}
			arg->method = stack_mean_with_rejection;
			start_arg_opt = 4 + shift;
			allow_med_options = TRUE;
			allow_rej_options = TRUE;
		}
		else {
			siril_log_color_message(_("Stacking method type '%s' is invalid\n"), "red", word[2]);
			goto failure;
		}
		if (parse_stack_command_line(arg, start_arg_opt, allow_med_options, allow_rej_options, FALSE))
			goto failure;
	}

	gettimeofday(&arg->t_start, NULL);

	start_in_new_thread(stackall_worker, arg);
	return CMD_OK;

failure:
	g_free(arg->result_file);
	g_free(arg->seqfile);
	free(arg);
	return CMD_ARG_ERROR;
}

static gpointer stackone_worker(gpointer garg) {
	int retval = 0;
	struct timeval t_end;
	struct stacking_configuration *arg = (struct stacking_configuration *)garg;
	gboolean was_in_script = com.script;
	com.script = TRUE;

	retval = stack_one_seq(arg);

	if (retval) {
		if (retval == ST_ALLOC_ERROR) {
			siril_log_message(_("It looks like there is a memory allocation error, change memory settings and try to fix it.\n"));
		}
	} else {
		siril_log_message(_("Stacked sequence successfully.\n"));
	}

	gettimeofday(&t_end, NULL);
	show_time(arg->t_start, t_end);

	g_free(arg->result_file);
	g_free(arg->seqfile);
	free(arg);
	com.script = was_in_script;
	siril_add_idle(end_generic, NULL);
	return GINT_TO_POINTER(retval);
}

int process_stackone(int nb) {
	struct stacking_configuration *arg = calloc(1, sizeof(struct stacking_configuration));
	arg->norm = NO_NORM;

	sequence *seq = load_sequence(word[1], &arg->seqfile);
	if (!seq)
		goto failure;
	free_sequence(seq, TRUE);

	// stack seqfilename { sum | min | max } [-filter-fwhm=value[%|k]] [-filter-wfwhm=value[%|k]] [-filter-round=value[%|k]] [-filter-quality=value[%|k]] [-filter-bkg=value[%|k]] [-filter-nbstars=value[%|k]] [-filter-incl[uded]] [-out=result_filename]
	// stack seqfilename { med | median } [-nonorm, norm=] [-filter-incl[uded]] [-out=result_filename]
	// stack seqfilename { rej | mean } [type_of_rejection] sigma_low sigma_high [-nonorm, norm=] [-filter-fwhm=value[%|k]] [-filter-round=value[%|k]] [-filter-quality=value[%|k]] [-filter-bkg=value[%|k]] [-filter-nbstars=value[%|k]] [-filter-incl[uded]] [-weighted] [-out=result_filename]
	if (!word[2]) {
		arg->method = stack_summing_generic;
	} else {
		int start_arg_opt = 3;
		gchar *end1, *end2;
		gboolean allow_rej_options = FALSE, allow_med_options = FALSE;
		if (!strcmp(word[2], "sum")) {
			arg->method = stack_summing_generic;
		} else if (!strcmp(word[2], "max")) {
			arg->method = stack_addmax;
		} else if (!strcmp(word[2], "min")) {
			arg->method = stack_addmin;
		} else if (!strcmp(word[2], "med") || !strcmp(word[2], "median")) {
			arg->method = stack_median;
			allow_med_options = TRUE;
		} else if (!strcmp(word[2], "rej") || !strcmp(word[2], "mean")) {
			int shift = 1, base_shift = 5;
			if (nb < 4) {
				siril_log_color_message(_("Missing arguments for rejection stacking.\n"), "red");
				goto failure;
			}
			if (!strcmp(word[3], "p") || !strcmp(word[3], "percentile")) {
				arg->type_of_rejection = PERCENTILE;
			} else if (!strcmp(word[3], "s") || !strcmp(word[3], "sigma")) {
				arg->type_of_rejection = SIGMA;
			} else if (!strcmp(word[3], "a") || !strcmp(word[3], "mad")) {
				arg->type_of_rejection = MAD;
			} else if (!strcmp(word[3], "m") || !strcmp(word[3], "median")) {
				arg->type_of_rejection = SIGMEDIAN;
			} else if (!strcmp(word[3], "l") || !strcmp(word[3], "linear")) {
				arg->type_of_rejection = LINEARFIT;
			} else if (!strcmp(word[3], "w") || !strcmp(word[3], "winsorized")) {
				arg->type_of_rejection = WINSORIZED;
			} else if (!strcmp(word[3], "g") || !strcmp(word[3], "generalized")) {
				arg->type_of_rejection = GESDT;
			} else if (!strcmp(word[3], "n") || !strcmp(word[3], "none")) {
				arg->type_of_rejection = NO_REJEC;
			} else {
				arg->type_of_rejection = WINSORIZED;
				shift = 0;
			}
			if ((nb < 4 + shift + 1) || !word[3 + shift] || !word[4 + shift] ||
					!string_is_a_number(word[3 + shift]) ||
					!string_is_a_number(word[4 + shift]) ||
					(arg->sig[0] = g_ascii_strtod(word[3 + shift], &end1)) < 0.0 ||
					(arg->sig[1] = g_ascii_strtod(word[4 + shift], &end2)) < 0.0 ||
					end1 == word[3 + shift] || end2 == word[4 + shift]) {
				if (arg->type_of_rejection != NO_REJEC) {
					siril_log_color_message(_("The average stacking with rejection requires two extra arguments: sigma low and high.\n"), "red");
					goto failure;
				} else {
					base_shift = 3;
				}
			}
			if (((arg->type_of_rejection == GESDT))
					&& (arg->sig[0] > 1.0 || (arg->sig[1] > 1.0))) {
				siril_log_color_message(_("Extra parameters of GESDT rejection algorithm must be between 0 and 1, default is 0.3 and 0.05.\n"), "red");
				goto failure;
			}
			if (((arg->type_of_rejection == PERCENTILE))
					&& (arg->sig[0] > 1.0 || (arg->sig[1] > 1.0))) {
				siril_log_color_message(_("Extra parameters of percentile rejection algorithm must be between 0 and 1, default is 0.2 and 0.1.\n"), "red");
				goto failure;
			}
			arg->method = stack_mean_with_rejection;
			start_arg_opt = base_shift + shift;
			allow_med_options = TRUE;
			allow_rej_options = TRUE;
		}
		else {
			siril_log_color_message(_("Stacking method type '%s' is invalid\n"), "red", word[2]);
			goto failure;
		}
		if (parse_stack_command_line(arg, start_arg_opt, allow_med_options, allow_rej_options, TRUE))
			goto failure;
	}

	gettimeofday(&arg->t_start, NULL);

	start_in_new_thread(stackone_worker, arg);
	return CMD_OK;

failure:
	g_free(arg->result_file);
	g_free(arg->seqfile);
	free(arg);
	return CMD_ARG_ERROR;
}

/* preprocess sequencename [-bias=filename|value] [-dark=filename] [-flat=filename] [-cc=dark [siglo sighi] || -cc=bpm bpmfile] [-cfa] [-debayer] [-fix_xtrans] [-equalize_cfa] [-opt] [-prefix=] [-fitseq]
 * preprocess_single filename [-bias=filename|value] [-dark=filename] [-flat=filename] [-cc=dark [siglo sighi] || -cc=bpm bpmfile] [-cfa] [-debayer] [-fix_xtrans] [-equalize_cfa] [-opt] [-prefix=]
 */
struct preprocessing_data *parse_preprocess_args(int nb, sequence *seq) {
	int retvalue = 0;
	struct preprocessing_data *args = calloc(1, sizeof(struct preprocessing_data));
	fits reffit = { 0 };
	int bitpix;
	char *realname = NULL;
	image_type imagetype;
	if (seq) {
		if (seq->type == SEQ_SER) {
			// to be able to check allow_32bit_output. Overridden by -fitseq if required
			args->output_seqtype = SEQ_SER;
		}
		args->seq = seq;
		args->is_sequence = TRUE;
		bitpix = seq->bitpix;
		// loading the sequence reference image's metadata in case it's needed
		int image_to_load = sequence_find_refimage(seq);
		if (seq_read_frame_metadata(seq, image_to_load, &reffit)) {
			siril_log_message(_("Could not load the reference image of the sequence, aborting.\n"));
			retvalue = CMD_INVALID_IMAGE;
			goto prepro_parse_end;
		}
	}
	else {
		if (stat_file(word[1], &imagetype, &realname)) {
			siril_log_color_message(_("Error opening image %s: file not found or not supported.\n"), "red", word[1]);
			retvalue = CMD_FILE_NOT_FOUND;
			goto prepro_parse_end;
		}
		if (read_fits_metadata_from_path(realname, &reffit)) {
			siril_log_message(_("Could not load the image, aborting.\n"));
			retvalue = CMD_INVALID_IMAGE;
			goto prepro_parse_end;
		}
		bitpix = reffit.bitpix;
	}
	args->ppprefix = "pp_";
	args->bias_level = FLT_MAX;

	//cosmetic_correction init
	args->sigma[0] = -1.00; /* cold pixels */
	args->sigma[1] =  3.00; /* hot pixels - used if -cc=dark but not sigmas specified */
	args->use_cosmetic_correction = FALSE;// dy default, CC is not activated
	args->cc_from_dark = FALSE;
	args->bad_pixel_map_file = NULL;
	args->ignore_exclusion = FALSE;

	/* checking for options */
	for (int i = 2; i < nb; i++) {
		if (g_str_has_prefix(word[i], "-bias=")) {
			gchar *expression = g_shell_unquote(word[i] + 6, NULL);
			if (expression && expression[0] == '=') {
				// parsing offset level
				int offsetlevel = evaluateoffsetlevel(expression + 1, &reffit);
				if (!offsetlevel) {
					siril_log_message(_("The offset value could not be parsed from expression: %s, aborting.\n"), expression +1);
					retvalue = 1;
					g_free(expression);
					break;
				} else {
					g_free(expression);
					siril_log_message(_("Synthetic offset: Level = %d\n"), offsetlevel);
					int maxlevel = (bitpix == BYTE_IMG) ? UCHAR_MAX : USHRT_MAX;
					if ((offsetlevel > maxlevel) || (offsetlevel < -maxlevel) ) {   // not excluding all neg values here to allow defining a pedestal
						siril_log_message(_("The offset value is out of allowable bounds [-%d,%d], aborting.\n"), maxlevel, maxlevel);
						retvalue = CMD_ARG_ERROR;
						break;
					} else {
						args->bias_level = (float)offsetlevel;
						args->bias_level *= (bitpix == BYTE_IMG) ? INV_UCHAR_MAX_SINGLE : INV_USHRT_MAX_SINGLE; //converting to [0 1] to use with soper
						args->use_bias = TRUE;
					}
				}
			} else {
				g_free(expression);
				int status;
				expression = path_parse(&reffit, word[i] + 6, PATHPARSE_MODE_READ, &status);
				if (status) {
					retvalue = CMD_GENERIC_ERROR;
					break;
				}
				args->bias = calloc(1, sizeof(fits));
				if (!readfits(expression, args->bias, NULL, !com.pref.force_16bit)) {
					args->use_bias = TRUE;
					// if input is 8b, we assume 32b master needs to be rescaled
					if ((args->bias->type == DATA_FLOAT) && (bitpix == BYTE_IMG)) {
						soper(args->bias, USHRT_MAX_SINGLE / UCHAR_MAX_SINGLE, OPER_MUL, TRUE);
					}
				} else {
					retvalue = CMD_INVALID_IMAGE;
					free(args->bias);
					g_free(expression);
					break;
				}
				g_free(expression);
			}
		} else if (g_str_has_prefix(word[i], "-dark=")) {
			args->dark = calloc(1, sizeof(fits));
			int status;
			gchar *expression = path_parse(&reffit, word[i] + 6, PATHPARSE_MODE_READ, &status);
			if (status > 0) { // negative status are warnings
				retvalue = CMD_GENERIC_ERROR;
				free(args->dark);
				break;
			}
			if (!readfits(expression, args->dark, NULL, !com.pref.force_16bit)) {
				args->use_dark = TRUE;
				// if input is 8b, we assume 32b master needs to be rescaled
				if ((args->dark->type == DATA_FLOAT) && (bitpix == BYTE_IMG)) {
					soper(args->dark, USHRT_MAX_SINGLE / UCHAR_MAX_SINGLE, OPER_MUL, TRUE);
				}
			} else {
				retvalue = CMD_INVALID_IMAGE;
				free(args->dark);
				g_free(expression);
				break;
			}
			g_free(expression);
		} else if (g_str_has_prefix(word[i], "-flat=")) {
			args->flat = calloc(1, sizeof(fits));
			int status;
			gchar *expression = path_parse(&reffit, word[i] + 6, PATHPARSE_MODE_READ, &status);
			if (status) {
				retvalue = CMD_GENERIC_ERROR;
				free(args->flat);
				break;
			}
			if (!readfits(expression, args->flat, NULL, !com.pref.force_16bit)) {
				args->use_flat = TRUE;
				// no need to deal with bitdepth conversion as flat is just a division (unlike darks which need to be on same scale)
			} else {
				retvalue = CMD_INVALID_IMAGE;
				free(args->flat);
				g_free(expression);
				break;
			}
			g_free(expression);
		} else if (g_str_has_prefix(word[i], "-prefix=")) {
			char *current = word[i], *value;
			value = current + 8;
			if (value[0] == '\0') {
				siril_log_message(_("Missing argument to %s, aborting.\n"), current);
				retvalue = CMD_ARG_ERROR;
				break;
			}
			args->ppprefix = strdup(value);
		} else if (!strcmp(word[i], "-opt")) {
			if (bitpix == BYTE_IMG) {
				siril_log_color_message(_("Dark optimization: This process cannot be applied to 8b images\n"), "red");
				retvalue = CMD_INVALID_IMAGE;
				break;
			}
			args->use_dark_optim = TRUE;
		} else if (!strcmp(word[i], "-fix_xtrans")) {
			args->fix_xtrans = TRUE;
		} else if (!strcmp(word[i], "-all")) {
			args->ignore_exclusion = TRUE;
		} else if (!strcmp(word[i], "-cfa")) {
			args->is_cfa = TRUE;
		} else if (!strcmp(word[i], "-debayer")) {
			args->debayer = TRUE;
		} else if (!strcmp(word[i], "-equalize_cfa")) {
			args->equalize_cfa = TRUE;
		} else if (seq && !strcmp(word[i], "-fitseq")) {
			args->output_seqtype = SEQ_FITSEQ;
		} else if (g_str_has_prefix(word[i], "-cc=")) {
			char *current = word[i], *value;
			value = current + 4;
			args->use_cosmetic_correction = TRUE;// dy default, CC is not activated
			if (value[0] == '\0') {
				siril_log_message(_("Missing argument to %s, aborting.\n"), current);
				retvalue = CMD_ARG_ERROR;
				break;
			}
			if (!strcmp(value, "dark")) {
				if (!args->use_dark){
					siril_log_message(_("You must specify a masterdark with -dark= before activating this option, aborting.\n"));
					retvalue = CMD_ARG_ERROR;
					break;
				}
				args->cc_from_dark = TRUE;
				//either we use the default sigmas or we try to read the next two checking for sigma low and high
				if (i + 2 < nb) {
					gchar *end1, *end2;
					args->sigma[0] = g_ascii_strtod(word[i + 1], &end1);
					args->sigma[1] = g_ascii_strtod(word[i + 2], &end2);

					if (word[i + 1] && word[i + 2] && word[i + 1] != end1
							&& word[i + 2] != end2) {
						i += 2;
					}

					if (args->sigma[0] == 0.0) args->sigma[0] = -1.00;
					if (args->sigma[1] == 0.0) args->sigma[1] = -1.00;
				}
				if (args->sigma[0] > 0)
					siril_log_message(_("Cosmetic correction from masterdark: using sigma %.2lf for cold pixels.\n"), args->sigma[0]);
				else
					siril_log_message(_("Cosmetic correction from masterdark: deactivated for cold pixels.\n"));
				if (args->sigma[1] > 0)
					siril_log_message(_("Cosmetic correction from masterdark: using sigma %.2lf for hot pixels.\n"), args->sigma[1]);
				else
					siril_log_message(_("Cosmetic correction from masterdark: deactivated for hot pixels.\n"));
			} else if (!strcmp(value, "bpm")) {
				if (word[i + 1] && word[i + 1][0] != '\0') {
					args->bad_pixel_map_file = g_file_new_for_path(word[i + 1]);
					if (!check_for_cosme_file_sanity(args->bad_pixel_map_file)) {
						//g_object_unref(args->bad_pixel_map_file); // This is unreferenced in check_for_cosme_file_sanity
						args->bad_pixel_map_file = NULL;
						siril_log_message(_("Could not open file %s, aborting.\n"), word[i + 1]);
						retvalue = 1;
						break;
					} else {
						siril_log_message(_("Cosmetic correction from Bad Pixel Map: %s.\n"), word[i + 1]);
						i++;
					}
				} else {
					siril_log_message(_("You must specify a bad pixel map file with -cc=bpm option, aborting.\n"));
					retvalue = CMD_ARG_ERROR;
					break;
				}
			} else {
				siril_log_message(_("Unknown argument %s, aborting.\n"), word[i]);
				retvalue = CMD_ARG_ERROR;
				break;
			}
		}
		else {
			siril_log_message(_("Unknown parameter %s, aborting.\n"), word[i]);
			retvalue = CMD_ARG_ERROR;
			break;
		}
	}

prepro_parse_end:
	clearfits(&reffit);
	free(realname);
	if (retvalue) {
		clear_preprocessing_data(args);
		free(args);
		return NULL;
	}
	return args;
}

int process_calibrate(int nb) {
	if (word[1][0] == '\0')
		return CMD_ARG_ERROR;

	sequence *seq = load_sequence(word[1], NULL);
	if (!seq) {
		return CMD_SEQUENCE_NOT_FOUND;
	}

	struct preprocessing_data *args = parse_preprocess_args(nb, seq);
	if (!args) {
		free_sequence(seq, TRUE);
		return CMD_ARG_ERROR;
	}

	siril_log_color_message(_("Preprocessing...\n"), "green");
	args->autolevel = TRUE;
	args->normalisation = 1.0f;	// will be updated anyway
	args->allow_32bit_output = (args->output_seqtype == SEQ_REGULAR
			|| args->output_seqtype == SEQ_FITSEQ) && !com.pref.force_16bit;

	start_sequence_preprocessing(args);
	return CMD_OK;
}

int process_calibrate_single(int nb) {
	if (word[1][0] == '\0')
		return CMD_ARG_ERROR;

	struct preprocessing_data *args = parse_preprocess_args(nb, NULL);
	if (!args)
		return CMD_ARG_ERROR;

	siril_log_color_message(_("Preprocessing...\n"), "green");
	args->autolevel = TRUE;
	args->normalisation = 1.0f;	// will be updated anyway
	args->allow_32bit_output = !com.pref.force_16bit;

	return preprocess_given_image(word[1], args);
}

int process_preprocess(int nb) {
	PRINT_DEPRECATED_WARNING("calibrate");
	return (process_calibrate(nb));
}

int process_preprocess_single(int nb) {
	PRINT_DEPRECATED_WARNING("calibrate_single");
	return (process_calibrate_single(nb));
}

int process_set_32bits(int nb) {
	com.pref.force_16bit = word[0][3] == '1';
	if (com.pref.force_16bit)
		siril_log_message(_("16-bit per channel in processed images mode is active\n"));
	else siril_log_message(_("32-bit per channel in processed images mode is active\n"));
	writeinitfile();
	return CMD_OK;
}

int process_set_compress(int nb) {
	if (word[1][0] != '0' && word[1][0] != '1' && word[1][0] != 'y' && word[1][0] != 'n' && word[1][1] != '\0') {
		siril_log_message(_("Invalid argument %s, aborting.\n"), word[1]);
		return CMD_ARG_ERROR;
	}
	gboolean compress = word[1][0] == '1' || word[1][0] == 'y';
	int method = 0;
	double q = 16.0, hscale= 4.0;

	if (compress) {
		if (!word[2] || !word[3] || (!g_str_has_prefix(word[2], "-type="))) {
			siril_log_message(_("Please specify the type of compression and quantization value.\n"));
			return CMD_ARG_ERROR;
		}
		gchar *comp = NULL;
		if (!g_ascii_strncasecmp(word[2] + 6, "rice", 4)) {
			method = RICE_COMP;
			comp = g_strdup("rice");
		} else if (!g_ascii_strncasecmp(word[2] + 6, "gzip1", 5)) {
			method = GZIP1_COMP;
			comp = g_strdup("GZIP1");
		} else if (!g_ascii_strncasecmp(word[2] + 6, "gzip2", 5)) {
			method = GZIP2_COMP;
			comp = g_strdup("GZIP2");
		}
		// hcompress with mode 2 is not working in cfitsio
		// see https://gitlab.com/free-astro/siril/-/issues/696#note_932398268
		/*else if (!g_ascii_strncasecmp(word[2] + 6, "hcompress", 9)) {
			method = HCOMPRESS_COMP;
			if (!word[4]) {
				siril_log_message(_("Please specify the value of hcompress scale factor.\n"));
				g_free(comp);
				return CMD_GENERIC_ERROR;
			}
			hscale = g_ascii_strtod(word[4], NULL);
			comp = g_strdup_printf("hcompress (scale factor = %.2lf) ", hscale);
		}*/ else {
//			siril_log_message(_("Wrong type of compression. Choices are rice, gzip1, gzip2 or hcompress\n"));
			siril_log_message(_("Wrong type of compression. Choices are rice, gzip1, gzip2\n"));
			return CMD_ARG_ERROR;
		}
		if (!word[3]) {
			siril_log_message(_("Please specify the value of quantization.\n"));
			g_free(comp);
			return CMD_ARG_ERROR;
		}
		gchar *end;
		q = g_ascii_strtod(word[3], &end);
		if (end == word[3] || (q == 0.0 && (method == RICE_COMP || method == HCOMPRESS_COMP))) {
			siril_log_message(_("Quantization can only be equal to 0 for GZIP1 and GZIP2 algorithms.\n"));
			return CMD_ARG_ERROR;
		}
		siril_log_message(_("Compression enabled with the %s algorithm and a quantization value of %.2lf\n"), comp, q);
		g_free(comp);
	} else {
		siril_log_message(_("No compression enabled.\n"));
	}
	com.pref.comp.fits_enabled = compress;
	com.pref.comp.fits_method = method;
	com.pref.comp.fits_quantization = q;
	com.pref.comp.fits_hcompress_scale = hscale;
	writeinitfile();
	return CMD_OK;
}

#ifdef _OPENMP
int process_set_cpu(int nb){
	int proc_in, proc_out, proc_max;
	gchar *end;

	proc_in = g_ascii_strtoull(word[1], &end, 10);
	proc_max = omp_get_num_procs();
	if (end == word[1] || proc_in > proc_max || proc_in < 1) {
		siril_log_message(_("Number of logical processors MUST be greater "
				"than 0 and lower or equal to %d.\n"), proc_max);
		return CMD_ARG_ERROR;
	}
	omp_set_num_threads(proc_in);

#pragma omp parallel
	{
		proc_out = omp_get_num_threads();
	}

	gchar *str = ngettext("Using now %d logical processor\n", "Using now %d logical processors\n", proc_out);
	str = g_strdup_printf(str, proc_out);
	siril_log_message(str);
	g_free(str);

	com.max_thread = proc_out;
	if (!com.script)
		update_spinCPU(0);

	return CMD_OK;
}
#endif

int process_set_mem(int nb) {
	gchar *end;
	double ratio = g_ascii_strtod(word[1], &end);
	if (end == word[1] || ratio < 0.05 || ratio > 4.0) {
		siril_log_message(_("The accepted range for the ratio of memory used for stacking is [0.05, 4], with values below the available memory recommended\n"));
		return CMD_ARG_ERROR;
	}
	if (ratio > 1.0) {
		siril_log_message(_("Setting the ratio of memory used for stacking above 1 will require the use of on-disk memory, which can be very slow and is unrecommended (%g requested)\n"), ratio);
	}
	com.pref.memory_ratio = ratio;
	com.pref.mem_mode = RATIO;
	writeinitfile();
	siril_log_message(_("Usable memory for stacking changed to %g\n"), ratio);
	return CMD_OK;
}

int process_help(int nb) {
	command *current = commands;
	if (nb == 1)
		siril_log_message(_("********* LIST OF AVAILABLE COMMANDS *********\n"));
	while (current->process) {
		if (nb == 2) {
			if (!g_ascii_strcasecmp(current->name, word[1])) {
				siril_log_message("%s\n", current->usage);
				char *def = strdup(current->definition);
				log_several_lines(def);
				free(def);
				siril_log_message(_("Can be used in a script: %s\n"), current->scriptable ? _("YES") : _("NO"));
				break;
			}
		}
		else siril_log_message("%s\n", current->usage);
		current++;
	}
	if (nb == 1)
		siril_log_message(_("********* END OF THE LIST *********\n"));
	if (nb == 2 && !current->process)
		siril_log_message(_("Error: command %s is not available\n"), word[1]);
	return CMD_OK;
}

int process_capabilities(int nb) {
	// don't translate these strings, they must be easy to parse
#ifdef SIRIL_UNSTABLE
	siril_log_message("unreleased %s %s-%s for %s (%s)\n", PACKAGE, VERSION, SIRIL_GIT_VERSION_ABBREV,
			SIRIL_BUILD_PLATFORM_FAMILY, CPU_ARCH);
#else
	siril_log_message("%s %s for %s (%s)\n", PACKAGE, VERSION, SIRIL_BUILD_PLATFORM_FAMILY, CPU_ARCH);
#endif
#ifdef _OPENMP
	siril_log_message("OpenMP available (%d %s)\n", com.max_thread,
			ngettext("processor", "processors", com.max_thread));
#else
	siril_log_message("OpenMP unavailable\n");
#endif
	siril_log_message("Detected system available memory: %d MB\n", (int)(get_available_memory() / BYTES_IN_A_MB));
	siril_log_message("Can%s create symbolic links\n", test_if_symlink_is_ok(FALSE) ? "" : "not");
#ifndef HAVE_CV44
	siril_log_message("OpenCV 4.2 used, shift-only registration transformation unavailable\n");
#endif
#ifdef HAVE_LIBCURL
	siril_log_message("Built with libcurl\n");
#endif
#ifdef HAVE_EXIV2
	siril_log_message("Built with exiv2\n");
#endif

	siril_log_message("Can read and write FITS files\n");
	siril_log_message("Can read and write SER files\n");
	siril_log_message("Can read and write BMP files\n");
	siril_log_message("Can read and write NetPBM files\n");
#ifdef HAVE_LIBRAW
	siril_log_message("Can read DSLR RAW files\n");
#endif
#ifdef HAVE_LIBJPEG
	siril_log_message("Can read and write JPEG files\n");
#endif
#ifdef HAVE_LIBJXL
	siril_log_message("Can read and write JPEG XL files\n");
#endif
#ifdef HAVE_LIBPNG
	siril_log_message("Can read and write PNG files\n");
#endif
#ifdef HAVE_LIBTIFF
	siril_log_message("Can read and write TIFF and Astro-TIFF files\n");
#endif
#ifdef HAVE_LIBXISF
	siril_log_message("Can read XISF files\n");
#endif
#ifdef HAVE_LIBHEIF
	siril_log_message("Can read and write HEIF and AVIF files\n");
#endif
	siril_log_message("Can read IRIS PIC files\n");
#ifdef HAVE_FFMS2
	siril_log_message("Can read films\n");
#endif
#ifdef HAVE_FFMPEG
	siril_log_message("Can export films\n");
#endif
	siril_log_message("Can export uncompressed AVI\n");
	return CMD_OK;
}

int process_exit(int nb) {
	gtk_main_quit();
	return CMD_OK;
}

int process_extract(int nb) {
	int Nbr_Plan, maxplan, mins;
	gchar *end;

	Nbr_Plan = g_ascii_strtoull(word[1], &end, 10);

	mins = min (gfit.rx, gfit.ry);
	maxplan = log(mins) / log(2) - 2;

	if (end == word[1] || Nbr_Plan > maxplan){
		siril_log_message(_("Wavelet: maximum number of plans for this image size is %d\n"),
				maxplan);
		return CMD_GENERIC_ERROR;
	}

	struct wavelets_filter_data *args = malloc(sizeof(struct wavelets_filter_data));

	args->Type = TO_PAVE_BSPLINE;
	args->Nbr_Plan = Nbr_Plan;
	args->fit = &gfit;
	start_in_new_thread(extract_plans, args);

	return CMD_OK;
}

int process_reloadscripts(int nb){
	return refresh_scripts(FALSE, NULL);
}

int process_requires(int nb) {
	gchar **version, **required;
	gint major, minor, micro;
	gint req_major, req_minor, req_micro;
	gchar *endmaj, *endmin, *endmicro, *endreqmaj, *endreqmin, *endreqmicro;

	version = g_strsplit(PACKAGE_VERSION, ".", 3);
	required = g_strsplit(word[1], ".", 3);

	if (g_strv_length(required) != 3) {
		siril_log_color_message(_("Required version is not correct.\n"), "red");

		g_strfreev(version);
		g_strfreev(required);
		return CMD_GENERIC_ERROR;
	}

	major = g_ascii_strtoull(version[0], &endmaj, 10);
	minor = g_ascii_strtoull(version[1], &endmin, 10);
	micro = g_ascii_strtoull(version[2], &endmicro, 10);

	req_major = g_ascii_strtoull(required[0], &endreqmaj, 10);
	req_minor = g_ascii_strtoull(required[1], &endreqmin, 10);
	req_micro = g_ascii_strtoull(required[2], &endreqmicro, 10);

	if (endmaj == version[0] || endmin == version[1] || endmicro == version[2]
			|| endreqmaj == required[0] || endreqmin == required[1]
			|| endreqmicro == required[2]) {
		siril_log_message(_("Wrong parameters.\n"));
		g_strfreev(version);
		g_strfreev(required);
		return CMD_ARG_ERROR;
	}

	g_strfreev(version);
	g_strfreev(required);

	if ((major > req_major || (major == req_major && minor > req_minor)
			|| (major == req_major && minor == req_minor && micro >= req_micro))) {
		// no need to output something in script conditions
		if (!com.script) {
			siril_log_message(_("The required version of Siril is ok.\n"));
		}
		return CMD_OK;
	} else {
		if (!com.script) {
			siril_log_color_message(_("A newer version of Siril is required, please update your version.\n"), "red");
		} else {
			siril_log_color_message(_("The script you are executing requires a newer version of Siril to run (%s), aborting.\n"), "red", word[1]);
		}
		return CMD_GENERIC_ERROR;
	}
}

int process_boxselect(int nb){
	/* first case: no argument, printing current selection */
	if (nb == 1) {
		if (com.selection.w > 0 && com.selection.h > 0)
			siril_log_message(_("Current selection [x, y, w, h]: %d %d %d %d\n"),
					com.selection.x, com.selection.y,
					com.selection.w, com.selection.h);
		else siril_log_message(_("No current selection in image\n"));
		return CMD_OK;
	}

	/* second case: clearing the selection */
	if (nb > 1 && !strcmp(word[1], "-clear")) {
		if (nb > 2) {
			siril_log_message(_("Too many arguments to boxselect, use either -clear or the coordinates, not both.\n"));
			return CMD_ARG_ERROR;
		}
		delete_selected_area();
		siril_log_message(_("Selected area in image was cleared\n"));
		return CMD_OK;
	}

	/* third case: setting a new selection */
	if (nb != 5) {
		siril_log_message(_("Please specify x, y, w and h, aborting\n"));
		return CMD_ARG_ERROR;
	}

	gboolean parse_error = FALSE;
	int x, y, w, h;
	char *end;
	x = g_ascii_strtoull(word[1], &end, 10);
	if (word[1] == end) parse_error = TRUE;
	y = g_ascii_strtoull(word[2], &end, 10);
	if (word[2] == end) parse_error = TRUE;
	w = g_ascii_strtoull(word[3], &end, 10);
	if (word[3] == end) parse_error = TRUE;
	h = g_ascii_strtoull(word[4], &end, 10);
	if (word[4] == end) parse_error = TRUE;
	if (parse_error || w == 0 || h == 0) {
		siril_log_message(_("Please specify x, y, w and h, aborting\n"));
		return CMD_ARG_ERROR;
	}
	if (x+w > gfit.rx || y+h > gfit.ry) {
		siril_log_message(_("The provided coordinates are outside the dimension of the currently loaded image (%d x %d).\n"), gfit.rx, gfit.ry);
		return CMD_ARG_ERROR;
	}

	if (com.selection.w > 0 && com.selection.h > 0)
		siril_log_message(_("Overriding previous selection\n"));

	com.selection.x = x;
	com.selection.y = y;
	com.selection.w = w;
	com.selection.h = h;
	siril_log_message(_("Current selection [x, y, w, h]: %d %d %d %d\n"), x, y, w, h);
	if (!com.script)
		new_selection_zone();
	return CMD_OK;
}

int process_rgbcomp(int nb) {
	fits r = { 0 }, g = { 0 }, b = { 0 };
	fits rgb = { 0 }, *rgbptr = &rgb;
	int retval = 0, next_arg;
	char *default_result_name;

	if (g_str_has_prefix(word[1], "-lum=")) {
		char *lum_file = word[1] + 5;
		if (nb < 3) {
			return CMD_WRONG_N_ARG;
		}

		gboolean had_an_rgb_image = FALSE;
		fits l = { 0 };
		if (readfits(lum_file, &l, NULL, TRUE)) return CMD_INVALID_IMAGE;
		if (readfits(word[2], &r, NULL, TRUE)) { clearfits(&l); return CMD_INVALID_IMAGE; }
		/* colors can be a single color image or 3 mono */
		if (r.naxis == 3) {
			extract_fits(&r, &g, 1, FALSE);
			extract_fits(&r, &b, 2, FALSE);
			keep_only_first_channel(&r);
			had_an_rgb_image = TRUE;
			next_arg = 3;
		} else {
			if (nb < 5) {
				return CMD_WRONG_N_ARG;
			}
			if (readfits(word[3], &g, NULL, TRUE)) {
				clearfits(&l); clearfits(&r);
				return CMD_INVALID_IMAGE;
			}
			if (readfits(word[4], &b, NULL, TRUE)) {
				clearfits(&l); clearfits(&r); clearfits(&g);
				return CMD_INVALID_IMAGE;
			}
			next_arg = 5;
		}

		if (l.naxes[2] != 1 || check_loaded_fits_params(&l, &r, &g, &b, NULL)) {
			clearfits(&l); clearfits(&r); clearfits(&g); clearfits(&b);
			siril_log_message(_("Image must all have the same dimensions and be monochrome\n"));
			return CMD_ARG_ERROR;
		}

		if (new_fit_image(&rgbptr, l.rx, l.ry, 3, DATA_FLOAT)) {
			clearfits(&l); clearfits(&r); clearfits(&g); clearfits(&b);
			PRINT_ALLOC_ERR;
			return CMD_ALLOC_ERROR;
		}
		if (had_an_rgb_image)
			merge_fits_headers_to_result(rgbptr, &l, &r, NULL);
		else merge_fits_headers_to_result(rgbptr, &l, &r, &g, &b, NULL);
		rgbptr->history = g_slist_append(rgbptr->history, strdup("LRGB composition"));

		size_t nbpix = l.naxes[0] * l.naxes[1];
		for (size_t i = 0; i < nbpix; i++) {
			gdouble h, s, el, rd, gd, bd;
			rgb_to_hsl(r.fdata[i], g.fdata[i], b.fdata[i], &h, &s, &el);
			hsl_to_rgb(h, s, l.fdata[i], &rd, &gd, &bd);
			rgb.fpdata[RLAYER][i] = (float)rd;
			rgb.fpdata[GLAYER][i] = (float)gd;
			rgb.fpdata[BLAYER][i] = (float)bd;
		}
		clearfits(&l);
		default_result_name = "composed_lrgb";
	} else {
		if (readfits(word[1], &r, NULL, TRUE)) return CMD_INVALID_IMAGE;
		if (readfits(word[2], &g, NULL, TRUE)) { clearfits(&r); return CMD_INVALID_IMAGE; }
		if (readfits(word[3], &b, NULL, TRUE)) { clearfits(&r); clearfits(&g); return CMD_INVALID_IMAGE; }
		if (r.naxes[2] != 1 || check_loaded_fits_params(&r, &g, &b, NULL)) {
			clearfits(&r); clearfits(&g); clearfits(&b);
			siril_log_message(_("Image must all have the same dimensions and be monochrome\n"));
			return CMD_ARG_ERROR;
		}

		if (new_fit_image(&rgbptr, r.rx, r.ry, 3, DATA_FLOAT)) {
			clearfits(&r); clearfits(&g); clearfits(&b);
			PRINT_ALLOC_ERR;
			return CMD_ALLOC_ERROR;
		}
		merge_fits_headers_to_result(rgbptr, &r, &g, &b, NULL);
		rgbptr->history = g_slist_append(rgbptr->history, strdup("RGB composition"));
		size_t nbpix = r.naxes[0] * r.naxes[1];
		for (size_t i = 0; i < nbpix; i++) {
			rgb.fpdata[RLAYER][i] = r.fdata[i];
			rgb.fpdata[GLAYER][i] = g.fdata[i];
			rgb.fpdata[BLAYER][i] = b.fdata[i];
		}
		next_arg = 4;
		default_result_name = "composed_rgb";
	}

	clearfits(&r); clearfits(&g); clearfits(&b);
	gchar *result_filename;
	if (nb == next_arg + 1 && g_str_has_prefix(word[next_arg], "-out=") &&
			word[next_arg][5] != '\0') {
		result_filename = word[next_arg] + 5;
		if (g_str_has_suffix(result_filename, com.pref.ext))
			result_filename = g_strdup(result_filename);
		else result_filename = g_strdup_printf("%s%s", result_filename, com.pref.ext);
	} else result_filename = g_strdup_printf("%s%s", default_result_name, com.pref.ext);

	retval = savefits(result_filename, rgbptr);
	g_free(result_filename);
	clearfits(rgbptr);

	return retval;
}

// used for PCC and SPCC commands
static int do_pcc(int nb, gboolean spectro) {
	if (!has_wcs(&gfit)) {
		siril_log_color_message(_("This command only works on plate solved images\n"), "red");
		return CMD_FOR_PLATE_SOLVED;
	}
	siril_cat_index cat = CAT_AUTO;
	double mag_offset = 0.0, target_mag = -1.0;
	gchar *monosensor = NULL, *oscsensor = NULL, *rfilter = NULL, *gfilter = NULL, *bfilter = NULL, *oscfilter = NULL, *osclpf = NULL, *whiteref = NULL;
	gchar* spcc_strings_to_free[8] = { oscsensor, oscfilter, osclpf, monosensor, rfilter, gfilter, bfilter, whiteref };
	int mono_or_osc = com.pref.spcc.is_mono == 1 ? -1 : 1;
	int dslr; // for SPCC
	gboolean nb_mode = FALSE; // for SPCC
	double wl[3] = { -1.0 , -1.0, -1.0}; // for SPCC
	double bw[3] = { -1.0 , -1.0, -1.0}; // for SPCC
	double t0 = -2.8, t1 = 2.0; // background correction tolerance

	gboolean local_cat = local_catalogues_available();
	int next_arg = 1;

	while (nb > next_arg && word[next_arg]) {
		if (g_str_has_prefix(word[next_arg], "-bgtol=")) {
			char *arg = word[next_arg] + 7;
			gchar *end;
			t0 = g_ascii_strtod(arg, &end);
			gchar *arg2 = end + 1;
			t1 = g_ascii_strtod(arg2, &end);
			if (end == arg || end == arg2 || t0 < 0.1 || t0 > 10.0 || t1 < 0.1 || t1 > 10.0) {
				siril_log_message(_("Invalid argument to %s, aborting.\n"), word[next_arg]);
				for (int z = 0 ; z < 8 ; z++) { g_free(spcc_strings_to_free[z]); }
				return CMD_ARG_ERROR;
			}
			t0 = 0.0 - t0;
		} else if (g_str_has_prefix(word[next_arg], "-limitmag=")) {
			char *arg = word[next_arg] + 10;
			gchar *end;
			double value;
			value = g_ascii_strtod(arg, &end);
			if (end == arg) {
				siril_log_message(_("Invalid argument to %s, aborting.\n"), word[next_arg]);
				for (int z = 0 ; z < 8 ; z++) { g_free(spcc_strings_to_free[z]); }
				return CMD_ARG_ERROR;
			}
			if (arg[0] == '-' || arg[0] == '+')
				mag_offset = value;
			else target_mag = value;
		} else if (!spectro && g_str_has_prefix(word[next_arg], "-catalog=")) {
			char *arg = word[next_arg] + 9;
			if (!g_strcmp0(arg, "nomad"))
				cat = CAT_NOMAD;
			else if (!g_strcmp0(arg, "gaia"))
				cat = CAT_GAIADR3;
			else if (!g_strcmp0(arg, "apass"))
				cat = CAT_APASS;
			else {
				siril_log_message(_("Invalid argument to %s, aborting.\n"), word[next_arg]);
				for (int z = 0 ; z < 8 ; z++) { g_free(spcc_strings_to_free[z]); }
				return CMD_ARG_ERROR;
			}
		} else if (spectro && !g_strcmp0(word[next_arg], "-narrowband")) {
			nb_mode = TRUE;
		} else if (spectro && g_str_has_prefix(word[next_arg], "-rwl=")) {
			char *arg = word[next_arg] + 5;
			wl[RLAYER] = g_ascii_strtod(arg, NULL);
		} else if (spectro && g_str_has_prefix(word[next_arg], "-gwl=")) {
			char *arg = word[next_arg] + 5;
			wl[GLAYER] = g_ascii_strtod(arg, NULL);
		} else if (spectro && g_str_has_prefix(word[next_arg], "-bwl=")) {
			char *arg = word[next_arg] + 5;
			wl[BLAYER] = g_ascii_strtod(arg, NULL);
		} else if (spectro && g_str_has_prefix(word[next_arg], "-rbw=")) {
			char *arg = word[next_arg] + 5;
			bw[RLAYER] = g_ascii_strtod(arg, NULL);
		} else if (spectro && g_str_has_prefix(word[next_arg], "-gbw=")) {
			char *arg = word[next_arg] + 5;
			bw[GLAYER] = g_ascii_strtod(arg, NULL);
		} else if (spectro && g_str_has_prefix(word[next_arg], "-bbw=")) {
			char *arg = word[next_arg] + 5;
			bw[BLAYER] = g_ascii_strtod(arg, NULL);
		} else if (spectro && g_str_has_prefix(word[next_arg], "-monosensor=")) {
			char *arg = word[next_arg] + 12;
			monosensor = g_strdup(arg);
		} else if (spectro && g_str_has_prefix(word[next_arg], "-oscsensor=")) {
			char *arg = word[next_arg] + 11;
			oscsensor = g_strdup(arg);
		} else if (spectro && g_str_has_prefix(word[next_arg], "-rfilter=")) {
			char *arg = word[next_arg] + 9;
			rfilter = g_strdup(arg);
		} else if (spectro && g_str_has_prefix(word[next_arg], "-gfilter=")) {
			char *arg = word[next_arg] + 9;
			gfilter = g_strdup(arg);
		} else if (spectro && g_str_has_prefix(word[next_arg], "-bfilter=")) {
			char *arg = word[next_arg] + 9;
			bfilter = g_strdup(arg);
		} else if (spectro && g_str_has_prefix(word[next_arg], "-oscfilter=")) {
			char *arg = word[next_arg] + 11;
			oscfilter = g_strdup(arg);
		} else if (spectro && g_str_has_prefix(word[next_arg], "-osclpf=")) {
			char *arg = word[next_arg] + 8;
			gfilter = g_strdup(arg);
		} else if (spectro && g_str_has_prefix(word[next_arg], "-whiteref=")) {
			char *arg = word[next_arg] + 10;
			whiteref = g_strdup(arg);
		} else {
			siril_log_message(_("Invalid argument %s, aborting.\n"), word[next_arg]);
			for (int z = 0 ; z < 8 ; z++) { g_free(spcc_strings_to_free[z]); }
			return CMD_ARG_ERROR;
		}
		next_arg++;
	}

	if (gfit.wcslib->lin.dispre == NULL) {
		siril_log_message(_("Found linear plate solve data, you may need to solve your image with distortions to ensure correct calibration of stars near image corners.\n"));
	}

	if (spectro && nb_mode) {
		wl[RLAYER] = wl[RLAYER] < 0.0 ? com.pref.spcc.red_wl : wl[RLAYER];
		wl[GLAYER] = wl[GLAYER] < 0.0 ? com.pref.spcc.green_wl : wl[GLAYER];
		wl[BLAYER] = wl[BLAYER] < 0.0 ? com.pref.spcc.blue_wl : wl[BLAYER];
		bw[RLAYER] = bw[RLAYER] < 0.0 ? com.pref.spcc.red_bw : bw[RLAYER];
		bw[GLAYER] = bw[GLAYER] < 0.0 ? com.pref.spcc.green_bw : bw[GLAYER];
		bw[BLAYER] = bw[BLAYER] < 0.0 ? com.pref.spcc.blue_bw : bw[BLAYER];
		if (wl[RLAYER] < 380.0 || wl[RLAYER] > 700.0 || wl[GLAYER] < 380.0 || wl[GLAYER] > 700.0 || wl[BLAYER] < 380.0 || wl[BLAYER] > 700.0) {
		siril_log_message(_("NB wavelength out of range (must be 380 <= wl <= 700)\n"));
			for (int z = 0 ; z < 8 ; z++) { g_free(spcc_strings_to_free[z]); }
			return CMD_ARG_ERROR;
		}
		if (bw[RLAYER] < 1.0 || bw[RLAYER] > 40.0 || bw[GLAYER] < 1.0 || bw[GLAYER] > 40.0 || bw[BLAYER] < 1.0 || bw[BLAYER] > 40.0) {
			siril_log_message(_("NB bandwidth out of range (must be 1.0 <= wl <= 40.0)\n"));
			for (int z = 0 ; z < 8 ; z++) { g_free(spcc_strings_to_free[z]); }
			return CMD_ARG_ERROR;
		}
	}

	if (local_cat && cat == CAT_AUTO) {
		cat = CAT_LOCAL;
	}
	if (!spectro && local_cat && cat != CAT_LOCAL) {
		siril_log_color_message(_("Using remote %s instead of local NOMAD catalogue\n"),
				"salmon", catalog_to_str(cat));
		local_cat = FALSE;
	}

	struct photometric_cc_data *pcc_args = NULL;	// filled only if pcc_command

	pcc_args = calloc(1, sizeof(struct photometric_cc_data));
	pcc_args->fit = &gfit;
	pcc_args->bg_auto = TRUE;
	pcc_args->spcc = spectro;
	pcc_args->t0 = t0;
	pcc_args->t1 = t1;
	if (spectro) {
		pcc_args->nb_mode = nb_mode;
		if (nb_mode) {
			memcpy(&pcc_args->nb_center, wl, sizeof(double[3]));
			memcpy(&pcc_args->nb_bandwidth, bw, sizeof(double[3]));
		}
		if (oscsensor || mono_or_osc == 1) {
			pcc_args->selected_sensor_osc = get_favourite_oscsensor(com.spcc_data.osc_sensors, oscsensor ? oscsensor : com.pref.spcc.oscsensorpref);
			GList *osc = g_list_nth(com.spcc_data.osc_sensors, pcc_args->selected_sensor_osc);
			if (osc) {
				osc_sensor *oscsensor = (osc_sensor*) osc->data;
				dslr = oscsensor->channel[0].is_dslr;
			} else {
				dslr = com.pref.spcc.is_dslr;
			}
			pcc_args->selected_filter_osc = get_favourite_spccobject(com.spcc_data.osc_filters, oscfilter ? oscfilter : com.pref.spcc.oscfilterpref ? com.pref.spcc.oscfilterpref : "No filter");
			pcc_args->selected_filter_lpf = get_favourite_spccobject(com.spcc_data.osc_lpf, osclpf ? osclpf : com.pref.spcc.lpfpref ? com.pref.spcc.lpfpref : "Full spectrum");
			if (pcc_args->selected_sensor_osc == -1 || pcc_args->selected_filter_osc == -1 || (pcc_args->is_dslr && pcc_args->selected_filter_lpf == -1)) {
				siril_log_message(_("Either the sensor or a filter / LPF was not specified as argument or guessable from previous use. Ensure all necessary data is set.\n"));
				for (int z = 0 ; z < 8 ; z++) { g_free(spcc_strings_to_free[z]); }
				free(pcc_args);
				return CMD_ARG_ERROR;
			}
			pcc_args->spcc_mono_sensor = FALSE;
			if (dslr)
				siril_log_message(_("SPCC will use OSC sensor \"%s\", filter \"%s\" and DSLR LPF \"%s\"\n"), oscsensor ? oscsensor : com.pref.spcc.oscsensorpref, oscfilter ? oscfilter : com.pref.spcc.oscfilterpref, osclpf ? osclpf : com.pref.spcc.lpfpref);
			else
				siril_log_message(_("SPCC will use OSC sensor \"%s\" and filter \"%s\"\n"), oscsensor ? oscsensor : com.pref.spcc.oscsensorpref, oscfilter ? oscfilter : com.pref.spcc.oscfilterpref);
			pcc_args->is_dslr = dslr == 1 ? TRUE : dslr == -1 ? FALSE : com.pref.spcc.is_dslr;
		} else {
			pcc_args->selected_sensor_m = get_favourite_spccobject(com.spcc_data.mono_sensors, monosensor ? monosensor : com.pref.spcc.monosensorpref);
			pcc_args->selected_filter_r = get_favourite_spccobject(com.spcc_data.mono_filters[0], rfilter ? rfilter : com.pref.spcc.redpref);
			pcc_args->selected_filter_g = get_favourite_spccobject(com.spcc_data.mono_filters[1], gfilter ? gfilter : com.pref.spcc.greenpref);
			pcc_args->selected_filter_b = get_favourite_spccobject(com.spcc_data.mono_filters[2], bfilter ? bfilter : com.pref.spcc.bluepref);
			if (pcc_args->selected_sensor_m == -1 || pcc_args->selected_filter_r == -1 || pcc_args->selected_filter_g == -1 || pcc_args->selected_filter_b == -1 ) {
				siril_log_message(_("Either the sensor or a filter was not specified as argument or guessable from previous use. Ensure all necessary data is set.\n"));
				for (int z = 0 ; z < 8 ; z++) { g_free(spcc_strings_to_free[z]); }
				free(pcc_args);
				return CMD_ARG_ERROR;
			}
			pcc_args->spcc_mono_sensor = TRUE;
			siril_log_message(_("SPCC will use mono senor \"%s\" and filters \"%s\", \"%s\" and \"%s\n"), monosensor ? monosensor : com.pref.spcc.monosensorpref, rfilter ? rfilter : com.pref.spcc.redpref, gfilter ? gfilter : com.pref.spcc.greenpref, bfilter ? bfilter : com.pref.spcc.bluepref);
		}
		pcc_args->selected_white_ref = get_favourite_spccobject(com.spcc_data.wb_ref, whiteref ? whiteref : "Average Spiral Galaxy");
		pcc_args->do_plot = FALSE; // TODO: do we want to enable if from GUI?
	}
	for (int z = 0 ; z < 8 ; z++) { g_free(spcc_strings_to_free[z]); }

	if (target_mag > -1.0) {
		pcc_args->mag_mode = LIMIT_MAG_ABSOLUTE;
		pcc_args->magnitude_arg = target_mag;
	} else if (mag_offset != 0.0) {
		pcc_args->mag_mode = LIMIT_MAG_AUTO_WITH_OFFSET;
		pcc_args->magnitude_arg = mag_offset;
	}else {
		pcc_args->mag_mode = LIMIT_MAG_AUTO;
	}

	pcc_args->catalog = spectro ? CAT_GAIADR3_DIRECT : cat;
	if (spectro)
		load_spcc_metadata_if_needed();

	start_in_new_thread(photometric_cc_standalone, pcc_args);

	return CMD_OK;
}

int process_pcc(int nb) {
	return do_pcc(nb, FALSE);
}

int process_spcc(int nb) {
#ifndef HAVE_LIBCURL
	siril_log_color_message(_("Siril has been compiled without libcurl support for network operations; SPCC is therefore not available. Recompile with libcurl support to enable SPCC.\n"));
	return CMD_GENERIC_ERROR;
#else
	return do_pcc(nb, TRUE);
#endif
}

// used for PCC and SPCC commands
int process_platesolve(int nb) {
	gboolean noflip = FALSE, plate_solve, downsample = FALSE, autocrop = TRUE;
	SirilWorldCS *target_coords = NULL;
	double forced_focal = -1.0, forced_pixsize = -1.0;
	double mag_offset = 0.0, target_mag = -1.0;
	int order = 3; // we default to cubic
	siril_cat_index cat = CAT_AUTO;
	gboolean seqps = word[0][0] == 's';
	sequence *seq = NULL;

	gboolean local_cat = local_catalogues_available();
	int next_arg = 1;
	if (seqps) {
		if (!(seq = load_sequence(word[1], NULL)))
			return CMD_SEQUENCE_NOT_FOUND;
		if (seq->type == SEQ_SER) {
			siril_log_color_message(_("SER cannot contain WCS info, plate solving will export to FITS cube format\n"), "salmon");
		}
		next_arg++;
		plate_solve = TRUE;
	} else {
		plate_solve = !has_wcs(&gfit);
	}

	// check if we have target_coords
	if (nb > next_arg && (word[next_arg][0] != '-' || (word[next_arg][1] >= '0' && word[next_arg][1] <= '9'))) {
		char *sep = strchr(word[next_arg], ',');
		if (!sep) {
			if (nb == 2) {
				siril_log_message(_("Could not parse target coordinates\n"));
				return CMD_ARG_ERROR;
			}
			target_coords = siril_world_cs_new_from_objct_ra_dec(word[next_arg], word[next_arg+1]);
			next_arg += 2;
		}
		else {
			*sep++ = '\0';
			target_coords = siril_world_cs_new_from_objct_ra_dec(word[next_arg], sep);
			next_arg++;
		}
		if (!target_coords) {
			siril_log_message(_("Could not parse target coordinates\n"));
			return CMD_ARG_ERROR;
		}
	}

	while (nb > next_arg && word[next_arg]) {
		if (!strcmp(word[next_arg], "-noflip"))
			noflip = TRUE;
		if (!strcmp(word[next_arg], "-nocrop"))
			autocrop = FALSE;
		else if (!seqps && !strcmp(word[next_arg], "-platesolve"))
			plate_solve = TRUE;
		else if (!strcmp(word[next_arg], "-downscale"))
			downsample = TRUE;
		else if (g_str_has_prefix(word[next_arg], "-focal=")) {
			char *arg = word[next_arg] + 7;
			gchar *end;
			forced_focal = g_ascii_strtod(arg, &end);
			if (end == arg || forced_focal <= 0.0) {
				siril_log_message(_("Invalid argument to %s, aborting.\n"), word[next_arg]);
				if (target_coords)
					siril_world_cs_unref(target_coords);
				return CMD_ARG_ERROR;
			}
		}
		else if (g_str_has_prefix(word[next_arg], "-pixelsize=")) {
			char *arg = word[next_arg] + 11;
			gchar *end;
			forced_pixsize = g_ascii_strtod(arg, &end);
			if (end == arg || forced_pixsize <= 0.0) {
				siril_log_message(_("Invalid argument to %s, aborting.\n"), word[next_arg]);
				if (target_coords)
					siril_world_cs_unref(target_coords);
				return CMD_ARG_ERROR;
			}
		}
		else if (g_str_has_prefix(word[next_arg], "-limitmag=")) {
			char *arg = word[next_arg] + 10;
			gchar *end;
			double value;
			value = g_ascii_strtod(arg, &end);
			if (end == arg) {
				siril_log_message(_("Invalid argument to %s, aborting.\n"), word[next_arg]);
				if (target_coords)
					siril_world_cs_unref(target_coords);
				return CMD_ARG_ERROR;
			}
			if (arg[0] == '-' || arg[0] == '+')
				mag_offset = value;
			else target_mag = value;
		}
		else if (g_str_has_prefix(word[next_arg], "-order=")) {
			char *arg = word[next_arg] + 7;
			gchar *end;
			int value = g_ascii_strtoull(arg, &end, 10);
			if (end == arg || value < 1 || value > 4) {
				siril_log_message(_("Invalid argument to %s, aborting.\n"), word[next_arg]);
				if (target_coords)
					siril_world_cs_unref(target_coords);
				return CMD_ARG_ERROR;
			}
			order = value;
		}
		else if (g_str_has_prefix(word[next_arg], "-catalog=")) {
			char *arg = word[next_arg] + 9;
			if (!g_strcmp0(arg, "tycho2"))
				cat = CAT_TYCHO2;
			else if (!g_strcmp0(arg, "nomad"))
				cat = CAT_NOMAD;
			else if (!g_strcmp0(arg, "gaia"))
				cat = CAT_GAIADR3;
			else if (!g_strcmp0(arg, "ppmxl"))
				cat = CAT_PPMXL;
			else if (!g_strcmp0(arg, "bsc"))
				cat = CAT_BSC;
			else if (!g_strcmp0(arg, "apass"))
				cat = CAT_APASS;
			else {
				siril_log_message(_("Invalid argument to %s, aborting.\n"), word[next_arg]);
				if (target_coords)
					siril_world_cs_unref(target_coords);
				return CMD_ARG_ERROR;
			}
		}
		else if (!g_ascii_strcasecmp(word[next_arg], "-localasnet")) {
			if (cat != CAT_AUTO)
				siril_log_message(_("Specifying a catalog has no effect for astrometry.net solving\n"));
			cat = CAT_ASNET;
			local_cat = TRUE;
		} else {
			siril_log_message(_("Invalid argument %s, aborting.\n"), word[next_arg]);
			if (target_coords)
				siril_world_cs_unref(target_coords);
			return CMD_ARG_ERROR;
		}
		next_arg++;
	}

	if (!plate_solve) {
		siril_log_message(_("Image is already plate solved. Nothing will be done.\n"));
		if (target_coords)
			siril_world_cs_unref(target_coords);
		return CMD_OK;
	}

	if (local_cat && cat == CAT_AUTO) {
		cat = CAT_LOCAL;
	}

	if (local_cat && cat != CAT_LOCAL && cat != CAT_ASNET) {
		siril_log_color_message(_("Using remote %s instead of local NOMAD catalogue\n"),
				"salmon", catalog_to_str(cat));
		local_cat = FALSE;
	}

	if (cat == CAT_ASNET && !asnet_is_available()) {
		siril_log_color_message(_("The local astrometry.net solver was not found, aborting. Please check the settings.\n"), "red");
		if (target_coords)
			siril_world_cs_unref(target_coords);
		return CMD_GENERIC_ERROR;
	}

	fits reffit = { 0 };
	fits *preffit = &reffit;
	if (seqps) {
		int image_to_load = sequence_find_refimage(seq);
		if (seq_read_frame_metadata(seq, image_to_load, preffit)) {
			siril_log_message(_("Could not load the reference image of the sequence, aborting.\n"));
			return CMD_SEQUENCE_NOT_FOUND;
		}
	} else
		preffit = &gfit;

	if (!target_coords) {
		target_coords = get_eqs_from_header(preffit);
		if (cat != CAT_ASNET && !target_coords) {
				siril_log_color_message(_("Cannot plate solve, no target coordinates passed and image header doesn't contain any either\n"), "red");
				if (seqps)
					clearfits(preffit);
				return CMD_INVALID_IMAGE;
			}
		if (target_coords) {
			siril_log_message(_("Using target coordinate from image header: %f, %f\n"),
			siril_world_cs_get_alpha(target_coords),
			siril_world_cs_get_delta(target_coords));
		}
	}

	// we are now ready to fill the structure
	struct astrometry_data *args = calloc(1, sizeof(struct astrometry_data));

	if (forced_pixsize > 0.0) {
		args->pixel_size = forced_pixsize;
		siril_log_message(_("Using provided pixel size: %.2f\n"), args->pixel_size);
	} else {
		args->pixel_size = max(preffit->pixel_size_x, preffit->pixel_size_y);
		if (args->pixel_size <= 0.0) {
			args->pixel_size = com.pref.starfinder_conf.pixel_size_x;
			if (args->pixel_size <= 0.0) {
				siril_log_color_message(_("Pixel size not found in image or in settings, cannot proceed\n"), "red");
				if (target_coords)
					siril_world_cs_unref(target_coords);
				if (seqps)
					clearfits(preffit);
				free(args);
				return CMD_INVALID_IMAGE;
			}
			siril_log_message(_("Using pixel size from preferences: %.2f\n"), args->pixel_size);
		}
		else siril_log_message(_("Using pixel size from image: %.2f\n"), args->pixel_size);
	}

	if (forced_focal > 0.0) {
		args->focal_length = forced_focal;
		siril_log_message(_("Using provided focal length: %.2f\n"), args->focal_length);
	} else {
		args->focal_length = preffit->focal_length;
		if (args->focal_length <= 0.0) {
			args->focal_length = com.pref.starfinder_conf.focal_length;
			if (args->focal_length <= 0.0) {
				siril_log_color_message(_("Focal length not found in image or in settings, cannot proceed\n"), "red");
				if (target_coords)
					siril_world_cs_unref(target_coords);
				free(args);
				if (seqps)
					clearfits(preffit);
				return CMD_INVALID_IMAGE;
			}
			siril_log_message(_("Using focal length from preferences: %.2f\n"), args->focal_length);
		}
		else siril_log_message(_("Using focal length from image: %.2f\n"), args->focal_length);
	}

	if (target_mag > -1.0) {
		if (cat == CAT_ASNET)
			siril_log_message(_("Magnitude alteration arguments are useless for astrometry.net plate solving\n"));
		else {
			args->mag_mode = LIMIT_MAG_ABSOLUTE;
			args->magnitude_arg = target_mag;
		}
	} else if (mag_offset != 0.0) {
		if (cat == CAT_ASNET)
			siril_log_message(_("Magnitude alteration arguments are useless for astrometry.net plate solving\n"));
		else {
			args->mag_mode = LIMIT_MAG_AUTO_WITH_OFFSET;
			args->magnitude_arg = mag_offset;
		}
	} else {
		args->mag_mode = LIMIT_MAG_AUTO;
	}

	if (seqps)
		clearfits(preffit);
	args->downsample = downsample;
	args->autocrop = autocrop;
	if (!seqps && sequence_is_loaded()) { // we are platesolving an image from a sequence, we can't allow to flip (may be registered)
		noflip = TRUE;
		siril_debug_print("forced no flip for solving an image from a sequence");
	}
	args->flip_image = !noflip;
	args->manual = FALSE;
	args->trans_order = order;
	if (target_coords) {
		args->cat_center = target_coords;
	}
	// catalog query parameters
	args->ref_stars = calloc(1, sizeof(siril_catalogue));
	args->ref_stars->cat_index = cat;
	args->ref_stars->columns =  siril_catalog_columns(cat);
	args->ref_stars->phot = FALSE;
	if (target_coords) {
		args->ref_stars->center_ra = siril_world_cs_get_alpha(target_coords);
		args->ref_stars->center_dec = siril_world_cs_get_delta(target_coords);
	}

	args->for_sequence = seqps;
	args->verbose = !seqps;
	args->asnet_checked = TRUE;

	// sequence
	if (seqps) {
		start_sequence_astrometry(seq, args);
		return CMD_OK;
	}
	// single-image
	if (cat == CAT_ASNET)
		args->filename = g_strdup(com.uniq->filename);
	args->fit = &gfit;
	process_plate_solver_input(args);
	start_in_new_thread(plate_solver, args);
	return CMD_OK;
}

int process_conesearch(int nb) {
	float limit_mag = -1.0f;
	gboolean photometric = FALSE;
	super_bool display_tag = BOOL_NOT_SET;
	super_bool display_log = BOOL_NOT_SET;
	siril_cat_index cat = CAT_AUTO;
	gchar *obscode = NULL;
	if (!has_wcs(&gfit)) {
		siril_log_color_message(_("This command only works on plate solved images\n"), "red");
		return CMD_FOR_PLATE_SOLVED;
	}
	int arg_idx = 1;
	while (arg_idx < nb) {
		if (g_str_has_prefix(word[arg_idx], "-cat=")) {
			char *arg = word[arg_idx] + 5;
			if (!g_strcmp0(arg, "tycho2"))
				cat = CAT_TYCHO2;
			else if (!g_strcmp0(arg, "nomad"))
				cat = CAT_NOMAD;
			else if (!g_strcmp0(arg, "gaia"))
				cat = CAT_GAIADR3;
			else if (!g_strcmp0(arg, "ppmxl"))
				cat = CAT_PPMXL;
			else if (!g_strcmp0(arg, "bsc"))
				cat = CAT_BSC;
			else if (!g_strcmp0(arg, "apass"))
				cat = CAT_APASS;
			else if (!g_strcmp0(arg, "gcvs"))
				cat = CAT_GCVS;
			else if (!g_strcmp0(arg, "vsx"))
				cat = CAT_VSX;
			else if (!g_strcmp0(arg, "varisum"))
				cat = CAT_VARISUM;
			else if (!g_strcmp0(arg, "simbad"))
				cat = CAT_SIMBAD;
			else if (!g_strcmp0(arg, "exo"))
				cat = CAT_EXOPLANETARCHIVE;
			else if (!g_strcmp0(arg, "pgc"))
				cat = CAT_PGC;
			else if (!g_strcmp0(arg, "aavso_chart"))
				cat = CAT_AAVSO_CHART;
			else if (!g_strcmp0(arg, "solsys")) {
				cat = CAT_IMCCE;
				if (!gfit.date_obs) {
					siril_log_color_message(_("This option only works on images that have observation date information\n"), "red");
					return CMD_INVALID_IMAGE;
				}
			} else {
				siril_log_message(_("Invalid argument to %s, aborting.\n"), word[arg_idx]);
				return CMD_ARG_ERROR;
			}
		} else if (g_str_has_prefix(word[arg_idx], "-obscode=")) {
			char *arg = word[arg_idx] + 9;
			if (strlen(arg) != 3) {
				siril_log_color_message(_("The observatory should be coded as a 3-letter word\n"), "red");
				return CMD_ARG_ERROR;
			}
			obscode = g_strdup(arg);
		} else if (!strcmp(word[arg_idx], "-phot")) {
			photometric = TRUE;
		} else if (g_str_has_prefix(word[arg_idx], "-log=")) {
			char *arg = word[arg_idx] + 5;
			if (!(g_ascii_strcasecmp(arg, "on")))
				display_log = BOOL_TRUE;
			else if (!(g_ascii_strcasecmp(arg, "off")))
				display_log = BOOL_FALSE;
			else {
				siril_log_message(_("Wrong parameter values. Log must be set to on or off, aborting.\n"));
				return CMD_ARG_ERROR;
			}
		} else if (g_str_has_prefix(word[arg_idx], "-tag=")) {
			char *arg = word[arg_idx] + 5;
			if (!(g_ascii_strcasecmp(arg, "on")))
				display_tag = BOOL_TRUE;
			else if (!(g_ascii_strcasecmp(arg, "off")))
				display_tag = BOOL_FALSE;
			else {
				siril_log_message(_("Wrong parameter values. Tag must be set to on or off, aborting.\n"));
				return CMD_ARG_ERROR;
			}
		} else {
			gchar *end;
			limit_mag = g_ascii_strtod(word[arg_idx], &end);
			if (end == word[arg_idx]) {
				siril_log_message(_("Invalid argument %s, aborting.\n"), word[arg_idx]);
				return CMD_ARG_ERROR;
			}
		}
		arg_idx++;
	}

	gboolean local_cat = local_catalogues_available();
	if (cat == CAT_AUTO)
		cat = (local_cat) ? CAT_LOCAL : CAT_NOMAD;

	// preparing the catalogue query
	siril_catalogue *siril_cat = siril_catalog_fill_from_fit(&gfit, cat, limit_mag);
	siril_cat->phot = photometric;
	if (cat == CAT_IMCCE) {
		if (obscode)
			siril_cat->IAUcode = obscode;
		else {
			siril_cat->IAUcode = g_strdup("500");
			siril_log_color_message(_("Did not specify an observatory code, using geocentric by default, positions may not be accurate\n"), "salmon");
		}
	}
	siril_debug_print("centre coords: %f, %f, radius: %f arcmin\n", siril_cat->center_ra, siril_cat->center_dec, siril_cat->radius);
	conesearch_args *args = init_conesearch();
	args->fit = &gfit;
	args->siril_cat = siril_cat;
	args->has_GUI = !com.script;
	args->display_log = (display_log == BOOL_NOT_SET) ? display_names_for_catalogue(cat) : (gboolean)display_log;
	args->display_tag = (display_tag == BOOL_NOT_SET) ? display_names_for_catalogue(cat) : (gboolean)display_tag;
	if (check_conesearch_args(args)) {// can't fail for now
		free_conesearch(args);
		return CMD_GENERIC_ERROR;
	}
	start_in_new_thread(conesearch_worker, args);
	return CMD_OK;
}

int process_catsearch(int nb){
	if (!has_wcs(&gfit)) {
		siril_log_color_message(_("This command only works on plate solved images\n"), "red");
		return CMD_FOR_PLATE_SOLVED;
	}
	sky_object_query_args *args = init_sky_object_query();
	args->fit = &gfit;
	if (nb > 2) {
		args->name = build_string_from_words(word + 1);
	} else {
		args->name = g_strdup(word[1]);
	}
	start_in_new_thread(catsearch_worker, args);
	return CMD_OK;
}

int process_findcompstars(int nb) {
	// findcompstars star_name [-narrow] [-catalog={nomad|apass}] [-dvmag=3] [-dbv=0.5] [-emag=0.03] [-out=nina_file.csv]
	if (!has_wcs(&gfit)) {
		siril_log_color_message(_("This command only works on plate solved images\n"), "red");
		return CMD_FOR_PLATE_SOLVED;
	}
	const char *target = word[1];
	gboolean narrow = FALSE;
	siril_cat_index used_cat = CAT_APASS;
	double delta_Vmag = 3.0, delta_BV = 0.5, emag = 0.03;
	const char *nina_file = NULL;

	int arg_idx = 2;
	while (arg_idx < nb) {
		if (!g_strcmp0(word[arg_idx], "-narrow"))
			narrow = TRUE;
		else if (g_str_has_prefix(word[arg_idx], "-catalog=")) {
			const char *cat = word[arg_idx] + 9;
			if (!g_ascii_strcasecmp(cat, "nomad"))
				used_cat = CAT_NOMAD;
			else if (!g_ascii_strcasecmp(cat, "apass"))
				used_cat = CAT_APASS;
			else {
				siril_log_message(_("Invalid argument to %s, aborting.\n"), word[arg_idx]);
				return CMD_ARG_ERROR;
			}
		}
		else if (!g_ascii_strncasecmp(word[arg_idx], "-dvmag=", 7)) {
			const char *val = word[arg_idx] + 7;
			gchar *end;
			delta_Vmag = g_ascii_strtod(val, &end);
			if (end == val || delta_Vmag < 0.0 || delta_Vmag > 6.0) {
				siril_log_message(_("Invalid argument to %s, aborting.\n"), word[arg_idx]);
				return CMD_ARG_ERROR;
			}
		}
		else if (!g_ascii_strncasecmp(word[arg_idx], "-dbv=", 5)) {
			const char *val = word[arg_idx] + 5;
			gchar *end;
			delta_BV = g_ascii_strtod(val, &end);
			if (end == val || delta_BV < 0.0 || delta_BV > 0.7) {
				siril_log_message(_("Invalid argument to %s, aborting.\n"), word[arg_idx]);
				return CMD_ARG_ERROR;
			}
		}
		else if (!g_ascii_strncasecmp(word[arg_idx], "-emag=", 6)) {
			const char *val = word[arg_idx] + 6;
			gchar *end;
			emag = g_ascii_strtod(val, &end);
			if (end == val || emag < 0.0 || emag > 0.1) {
				siril_log_message(_("Invalid argument to %s, aborting.\n"), word[arg_idx]);
				return CMD_ARG_ERROR;
			}
		}
		else if (g_str_has_prefix(word[arg_idx], "-out=")) {
			nina_file = word[arg_idx] + 5;
			if (nina_file[0] == '\0') {
				siril_log_message(_("Invalid argument to %s, aborting.\n"), word[arg_idx]);
				return CMD_ARG_ERROR;
			}
		}
		else {
			siril_log_message(_("Unknown option provided: %s\n"), word[arg_idx]);
			return CMD_ARG_ERROR;
		}
		arg_idx++;
	}

	struct compstars_arg *args = calloc(1, sizeof(struct compstars_arg));
	args->fit = &gfit;
	args->target_name = g_strdup(target);
	args->narrow_fov = narrow;
	args->cat = used_cat;
	args->delta_Vmag = delta_Vmag;
	args->delta_BV = delta_BV;
	args->max_emag = emag;
	args->nina_file = g_strdup(nina_file);

	start_in_new_thread(compstars_worker, args);
	return CMD_OK;
}

int process_start_ls(int nb) {
	// start_ls [-dark=filename] [-flat=filename] [-rotate] [-32bits] [-gradient_removal] [-watch_files]"
	gchar *dark_file = NULL, *flat_file = NULL;
	gboolean use_file_watcher = FALSE/*, remove_gradient = FALSE*/, shift_reg = TRUE, use_32b = FALSE;
	for (int i = 1; i < nb; i++) {
		if (!word[i])
			continue;
		if (g_str_has_prefix(word[i], "-dark="))
			dark_file = g_shell_unquote(word[i] + 6, NULL);
		else if (g_str_has_prefix(word[i], "-flat="))
			flat_file = g_shell_unquote(word[i] + 6, NULL);
		else if (!strcmp(word[i], "-gradient_removal")) {
			//remove_gradient = TRUE;
			siril_log_message("gradient removal in live stacking is not yet implemented\n");
			return CMD_GENERIC_ERROR;
		} else if (!strcmp(word[i], "-watch_files")) {
			//use_file_watcher = TRUE;
			siril_log_message("file watcher in headless live stacking is not yet implemented\n");
			return CMD_GENERIC_ERROR;
		} else if (!strcmp(word[i], "-rotate")) {
			shift_reg = FALSE;
		} else if (!strcmp(word[i], "-32bits")) {
			use_32b = TRUE;
		} else {
			siril_log_message(_("Unknown option provided: %s\n"), word[i]);
			return CMD_ARG_ERROR;
		}
	}

	return start_livestack_from_command(dark_file, flat_file, use_file_watcher/*, remove_gradient*/, shift_reg, use_32b);
}

int process_livestack(int nb) {
	// livestack filename [-out=result]
	if (!livestacking_is_started()) {
		siril_log_message(_("Live stacking needs to be initialized with the START_LS command first\n"));
		return CMD_NEED_INIT_FIRST;
	}
	if (livestacking_uses_filewatcher()) {
		siril_log_message(_("Live stacking was configured to use file watching, not this command\n"));
		return CMD_ARG_ERROR;
	}

	image_type type;
	char *filename;
	if (stat_file(word[1], &type, &filename)) {
		siril_log_message(_("Could not open file: %s\n"), word[1]);
		return CMD_INVALID_IMAGE;
	}

	livestacking_queue_file(filename);
	return CMD_NO_WAIT;
}

int process_stop_ls(int nb) {
	if (!livestacking_is_started()) {
		siril_log_message(_("Live stacking needs to be initialized with the START_LS command first\n"));
		return CMD_NEED_INIT_FIRST;
	}
	stop_live_stacking_engine();
	return CMD_OK;
}

int process_parse(int nb) {
	pathparse_mode mode = PATHPARSE_MODE_WRITE;
	if (nb == 3) {
		if (g_strcmp0(word[2], "-r")) {
			siril_log_message(_("Invalid argument %s, aborting.\n"), word[2]);
			return CMD_ARG_ERROR;
		}
		mode = PATHPARSE_MODE_READ;
	} else if (nb > 3) {
		return CMD_WRONG_N_ARG;
	}
	int status;
	gchar *expression = NULL;
	if (gfit.header) { // fits or astrotiff - do not update the header
		expression = path_parse(&gfit, word[1], mode, &status);
	} else {
		expression = update_header_and_parse(&gfit, word[1], mode, FALSE, &status);
	}
	siril_log_message(_("String in: %s\n"), word[1]);
	siril_log_message(_("String out: %s\n"), expression);
	g_free(expression);
	return CMD_OK;
}

int process_show(int nb) {
	// show [-clear] { -list=file | [name] ra dec } [-log={on|off}] [-tag={on|off}]
	SirilWorldCS *coords = NULL;
	if (!has_wcs(&gfit)) {
		siril_log_color_message(_("This command only works on plate solved images\n"), "red");
		return CMD_FOR_PLATE_SOLVED;
	}
	char *name = " ";
	cat_item *item = NULL;
	int next_arg = 1;
	if (!g_strcmp0(word[next_arg], "-clear")) {
		next_arg++;
		purge_user_catalogue(CAT_AN_USER_TEMP);
		if (nb == 2) {
			redraw(REDRAW_OVERLAY);
			return CMD_OK;
		}
	}
	siril_catalogue *siril_cat = NULL;
	conesearch_args *args = NULL;
	super_bool display_tag = BOOL_NOT_SET;
	super_bool display_log = BOOL_NOT_SET;
	siril_cat = calloc(1, sizeof(siril_catalogue));
	siril_cat->cat_index = CAT_SHOW;
	siril_cat->columns = siril_catalog_columns(siril_cat->cat_index);
	args = init_conesearch();
	args->siril_cat = siril_cat;
	args->has_GUI = TRUE;
	args->fit = &gfit;

	//passing a list
	if (g_str_has_prefix(word[next_arg], "-list=")) {
		const char *file = word[next_arg] + 6;
		int check = siril_catalog_load_from_file(siril_cat, file);
		if (check > 0) {
			goto show_exit_on_failure;
		}
		if (check == -1) { // the file was read but empty
			free_conesearch(args);
			return CMD_OK;
		}
		next_arg++;
		while (next_arg < nb) {
			if (!g_ascii_strcasecmp(word[next_arg], "-nolog")) {
				display_log = BOOL_FALSE;
			} else if (!g_ascii_strcasecmp(word[next_arg], "-notag")) {
				display_tag = BOOL_FALSE;
			} else {
				siril_log_message(_("Invalid argument %s, aborting.\n"), word[next_arg]);
				goto show_exit_on_failure;
			}
			next_arg++;
		}
		args->display_log = (display_log == BOOL_NOT_SET) ? (gboolean)has_field(siril_cat, NAME) : (gboolean)display_log;
		args->display_tag = (display_tag == BOOL_NOT_SET) ? (gboolean)has_field(siril_cat, NAME) : (gboolean)display_tag;
		start_in_new_thread(conesearch_worker, args);
		return CMD_OK;
	}

	// passing coords (and optionally name)
parse_coords:
	if (nb > next_arg && !isalpha(word[next_arg][0]) &&
			(isdigit(word[next_arg][0]) || isdigit(word[next_arg][1]))) {
		// code from process_pcc
		char *sep = strchr(word[next_arg], ',');
		if (!sep) {
			if (nb <= next_arg) {
				siril_log_message(_("Could not parse target coordinates\n"));
				goto show_exit_on_failure;
			}
			coords = siril_world_cs_new_from_objct_ra_dec(word[next_arg], word[next_arg+1]);
			next_arg += 2;
		}
		else {
			*sep++ = '\0';
			coords = siril_world_cs_new_from_objct_ra_dec(word[next_arg], sep);
			next_arg++;
		}
		if (!coords) {
			siril_log_message(_("Could not parse target coordinates\n"));
			goto show_exit_on_failure;
		}
	}
	else {
		if (nb > next_arg + 1) {
			name = word[next_arg];
			next_arg++;
			goto parse_coords;
		}
		siril_log_message(_("Invalid argument %s, aborting.\n"), word[next_arg]);
		goto show_exit_on_failure;
	}
	item = calloc(1, sizeof(cat_item));
	item->ra = siril_world_cs_get_alpha(coords);
	item->dec = siril_world_cs_get_delta(coords);
	siril_world_cs_unref(coords);
	if (name) {
		item->name = g_strdup(name);
		siril_cat->columns |= (1 << CAT_FIELD_NAME);
		args->display_log = TRUE;
		args->display_tag = TRUE;
	} else {
		item->name = g_strdup("object");
		args->display_log = FALSE;
		args->display_tag = FALSE;
	}
	siril_catalog_append_item(siril_cat, item);
	siril_catalog_free_item(item);
	free(item);
	start_in_new_thread(conesearch_worker, args);
	return CMD_OK;

show_exit_on_failure:
	free_conesearch(args);
	return CMD_ARG_ERROR;
}

int read_cut_pair(char *value, point *pair) {
	char *end;
	pair->x = (double) g_ascii_strtoull(value, &end, 10);
	if (end == value)
		return CMD_ARG_ERROR;
	if (*end != ',')
		return CMD_ARG_ERROR;
	end++;
	value = end;
	pair->y = (double) g_ascii_strtoull(value, &end, 10);
	if (end == value)
		return CMD_ARG_ERROR;
	return CMD_OK;
}

cut_struct *parse_cut_args(int nb, sequence *seq, cmd_errors *err) {
	cut_struct *cut_args = calloc(1, sizeof(cut_struct));
	initialize_cut_struct(cut_args);
	int start = (seq) ? 2 : 1;
	*err = CMD_OK;
	if (seq)
		cut_args->seq = seq;
	else
		cut_args->fit = &gfit;
	int nb_layers = (cut_args->seq) ? cut_args->seq->nb_layers : cut_args->fit->naxes[2];
	for (int i = start; i < nb; i++) {
		char *arg = word[i], *end;
		if (!word[i])
			break;
		if (g_str_has_prefix(word[i], "-tri")) {
			cut_args->tri = TRUE;
		}
		else if (g_str_has_prefix(word[i], "-cfa")) {
			fits reffit = { 0 };
			if (seq) {
				// loading the sequence reference image's metadata to read its bayer pattern
				int image_to_load = sequence_find_refimage(seq);
				if (seq_read_frame_metadata(seq, image_to_load, &reffit)) {
					siril_log_message(_("Could not load the reference image of the sequence, aborting.\n"));
					*err = CMD_SEQUENCE_NOT_FOUND;
					break;
				}
			} else {
				reffit = gfit;
			}
			sensor_pattern pattern = get_cfa_pattern_index_from_string(reffit.bayer_pattern);
			if ((reffit.naxes[2] > 1) || ((!(pattern == BAYER_FILTER_RGGB || pattern == BAYER_FILTER_GRBG || pattern == BAYER_FILTER_BGGR || pattern == BAYER_FILTER_GBRG)))) {
				siril_log_color_message(_("Error: CFA mode cannot be used with color images or mono images with no Bayer pattern.\n"), "red");
				*err = CMD_ARG_ERROR;
				break;
			}
			cut_args->cfa = TRUE;
		}
		else if (g_str_has_prefix(word[i], "-savedat")) {
			cut_args->save_dat = TRUE;
		}
		else if (g_str_has_prefix(word[i], "-arcsec")) {
			cut_args->pref_as = TRUE;
		}
		else if (g_str_has_prefix(word[i], "-width=")) {
			arg += 7;
			cut_args->width = g_ascii_strtod(arg, &end);
		}
		else if (g_str_has_prefix(arg, "-spacing=")) {
			arg += 9;
			cut_args->step = g_ascii_strtod(arg, &end);
		}
		else if (g_str_has_prefix(arg, "-layer=")) {
			arg += 7;
			if (g_str_has_prefix(arg, "red"))
				cut_args->vport = 0;
			else if (g_str_has_prefix(arg, "green"))
				cut_args->vport = 1;
			else if (g_str_has_prefix(arg, "blue"))
				cut_args->vport = 2;
			else if (g_str_has_prefix(arg, "lum")) {
				if (nb_layers == 1) {
					cut_args->vport = 0;
					cut_args->mode = CUT_MONO;
				} else {
					cut_args->vport = 3;
					cut_args->mode = CUT_MONO;
				}
			} else if (g_str_has_prefix(arg, "col")) {
				cut_args->vport = 0;
				cut_args->mode = CUT_COLOR;
			} else {
				siril_log_message(_("Incorrect option follows -layer=, aborting.\n"));
				*err = CMD_ARG_ERROR;
				break;
			}
		}
		else if (g_str_has_prefix(arg, "-xaxis=wavenum")) {
			cut_args->plot_as_wavenumber = TRUE;
		}
		else if (g_str_has_prefix(arg, "-xaxis=wavelen")) {
			cut_args->plot_as_wavenumber = FALSE;
		}
		else if (g_str_has_prefix(arg, "-wavenumber1=")) {
			arg += 13;
			cut_args->wavenumber1 = g_ascii_strtod(arg, &end);
		}
		else if (g_str_has_prefix(arg, "-wavenumber2=")) {
			arg += 13;
			cut_args->wavenumber2 = g_ascii_strtod(arg, &end);
		}
		else if (g_str_has_prefix(arg, "-wavelength1=")) {
			arg += 13;
			cut_args->wavenumber1 = 10000000. / g_ascii_strtod(arg, &end);
		}
		else if (g_str_has_prefix(arg, "-wavelength2=")) {
			arg += 13;
			cut_args->wavenumber2 = 10000000. / g_ascii_strtod(arg, &end);
		}
		else if (g_str_has_prefix(arg, "-from=")) {
			gchar *value;
			value = arg + 6;
			if ((*err = read_cut_pair(value, &cut_args->cut_start))) {
				siril_log_color_message(_("Error: Could not parse -from values.\n"), "red");
				break;
			}
		}
		else if (g_str_has_prefix(arg, "-to=")) {
			gchar *value;
			value = arg + 4;
			if ((*err = read_cut_pair(value, &cut_args->cut_end))) {
				siril_log_color_message(_("Error: Could not parse -to values.\n"), "red");
				break;
			}
		}
		else if (g_str_has_prefix(arg, "-wn1at=")) {
			gchar *value;
			value = arg + 7;
			if ((*err = read_cut_pair(value, &cut_args->cut_wn1))) {
				siril_log_color_message(_("Error: Could not parse -wn1at values.\n"), "red");
				break;
			}
		}
		else if (g_str_has_prefix(arg, "-wn2at=")) {
			gchar *value;
			value = arg + 7;
			if ((*err = read_cut_pair(value, &cut_args->cut_wn2))) {
				siril_log_color_message(_("Error: Could not parse -wn2at values.\n"), "red");
				break;
			}
		}
		else if (g_str_has_prefix(arg, "-filename=")) {
			if (seq) {
				siril_log_color_message(_("Error: this option cannot be used for sequences.\n"), "red");
				*err = CMD_ARG_ERROR;
				break;
			}
			arg += 10;
			if (cut_args->filename)
				g_free(cut_args->filename);
			cut_args->filename = g_strdup(arg);
			cut_args->save_dat = TRUE;
		}
		else if (g_str_has_prefix(arg, "-title=")) {
			arg += 7;
			if (arg && arg[0] != '\0') {
				if (cut_args->user_title)
					g_free(cut_args->user_title);
				cut_args->user_title = g_strdup(arg);
				siril_debug_print("title: %s\n", arg);
			}
		}
	}
	if (cut_args->vport == -1) {
		if (nb_layers == 1) {
			cut_args->vport = 0;
			cut_args->mode = CUT_MONO;
		} else {
			cut_args->vport = 3;
			cut_args->mode = CUT_COLOR;
		}
	}
	if (seq && seq->is_variable) {
		siril_log_message(_("Error: sequence has variable sized images.\n"));
		*err = CMD_GENERIC_ERROR;
	} else if (!cut_struct_is_valid(cut_args)) {
		*err = CMD_ARG_ERROR;
	}
	if (*err) {
		free_cut_args(cut_args);
		cut_args = NULL;
	}
	return cut_args;
}

int process_profile(int nb) {
	cmd_errors err;
	cut_struct *cut_args = parse_cut_args(nb, NULL, &err);
	if (err)
		return err;

	cut_args->display_graph = (!com.script); // we can display the plot if not in a script
	cut_args->save_png_too = TRUE;

	if (cut_args->cfa)
		start_in_new_thread(cfa_cut, cut_args);
	else if (cut_args->tri)
		start_in_new_thread(tri_cut, cut_args);
	else
		start_in_new_thread(cut_profile, cut_args);

	return CMD_OK;
}

int process_seq_profile(int nb) {
	cmd_errors err;
	sequence *seq = load_sequence(word[1], NULL);
	if (!seq) {
		return CMD_SEQUENCE_NOT_FOUND;
	}
	if (check_seq_is_comseq(seq)) {
		free_sequence(seq, TRUE);
		seq = &com.seq;
	}

	cut_struct *cut_args = parse_cut_args(nb, seq, &err);
	if (err)
		return err;

	cut_args->display_graph = FALSE;
	cut_args->save_png_too = FALSE;

	apply_cut_to_sequence(cut_args);

	return CMD_OK;
}

int process_icc_assign(int nb) {
	if(!com.headless) on_clear_roi();
	char *arg = word[1];
	cmsHPROFILE profile = NULL;
	if (!g_ascii_strncasecmp(arg, "srgblinear", 10)) {
		profile = gfit.naxes[2] == 1 ? gray_linear() : srgb_linear();
	} else if (!g_ascii_strncasecmp(arg, "srgb", 4)) {
		profile = gfit.naxes[2] == 1 ? gray_srgbtrc() : srgb_trc();
	} else if (!g_ascii_strncasecmp(arg, "rec2020linear", 13)) {
		profile = gfit.naxes[2] == 1 ? gray_linear() : rec2020_linear();
	} else if (!g_ascii_strncasecmp(arg, "rec2020", 7)) {
		profile = gfit.naxes[2] == 1 ? gray_rec709trc() : rec2020_trc();
	} else if (!g_ascii_strncasecmp(arg, "linear", 6)) {
		profile = gfit.naxes[2] == 1 ? gray_linear() : siril_color_profile_linear_from_color_profile (com.icc.working_standard);
	} else if (!g_ascii_strncasecmp(arg, "working", 7)) {
		profile = copyICCProfile(gfit.naxes[2] == 1 ? com.icc.mono_standard : com.icc.working_standard);
	} else if (g_file_test(arg, G_FILE_TEST_EXISTS) && g_file_test(arg, G_FILE_TEST_IS_REGULAR)) {
		profile = cmsOpenProfileFromFile(arg, "r");
	}
	if (profile) {
		if (gfit.icc_profile)
			cmsCloseProfile(gfit.icc_profile);
		gfit.icc_profile = NULL;
		siril_colorspace_transform(&gfit, profile);
		cmsCloseProfile(profile);
	} else {
		siril_log_color_message(_("Error opening target ICC profile.\n"), "red");
		return CMD_GENERIC_ERROR;
	}
	if (gfit.icc_profile) {
		siril_log_color_message(_("Color profile assignment complete.\n"), "green");
		color_manage(&gfit, TRUE);
	} else {
		siril_log_color_message(_("Error opening ICC profile.\n"), "red");
		color_manage(&gfit, FALSE);
		return CMD_GENERIC_ERROR;
	}
	refresh_icc_transforms();
	if (!com.headless)
		notify_gfit_modified();

	return CMD_OK;
}

int process_icc_convert_to(int nb) {
	if (!com.headless) on_clear_roi();
	char *arg = word[1];
	cmsUInt32Number temp_intent = com.pref.icc.processing_intent;
	com.pref.icc.processing_intent = com.pref.icc.export_intent;
	if (!gfit.icc_profile) {
		siril_log_color_message(_("Image has no color profile assigned to convert from. Assign a profile first.\n"), "red");
		com.pref.icc.processing_intent = temp_intent;
		return CMD_GENERIC_ERROR;
	}
	if (word[2]) {
		if (!g_ascii_strcasecmp(word[2], "perceptual"))
			com.pref.icc.processing_intent = INTENT_PERCEPTUAL;
		else if (!g_ascii_strcasecmp(word[2], "relative"))
			com.pref.icc.processing_intent = INTENT_RELATIVE_COLORIMETRIC;
		else if (!g_ascii_strcasecmp(word[2], "saturation"))
			com.pref.icc.processing_intent = INTENT_SATURATION;
		else if (!g_ascii_strcasecmp(word[2], "absolute"))
			com.pref.icc.processing_intent = INTENT_ABSOLUTE_COLORIMETRIC;
		else {
			siril_log_color_message(_("Specified intent not recognized. Specify one of \"perceptual\", \"relative\", \"saturation\" or \"absolute\"\n"), "red");
			com.pref.icc.processing_intent = temp_intent;
			return CMD_GENERIC_ERROR;
		}
	}
	cmsHPROFILE profile = NULL;
	if (!g_ascii_strncasecmp(arg, "srgblinear", 10)) {
		profile = srgb_linear();
	} else if (!g_ascii_strncasecmp(arg, "srgb", 4)) {
		profile = srgb_trc();
	} else if (!g_ascii_strncasecmp(arg, "rec2020linear", 13)) {
		profile = rec2020_linear();
	} else if (!g_ascii_strncasecmp(arg, "rec2020", 7)) {
		profile = rec2020_trc();
	} else if (!g_ascii_strncasecmp(arg, "graysrgb", 8)) {
		profile = gray_srgbtrc();
	} else if (!g_ascii_strncasecmp(arg, "grayrec2020", 11)) {
		profile = gray_rec709trc();
	} else if (!g_ascii_strncasecmp(arg, "graylinear", 10)) {
		profile = gray_linear();
	} else if (!g_ascii_strncasecmp(arg, "working", 7)) {
		profile = copyICCProfile(gfit.naxes[2] == 1 ? com.icc.mono_standard : com.icc.working_standard);
	} else if (g_file_test(arg, G_FILE_TEST_EXISTS) && g_file_test(arg, G_FILE_TEST_IS_REGULAR)) {
		profile = cmsOpenProfileFromFile(arg, "r");
	}
	if (profile) {
		siril_colorspace_transform(&gfit, profile);
		gfit.icc_profile = copyICCProfile(profile);
		color_manage(&gfit, TRUE);
		com.pref.icc.processing_intent = temp_intent;
		cmsCloseProfile(profile);
		siril_log_color_message(_("Color space conversion complete.\n"), "green");
	} else {
		siril_log_color_message(_("Error opening ICC profile.\n"), "red");
		com.pref.icc.processing_intent = temp_intent;
		return CMD_GENERIC_ERROR;
		// Don't call color_manage(&gfit, FALSE) here: no change is made to
		// the pre-existing state of gfit color management
	}
	refresh_icc_transforms();
	if (!com.headless) {
		close_tab();
		init_right_tab();
	}
	if (!com.headless)
		notify_gfit_modified();
	return CMD_OK;
}

int process_icc_remove(int nb) {
	if (!com.headless) on_clear_roi();
	siril_colorspace_transform(&gfit, NULL);
	refresh_icc_transforms();
	if (!com.headless)
		notify_gfit_modified();

	return CMD_OK;
}

int process_spcc_list(int nb) {
	GList *list = NULL;
	gboolean is_osc_sensor = FALSE;
	const gchar *list_name = NULL;
	load_spcc_metadata_if_needed();
	if (g_str_has_prefix(word[1], "oscsensor")) {
		list = com.spcc_data.osc_sensors;
		is_osc_sensor = TRUE;
		list_name = _("OSC Sensors");
	} else if (g_str_has_prefix(word[1], "monosensor")) {
		list = com.spcc_data.mono_sensors;
		list_name = _("Mono Sensors");
	} else if (g_str_has_prefix(word[1], "redfilter")) {
		list = com.spcc_data.mono_filters[RLAYER];
		list_name = _("Red Filters");
	} else if (g_str_has_prefix(word[1], "greenfilter")) {
		list = com.spcc_data.mono_filters[GLAYER];
		list_name = _("Green Filters");
	} else if (g_str_has_prefix(word[1], "bluefilter")) {
		list = com.spcc_data.mono_filters[BLAYER];
		list_name = _("Blue Filters");
	} else if (g_str_has_prefix(word[1], "oscfilter")) {
		list = com.spcc_data.osc_filters;
		list_name = _("OSC Filters");
	} else if (g_str_has_prefix(word[1], "osclpf")) {
		list = com.spcc_data.osc_lpf;
		list_name = _("OSC Low-Pass Filters");
	} else if (g_str_has_prefix(word[1], "whiteref")) {
		list = com.spcc_data.wb_ref;
		list_name = _("White References");
	} else {
		siril_log_message(_("Unknown SPCC list\n"));
		return CMD_ARG_ERROR;
	}
	siril_log_color_message("%s\n", "green", list_name);
	while (list) {
		const spcc_object *object = (const spcc_object*) list->data;
		siril_log_message("%s\n", is_osc_sensor ? object->model : object->name);
		list = list->next;
	}
	return CMD_OK;
}

int process_disto(int nb) {
	if (!has_wcs(&gfit) || !gfit.wcslib->lin.dispre) {
		siril_log_color_message(_("This command only works on plate solved images with distortions included\n"), "red");
		return CMD_FOR_PLATE_SOLVED;
	}
	if (nb > 2)
		return CMD_WRONG_N_ARG;
	if (nb == 1) {
		gui.show_wcs_disto	= TRUE;
		redraw(REDRAW_OVERLAY);
		return CMD_OK;
	}
	if (!strcmp(word[1], "clear")) {
		gui.show_wcs_disto	= FALSE;
		redraw(REDRAW_OVERLAY);
		return CMD_OK;
	} else {
		siril_log_message(_("Unknown parameter %s, aborting.\n"), word[1]);
		return CMD_ARG_ERROR;
	}
	return CMD_OK;
}<|MERGE_RESOLUTION|>--- conflicted
+++ resolved
@@ -1733,11 +1733,7 @@
 }
 
 int process_ccm(int nb) {
-<<<<<<< HEAD
-	if (gfit.naxes[2] != 3) {
-=======
 	if (!isrgb(&gfit)) {
->>>>>>> 0c12d9b2
 		siril_log_color_message(_("Color Conversion Matrices can only be applied to 3-channel images.\n"), "red");
 		return CMD_INVALID_IMAGE;
 	}
@@ -1746,11 +1742,7 @@
 	ccm matrix = { { 0.f } };
 	for (int i = 0 ; i < 3 ; i++) {
 		for (int j = 0 ; j < 3 ; j++) {
-<<<<<<< HEAD
-			int word_index = 3*i+j+1;
-=======
 			int word_index = 3 * i + j + 1;
->>>>>>> 0c12d9b2
 			matrix[i][j] = g_ascii_strtod(word[word_index], &end);
 			if (end == word[word_index]) {
 				siril_log_message(_("Invalid matrix element (%d, %d) %s, aborting.\n"), i, j, word[word_index]);
