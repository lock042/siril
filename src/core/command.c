--- conflicted
+++ resolved
@@ -8766,7 +8766,6 @@
 	return CMD_OK;
 }
 
-<<<<<<< HEAD
 
 int process_varstars(int nb) {
 	if (!has_wcs(&gfit)) {
@@ -8848,8 +8847,6 @@
 	return end_generic(NULL);
 }
 
-=======
->>>>>>> 0aaaa9a8
 int process_catsearch(int nb){
 	if (!has_wcs(&gfit)) {
 		siril_log_color_message(_("This command only works on plate solved images\n"), "red");
