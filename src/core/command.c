--- conflicted
+++ resolved
@@ -899,27 +899,7 @@
 	return retval;
 }
 
-<<<<<<< HEAD
 static char* normalize_rebayerfilename(char *filename_buffer, const char *input, long int maxpath) {
-=======
-static gboolean merge_cfa_idle(gpointer arg) {
-	initialize_display_mode();
-	update_zoom_label();
-	display_filename();
-	set_precision_switch();
-	sliders_mode_set_state(gui.sliders);
-	init_layers_hi_and_lo_values(MIPSLOHI);
-	set_cutoff_sliders_max_values();
-	set_cutoff_sliders_values();
-	set_display_mode();
-	redraw(REMAP_ALL);
-	sequence_list_change_current();
-	return FALSE;
-}
-
-static char *normalize_rebayerfilename(char *filename_buffer, const char*input, long int maxpath)
-{
->>>>>>> 55016f2f
 	strncpy(filename_buffer, input, maxpath);
 	filename_buffer[maxpath-1] = '\0';
 	expand_home_in_filename(filename_buffer, maxpath);
@@ -1303,11 +1283,7 @@
 
 	if (!seq->imgparam[ref_image].incl)
 		siril_log_message(_("Warning: this image is excluded from the sequence main processing list\n"));
-<<<<<<< HEAD
 	notify_gfit_modified();
-=======
-	adjust_cutoff_from_updated_gfit();
->>>>>>> 55016f2f
 	return CMD_OK;
 }
 
@@ -1897,11 +1873,7 @@
 
 		updateFITSKeyword(&gfit, key, NULL, valstring, comment, TRUE, FALSE);
 	}
-<<<<<<< HEAD
 	gui_function(refresh_keywords_dialog, NULL);
-=======
-	if (!com.script) refresh_keywords_dialog();
->>>>>>> 55016f2f
 
 	g_free(key);
 	g_free(value);
@@ -2154,13 +2126,8 @@
 				g_free(com.pref.wd);
 			com.pref.wd = g_strdup(com.wd);
 			writeinitfile();
-<<<<<<< HEAD
 		}
 		gui_function(set_GUI_CWD, NULL);
-=======
-			set_GUI_CWD();
-		}
->>>>>>> 55016f2f
 	}
 	else {   /* chdir failed */
 	/*
@@ -3458,11 +3425,7 @@
 			", clamped" : "");
 	gfit.history = g_slist_append(gfit.history, strdup(log));
 
-<<<<<<< HEAD
 	gui_function(update_MenuItem, NULL);
-=======
-	if (!com.script) update_MenuItem();
->>>>>>> 55016f2f
 	return CMD_OK | CMD_NOTIFY_GFIT_MODIFIED;
 }
 
@@ -3570,11 +3533,7 @@
 	// the new selection will match the current image
 	if (has_selection) {
 		com.selection = (rectangle){ 0, 0, gfit.rx, gfit.ry };
-<<<<<<< HEAD
 		gui_function(new_selection_zone, NULL);
-=======
-		new_selection_zone();
->>>>>>> 55016f2f
 	}
 	update_zoom_label();
 	return CMD_OK | CMD_NOTIFY_GFIT_MODIFIED;
@@ -5541,12 +5500,7 @@
 	return CMD_GENERIC_ERROR;
 }
 
-<<<<<<< HEAD
 static gboolean clear_log_buffer(gpointer user_data) {
-=======
-int process_clear(int nb) {
-	if (com.script) return CMD_OK;
->>>>>>> 55016f2f
 	GtkTextView *text = GTK_TEXT_VIEW(lookup_widget("output"));
 	GtkTextBuffer *tbuf = gtk_text_view_get_buffer(text);
 	GtkTextIter start_iter, end_iter;
@@ -5622,11 +5576,7 @@
 		return CMD_ARG_ERROR;
 	}
 	off(&gfit, (float)level);
-<<<<<<< HEAD
 	notify_gfit_modified();
-=======
-	adjust_cutoff_from_updated_gfit();
->>>>>>> 55016f2f
 	return CMD_OK | CMD_NOTIFY_GFIT_MODIFIED;
 }
 
@@ -10394,7 +10344,7 @@
 		if (params->trixel >= 0 && params->cat == CAT_LOCAL)
 			params->cat = CAT_LOCAL_TRIX;
 	}
-	
+
 	if (params->compare && !is_star_catalogue(params->cat)) {
 		siril_log_message(_("Cannot use -compare argument with non-star catalogues, ignoring.\n"));
 		params->compare = FALSE;
