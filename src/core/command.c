/*
 * This file is part of Siril, an astronomy image processor.
 * Copyright (C) 2005-2011 Francois Meyer (dulle at free.fr)
 * Copyright (C) 2012-2025 team free-astro (see more in AUTHORS file)
 * Reference site is https://siril.org
 *
 * Siril is free software: you can redistribute it and/or modify
 * it under the terms of the GNU General Public License as published by
 * the Free Software Foundation, either version 3 of the License, or
 * (at your option) any later version.
 *
 * Siril is distributed in the hope that it will be useful,
 * but WITHOUT ANY WARRANTY; without even the implied warranty of
 * MERCHANTABILITY or FITNESS FOR A PARTICULAR PURPOSE. See the
 * GNU General Public License for more details.
 *
 * You should have received a copy of the GNU General Public License
 * along with Siril. If not, see <http://www.gnu.org/licenses/>.
*/

#include <stdint.h>
#include <stdio.h>
#include <stdlib.h>
#include <unistd.h>
#include <dirent.h>
#include <math.h>
#include <string.h>
#include <ctype.h>
#include <gsl/gsl_histogram.h>
#include <sys/types.h>
#include <sys/stat.h>
#include <opencv2/core/version.hpp>
#include <glib.h>
#include <libgen.h>
#ifdef _WIN32
#include <windows.h>
#include <tchar.h>
#endif
#ifdef HAVE_CONFIG_H
#include <config.h>
#endif
#include "yyjson.h"

#include "core/siril.h"
#include "core/proto.h"
#include "core/icc_profile.h"
#include "core/arithm.h"
#include "core/initfile.h"
#include "core/siril_app_dirs.h"
#include "core/preprocess.h"
#include "core/processing.h"
#include "core/sequence_filtering.h"
#include "core/OS_utils.h"
#include "core/siril_log.h"
#include "core/siril_networking.h"
#include "core/siril_update.h"
#include "core/undo.h"
#include "io/Astro-TIFF.h"
#include "io/conversion.h"
#include "io/image_format_fits.h"
#include "io/path_parse.h"
#include "io/sequence.h"
#include "io/single_image.h"
#include "io/siril_catalogues.h"
#include "io/local_catalogues.h"
#include "io/FITS_symlink.h"
#include "io/fits_keywords.h"
#include "io/siril_pythonmodule.h"
#include "drizzle/cdrizzleutil.h"
#include "gui/utils.h"
#include "gui/callbacks.h"
#include "gui/PSF_list.h"
#include "gui/histogram.h"
#include "gui/plot.h"
#include "gui/cut.h"
#include "gui/progress_and_log.h"
#include "gui/image_display.h"
#include "gui/image_interactions.h"
#include "gui/keywords_tree.h"
#include "gui/newdeconv.h"
#include "gui/sequence_list.h"
#include "gui/siril_preview.h"
#include "gui/stacking.h"
#include "gui/registration.h"
#include "gui/registration_preview.h"
#include "gui/script_menu.h"
#include "gui/unpurple.h"
#include "filters/asinh.h"
#include "filters/banding.h"
#include "filters/epf.h"
#include "filters/nlbayes/call_nlbayes.h"
#include "filters/clahe.h"
#include "filters/cosmetic_correction.h"
#include "filters/deconvolution/deconvolution.h"
#include "filters/linear_match.h"
#include "filters/median.h"
#include "filters/graxpert.h"
#include "filters/mtf.h"
#include "filters/fft.h"
#include "filters/rgradient.h"
#include "filters/saturation.h"
#include "filters/scnr.h"
#include "filters/starnet.h"
#include "filters/synthstar.h"
#include "filters/unpurple.h"
#include "filters/wavelets.h"
#include "algos/PSF.h"
#include "algos/astrometry_solver.h"
#include "algos/search_objects.h"
#include "algos/star_finder.h"
#include "algos/Def_Math.h"
#include "algos/Def_Wavelet.h"
#include "algos/background_extraction.h"
#include "algos/ccd-inspector.h"
#include "algos/demosaicing.h"
#include "algos/extraction.h"
#include "algos/fitting.h"
#include "algos/colors.h"
#include "algos/quality.h"
#include "algos/noise.h"
#include "algos/statistics.h"
#include "algos/sorting.h"
#include "algos/spcc.h"
#include "algos/siril_wcs.h"
#include "algos/geometry.h"
#include "algos/photometric_cc.h"
#include "algos/fix_xtrans_af.h"
#include "algos/comparison_stars.h"
#include "stacking/stacking.h"
#include "stacking/sum.h"
#include "registration/registration.h"
#include "livestacking/livestacking.h"
#include "pixelMath/pixel_math_runner.h"
#include "git-version.h"
#include "io/healpix/healpix_cat.h"

#include "command.h"
#include "command_list.h"
#include "command_line_processor.h"

#define PRINT_DEPRECATED_WARNING(__new_function__) siril_log_color_message(_("This command is deprecated: %s should be used instead.\n"), "red", __new_function__)
#define PRINT_DEPRECATED_OPTION_WARNING(__option__, __new_function__) siril_log_color_message(_("The %s option is deprecated: %s should be used instead.\n"), "red", __option__, __new_function__)

/* process_command functions take the number of arguments (like argc) as
 * parameter and will be able to access the equivalent of argv with `word'
 * they return CMD_OK on success
 */

char *word[MAX_COMMAND_WORDS];	// NULL terminated

// Returns TRUE if the sequence does not contain CFA images
// Otherwise, returns FALSE and prints a warning
static gboolean sequence_cfa_warning_check(sequence* seq) {
	gboolean retval;
	fits tmpfit = { 0 };
	if (seq_read_frame_metadata(seq, sequence_find_refimage(seq), &tmpfit)) {
		return TRUE; // something has gone wrong but we will not highlight it here, the error will be detected and dealt with later
	}
	gboolean mono = (tmpfit.naxes[2] == 1);
	gboolean cfa = (tmpfit.keywords.bayer_pattern[0] != '\0');
	clearfits(&tmpfit);
	if (mono && cfa) {
		control_window_switch_to_tab(OUTPUT_LOGS);
		siril_log_color_message(_("Warning: sequence contains undebayered CFA images. Applying a sequence function not intended for this kind of image. This is likely to give poor results: check your intended workflow.\n"), "salmon");
		retval = FALSE;
	} else {
		retval = TRUE;
	}
	return retval;
}

// Returns TRUE if gfit does not contain a CFA image
// Otherwise, returns FALSE and prints a warning
gboolean image_cfa_warning_check() {
	gboolean retval;
	if (gfit.naxes[2] == 1 && gfit.keywords.bayer_pattern[0] != '\0') {
		control_window_switch_to_tab(OUTPUT_LOGS);
		siril_log_color_message(_("Warning: an undebayered CFA image is loaded. Applying an image function not intended for this kind of image. This is likely to give poor results: check your intended workflow.\n"), "salmon");
		retval = FALSE;
	} else {
		retval = TRUE;
	}
	return retval;
}

int process_load(int nb){
	long maxpath = get_pathmax();
	char filename[maxpath];
	size_t len = strlen(word[1]);
	strncpy(filename, word[1], maxpath - 1);
	filename[maxpath - 1] = '\0';
	for (int i = 1; i < nb - 1; ++i) {
		strncat(filename, " ", maxpath - 1 - len);
		len += 1;
		strncat(filename, word[i + 1], len);
	}
	expand_home_in_filename(filename, maxpath);

	int retval = open_single_image(filename);
	gui_function(launch_clipboard_survey, NULL);
	return (retval == 0) ? CMD_OK : CMD_FILE_NOT_FOUND;
}

int process_load_seq(int nb) {
	close_sequence(FALSE);
	close_single_image();

	// Load the sequence into com.seq
<<<<<<< HEAD
	if (com.headless) {
		set_seq(word[1]);
	} else {
		execute_idle_and_wait_for_it(set_seq, word[1]);
	}
=======
	set_seq(word[1]);
>>>>>>> d587c37d
	if (com.seq.seqname) {
		siril_debug_print("Sequence loaded ok\n");
		return CMD_OK;
	} else {
		return CMD_GENERIC_ERROR;
	}
}

int process_dumpheader(int nb) {
	if (!gfit.header || gfit.header[0] == '\0') {
		siril_log_message(_("Currently loaded image has no FITS header\n"));
	} else {
		siril_log_message(_("=FITS header for currently loaded image=\n"));
		char *header = strdup(gfit.header);
		log_several_lines(header);
		free(header);
	}
	return CMD_OK;
}

int process_seq_clean(int nb) {
	gboolean cleanreg = FALSE, cleanstat = FALSE, cleansel = FALSE;

	sequence *seq = load_sequence(word[1], NULL);
	if (!seq)
		return CMD_SEQUENCE_NOT_FOUND;
	if (check_seq_is_comseq(seq)) {
		free_sequence(seq, TRUE);
		seq = &com.seq;
	}

	if (nb > 2) {
		for (int i = 2; i < nb; i++) {
			if (word[i]) {
				if (!strcmp(word[i], "-reg")) {
					cleanreg = TRUE;
				}
				else if (!strcmp(word[i], "-stat")) {
					cleanstat = TRUE;
				}
				else if (!strcmp(word[i], "-sel")) {
					cleansel = TRUE;
				}
				else {
					siril_log_message(_("Unknown parameter %s, aborting.\n"), word[i]);
					if (!check_seq_is_comseq(seq))
						free_sequence(seq, TRUE);
					return CMD_ARG_ERROR;
				}
			}
		}
	} else {
		cleanreg = TRUE;
		cleanstat = TRUE;
		cleansel = TRUE;
	}

	clean_sequence(seq, cleanreg, cleanstat, cleansel);
	if (check_seq_is_comseq(seq)) {
		fix_selnum(&com.seq, FALSE);
		update_stack_interface(TRUE);
		update_reg_interface(FALSE);
		adjust_sellabel();
		set_layers_for_registration();
		drawPlot();
	} else {
		free_sequence(seq, TRUE);
	}
	return CMD_OK;
}

int process_satu(int nb){
	struct enhance_saturation_data *args = calloc(1, sizeof(struct enhance_saturation_data));
	args->background_factor = 1.0;
	gchar *end;
	args->coeff = g_ascii_strtod(word[1], &end);
	if (end == word[1]) {
		siril_log_message(_("Invalid argument %s, aborting.\n"), word[1]);
		free(args);
		return CMD_ARG_ERROR;
	}
	if (nb > 2) {
		args->background_factor = g_ascii_strtod(word[2], &end);
		if (end == word[2] || args->background_factor < 0.0) {
			siril_log_message(_("Background factor must be positive\n"));
			free(args);
			return CMD_ARG_ERROR;
		}
	}
	int satu_hue_type = 6;
	if (nb > 3) {
		satu_hue_type = g_ascii_strtoull(word[3], &end, 10);
		if (end == word[3] || satu_hue_type > 6) {
			siril_log_message(_("Hue range must be [0, 6]\n"));
			free(args);
			return CMD_ARG_ERROR;
		}
	}

	satu_set_hues_from_types(args, satu_hue_type);
	args->input = &gfit;
	args->output = &gfit;
	args->for_preview = FALSE;
	siril_log_message(_("Applying saturation enhancement of %d%%, from level %g times (median + sigma).\n"), round_to_int(args->coeff * 100.0), args->background_factor);

	set_cursor_waiting(TRUE);
	return GPOINTER_TO_INT(enhance_saturation(args));
}

int process_save(int nb){
	gchar *filename = g_strdup(word[1]);
	int status, retval;

	gfit.checksum = FALSE;
	for (int i = 2; i < nb; i++) {
		if (word[i] && !g_strcmp0(word[i], "-chksum")) {
			gfit.checksum = TRUE;
		}
	}

	if (!com.script) {
		gfit.keywords.lo = gui.lo;
		gfit.keywords.hi = gui.hi;
	}

	gchar *savename = update_header_and_parse(&gfit, filename, PATHPARSE_MODE_WRITE_NOFAIL, TRUE, &status);
	if (status > 0) {
		retval = 1;
	} else {
		set_cursor_waiting(TRUE);
		retval = savefits(savename, &gfit);
		set_cursor_waiting(FALSE);
	}
	gui_function(set_precision_switch, NULL);

	g_free(filename);
	g_free(savename);
	return retval;
}

int process_savebmp(int nb){
	gchar *filename = g_strdup_printf("%s.bmp", word[1]);
	int status, retval;
	gchar *savename = update_header_and_parse(&gfit, filename, PATHPARSE_MODE_WRITE_NOFAIL, TRUE, &status);
	if (status > 0) {
		retval = 1;
	} else {
		set_cursor_waiting(TRUE);
		retval = savebmp(savename, &gfit);
		set_cursor_waiting(FALSE);
	}
	g_free(filename);
	g_free(savename);
	return retval;
}

int process_synthstar(int nb) {
	set_cursor_waiting(TRUE);
	image_cfa_warning_check();
	start_in_new_thread(do_synthstar, NULL);
	set_cursor_waiting(FALSE);
	return CMD_OK;
}

int process_unclip(int nb) {
	set_cursor_waiting(TRUE);
	image_cfa_warning_check();
	start_in_new_thread(fix_saturated_stars, NULL);
	set_cursor_waiting(FALSE);
	return CMD_OK;
}

static gboolean end_denoise(gpointer p) {
	stop_processing_thread();
	struct denoise_args *args = (struct denoise_args *) p;
	if (!args->previewing) {
		copy_gfit_to_backup();
		populate_roi();
	}
	notify_gfit_modified();
	redraw(REMAP_ALL);
	gui_function(redraw_previews, NULL);
	set_cursor_waiting(FALSE);
	free(args);
	return FALSE;
}

gpointer run_nlbayes_on_fit(gpointer p) {
	lock_roi_mutex();
	copy_backup_to_gfit();
	denoise_args *args = (denoise_args *) p;
	struct timeval t_start, t_end;
	char *msg1 = NULL, *msg2 = NULL, *msg3 = NULL, *log_msg = NULL;
	int n = 0, m = 0, q = 0;
	n = snprintf(NULL, 0, _("NL-Bayes denoise (mod=%.3f"), args->modulation);
	msg1 = malloc(n + 1);
	n = snprintf(msg1, n + 1, _("NL-Bayes denoise (mod=%.3f"), args->modulation);
	if(args->da3d) {
		m = snprintf(NULL, 0, _(", DA3D enabled"));
		msg2 = malloc(m + 1);
		m = snprintf(msg2, m + 1, _(", DA3D enabled"));
	} else if (args->sos > 1) {
		m = snprintf(NULL, 0, _(", SOS enabled (iters=%d, rho=%.3f)"), args->sos, args->rho);
		msg2 = malloc(m + 1);
		m = snprintf(msg2, m + 1, _(", SOS enabled (iters=%d, rho=%.3f)"), args->sos, args->rho);
	} else if (args->do_anscombe) {
		m = snprintf(NULL, 0, _(", VST enabled"));
		msg2 = malloc(m + 1);
		m = snprintf(msg2, m + 1, _(", VST enabled"));
	}
	if (args->do_cosme) {
		q = snprintf(NULL, 0, _(", CC enabled)"));
		msg3 = malloc(q + 1);
		q = snprintf(msg3, q + 1, _(", CC enabled)"));
	} else {
		q = 1;
		msg3 = malloc(q + 1);
		q = snprintf(msg3, q + 1, _(")"));
	}
	log_msg = malloc(n + m + q + 1);
	if (m == 0 && q == 0)
		snprintf(log_msg, n + 1, "%s", msg1);
	else if (m > 0 && q == 0)
		snprintf(log_msg, n + m + 1, "%s%s", msg1, msg2);
	else if(m == 0 && q > 0)
		snprintf(log_msg, n + q + 1, "%s%s", msg1, msg3);
	else if (m > 0 && q > 0)
		snprintf(log_msg, n + m + q + 1, "%s%s%s", msg1, msg2, msg3);
	else
		snprintf(log_msg, 26, _("Error, this can't happen!"));

	if (msg1) free(msg1);
	if (msg2) free(msg2);
	if (msg3) free(msg3);

	siril_log_message("%s\n", log_msg);
	if (!args->previewing && !com.script)
		undo_save_state(&gfit, "%s", log_msg);
	if (args->suppress_artefacts)
		siril_log_message(_("Colour artefact suppression active.\n"));
	free(log_msg);
	gettimeofday(&t_start, NULL);
	set_progress_bar_data(_("Starting NL-Bayes denoising..."), 0.0);

	int retval = 0;

	// Carry out cosmetic correction at the start, if selected
	if (args->do_cosme)
		denoise_hook_cosmetic(args->fit);

	if (args->fit == &gfit && args->fit->naxes[2] == 3 && args->suppress_artefacts) {
		fits *loop = NULL;
		if (new_fit_image(&loop, args->fit->rx, args->fit->ry, 1, args->fit->type)) {
			retval = 1;
		}
		loop->naxis = 2;
		loop->naxes[2] = 1;
		size_t npixels = args->fit->naxes[0] * args->fit->naxes[1];
		if (retval == 0) {
			if (args->fit->type == DATA_FLOAT) {
				for (size_t i = 0; i < 3; i++) {
					float *loop_fdata = (float*) calloc(npixels, sizeof(float));
					free(loop->fdata);
					loop->fdata = loop_fdata;
					memcpy(loop_fdata, args->fit->fpdata[i], npixels * sizeof(float));
					retval = do_nlbayes(loop, args->modulation, args->sos, args->da3d, args->rho, args->do_anscombe);
					memcpy(args->fit->pdata[i], loop->data, npixels * sizeof(float));
				}
				free(loop->fdata);
				loop->fdata = NULL;
			} else {
				for (size_t i = 0; i < 3; i++) {
					WORD *loop_data = (WORD*) calloc(npixels, sizeof(WORD));
					free(loop->data);
					loop->data = loop_data;
					memcpy(loop_data, args->fit->pdata[i], npixels * sizeof(WORD));
					retval = do_nlbayes(loop, args->modulation, args->sos, args->da3d, args->rho, args->do_anscombe);
					memcpy(args->fit->pdata[i], loop->data, npixels * sizeof(WORD));
				}
				free(loop->data);
				loop->data = NULL;
			}
		clearfits(loop);
		}
	} else {
		retval = do_nlbayes(args->fit, args->modulation, args->sos, args->da3d, args->rho, args->do_anscombe);
	}
	gettimeofday(&t_end, NULL);
	show_time_msg(t_start, t_end, _("NL-Bayes execution time"));
	set_progress_bar_data(PROGRESS_TEXT_RESET, PROGRESS_RESET);
	unlock_roi_mutex();
	siril_add_idle(end_denoise, args);
	return GINT_TO_POINTER(retval | CMD_NOTIFY_GFIT_MODIFIED);
}

int process_denoise(int nb){
	gboolean error = FALSE;
	set_cursor_waiting(TRUE);
	denoise_args *args = calloc(1, sizeof(denoise_args));
	args->sos = 1;
	args->rho = 0.2f;
	args->modulation = 1.f;
	args->da3d = 0;
	args->do_anscombe = FALSE;
	args->do_cosme = TRUE;
	args->suppress_artefacts = FALSE;
	args->previewing = FALSE;
	args->fit = &gfit;
	for (int i = 1; i < nb; i++) {
		char *arg = word[i], *end;
		if (!word[i])
			break;
		if (g_str_has_prefix(arg, "-vst")) {
			args->do_anscombe = TRUE;
		}
		else if (g_str_has_prefix(arg, "-da3d")) {
			args->da3d = 1;
		}
		else if (g_str_has_prefix(arg, "-indep")) {
			args->suppress_artefacts = TRUE;
		}
		else if (g_str_has_prefix(arg, "-nocosmetic")) {
			args->do_cosme = FALSE;
		}
		else if (g_str_has_prefix(arg, "-mod=")) {
			arg += 5;
			float mod = (float) g_ascii_strtod(arg, &end);
			if (mod <= 0.f || mod > 1.f) {
				siril_log_message(_("Error: modulation must be > 0.0 and <= 1.0.\n"));
				free(args);
				return CMD_OK;
			} else args->modulation = mod;
		}
		else if (g_str_has_prefix(arg, "-rho=")) {
			arg += 5;
			float rho = g_ascii_strtod(arg, &end);
			if (arg == end) error = TRUE;
			else if ((rho <= 0.f) || (rho >= 1.f)) {
				siril_log_message(_("Error in rho parameter: must be strictly > 0 and < 1, aborting.\n"));
				free(args);
				return CMD_ARG_ERROR;
			}
			if (!error) {
				args->rho = rho;
			}
		}
		else if (g_str_has_prefix(arg, "-sos=")) {
			arg += 5;
			unsigned sos = (int) g_ascii_strtod(arg, &end);
			if (arg == end) error = TRUE;
			else if (sos < 1) {
				siril_log_message(_("Error: SOS iterations must be >= 1. Defaulting to 1.\n"));
				sos = 1;
			} else if (sos > 10)
				siril_log_message(_("Note: high number of SOS iterations. Processing time may be lengthy...\n"));
			if (!error) {
				args->sos = sos;
			}
		}
	}
	if (args->do_anscombe && (args->sos != 1 || args->da3d)) {
		siril_log_color_message(_("Error: will not carry out DA3D or SOS iterations with Anscombe transform VST selected. aborting.\n"), "red");
		free(args);
		return CMD_ARG_ERROR;
	}
	if (args->do_anscombe)
		siril_log_message(_("Will apply generalised Anscombe variance stabilising transform.\n"));
	if (args->da3d) {
		siril_log_message(_("Will carry out final stage DA3D denoising.\n"));
		if (args->sos != 1) {
			siril_log_message(_("Will not carry out both DA3D and SOS. SOS iterations set to 1.\n"));
			args->sos = 1;
		}
	}
	image_cfa_warning_check();
	if (!start_in_new_thread(run_nlbayes_on_fit, args)) {
		free(args);
		return CMD_GENERIC_ERROR;
	}

	return CMD_OK;
}

int process_starnet(int nb){
#ifdef HAVE_LIBTIFF
	if (!com.pref.starnet_exe || com.pref.starnet_exe[0] == '\0') {
		siril_log_color_message(_("Error: no StarNet executable set.\n"), "red");
		return CMD_FILE_NOT_FOUND;
	}
	if (starnet_executablecheck(com.pref.starnet_exe) == NIL) {
		siril_log_color_message(_("Error: StarNet executable (%s) is not valid.\n"), "red", com.pref.starnet_exe);
		return CMD_GENERIC_ERROR;
	}
	starnet_data *starnet_args = calloc(1, sizeof(starnet_data));
	starnet_args->linear = FALSE;
	starnet_args->customstride = FALSE;
	starnet_args->upscale = FALSE;
	starnet_args->starmask = TRUE;
	starnet_args->follow_on = FALSE;
	starnet_args->starnet_fit = &gfit;
	gboolean error = FALSE;
	for (int i = 1; i < nb; i++) {
		char *arg = word[i], *end;
		if (!word[i])
			break;
		if (g_str_has_prefix(arg, "-stretch")) {
			starnet_args->linear = TRUE;
		}
		else if (g_str_has_prefix(arg, "-upscale")) {
			starnet_args->upscale = TRUE;
		}
		else if (g_str_has_prefix(arg, "-nostarmask")) {
			starnet_args->starmask = FALSE;
		}
		else if (g_str_has_prefix(arg, "-stride=")) {
			arg += 8;
			int stride = (int) g_ascii_strtod(arg, &end);
			if (arg == end) error = TRUE;
			else if ((stride < 2.0) || (stride > 512) || (stride % 2)) {
				siril_log_message(_("Error in stride parameter: must be a positive even integer, max 512, aborting.\n"));
				free(starnet_args);
				return CMD_ARG_ERROR;
			}
			if (!error) {
				starnet_args->stride = g_strdup_printf("%d", stride);
				starnet_args->customstride = TRUE;
			}
		}
		else {
			siril_log_message(_("Unknown parameter %s, aborting.\n"), arg);
			free(starnet_args);
			return CMD_ARG_ERROR;
		}
		if (error) {
			siril_log_message(_("Error parsing arguments, aborting.\n"));
			free(starnet_args);
			return CMD_ARG_ERROR;
		}
	}
	image_cfa_warning_check();

	set_cursor_waiting(TRUE);
	if (!start_in_new_thread(do_starnet, starnet_args)) {
		free_starnet_args(starnet_args);
		return CMD_GENERIC_ERROR;
	}

#else
	siril_log_message(_("starnet command unavailable as Siril has not been compiled with libtiff.\n"));
#endif
	return CMD_OK;
}

int process_seq_starnet(int nb){
#ifdef HAVE_LIBTIFF
	if (!com.pref.starnet_exe || com.pref.starnet_exe[0] == '\0') {
		siril_log_color_message(_("Error: no StarNet executable set.\n"), "red");
		return CMD_FILE_NOT_FOUND;
	}
	if (starnet_executablecheck(com.pref.starnet_exe) == NIL) {
		siril_log_color_message(_("Error: StarNet executable (%s) is not valid.\n"), "red", com.pref.starnet_exe);
		return CMD_GENERIC_ERROR;
	}
	sequence *seq = load_sequence(word[1], NULL);
	if (!seq)
		return CMD_SEQUENCE_NOT_FOUND;
	if (check_seq_is_comseq(seq)) {
		free_sequence(seq, TRUE);
		seq = &com.seq;
	}
	struct multi_output_data *multi_args = calloc(1, sizeof(struct multi_output_data));
	if (!multi_args)
		return CMD_ALLOC_ERROR;
	starnet_data *starnet_args = calloc(1, sizeof(starnet_data));
	if (!starnet_args)
		return CMD_ALLOC_ERROR;
	starnet_args->linear = FALSE;
	starnet_args->customstride = FALSE;
	starnet_args->upscale = FALSE;
	starnet_args->starmask = TRUE;
	starnet_args->follow_on = FALSE;
	gboolean error = FALSE;
	multi_args->seq = seq;
	if (!multi_args->seq) {
		siril_log_message(_("Error: cannot open sequence\n"));
		free_starnet_args(starnet_args);
		free(multi_args);
		return CMD_SEQUENCE_NOT_FOUND;
	}

	for (int i = 2; i < nb; i++) {
		char *arg = word[i], *end;
		if (!word[i])
			break;
		if (g_str_has_prefix(arg, "-stretch")) {
			starnet_args->linear = TRUE;
		}
		else if (g_str_has_prefix(arg, "-upscale")) {
			starnet_args->upscale = TRUE;
		}
		else if (g_str_has_prefix(arg, "-nostarmask")) {
			starnet_args->starmask = FALSE;
		}
		else if (g_str_has_prefix(arg, "-stride=")) {
			arg += 8;
			int stride = (int) g_ascii_strtod(arg, &end);
			if (arg == end) error = TRUE;
			else if ((stride < 2.0) || (stride > 512) || (stride % 2)) {
				siril_log_message(_("Error in stride parameter: must be a positive even integer, max 512, aborting.\n"));
				if (!check_seq_is_comseq(multi_args->seq))
					free_sequence(multi_args->seq, TRUE);
				free_starnet_args(starnet_args);
				return CMD_ARG_ERROR;
			}
			if (!error) {
				sprintf(starnet_args->stride, "%d", stride);
				starnet_args->customstride = TRUE;
			}
		}
		else {
			siril_log_message(_("Unknown parameter %s, aborting.\n"), arg);
				if (!check_seq_is_comseq(multi_args->seq))
					free_sequence(multi_args->seq, TRUE);
				free_starnet_args(starnet_args);
			return CMD_ARG_ERROR;
		}
		if (error) {
			siril_log_message(_("Error parsing arguments, aborting.\n"));
			if (!check_seq_is_comseq(multi_args->seq))
				free_sequence(multi_args->seq, TRUE);
			free_starnet_args(starnet_args);
			return CMD_ARG_ERROR;
		}
	}
	multi_args->user_data = (gpointer) starnet_args;
	multi_args->n = starnet_args->starmask ? 2 : 1;
	multi_args->prefixes = calloc(multi_args->n, sizeof(gchar*));
	multi_args->prefixes[0] = g_strdup("starless_");
	if (starnet_args->starmask) {
		multi_args->prefixes[1] = g_strdup("starmask_");
	}

	sequence_cfa_warning_check(multi_args->seq);
	set_cursor_waiting(TRUE);
	apply_starnet_to_sequence(multi_args);

#else
	siril_log_message(_("starnet command unavailable as Siril has not been compiled with libtiff.\n"));
#endif
	return CMD_OK;
}

#ifdef HAVE_LIBJPEG
int process_savejpg(int nb){
	int quality = 100;

	if (nb == 3) {
		gchar *end;
		quality = g_ascii_strtoull(word[2], &end, 10);
		if (end == word[2] || quality < 10 || quality > 100) {
			siril_log_message(_("Invalid argument %s, aborting.\n"), word[2]);
			return CMD_ARG_ERROR;
		}
	}

	gchar *filename = g_strdup_printf("%s.jpg", word[1]);
	int status, retval;
	gchar *savename = update_header_and_parse(&gfit, filename, PATHPARSE_MODE_WRITE_NOFAIL, TRUE, &status);
	if (status > 0) {
		retval = 1;
	} else {
		set_cursor_waiting(TRUE);
		retval = savejpg(savename, &gfit, quality, TRUE);
		set_cursor_waiting(FALSE);
	}
	g_free(filename);
	g_free(savename);
	return retval;
}
#endif

#ifdef HAVE_LIBJXL
int process_savejxl(int nb){
	int effort = 7;
	double quality = 94.0;
	gboolean force_8bit = FALSE;
	for (int i = 2; i < nb; i++) {
		char *arg = word[i], *end;
		if (!word[i])
			break;
		if (g_str_has_prefix(arg, "-8bit")) {
			force_8bit = TRUE;
		}
		else if (g_str_has_prefix(arg, "-quality=")) {
			arg += 9;
			double quality = g_ascii_strtod(arg, &end);
			if (quality <= 0.0 || quality > 100.0) {
				siril_log_message(_("Error: quality must be >= 0.0 and <= 100.0.\n"));
				return CMD_ARG_ERROR;
			}
		}
		else if (g_str_has_prefix(arg, "-effort=")) {
			arg += 8;
			effort = (int) g_ascii_strtod(arg, &end);
			if (effort < 1.0 || effort > 9.0) {
				siril_log_message(_("Error: effort must be an integer between 1 and 9.\n"));
				return CMD_ARG_ERROR;
			}
		}
	}

	gchar *filename = g_strdup_printf("%s.jxl", word[1]);
	int status, retval = CMD_OK;
	gchar *savename = update_header_and_parse(&gfit, filename, PATHPARSE_MODE_WRITE_NOFAIL, TRUE, &status);
	if (status > 0) {
		retval = CMD_GENERIC_ERROR;
	} else {
		set_cursor_waiting(TRUE);
		retval = savejxl(savename, &gfit, effort, quality, force_8bit);
		set_cursor_waiting(FALSE);
	}
	g_free(filename);
	g_free(savename);
	return retval;
}
#endif

#ifdef HAVE_LIBPNG
int process_savepng(int nb){
	gchar *filename = g_strdup_printf("%s.png", word[1]);
	int status, retval;
	gchar *savename =update_header_and_parse(&gfit, filename, PATHPARSE_MODE_WRITE_NOFAIL, TRUE, &status);
	if (status > 0) {
		retval = 1;
	} else {
		set_cursor_waiting(TRUE);
		uint32_t bytes_per_sample = gfit.orig_bitpix != BYTE_IMG ? 2 : 1;
		retval = savepng(savename, &gfit, bytes_per_sample, gfit.naxes[2] == 3);
		set_cursor_waiting(FALSE);
	}
	g_free(filename);
	g_free(savename);
	return retval;
}
#endif

#ifdef HAVE_LIBTIFF
int process_savetif(int nb){
	uint16_t bitspersample = 16;
	gboolean tiff_compression = FALSE;
	gchar *astro_tiff = NULL;

	if (strcasecmp(word[0], "savetif8") == 0)
		bitspersample = 8;
	else if (strcasecmp(word[0], "savetif32") == 0)
		bitspersample = 32;

	for (int i = 2; i < nb; i++) {
		if (word[i] && !g_strcmp0(word[i], "-astro")) {
			if (astro_tiff)
				g_free(astro_tiff);
			astro_tiff = AstroTiff_build_header(&gfit);
		} else if (word[i] && !g_strcmp0(word[i], "-deflate")) {
			tiff_compression = TRUE;
		} else {
			siril_log_message(_("Unknown parameter %s, aborting.\n"), word[i]);
			if (astro_tiff)
				g_free(astro_tiff);
			return CMD_ARG_ERROR;
		}
	}

	gchar *filename = g_strdup_printf("%s.tif", word[1]);
	int status, retval;
	gchar *savename = update_header_and_parse(&gfit, filename, PATHPARSE_MODE_WRITE_NOFAIL, TRUE, &status);
	if (status > 0) {
		retval = 1;
	} else {
		set_cursor_waiting(TRUE);
		retval = savetif(savename, &gfit, bitspersample, astro_tiff, com.pref.copyright, tiff_compression, TRUE, TRUE);
		set_cursor_waiting(FALSE);
	}
	free(astro_tiff);
	g_free(filename);
	g_free(savename);
	return retval;
}
#endif

int process_savepnm(int nb){
	gchar *filename = g_strdup(word[1]);
	int status, retval;
	gchar *savename = update_header_and_parse(&gfit, filename, PATHPARSE_MODE_WRITE_NOFAIL, TRUE, &status);
	if (status > 0) {
		retval = 1;
	} else {
		set_cursor_waiting(TRUE);
		retval = saveNetPBM(savename, &gfit);
		set_cursor_waiting(FALSE);
	}
	g_free(filename);
	g_free(savename);
	return retval;
}

static char* normalize_rebayerfilename(char *filename_buffer, const char *input, long int maxpath) {
	strncpy(filename_buffer, input, maxpath);
	filename_buffer[maxpath-1] = '\0';
	expand_home_in_filename(filename_buffer, maxpath);
	return filename_buffer;
}

int process_rebayer(int nb){
	long maxpath = get_pathmax();
	char filename[maxpath];
	fits cfa0 = { 0 };
	fits cfa1 = { 0 };
	fits cfa2 = { 0 };
	fits cfa3 = { 0 };
	fits *out = NULL;
	sensor_pattern pattern = -1;
	if (nb < 5) {
		siril_log_color_message(_("Error, requires at least 4 arguments to specify the 4 files!\n"), "red");
		return CMD_WRONG_N_ARG;
	}

	if (!strcmp(word[5], "RGGB")) {
		pattern = BAYER_FILTER_RGGB;
		siril_log_message(_("Reconstructing RGGB Bayer matrix.\n"));
	} else if (!strcmp(word[5], "BGGR")) {
		pattern = BAYER_FILTER_BGGR;
		siril_log_message(_("Reconstructing BGGR Bayer matrix.\n"));
	} else if (!strcmp(word[5], "GBRG")) {
		pattern = BAYER_FILTER_GBRG;
		siril_log_message(_("Reconstructing GBRG Bayer matrix.\n"));
	} else if (!strcmp(word[5], "GRBG")) {
		pattern = BAYER_FILTER_GRBG;
		siril_log_message(_("Reconstructing GRBG Bayer matrix.\n"));
	} else {
		siril_log_color_message(_("Invalid Bayer matrix specified!\n"), "red");
		return CMD_ARG_ERROR;
	}

	set_cursor_waiting(TRUE);
	int retval = readfits(normalize_rebayerfilename(filename, word[1], maxpath), &cfa0, NULL, FALSE);
	retval += readfits(normalize_rebayerfilename(filename, word[2], maxpath), &cfa1, NULL, FALSE);
	retval += readfits(normalize_rebayerfilename(filename, word[3], maxpath), &cfa2, NULL, FALSE);
	retval += readfits(normalize_rebayerfilename(filename, word[4], maxpath), &cfa3, NULL, FALSE);
	if (retval) {
		siril_log_color_message(_("Error loading files!\n"), "red");
		set_cursor_waiting(FALSE);
		return CMD_FILE_NOT_FOUND;
	}

	out = merge_cfa(&cfa0, &cfa1, &cfa2, &cfa3, pattern);
	siril_log_message("Bayer pattern produced: 1 layer, %dx%d pixels\n", out->rx, out->ry);
	close_single_image();
	copyfits(out, &gfit, CP_ALLOC | CP_COPYA | CP_FORMAT, -1);
	copy_fits_metadata(out, &gfit);
	update_sampling_information(&gfit, 0.5f);
	update_bayer_pattern_information(&gfit, pattern);
	free_wcs(&gfit);
	update_fits_header(&gfit);
	clearfits(out);
	free(out);

	clear_stars_list(TRUE);
	com.seq.current = UNRELATED_IMAGE;
	if (!create_uniq_from_gfit(strdup(_("Unsaved Bayer pattern merge")), FALSE))
		com.uniq->comment = strdup(_("Bayer pattern merge"));

	if (!com.script) {
		gui_function(open_single_image_from_gfit, NULL);
	}
	set_cursor_waiting(FALSE);
	return CMD_OK | CMD_NOTIFY_GFIT_MODIFIED;
}

int process_imoper(int nb){
	image_operator oper;
	switch (word[0][1]) {
		case 'a':
		case 'A':
			oper = OPER_ADD;
			break;
		case 's':
		case 'S':
			oper = OPER_SUB;
			break;
		case 'm':
		case 'M':
			oper = OPER_MUL;
			break;
		case 'd':
		case 'D':
			oper = OPER_DIV;
			break;
		default:
			siril_log_color_message(_("Could not understand the requested operator\n"), "red");
			return CMD_ARG_ERROR;
	}

	fits fit = { 0 };
	if (readfits(word[1], &fit, NULL, !com.pref.force_16bit)) return CMD_INVALID_IMAGE;

	int retval = imoper(&gfit, &fit, oper, !com.pref.force_16bit);

	clearfits(&fit);
	return retval | CMD_NOTIFY_GFIT_MODIFIED;
}

int process_addmax(int nb){
	fits fit = { 0 };

	if (readfits(word[1], &fit, NULL, gfit.type == DATA_FLOAT))
		return CMD_INVALID_IMAGE;
	addmax(&gfit, &fit);
	clearfits(&fit);
	return CMD_OK | CMD_NOTIFY_GFIT_MODIFIED;
}

int process_fdiv(int nb){
	// combines an image division and a scalar multiplication.
	gchar *end;
	float norm = g_ascii_strtod(word[2], &end);
	if (end == word[2]) {
		siril_log_message(_("Invalid argument %s, aborting.\n"), word[2]);
		return CMD_ARG_ERROR;
	}

	fits fit = { 0 };
	if (readfits(word[1], &fit, NULL, !com.pref.force_16bit)) return CMD_INVALID_IMAGE;
	siril_fdiv(&gfit, &fit, norm, TRUE);

	clearfits(&fit);
	notify_gfit_modified();
	return CMD_OK | CMD_NOTIFY_GFIT_MODIFIED;
}

int process_fmul(int nb){
	gboolean from8b = (gfit.orig_bitpix == BYTE_IMG); // get orig bitdepth of 8b before it gets converted to 32b by soper
	gchar *end;
	float coeff = g_ascii_strtod(word[1], &end);
	if (end == word[1] || coeff <= 0.f) {
		siril_log_message(_("Multiplying by a coefficient less than or equal to 0 is not possible.\n"));
		return CMD_ARG_ERROR;
	}
	soper(&gfit, coeff, OPER_MUL, TRUE);
	if (from8b) { // image is now 32b, need to reset slider max and update hi/lo
		invalidate_stats_from_fit(&gfit);
		image_find_minmax(&gfit);
		gfit.keywords.hi = (WORD)(gfit.maxi * USHRT_MAX_SINGLE);
		gfit.keywords.lo = (WORD)(gfit.mini * USHRT_MAX_SINGLE);
		set_cutoff_sliders_max_values();
	}
	notify_gfit_modified();
	return CMD_OK | CMD_NOTIFY_GFIT_MODIFIED;
}

int process_entropy(int nb){
	rectangle area;
	float e = 0.f;
	image_cfa_warning_check();
	if (com.selection.w > 0 && com.selection.h > 0) {
		area = com.selection;
		for (int c = 0; c < gfit.naxes[2]; c++)
			e += entropy(&gfit, c, &area, NULL);
	}
	else {
		for (int c = 0; c < gfit.naxes[2]; c++)
			e += entropy(&gfit, c, NULL, NULL);
	}
	siril_log_message(_("Entropy: %.3f\n"), e);
	return CMD_OK;
}

int process_gauss(int nb){
	gchar *end;
	double sigma = g_ascii_strtod(word[1], &end);
	if (end == word[1] || sigma <= 0.0) {
		siril_log_message(_("Invalid argument %s, aborting.\n"), word[1]);
		return CMD_ARG_ERROR;
	}
	image_cfa_warning_check();
	unsharp(&gfit, sigma, 0.0, TRUE);
	//gaussian_blur_RT(&gfit, sigma, com.max_thread);

	char log[90];
	sprintf(log, "Gaussian filtering, sigma: %.2f", sigma);
	gfit.history = g_slist_append(gfit.history, strdup(log));
	return CMD_OK | CMD_NOTIFY_GFIT_MODIFIED;
}

int process_unpurple(int nb){
	gchar *end;
	double mod = 1.f, thresh = 0.f;
	gboolean withstarmask = FALSE;
	fits *fit = &gfit;
	fits starmask = {0};

	// Extract parameters
	for (int i = 1 ; i < nb ; i++) {
		gchar *arg = word[i];
		if (!g_strcmp0(arg, "-starmask")) {
			withstarmask = TRUE;
		}
		else if (g_str_has_prefix(arg, "-mod=")) {
			gchar *val = arg + 5;
			mod = g_ascii_strtod(val, &end);
			if (end == val) {
				siril_log_color_message(_("Invalid argument %s, aborting.\n"), "red", arg);
				return CMD_ARG_ERROR;
			}
		}
		else if (g_str_has_prefix(arg, "-thresh=")) {
			gchar *val = arg + 8;
			thresh = g_ascii_strtod(val, &end);
			if (end == val) {
				siril_log_color_message(_("Invalid argument %s, aborting.\n"), "red", arg);
				return CMD_ARG_ERROR;
			}
		}
	}

	if (withstarmask) {
		generate_binary_starmask(fit, &starmask, thresh);
	}

	struct unpurpleargs *args = calloc(1, sizeof(struct unpurpleargs));
	*args = (struct unpurpleargs){.fit = fit, .starmask = &starmask, .withstarmask = withstarmask, .thresh = thresh, .mod_b = mod, .verbose = FALSE};

	if (!start_in_new_thread(unpurple_handler, args)) {
		free(args);
		return CMD_GENERIC_ERROR;
	}

	return CMD_OK | CMD_NOTIFY_GFIT_MODIFIED;
}

int process_epf(int nb) {
	gchar *end;
	double	d = 0.0, mod = 1.0,
			sigma_col = 11.0,
			sigma_space = 11.0;
	ep_filter_t filter = EP_BILATERAL;
	gchar *filename = NULL;
	fits *guidefit = NULL;
	fits *fit = &gfit;
	gboolean guide_needs_freeing = FALSE;

	for (int i = 1 ; i < nb ; i++) {
		gchar *arg = word[i];
		if (!g_strcmp0(arg, "-guided")) {
			filter = EP_GUIDED;
		}
		else if (g_str_has_prefix(arg, "-guideimage=")) {
			gchar *val = arg + 12;
			if (filename) {
				g_free(filename);
			}
			filename = g_strdup(val);
		}
		else if (g_str_has_prefix(arg, "-d=")) {
			gchar *val = arg + 3;
			d = g_ascii_strtod(val, &end);
			if (end == val) {
				siril_log_color_message(_("Invalid argument %s, aborting.\n"), "red", arg);
				g_free(filename);
				return CMD_ARG_ERROR;
			}
			if (d > 25)
				siril_log_color_message(_("Warning: d > approx. 25 may result in lengthy execution times.\n"), "salmon");
		}
		else if (g_str_has_prefix(arg, "-mod=")) {
			gchar *val = arg + 5;
			mod = g_ascii_strtod(val, &end);
			if (end == val) {
				siril_log_color_message(_("Invalid argument %s, aborting.\n"), "red", arg);
				g_free(filename);
				return CMD_ARG_ERROR;
			}
		}
		else if (g_str_has_prefix(arg, "-si=")) {
			gchar *val = arg + 4;
			sigma_col = g_ascii_strtod(val, &end);
			if (end == val) {
				siril_log_color_message(_("Invalid argument %s, aborting.\n"), "red", arg);
				g_free(filename);
				return CMD_ARG_ERROR;
			}
		}
		else if (g_str_has_prefix(arg, "-ss=")) {
			gchar *val = arg + 4;
			sigma_space = g_ascii_strtod(val, &end);
			if (end == val) {
				siril_log_color_message(_("Invalid argument %s, aborting.\n"), "red", arg);
				g_free(filename);
				return CMD_ARG_ERROR;
			}
		}
	}
	if (sigma_col <= 0.0 || sigma_col > 65535) {
		 siril_log_color_message(_("-si= value must be > 0.0 and <= 65535\n"), "red");
		 g_free(filename);
		 return CMD_ARG_ERROR;
	}
	if (d < 0.0 || d > 20.0) {
		 siril_log_color_message(_("-d= value must be > 0.0 and <= 20.0\n"), "red");
		 g_free(filename);
		 return CMD_ARG_ERROR;
	}
	if (sigma_space <= 0.0 || sigma_space > 32.0) {
		 siril_log_color_message(_("-ss= value must be > 0.0 and <= 32.0\n"), "red");
		 g_free(filename);
		 return CMD_ARG_ERROR;
	}
	if (sigma_space > 20.0 && d == 0)
			siril_log_color_message(_("Warning: spatial sigma > approx. 20 with auto diameter may result in lengthy execution times.\n"), "salmon");

	if (mod <= 0.0 || mod > 1.0) {
		 siril_log_color_message(_("-mod= value must be > 0.0 and <= 1.0\n"), "red");
		 g_free(filename);
		 return CMD_ARG_ERROR;
	}
	if (filename != NULL)
		filter = EP_GUIDED; // passing guideimage name is enough to set to guided
	if (filter == EP_GUIDED) {
		if (filename) {
			guidefit = calloc(1, sizeof(fits));
			if (readfits(filename, guidefit, NULL, FALSE)) {
				siril_log_color_message(_("Error: guide image could not be loaded\n"), "red");
				clearfits(guidefit);
				free(guidefit);
				g_free(filename);
				return CMD_ARG_ERROR;
			}
			g_free(filename);
			guide_needs_freeing = TRUE;
		} else {
			guidefit = fit;
		}
		if (guidefit->rx != gfit.rx || guidefit->ry != gfit.ry) {
			siril_log_color_message(_("Error: guide image dimensions do not match\n"), "red");
			if (guide_needs_freeing) {
				clearfits(guidefit);
				free(guidefit);
			}
			return CMD_ARG_ERROR;
		}
	}
	if (filter == EP_GUIDED && d == 0.0) {
		siril_log_color_message(_("Warning: d = 0.0 cannot be used to specify automatic diameter when using a guided filter. Setting d to default value of 5.\n"), "salmon");
		d = 5.0;
	}
	struct epfargs *args = calloc(1, sizeof(struct epfargs));
	*args = (struct epfargs) {.fit = fit,
							.guidefit = guidefit,
							.d = d,
							.sigma_col = sigma_col,
							.sigma_space = sigma_space,
							.mod = mod,
							.filter = filter,
							.guide_needs_freeing = guide_needs_freeing,
							.verbose = TRUE };


	char log[90];
	if (filter == EP_BILATERAL) {
		sprintf(log, "Bilateral filtering, d: %.2f, sigma(color): %.2f, sigma(spatial): %.2f, modulation: %.2f", d, sigma_col, sigma_space, mod);
	} else {
		sprintf(log, "Guided filtering, d: %.2f, sigma: %.2f, modulation: %.2f", d, sigma_col, mod);
	}
	gfit.history = g_slist_append(gfit.history, strdup(log));
	// We call epfhandler here as we need to take care of the ROI mutex lock
	if (!start_in_new_thread(epfhandler, args)) {
		free(args);
		return CMD_GENERIC_ERROR;
	}

	return CMD_OK;
}

int process_getref(int nb) {
	sequence *seq = load_sequence(word[1], NULL);
	if (!seq) {
		siril_log_message(_("Error: cannot open sequence\n"));
		return CMD_SEQUENCE_NOT_FOUND;
	}

	int ref_image = seq->reference_image;
	if (seq->reference_image < 0) {
		siril_log_message(_("Reference image is undefined, the following would be used:\n"));
		ref_image = sequence_find_refimage(seq);
	}

	if (seq->type == SEQ_REGULAR) {
		long maxpath = get_pathmax();
		char filename[maxpath];
		fit_sequence_get_image_filename(seq, ref_image, filename, TRUE);
		siril_log_message(_("Image %d: '%s'\n"), ref_image, filename);
	}
	else siril_log_message(_("Image %d\n"), ref_image);

	if (!seq->imgparam[ref_image].incl)
		siril_log_message(_("Warning: this image is excluded from the sequence main processing list\n"));
	notify_gfit_modified();
	return CMD_OK;
}

int process_grey_flat(int nb) {
	if (isrgb(&gfit)) {
		return CMD_FOR_CFA_IMAGE;
	}

	compute_grey_flat(&gfit);

	return CMD_OK | CMD_NOTIFY_GFIT_MODIFIED;
}

int process_makepsf(int nb) {
	gboolean error = FALSE;
	estk_data* data = calloc(1, sizeof(estk_data));
	reset_conv_args(data);
	cmd_errors status = CMD_OK;

	char *arg_1 = word[1];
	if (!g_strcmp0(arg_1, "clear")) {
		if (get_thread_run()) {
			siril_log_message(_("Error: will not clear the PSF while a sequence is running.\n"));
			status = CMD_GENERIC_ERROR;
			goto terminate_makepsf;
		}
		reset_conv_kernel();
		siril_log_color_message(_("Deconvolution kernel cleared.\n"), "green");
		goto terminate_makepsf;
	} else {
		if (!g_strcmp0(arg_1, "save")) {
			siril_log_message(_("Save PSF to file:\n"));
			if (!word[2] || word[2][0] == '\0') {
				on_bdeconv_savekernel_clicked(NULL, NULL);
			} else {
				if (!(g_str_has_suffix(word[2], ".fit") || g_str_has_suffix(word[2], ".fits") || g_str_has_suffix(word[2], ".fts") || g_str_has_suffix(word[2], ".tif"))) {
					siril_log_color_message(_("Error: filename must have the extension \".fit\", \".fits\", \".fts\" or \".tif\"\n"), "red");
					status = CMD_ARG_ERROR;
					goto terminate_makepsf;
				}
				save_kernel(word[2]);
			}
			goto terminate_makepsf;
		}
		reset_conv_kernel();
		status = CMD_ARG_ERROR; // setting to this value as it will be the most likely error from now on
		if (!g_strcmp0(arg_1, "blind")) {
			if (!(single_image_is_loaded() || sequence_is_loaded())) {
				siril_log_message(_("Error: image or sequence must be loaded to carry out %s PSF estimation, aborting...\n"), "blind");
				status = CMD_GENERIC_ERROR;
				goto terminate_makepsf;
			}
			data->psftype = PSF_BLIND;
			siril_log_message(_("Blind kernel estimation:\n"));
			for (int i = 2; i < nb; i++) {
				char *arg = word[i], *end;
				if (!word[i])
					break;
				if (!g_strcmp0(arg, "-l0")) {
					siril_log_message(_("ℓ0 descent prior method\n"));
					data->blindtype = 1;
				}
				else if (!g_strcmp0(arg, "-si")) {
					siril_log_message(_("spectral irregularity method\n"));
					data->blindtype = 0;
				}
				else if (!g_strcmp0(arg, "-multiscale")) {
					siril_log_message(_("multiscale estimation\n"));
					data->multiscale = TRUE;
				}
				else if (g_str_has_prefix(arg, "-lambda=")) {
					arg += 8;
					float lambda = (float) g_ascii_strtod(arg, &end);
					if (arg == end)
						goto terminate_makepsf;
					if (error || lambda < 0.f || lambda > 100000.f) {
						siril_log_message(_("Error in %s parameter: must be in %s, aborting.\n"), "lambda", "]0,10000[");
						goto terminate_makepsf;
					}
					data->lambda = lambda;
					data->finaldeconvolutionweight = lambda;
					data->intermediatedeconvolutionweight = lambda;
				}
				else if (g_str_has_prefix(arg, "-comp=")) {
					arg += 6;
					float comp = (float) g_ascii_strtod(arg, &end);
					if (arg == end) goto terminate_makepsf;
					if (comp < 1.f || comp > 100000.f) {
						siril_log_message(_("Error in %s parameter: must be in %s, aborting.\n"), "compensation factor", "]1,10000[");
						goto terminate_makepsf;
					}
					data->compensationfactor = comp;
				}
				else if (g_str_has_prefix(arg, "-ks=")) {
					arg += 4;
					int ks = (int) g_ascii_strtod(arg, &end);
					if (arg == end) goto terminate_makepsf;
					if (ks < 3 || !(ks %2) || ks > min(gfit.rx, gfit.ry)) {
						siril_log_message(_("Error in ks parameter: must be odd and between 3 and minimum of (image height, image width), aborting.\n"));
						goto terminate_makepsf;
					}
					data->ks = ks;
				}
				else if (g_str_has_prefix(arg, "-savepsf=")) {
					if (data->savepsf_filename) {
						g_free(data->savepsf_filename);
						data->savepsf_filename = NULL;
					}
					arg += 9;
					if (arg[0] == '\0') {
						siril_log_message(_("Error: no filename specified, aborting.\n"));
						goto terminate_makepsf;
					} else {
						if (!(g_str_has_suffix(arg, ".fit") || g_str_has_suffix(arg, ".fits") || g_str_has_suffix(arg, ".fts") || g_str_has_suffix(arg, ".tif"))) {
							siril_log_color_message(_("Error: filename must have the extension \".fit\", \".fits\", \".fts\" or \".tif\"\n"), "red");
							goto terminate_makepsf;
						}
						data->savepsf_filename = g_strdup(arg);
						data->save_after = TRUE;
					}
				} else {
					siril_log_color_message(_("Unknown parameter %s, aborting.\n"), "red", arg);
					goto terminate_makepsf;
				}
			}
			image_cfa_warning_check();
			if (!start_in_new_thread(estimate_only, data)) {
				g_free(data->savepsf_filename);
				free(data);
				return CMD_GENERIC_ERROR;
			}
			return CMD_OK;
		} else if (!g_strcmp0(arg_1, "stars")) {
			data->recalc_ks = FALSE;
			gboolean force_ks = FALSE;
			if (!(single_image_is_loaded() || sequence_is_loaded())) {
				siril_log_message(_("Error: image or sequence must be loaded to carry out %s PSF estimation, aborting...\n"), "star-based");
				status = CMD_GENERIC_ERROR;
				goto terminate_makepsf;
			}
			data->psftype = PSF_STARS;
			for (int i = 2; i < nb; i++) {
				char *arg = word[i], *end;
				if (!word[i])
					break;
				if (!g_strcmp0(arg, "-sym")) {
					siril_log_message(_("symmetric kernel\n"));
					data->symkern = TRUE;
				}
				else if (g_str_has_prefix(arg, "-ks=")) {
					arg += 4;
					int ks = (int) g_ascii_strtod(arg, &end);
					if (arg == end) goto terminate_makepsf;
					if (ks < 3 || !(ks %2) || ks > min(gfit.rx, gfit.ry)) {
						siril_log_message(_("Error in ks parameter: must be odd and between 3 and minimum of (image height, image width), aborting.\n"));
						goto terminate_makepsf;
					}
					data->ks = ks;
				}
				else if (g_str_has_prefix(arg, "-savepsf=")) {
					if (data->savepsf_filename) {
						g_free(data->savepsf_filename);
						data->savepsf_filename = NULL;
					}
					arg += 9;
					if (arg[0] == '\0') {
						siril_log_message(_("Error: no filename specified, aborting.\n"));
						goto terminate_makepsf;
					} else {
						if (!(g_str_has_suffix(arg, ".fit") || g_str_has_suffix(arg, ".fits") || g_str_has_suffix(arg, ".fts") || g_str_has_suffix(arg, ".tif"))) {
							siril_log_color_message(_("Error: filename must have the extension \".fit\", \".fits\", \".fts\" or \".tif\"\n"), "red");
							goto terminate_makepsf;
						}
						data->savepsf_filename = g_strdup(arg);
						data->save_after = TRUE;
					}
				} else {
					siril_log_color_message(_("Unknown parameter %s, aborting.\n"), "red", arg);
					goto terminate_makepsf;
				}
			}
			if (!force_ks) {
				data->recalc_ks = TRUE;
			}
			image_cfa_warning_check();
			if (!start_in_new_thread(estimate_only, data)) {
				g_free(data->savepsf_filename);
				free(data);
				return CMD_GENERIC_ERROR;
			}
			return CMD_OK;
		} else if (!g_strcmp0(arg_1, "manual")) {
			siril_log_message(_("Manual PSF generation:\n"));
			data->psftype = PSF_MANUAL;
			for (int i = 2; i < nb; i++) {
				char *arg = word[i], *end;
				if (!word[i])
					break;
				if (!g_strcmp0(arg, "-gaussian")) {
					siril_log_message(_("Gaussian PSF\n"));
					data->profile = 0;
				}
				else if (!g_strcmp0(arg, "-moffat")) {
					siril_log_message(_("Moffat PSF\n"));
					data->profile = 1;
				}
				else if (!g_strcmp0(arg, "-disc")) {
					siril_log_message(_("Disc PSF\n"));
					data->profile = 2;
				}
				else if (!g_strcmp0(arg, "-airy")) {
					siril_log_message(_("Airy disc PSF\n"));
					data->profile = 3;
				}
				else if (g_str_has_prefix(arg, "-fwhm=")) {
					arg += 6;
					float val = (float) g_ascii_strtod(arg, &end);
					if (arg == end) goto terminate_makepsf;
					if ((val <= 0.f) || (val > 100.f)) {
						siril_log_message(_("Error in %s parameter: must be in %s, aborting.\n"), "fwhm", "]0,100]");
						goto terminate_makepsf;
					}
					data->psf_fwhm = val;
				}
				else if (g_str_has_prefix(arg, "-angle=")) {
					arg += 7;
					float val = (float) g_ascii_strtod(arg, &end);
					if (arg == end) goto terminate_makepsf;
					if ((val <= -360.f) || (val > 360.f)) {
						siril_log_message(_("Error in %s parameter: must be in %s, aborting.\n"), "angle", "]-360,360]");
						goto terminate_makepsf;
					}
					data->psf_angle = val;
				}
				else if (g_str_has_prefix(arg, "-ratio=")) {
					arg += 7;
					float val = (float) g_ascii_strtod(arg, &end);
					if (arg == end) goto terminate_makepsf;
					else if ((val < 1.f) || (val > 5.f)) {
						siril_log_message(_("Error in %s parameter: must be in %s, aborting.\n"), "ratio", "[1,5]");
						goto terminate_makepsf;
					}
					data->psf_ratio = val;
				}
				else if (g_str_has_prefix(arg, "-beta=")) {
					arg += 6;
					float val = (float) g_ascii_strtod(arg, &end);
					if (arg == end) goto terminate_makepsf;
					if ((val <= 0.f) || (val > 10.f)) {
						siril_log_message(_("Error in %s parameter: must be in %s, aborting.\n"), "beta", "]0,10]");
						goto terminate_makepsf;;
					}
					data->psf_beta = val;
				}
				else if (g_str_has_prefix(arg, "-dia=")) {
					arg += 5;
					float val = (float) g_ascii_strtod(arg, &end);
					if (arg == end) goto terminate_makepsf;
					if ((val <= 0.f) || (val > 5000.f)) {
						siril_log_message(_("Error in %s parameter: must be in %s, aborting.\n"), "dia", "]0,5000]");
						goto terminate_makepsf;
					}
					data->airy_diameter = val;
				}
				else if (g_str_has_prefix(arg, "-fl=")) {
					arg += 4;
					float val = (float) g_ascii_strtod(arg, &end);
					if (arg == end) goto terminate_makepsf;
					if ((val <= 0.f) || (val > 60000.f)) {
						siril_log_message(_("Error in %s parameter: must be in %s, aborting.\n"), "fl", "]0,60000]");
						goto terminate_makepsf;
					}
					data->airy_fl = val;
				}
				else if (g_str_has_prefix(arg, "-wl=")) {
					arg += 4;
					float val = (float) g_ascii_strtod(arg, &end);
					if (arg == end) goto terminate_makepsf;
					if ((val < 100.f) || (val > 30000.f)) {
						siril_log_message(_("Error in %s parameter: must be in %s, aborting.\n"), "wl", "[100,30000]");
						goto terminate_makepsf;
					}
					data->airy_wl = val;
				}
				else if (g_str_has_prefix(arg, "-pixelsize=")) {
					arg += 11;
					float val = (float) g_ascii_strtod(arg, &end);
					if (arg == end) goto terminate_makepsf;
					if ((val < 1.f) || (val > 30.f)) {
						siril_log_message(_("Error in %s parameter: must be in %s, aborting.\n"), "pixelsize", "[1,30]");
						goto terminate_makepsf;
					}
					data->airy_pixelsize = val;
				}
				else if (g_str_has_prefix(arg, "-obstruct=")) {
					arg += 10;
					float val = (float) g_ascii_strtod(arg, &end);
					if (arg == end) error = TRUE;
					else if ((val < 0.f) || (val >= 100.f)) {
						siril_log_message(_("Error in %s parameter: must be in %s, aborting.\n"), "obstruct", "[0,100[");
						goto terminate_makepsf;
					}
					data->airy_obstruction = val;
				}
				else if (g_str_has_prefix(arg, "-ks=")) {
					arg += 4;
					int ks = (int) g_ascii_strtod(arg, &end);
					if (arg == end) goto terminate_makepsf;
					if (ks < 3 || !(ks %2) || ks > min(gfit.rx, gfit.ry)) {
						siril_log_message(_("Error in ks parameter: must be odd and between 3 and minimum of (image height, image width), aborting.\n"));
						goto terminate_makepsf;
					}
					data->ks = ks;
				}
				else if (g_str_has_prefix(arg, "-savepsf=")) {
					if (data->savepsf_filename) {
						g_free(data->savepsf_filename);
						data->savepsf_filename = NULL;
					}
					arg += 9;
					if (arg[0] == '\0') {
						siril_log_message(_("Error: no filename specified, aborting.\n"));
						goto terminate_makepsf;
					} else {
						if (!(g_str_has_suffix(arg, ".fit") || g_str_has_suffix(arg, ".fits") || g_str_has_suffix(arg, ".fts") || g_str_has_suffix(arg, ".tif"))) {
							siril_log_color_message(_("Error: filename must have the extension \".fit\", \".fits\", \".fts\" or \".tif\"\n"), "red");
							goto terminate_makepsf;
						}
						data->savepsf_filename = g_strdup(arg);
						data->save_after = TRUE;
					}
				} else {
					siril_log_color_message(_("Unknown parameter %s, aborting.\n"), "red", arg);
					goto terminate_makepsf;
				}
			}
			if (!start_in_new_thread(estimate_only, data)) {
				g_free(data->savepsf_filename);
				free(data);
				return CMD_GENERIC_ERROR;
			}
			return CMD_OK;
		} else if (!g_strcmp0(arg_1, "load")) {
			siril_log_message(_("Load PSF from file:\n"));
			if (word[2] && word[2][0] != '\0') {
				if (load_kernel(word[2])) {
					siril_log_color_message(_("Error loading PSF.\n"), "red");
					status = CMD_FILE_NOT_FOUND;
					goto terminate_makepsf;
				}
			}
			data->psftype = PSF_PREVIOUS;
			status = CMD_OK;
			goto terminate_makepsf;
		} else {
			siril_log_message(_("Unknown parameter %s, aborting.\n"), arg_1);
		}
	}
terminate_makepsf:
	g_free(data->savepsf_filename);
	free(data);
	return status;
}

int parse_deconvolve(int first_arg, int nb,  estk_data*data, nonblind_t type) {
	gboolean error = FALSE;
	gboolean kernel_loaded = FALSE;
	reset_conv_args(data);
	data->regtype = REG_NONE_GRAD;
	if (com.kernel && com.kernelsize > 0)
		data->ks = com.kernelsize;
	if (type == DECONV_SB)
		data->finaliters = 1;
	if (type == DECONV_WIENER)
		data->alpha = 1.f / 500.f;
	for (int i = first_arg; i < nb; i++) {
		char *arg = word[i], *end;
		if (!word[i])
			break;
		if (g_str_has_prefix(arg, "-loadpsf=")) {
			arg += 9;
			if (arg[0] != '\0' && load_kernel(arg)) {
				siril_log_message(_("Error loading PSF.\n"));
				return CMD_FILE_NOT_FOUND;
			}
			kernel_loaded = TRUE;
		}
		else if (g_str_has_prefix(arg, "-alpha=")) {
			arg += 7;
			float alpha = (float) g_ascii_strtod(arg, &end);
			if (arg == end) error = TRUE;
			else if ((alpha < 0.f) || (alpha > 100000.f)) {
				siril_log_message(_("Error in alpha parameter: must be between 0 and 1e5, aborting.\n"));
				return CMD_ARG_ERROR;
			}
			if (!error) {
				data->alpha = 1.f / alpha;
			}
		}
		else if (g_str_has_prefix(arg, "-iters=")) {
			arg += 7;
			float iters = (int) g_ascii_strtod(arg, &end);
			if (arg == end) error = TRUE;
			else if ((iters < 1) || (iters > 100000)) {
				siril_log_message(_("Error in iterations parameter: must be between 1 and 1e5, aborting.\n"));
				return CMD_ARG_ERROR;
			}
			if (!error) {
				data->finaliters = iters;
			}
		}
		else if (g_str_has_prefix(arg, "-stop=")) {
			arg += 6;
			float stopcriterion = (float) g_ascii_strtod(arg, &end);
			if (arg == end) error = TRUE;
			else if ((stopcriterion < 0.f) || (stopcriterion > 1.f)) {
				siril_log_message(_("Error in stop parameter: must be between 0 and 1, aborting.\n"));
				return CMD_ARG_ERROR;
			}
			if (!error) {
				data->stopcriterion = stopcriterion;
				data->stopcriterion_active = TRUE;
			}
		}
		else if (g_str_has_prefix(arg, "-gdstep=")) {
			arg += 8;
			float stepsize = (float) g_ascii_strtod(arg, &end);
			if (arg == end) error = TRUE;
			else if ((stepsize < 0.f) || (stepsize > 1.f)) {
				siril_log_message(_("Error in step size parameter: must be between 0 and 1, aborting.\n"));
				return CMD_ARG_ERROR;
			}
			if (!error) {
				data->stepsize = stepsize;
			}
		}
		else if (!g_strcmp0(arg, "-tv")) {
			 data->regtype = REG_TV_GRAD;
		}
		else if (!g_strcmp0(arg, "-mul")) {
			data->rl_method = RL_MULT;
		}
		else if (!g_strcmp0(arg, "-fh")) {
			data->regtype = REG_FH_GRAD;
		} else {
			siril_log_message(_("Unknown parameter %s, aborting.\n"), arg);
			return CMD_ARG_ERROR;
		}
	}

	if (error) {
		return CMD_ARG_ERROR;
	}
	// Guess the user's intentions for a kernel:
	// Order of preference is: if a PSF has specifically been loaded, use that, else
	// if com.stars is populated, assume the user wants to make a PSF from stars and
	// use that. If not, if com.kernel is already populated then use it. Otherwise,
	// do a blind deconvolution using the default parameters (and default l0 method).
	// A manual PSF, if required, must be created using the makepsf command and then rl
	// will detect it as an existing kernel and use it.

	if (kernel_loaded)
		data->psftype = PSF_PREVIOUS; // use loaded (existing) kernel
	else if (com.stars && com.stars[0])
		data->psftype = PSF_STARS; // PSF from stars
	else if (com.kernel && (com.kernelsize != 0))
		data->psftype = PSF_PREVIOUS; // use existing kernel
	else data->psftype = PSF_BLIND; // blind deconvolve

	data->nonblindtype = type;
	return CMD_OK;
}

int process_deconvolve(int nb, nonblind_t type) {
	estk_data* data = calloc(1, sizeof(estk_data));

	int ret = parse_deconvolve(1, nb, data, type);
	if (ret == CMD_OK){
		image_cfa_warning_check();
		if (!start_in_new_thread(deconvolve, data)) {
			g_free(data->savepsf_filename);
			free(data);
			return CMD_GENERIC_ERROR;
		}
		return CMD_OK;
	}
	free(data);
	return ret;
}

int process_seqdeconvolve(int nb, nonblind_t type) {
	sequence *seq = load_sequence(word[1], NULL);
	if (!seq) {
		return CMD_SEQUENCE_NOT_FOUND;
	}
	estk_data* data = calloc(1, sizeof(estk_data));
	reset_conv_args(data);

	int ret = parse_deconvolve(2, nb, data, type);
	if (ret == CMD_OK){
		sequence_cfa_warning_check(seq);
		deconvolve_sequence_command(data, seq);
		return CMD_OK;
	}

	if (!check_seq_is_comseq(seq))
		free_sequence(seq, TRUE);
	free(data);
	return ret;
}

int process_sb(int nb) {
	return process_deconvolve(nb, DECONV_SB);
}

int process_rl(int nb) {
	return process_deconvolve(nb, DECONV_RL);
}

int process_wiener(int nb) {
	return process_deconvolve(nb, DECONV_WIENER);
}

int process_seq_sb(int nb) {
	return process_seqdeconvolve(nb, DECONV_SB);
}

int process_seq_rl(int nb) {
	return process_seqdeconvolve(nb, DECONV_RL);
}

int process_seq_wiener(int nb) {
	return process_seqdeconvolve(nb, DECONV_WIENER);
}

int process_unsharp(int nb) {
	gchar *end;
	double sigma = g_ascii_strtod(word[1], &end);
	if (end == word[1] || sigma <= 0.0) {
		siril_log_message(_("Invalid argument %s, aborting.\n"), word[1]);
		return CMD_ARG_ERROR;
	}
	double multi = g_ascii_strtod(word[2], &end);
	if (end == word[2]) {
		siril_log_message(_("Invalid argument %s, aborting.\n"), word[2]);
		return CMD_ARG_ERROR;
	}
	unsharp(&(gfit), sigma, multi, TRUE);

	char log[90];
	sprintf(log, "Unsharp filtering, sigma: %.2f, coefficient: %.2f", sigma, multi);
	gfit.history = g_slist_append(gfit.history, strdup(log));
	return CMD_OK | CMD_NOTIFY_GFIT_MODIFIED;
}

#define CHECK_KEY_LENGTH(__key__) \
	do { \
		if (strlen(__key__) > 8) { \
			siril_log_color_message(_("The size of the key can't exceed 8 characters.\n"), "red"); \
			g_free(__key__); \
			return CMD_ARG_ERROR; \
		} \
	} while(0)

/**
 * update_key key value [comment]
 * update_key -delete key
 * update_key -modify key newkey
 * update_key -comment comment
 */
int process_update_key(int nb) {
	gchar *key = NULL, *value = NULL, *comment = NULL;

	/* manage options */
	if (word[1][0] == '-') {
		if (!g_strcmp0(word[1], "-delete") && word[2]) {
			key = replace_wide_char(word[2]);
			CHECK_KEY_LENGTH(key);
			updateFITSKeyword(&gfit, key, NULL, NULL, NULL, TRUE, FALSE);
		} else if (!g_strcmp0(word[1], "-modify") && word[2] && word[3]) {
			key = replace_wide_char(word[2]);
			CHECK_KEY_LENGTH(key);
			value = replace_wide_char(word[3]);
			updateFITSKeyword(&gfit, key, value, NULL, NULL, TRUE, FALSE);
		} else if (!g_strcmp0(word[1], "-comment") && word[2]) {
			comment = replace_wide_char(word[2]);
			updateFITSKeyword(&gfit, NULL, NULL, NULL, comment, TRUE, FALSE);
		} else {
			return CMD_ARG_ERROR;
		}

	/* without options */
	} else {
		char valstring[FLEN_VALUE];

		key = replace_wide_char(word[1]);
		CHECK_KEY_LENGTH(key);
		value = replace_wide_char(word[2]);

		process_keyword_string_value(value, valstring, string_has_space(value));

		if (nb == 4)
			comment = replace_wide_char(word[3]);

		updateFITSKeyword(&gfit, key, NULL, valstring, comment, TRUE, FALSE);
	}
	gui_function(refresh_keywords_dialog, NULL);

	g_free(key);
	g_free(value);
	g_free(comment);

	return CMD_OK;
}

#define CHECK_KEY_LENGTH_SEQ(__key__, __seq__, __args__) \
	do { \
		if (strlen(__key__) > 8) { \
			siril_log_color_message(_("The size of the key can't exceed 8 characters.\n"), "red"); \
			g_free(__key__); \
			if (!check_seq_is_comseq(seq)) \
				free_sequence(__seq__, TRUE); \
			free(__args__); \
			return CMD_ARG_ERROR; \
		} \
	} while(0)

int process_seq_update_key(int nb) {
	sequence *seq = load_sequence(word[1], NULL);
	if (!seq) {
		return CMD_SEQUENCE_NOT_FOUND;
	}
	if (check_seq_is_comseq(seq)) {
		free_sequence(seq, TRUE);
		seq = &com.seq;
	}

	struct keywords_data *args = calloc(1, sizeof(struct keywords_data));
	if (!args) {
		if (!check_seq_is_comseq(seq))
			free_sequence(seq, TRUE);
		return CMD_ARG_ERROR;
	}

	siril_log_color_message(_("Upating keywords...\n"), "green");

	/* manage options */
	if (word[2][0] == '-') {
		if (!g_strcmp0(word[2], "-delete") && word[3]) {
			args->FITS_key = replace_wide_char(word[3]);
			CHECK_KEY_LENGTH_SEQ(args->FITS_key, seq, args);
		} else if (!g_strcmp0(word[2], "-modify") && word[3] && word[4]) {
			args->FITS_key = replace_wide_char(word[3]);
			CHECK_KEY_LENGTH_SEQ(args->FITS_key, seq, args);
			args->newkey = replace_wide_char(word[4]);
		} else if (!g_strcmp0(word[2], "-comment") && word[3]) {
			args->comment = replace_wide_char(word[3]);
		} else {
			free(args);
			return CMD_ARG_ERROR;
		}
	/* without options */
	} else {
		char valstring[FLEN_VALUE];

		args->FITS_key = replace_wide_char(word[2]);
		CHECK_KEY_LENGTH_SEQ(args->FITS_key, seq, args);

		args->value = replace_wide_char(word[3]);
		process_keyword_string_value(args->value, valstring, string_has_space(args->value));

		g_free(args->value);
		args->value = g_strdup(valstring);

		if (nb == 5)
			args->comment = replace_wide_char(word[4]);
	}
	start_sequence_keywords(seq, args);

	return CMD_OK;
}

static gboolean crop_command_idle(gpointer arg) {
	// operations that are not in the generic idle of notify_gfit_modified()
	clear_stars_list(TRUE);
	delete_selected_area();
	reset_display_offset();
	update_zoom_label();
	return FALSE;
}


int process_ccm(int nb) {
	sequence *seq = NULL;
	char *prefix = NULL;

	int arg_index = 1, offset;
	gboolean is_sequence = (word[0][2] == 'q');

	if (is_sequence) {
		arg_index = 2;
		offset = 1;
		seq = load_sequence(word[1], NULL);
		if (!seq) {
			return CMD_SEQUENCE_NOT_FOUND;
		}
	} else {
		offset = 0;
		if (!single_image_is_loaded()) return CMD_IMAGE_NOT_FOUND;
	}

	arg_index++;
	while (arg_index < nb && word[arg_index]) {
		char *arg = word[arg_index];
		if (is_sequence && g_str_has_prefix(arg, "-prefix=")) {
			if (prefix) {
				siril_log_message(_("There can be only one prefix argument"));
				free(prefix);
				return CMD_ARG_ERROR;
			}
			char *value = arg + 8;
			if (value[0] == '\0') {
				siril_log_message(_("Missing argument to %s, aborting.\n"), arg);
				return CMD_ARG_ERROR;
			}
			prefix = strdup(value);
		}
		arg_index++;
	}
	struct ccm_data *args = calloc(1, sizeof(struct ccm_data));

	args->power = 1.f;
	gchar *end;
	for (int i = 0 ; i < 3 ; i++) {
		for (int j = 0 ; j < 3 ; j++) {
			int word_index = 3 * i + j + 1 + offset;
			args->matrix[i][j] = g_ascii_strtod(word[word_index], &end);
			if (end == word[word_index]) {
				siril_log_message(_("Invalid matrix element (%d, %d) %s, aborting.\n"), i, j, word[word_index]);
				free(prefix);
				free(args);
				return CMD_ARG_ERROR;
			}
		}
	}
	if (word[10 + offset]) {
		args->power = g_ascii_strtod(word[10 + offset], &end);
			if (end == word[10 + offset] || args->power < 0.f || args->power > 10.f) {
				siril_log_message(_("Invalid power %s, must be between 0.0 and 10.0: aborting.\n"), word[10 + offset]);
				free(prefix);
				free(args);
				return CMD_ARG_ERROR;
			}
	}
	siril_log_message(_("Applying CCM with coefficients %f, %f, %f, %f, %f, %f, %f, %f, %f and power %f\n"),
						args->matrix[0][0], args->matrix[0][1], args->matrix[0][2],
						args->matrix[1][0], args->matrix[1][1], args->matrix[1][2],
						args->matrix[2][0], args->matrix[2][1], args->matrix[2][2], args->power);


	printf("args->power=%lf\n", args->power);
	if (is_sequence) {

		args->seq = seq;
		args->seqEntry = prefix ? prefix : strdup("ccm_");

		apply_ccm_to_sequence(args);
	} else {
		if (!isrgb(&gfit)) {
			siril_log_color_message(_("Color Conversion Matrices can only be applied to 3-channel images.\n"), "red");
			g_free(args->seqEntry);
			free(args);
			return CMD_INVALID_IMAGE;
		}

		ccm_calc(&gfit, args->matrix, args->power);
		char log[90];
		snprintf(log, 89, "Color correction matrix applied:");
		gfit.history = g_slist_append(gfit.history, strdup(log));
		snprintf(log, 89, "[ [%.4f %.4f %.4f ] [%.4f %.4f %.4f] [%.4f %.4f %.4f ] ]",
					args->matrix[0][0], args->matrix[0][1], args->matrix[0][2],
					args->matrix[1][0], args->matrix[1][1], args->matrix[1][2],
					args->matrix[2][0], args->matrix[2][1], args->matrix[2][2]);
		gfit.history = g_slist_append(gfit.history, strdup(log));
		snprintf(log, 89, "Power: %.4f", args->power);
		gfit.history = g_slist_append(gfit.history, strdup(log));
		g_free(args->seqEntry);
		free(args);
		return CMD_OK | CMD_NOTIFY_GFIT_MODIFIED;

	}

	return CMD_OK;
}


int process_crop(int nb) {
	if (is_preview_active()) {
		siril_log_message(_("It is impossible to crop the image when a filter with preview session is active. "
						"Please consider to close the filter dialog first.\n"));
		return CMD_GENERIC_ERROR;
	}

	rectangle area;
	if (com.selection.h && com.selection.w) {
		area = com.selection;
	} else {
		if (nb == 5) {
			gchar *end1, *end2;
			area.x = g_ascii_strtoull(word[1], &end1, 10);
			area.y = g_ascii_strtoull(word[2], &end2, 10);
			if (end1 == word[1] || area.x < 0 || end2 == word[2] || area.y < 0) {
				siril_log_message(_("Crop: x and y must be positive values.\n"));
				return CMD_ARG_ERROR;
			}
			area.w = g_ascii_strtoull(word[3], &end1, 10);
			area.h = g_ascii_strtoull(word[4], &end2, 10);
			if (end1 == word[3] || area.w < 0 || end2 == word[4] || area.h < 0) {
				siril_log_message(_("Crop: width and height must be greater than 0.\n"));
				return CMD_ARG_ERROR;
			}
			if (area.x + area.w > gfit.rx || area.y + area.h > gfit.ry) {
				siril_log_message(_("Crop: width and height, respectively, must be less than %d and %d.\n"), gfit.rx, gfit.ry);
				return CMD_ARG_ERROR;
			}
		}
		else {
			siril_log_message(_("Crop: select a region or provide x, y, width, height\n"));
			return CMD_ARG_ERROR;
		}
	}

	crop(&gfit, &area);

	char log[90];
	sprintf(log, _("Crop (x=%d, y=%d, w=%d, h=%d)"),
					area.x, area.y, area.w, area.h);
	gfit.history = g_slist_append(gfit.history, strdup(log));

	siril_add_idle(crop_command_idle, NULL);

	return CMD_OK | CMD_NOTIFY_GFIT_MODIFIED;
}

int process_cd(int nb) {
	long maxpath = get_pathmax();
	char filename[maxpath];
	int retval;

	g_strlcpy(filename, word[1], maxpath - 1);

	expand_home_in_filename(filename, maxpath);
	retval = siril_change_dir(filename, NULL);
	if (!retval){                   /* chdir ok */
		if (!com.script) {          /* if not a script, change GUI WD*/
			if (com.pref.wd)
				g_free(com.pref.wd);
			com.pref.wd = g_strdup(com.wd);
			writeinitfile();
		}
		gui_function(set_GUI_CWD, NULL);
	}
	else {   /* chdir failed */
	/*
	 *  if filename does not exist, siril_change_dir(filename, NULL) returns 2,
	 *  ie CMD_NO_WAIT which is "no error"; in a script such an error should be
	 *  considered fatal and end the script.
	 *  So we return CMD_DIR_NOT_FOUND instead:
	 */
		retval = CMD_DIR_NOT_FOUND;
	}
	return retval;
}

int process_wrecons(int nb) {

	float coef[7];
	char *File_Name_Transform[3] = { "r_rawdata.wave", "g_rawdata.wave",
			"b_rawdata.wave" }, *dir[3];

	int nb_chan = gfit.naxes[2];

	g_assert(nb_chan == 1 || nb_chan == 3);

	const char *tmpdir = g_get_tmp_dir();

	for (int i = 0; i < nb - 1; ++i) {
		gchar *end;
		coef[i] = g_ascii_strtod(word[i + 1], &end);
		if (end == word[i + 1]) {
			siril_log_message(_("Wrong parameters.\n"));
			return CMD_ARG_ERROR;
		}
	}

	for (int i = 0; i < nb_chan; i++) {
		dir[i] = g_build_filename(tmpdir, File_Name_Transform[i], NULL);
		if (gfit.type == DATA_USHORT) {
			wavelet_reconstruct_file(dir[i], coef, gfit.pdata[i]);
		} else if (gfit.type == DATA_FLOAT) {
			wavelet_reconstruct_file_float(dir[i], coef, gfit.fpdata[i]);
		}
		else return CMD_GENERIC_ERROR;
		g_free(dir[i]);
	}
	notify_gfit_modified();
	return CMD_OK | CMD_NOTIFY_GFIT_MODIFIED;
}

int process_ght_args(int nb, gboolean ght_seq, int stretchtype, ght_params *params, struct ght_data *seqdata) {
	int stretch_colourmodel = COL_INDEP;
	gboolean do_red = TRUE;
	gboolean do_green = TRUE;
	gboolean do_blue = TRUE;
	clip_mode_t clip_mode = RGBBLEND;
	double D = NAN, B = 0.0 , LP = 0.0, SP = 0.0, HP = 1.0, BP = NAN;

	for (int i = (ght_seq ? 2 : 1) ; i < nb ; i++) {
		char *arg = word[i], *end;
		if (!word[i])
			break;
		if (!strcmp(arg, "R")) {
			do_green = FALSE;
			do_blue = FALSE;
		}
		else if (!strcmp(arg, "G")) {
			do_red = FALSE;
			do_blue = FALSE;
		}
		else if (!strcmp(arg, "B")) {
			do_green = FALSE;
			do_red = FALSE;
		}
		else if (!strcmp(arg, "RG")) {
			do_blue = FALSE;
		}
		else if (!strcmp(arg, "RB")) {
			do_green = FALSE;
		}
		else if (!strcmp(arg, "GB")) {
			do_red = FALSE;
		}
		else if (g_str_has_prefix(word[i], "-clipmode=")) {
			char *argument = word[i] + 10;
			if (!g_ascii_strncasecmp(argument, "clip", 4))
				clip_mode = CLIP;
			else if (!g_ascii_strncasecmp(argument, "rescale", 7))
				clip_mode = RESCALE;
			else if (!g_ascii_strncasecmp(argument, "globalrescale", 13))
				clip_mode = RESCALEGLOBAL;
			else if (!g_ascii_strncasecmp(argument, "rgbblend", 8))
				clip_mode = RGBBLEND;
			else {
				siril_log_color_message(_("Error, unknown clip mode %s specified\n"), "red", argument);
				return CMD_ARG_ERROR;
			}
		}
		else if (g_str_has_prefix(word[i], "-prefix=")) {
			if (ght_seq) {
				char *current = word[i], *value;
				value = current + 8;
				if (value[0] == '\0') {
					siril_log_message(_("Missing argument to %s, aborting.\n"), current);
					return CMD_ARG_ERROR;
				}
				seqdata->seqEntry = strdup(value);
			} else {
				return CMD_ARG_ERROR;
			}
		}
		else if (g_str_has_prefix(arg,"-BP=")) {
			if (stretchtype == STRETCH_LINEAR) {
				arg += 4;
				BP = g_ascii_strtod(arg, &end);
			} else {
				return CMD_ARG_ERROR;
			}
		}
		else if (g_str_has_prefix(arg, "-sat")) {
			stretch_colourmodel = COL_SAT;
		}
		else {
			if (stretchtype == STRETCH_LINEAR) {
				return CMD_ARG_ERROR;
			}
			else if (g_str_has_prefix(arg, "-human")) {
				stretch_colourmodel = COL_HUMANLUM;
			}
			else if (g_str_has_prefix(arg, "-even")) {
				stretch_colourmodel = COL_EVENLUM;
			}
			else if (g_str_has_prefix(arg, "-indep")) {
				stretch_colourmodel = COL_INDEP;
			}
			else if (g_str_has_prefix(arg,"-D=")) {
				arg += 3;
				D = g_ascii_strtod(arg, &end);
			}
			else if (g_str_has_prefix(arg,"-B=")) {
				if (stretchtype == STRETCH_PAYNE_NORMAL || stretchtype == STRETCH_PAYNE_INVERSE) {
					arg += 3;
					B = g_ascii_strtod(arg, &end);
					if (fabs(B) < 1.e-3f)
						B = 0.f;
				} else {
					return CMD_ARG_ERROR;
				}
			}
			else if (g_str_has_prefix(arg,"-LP=")) {
				arg += 4;
				LP = g_ascii_strtod(arg, &end);
			}
			else if (g_str_has_prefix(arg,"-SP=")) {
				arg += 4;
				SP = g_ascii_strtod(arg, &end);
			}
			else if (g_str_has_prefix(arg,"-HP=")) {
				arg += 4;
				HP = g_ascii_strtod(arg, &end);
			}
		}
	}
	if (stretchtype == STRETCH_LINEAR) {
		if (BP != BP) {
			siril_log_message(_("Error: BP must be specified between 0.0 and 1.0 using -BP=\n"));
			return CMD_WRONG_N_ARG;
		}
		if (BP < 0. || BP > 1.) {
			siril_log_message(_("Error: BP must be >= 0.0 and <= 1.0.\n"));
			return CMD_ARG_ERROR;
		}
		D = 0.0;
		B = 0.0;
		LP = 0.0;
		SP = 0.0;
		HP = 0.0;
	} else {
		if (D != D) {
			siril_log_message(_("Error: D must be specified between 0.0 and 1.0 using -D=\n"));
			return CMD_WRONG_N_ARG;
		}

		if (stretchtype == STRETCH_PAYNE_NORMAL || stretchtype == STRETCH_PAYNE_INVERSE) {
			if (B < 0. || B > 15.) {
				siril_log_message(_("Error: B must be >= 0.0 and <= 15.0.\n"));
				return CMD_ARG_ERROR;
			}
		} else {
			B = 0.0;
		}
		if (D <= 0. || D > 10.) {
			siril_log_message(_("Error: D must be > 0.0 and <= 10.0.\n"));
			return CMD_ARG_ERROR;
		}
		if (SP < 0. || SP > 1.) {
			siril_log_message(_("Error: SP must be >= 0.0 and <= 1.0.\n"));
			return CMD_ARG_ERROR;
		}
		if (LP < 0. || LP > SP) {
			siril_log_message(_("Error: LP must be >= 0.0 and <= SP.\n"));
			return CMD_ARG_ERROR;
		}
		if (HP < SP || HP > 1.) {
			siril_log_message(_("Error: HP must be >= SP and <= 1.0.\n"));
			return CMD_ARG_ERROR;
		}
		BP = 0.0;
		if (stretch_colourmodel == COL_SAT && (!(do_red && do_green && do_blue))) {
			siril_log_message(_("Error: saturation stretch requires that all channels must be selected.\n"));
			return CMD_ARG_ERROR;
		}
	}

	set_cursor_waiting(TRUE);
	params->B = (float) B;
	params->D = (float) expm1(D);
	params->LP = (float) LP;
	params->SP = (float) SP;
	params->HP = (float) HP;
	params->BP = (float) BP;
	params->stretchtype = stretchtype;
	params->payne_colourstretchmodel = stretch_colourmodel;
	params->do_red = do_red;
	params->do_green = do_green;
	params->do_blue = do_blue;
	params->clip_mode = clip_mode;
	return CMD_OK;
}

int process_seq_ghs(int nb, int stretchtype) {

	sequence *seq = load_sequence(word[1], NULL);
	if (!seq) {
		siril_log_message(_("Error: cannot open sequence\n"));
		return CMD_SEQUENCE_NOT_FOUND;
	}

	ght_params *params = calloc(1, sizeof(ght_params));
	if (!params) {
		if (seq != &com.seq)
			free_sequence(seq, TRUE);
		return CMD_ALLOC_ERROR;
	}

	struct ght_data *seqdata = calloc(1, sizeof(struct ght_data));
	if (!seqdata) {
		free(params);
		if (seq != &com.seq)
			free_sequence(seq, TRUE);
		return CMD_ALLOC_ERROR;
	} else {
		seqdata->seq = seq;
		seqdata->params_ght = params;
	}

	int retval = process_ght_args(nb, TRUE, stretchtype, params, seqdata);
	if (retval) {
		free(params);
		free(seqdata->seqEntry);
		free(seqdata);
		if (seq != &com.seq)
			free_sequence(seq, TRUE);
		return retval;
	}
	if (params->payne_colourstretchmodel == COL_SAT && seq->nb_layers != 3) {
		siril_log_message(_("Error: cannot apply saturation stretch to mono images.\n"));
		free(params);
		free(seqdata->seqEntry);
		free(seqdata);
		return CMD_ARG_ERROR;
	}
	if (!seqdata->seqEntry)
		seqdata->seqEntry = strdup("stretch_");
	sequence_cfa_warning_check(seq);
	apply_ght_to_sequence(seqdata);
	return CMD_OK;
}

int process_seq_ght(int nb) {
	return process_seq_ghs(nb, STRETCH_PAYNE_NORMAL);
}

int process_seq_invght(int nb) {
	return process_seq_ghs(nb, STRETCH_PAYNE_INVERSE);
}

int process_seq_modasinh(int nb) {
	return process_seq_ghs(nb, STRETCH_ASINH);
}

int process_seq_invmodasinh(int nb) {
	return process_seq_ghs(nb, STRETCH_INVASINH);
}

int process_seq_linstretch(int nb) {
	return process_seq_ghs(nb, STRETCH_LINEAR);
}

int process_ghs(int nb, int stretchtype) {
	struct ght_data *seqdata = NULL;

	ght_params *params = calloc(1, sizeof(ght_params));
	if (!params)
		return CMD_ALLOC_ERROR;

	int retval = process_ght_args(nb, FALSE, stretchtype, params, seqdata);
	if (retval) {
		free (params);
		return retval;
	}
	if (params->payne_colourstretchmodel == COL_SAT && gfit.naxes[2] != 3) {
		siril_log_message(_("Error: cannot apply saturation stretch to a mono image.\n"));
		free(params);
		return CMD_ARG_ERROR;
	}
	image_cfa_warning_check();
	if (params->payne_colourstretchmodel == COL_SAT)
		apply_sat_ght_to_fits(&gfit, params, TRUE);
	else
		apply_linked_ght_to_fits(&gfit, &gfit, params, TRUE);
	char log[100];
	switch (stretchtype) {
		case STRETCH_PAYNE_NORMAL:
			sprintf(log, "GHS (pivot: %.3f, amount: %.2f, local: %.1f [%.2f, %.2f])", params->SP, params->D, params->B, params->LP, params->HP);
			break;
		case STRETCH_PAYNE_INVERSE:
			sprintf(log, "Inverse GHS (pivot: %.3f, amount: %.2f, local: %.1f [%.2f, %.2f])", params->SP, params->D, params->B, params->LP, params->HP);
			break;
		case STRETCH_ASINH:
			sprintf(log, "GHS asinh (pivot: %.3f, amount: %.2f [%.2f, %.2f])", params->SP, params->D, params->LP, params->HP);
			break;
		case STRETCH_INVASINH:
			sprintf(log, "GHS inverse asinh (pivot: %.3f, amount: %.2f [%.2f, %.2f])", params->SP, params->D, params->LP, params->HP);
			break;
		case STRETCH_LINEAR:
			sprintf(log, "GHS BP shift (new BP: %.3f)", params->BP);
			break;
	}
	gfit.history = g_slist_append(gfit.history, strdup(log));
	free(params);
	if (gui.roi.active)
		populate_roi();
	return CMD_OK | CMD_NOTIFY_GFIT_MODIFIED;
}

int process_ght(int nb) {
	return process_ghs(nb, STRETCH_PAYNE_NORMAL);
}

int process_invght(int nb) {
	return process_ghs(nb, STRETCH_PAYNE_INVERSE);
}

int process_modasinh(int nb) {
	return process_ghs(nb, STRETCH_ASINH);
}

int process_invmodasinh(int nb) {
	return process_ghs(nb, STRETCH_INVASINH);
}

int process_linstretch(int nb) {
	return process_ghs(nb, STRETCH_LINEAR);
}

int process_wavelet(int nb) {
	char *File_Name_Transform[3] = { "r_rawdata.wave", "g_rawdata.wave",
			"b_rawdata.wave" }, *dir[3];

	int Type_Transform, Nbr_Plan, maxplan, mins, chan, nb_chan;
	const char* tmpdir = g_get_tmp_dir();
	gchar *end1, *end2;

	Nbr_Plan = g_ascii_strtoull(word[1], &end1, 10);
	Type_Transform = g_ascii_strtoull(word[2], &end2, 10);

	nb_chan = gfit.naxes[2];
	g_assert(nb_chan <= 3);

	mins = min (gfit.rx, gfit.ry);
	maxplan = log(mins) / log(2) - 2;

	if (end1 == word[1] || Nbr_Plan > maxplan ){
		siril_log_message(_("Wavelet: maximum number of plans for this image size is %d\n"),
				maxplan);
		return CMD_ARG_ERROR;
	}

	if(end2 == word[2] || (Type_Transform != TO_PAVE_LINEAR && Type_Transform != TO_PAVE_BSPLINE)){
		siril_log_message(_("Wavelet: type must be %d or %d\n"), TO_PAVE_LINEAR, TO_PAVE_BSPLINE);
		return CMD_ARG_ERROR;
	}
	image_cfa_warning_check();
	if (gfit.type == DATA_USHORT) {
		float *Imag = f_vector_alloc(gfit.rx * gfit.ry);
		if (!Imag) {
			PRINT_ALLOC_ERR;
			return CMD_ALLOC_ERROR;
		}

		for (chan = 0; chan < nb_chan; chan++) {
			dir[chan] = g_build_filename(tmpdir, File_Name_Transform[chan], NULL);
			wavelet_transform_file(Imag, gfit.ry, gfit.rx, dir[chan],
					Type_Transform, Nbr_Plan, gfit.pdata[chan]);
			g_free(dir[chan]);
		}

		free(Imag);
	} else if (gfit.type == DATA_FLOAT) {
		for (chan = 0; chan < nb_chan; chan++) {
			dir[chan] = g_build_filename(tmpdir, File_Name_Transform[chan], NULL);
			wavelet_transform_file_float(gfit.fpdata[chan], gfit.ry, gfit.rx, dir[chan],
					Type_Transform, Nbr_Plan);
			g_free(dir[chan]);
		}
	}
	else return CMD_INVALID_IMAGE;
	return CMD_OK;
}

int process_log(int nb){
	loglut(&gfit);
	notify_gfit_modified();
	return CMD_OK | CMD_NOTIFY_GFIT_MODIFIED;
}

int process_linear_match(int nb) {
	fits ref = { 0 };
	gchar *end1, *end2;
	double a[3] = { 0.0 }, b[3] = { 0.0 };
	double low = g_ascii_strtod(word[2], &end1);
	double high = g_ascii_strtod(word[3], &end2);

	if (end1 == word[2] || low < 0 || low > 1) {
		siril_log_message(_("Low value must be in the [0, 1] range.\n"));
		return CMD_ARG_ERROR;
	}

	if (end1 == word[3] || high < 0 || high > 1) {
		siril_log_message(_("High value must be in the [0, 1] range.\n"));
		return CMD_ARG_ERROR;
	}

	if (readfits(word[1], &ref, NULL, gfit.type == DATA_FLOAT))
		return CMD_INVALID_IMAGE;
	cmd_errors retval = CMD_OK;
	if (!find_linear_coeff(&gfit, &ref, low, high, a, b, NULL)) {
		image_cfa_warning_check();
		set_cursor_waiting(TRUE);
		apply_linear_to_fits(&gfit, a, b);
		notify_gfit_modified();
		retval |= CMD_NOTIFY_GFIT_MODIFIED;
	}
	clearfits(&ref);
	return retval;
}

int process_asinh(int nb) {
	gboolean human_luminance = FALSE;
	clip_mode_t clip_mode = RGBBLEND;
	gchar *end;
	int arg_offset = 1;
	if (!strcmp(word[1], "-human")) {
		human_luminance = TRUE;
		arg_offset++;
	}
	if (nb <= arg_offset)
		return CMD_WRONG_N_ARG;
	double beta = g_ascii_strtod(word[arg_offset], &end);
	if (end == word[arg_offset] || beta < 1.0) {
		siril_log_color_message(_("Stretch must be greater than or equal to 1\n"), "red");
		return CMD_ARG_ERROR;
	}
	arg_offset++;

	double offset = 0.0;
	while (arg_offset < nb) {
		if (g_str_has_prefix(word[arg_offset], "-clipmode=")) {
			char *argument = word[arg_offset] + 10;
			if (!g_ascii_strncasecmp(argument, "clip", 4))
				clip_mode = CLIP;
			else if (!g_ascii_strncasecmp(argument, "rescale", 7))
				clip_mode = RESCALE;
			else if (!g_ascii_strncasecmp(argument, "globalrescale", 13))
				clip_mode = RESCALEGLOBAL;
			else if (!g_ascii_strncasecmp(argument, "rgbblend", 8))
				clip_mode = RGBBLEND;
			else {
				siril_log_color_message(_("Invalid clip mode %s, aborting.\n"), "red", argument);
				return CMD_ARG_ERROR;
			}
		} else {
			offset = g_ascii_strtod(word[arg_offset], &end);
			if (end == word[arg_offset]) {
				siril_log_color_message(_("Invalid argument %s, aborting.\n"), "red", word[arg_offset]);
				return CMD_ARG_ERROR;
			}
		}
		arg_offset++;
	}

	set_cursor_waiting(TRUE);
	image_cfa_warning_check();
	command_asinh(&gfit, beta, offset, human_luminance, clip_mode);

	char log[90];
	sprintf(log, "Asinh stretch (amount: %.1f, offset: %.1f, human: %s)", beta, offset, human_luminance ? "yes" : "no");
	gfit.history = g_slist_append(gfit.history, strdup(log));

	return CMD_OK | CMD_NOTIFY_GFIT_MODIFIED;
}

int process_clahe(int nb) {
	gchar *end;
	double clip_limit = g_ascii_strtod(word[1], &end);

	if (end == word[1] || clip_limit <= 0.0) {
		siril_log_message(_("Clip limit must be > 0.\n"));
		return CMD_ARG_ERROR;
	}

	int size = g_ascii_strtoull(word[2], &end, 10);

	if (end == word[2] || size <= 0.0) {
		siril_log_message(_("Tile size must be > 0.\n"));
		return CMD_ARG_ERROR;
	}

	struct CLAHE_data *args = calloc(1, sizeof(struct CLAHE_data));

	args->fit = &gfit;
	args->clip = clip_limit;
	args->tileSize = size;
	image_cfa_warning_check();
	if (!start_in_new_thread(clahe, args)) {
		free(args);
		return CMD_GENERIC_ERROR;
	}

	return CMD_OK;
}

int process_ls(int nb){
	gchar *path = NULL;

	/* If a path is given in argument */
	if (nb > 1) {
		if (word[1][0] != '\0') {
			/* Absolute path */
			if (word[1][0] == G_DIR_SEPARATOR || word[1][0] == '~') {
				long maxpath = get_pathmax();
				char filename[maxpath];

				g_strlcpy(filename, word[1], 250);
				expand_home_in_filename(filename, maxpath);
				path = g_build_filename(filename, NULL);
			}
			/* Relative path */
			else {
				path = g_build_filename(com.wd, word[1], NULL);
			}
		}
		/* Should not happen */
		else {
			printf("Cannot list files in %s\n", word[1]);
			return CMD_GENERIC_ERROR;
		}
	}
	/* No paths are given in argument */
	else {
		if (!com.wd) {
			siril_log_message(_("Cannot list files, set working directory first.\n"));
			return CMD_GENERIC_ERROR;
		}
		path = g_strdup(com.wd);
	}
	if (path == NULL) {
		siril_log_message(_("Siril cannot open the directory.\n"));
		return CMD_NO_CWD;
	}

#ifndef _WIN32
	struct dirent **list;

	int n = scandir(path, &list, 0, alphasort);
	if (n < 0) {
		perror("scandir");
		siril_log_message(_("Siril cannot open the directory.\n"));
		g_free(path);
		return CMD_NO_CWD;
	}

	/* List the entries */
	for (int i = 0; i < n; ++i) {
		GStatBuf entrystat;
		gchar *filename;
		const char *ext;
		if (list[i]->d_name[0] == '.')
			continue; /* no hidden files */

		filename = g_build_filename(path, list[i]->d_name, NULL);

		if (g_lstat(filename, &entrystat)) {
			perror("stat");
			g_free(filename);
			break;
		}
		g_free(filename);
		if (S_ISLNK(entrystat.st_mode)) {
			siril_log_color_message(_("Link: %s\n"), "bold", list[i]->d_name);
			continue;
		}
		if (S_ISDIR(entrystat.st_mode)) {
			siril_log_color_message(_("Directory: %s\n"), "green",
					list[i]->d_name);
			continue;
		}
		ext = get_filename_ext(list[i]->d_name);
		if (!ext)
			continue;
		image_type type = get_type_for_extension(ext);
		if (type != TYPEUNDEF) {
			if (type == TYPEAVI || type == TYPESER)
				siril_log_color_message(_("Sequence: %s\n"), "salmon",
						list[i]->d_name);
			else if (type == TYPEFITS)
				siril_log_color_message(_("Image: %s\n"), "plum", list[i]->d_name);
			else
				siril_log_color_message(_("Image: %s\n"), "red", list[i]->d_name);
		} else if (!strncmp(ext, "seq", 3))
			siril_log_color_message(_("Sequence: %s\n"), "blue", list[i]->d_name);
	}
	for (int i = 0; i < n; i++)
		free(list[i]);
	free(list);
#else
	WIN32_FIND_DATAW fdFile;
	HANDLE hFind = NULL;
	char sPath[2048];

	//Specify a file mask. *.* = We want everything
	sprintf(sPath, "%s\\*.*", path);

	wchar_t *wpath = g_utf8_to_utf16(sPath, -1, NULL, NULL, NULL);
	if (wpath == NULL)
		return CMD_ALLOC_ERROR;

	if ((hFind = FindFirstFileW(wpath, &fdFile)) == INVALID_HANDLE_VALUE) {
		siril_log_message(_("Siril cannot open the directory.\n"));
		g_free(wpath);
		return CMD_NO_CWD;
	}

	g_free(wpath);
	do {
		//Find first file will always return "."
		//    and ".." as the first two directories.
		if (wcscmp(fdFile.cFileName, L".") != 0
				&& wcscmp(fdFile.cFileName, L"..") != 0) {

			gchar *filename = g_utf16_to_utf8(fdFile.cFileName, -1, NULL, NULL, NULL);
			//Is the entity a File or Folder?
			if (fdFile.dwFileAttributes & FILE_ATTRIBUTE_DIRECTORY) {
				siril_log_color_message(_("Directory: %s\n"), "green", filename);
			} else {
				const char *ext = get_filename_ext(filename);
				if (!ext)
					continue;
				image_type type = get_type_for_extension(ext);
				if (type != TYPEUNDEF) {
					if (type == TYPEAVI || type == TYPESER)
						siril_log_color_message(_("Sequence: %s\n"), "salmon", filename);
					else if (type == TYPEFITS)
						siril_log_color_message(_("Image: %s\n"), "plum", filename);
					else
						siril_log_color_message(_("Image: %s\n"), "red", filename);
				} else if (!strncmp(ext, "seq", 3))
					siril_log_color_message(_("Sequence: %s\n"), "blue", filename);

			}
			g_free(filename);
		}
	} while(FindNextFileW(hFind, &fdFile)); //Find the next file.

	FindClose(hFind); // Clean things up!
#endif
	siril_log_message(_("********* END OF THE LIST *********\n"));
	g_free(path);

	return CMD_OK;
}

int process_merge(int nb) {
	int retval = 0, nb_seq = nb-2;
	if (!com.wd) {
		siril_log_message(_("Merge: no working directory set.\n"));
		set_cursor_waiting(FALSE);
		return CMD_NO_CWD;
	}
	if (file_name_has_invalid_chars(word[nb - 1])) {
		siril_log_color_message(_("Specified output name %s contains forbidden characters, aborting\n"), "red", word[nb - 1]);
		return CMD_ARG_ERROR;
	}
	char *dest_dir = strdup(com.wd);
	char *outseq_name = NULL;
	sequence **seqs = calloc(nb_seq, sizeof(sequence *));
	GList *list = NULL;
	for (int i = 0; i < nb_seq; i++) {
		char *seqpath1 = strdup(word[i + 1]), *seqpath2 = strdup(word[i + 1]);
		char *dir = g_path_get_dirname(seqpath1);
		char *seqname = g_path_get_basename(seqpath2);
#ifdef _WIN32
		gchar **token = g_strsplit(dir, "/", -1);
		g_free(dir);
		dir = g_strjoinv(G_DIR_SEPARATOR_S, token);
		g_strfreev(token);
#endif
		if (dir[0] != '\0' && !(dir[0] == '.' && dir[1] == '\0'))
			siril_change_dir(dir, NULL);
		if (!(seqs[i] = load_sequence(seqname, NULL))) {
			siril_log_message(_("Could not open sequence `%s' for merging\n"), word[i + 1]);
			retval = 1;
			free(seqpath1); free(seqpath2);	g_free(seqname); g_free(dir);
			goto merge_clean_up;
		}
		g_free(seqname);
		if (seq_check_basic_data(seqs[i], FALSE) < 0) {
			siril_log_message(_("Sequence `%s' is invalid, could not merge\n"), word[i + 1]);
			retval = 1;
			free(seqpath1); free(seqpath2); g_free(dir);
			goto merge_clean_up;
		}

		if (i != 0 && (seqs[i]->rx != seqs[0]->rx ||
					seqs[i]->ry != seqs[0]->ry ||
					seqs[i]->nb_layers != seqs[0]->nb_layers ||
					seqs[i]->bitpix != seqs[0]->bitpix ||
					seqs[i]->type != seqs[0]->type)) {
			siril_log_message(_("All sequences must be the same format for merging. Sequence `%s' is different\n"), word[i + 1]);
			retval = 1;
			free(seqpath1); free(seqpath2); g_free(dir);
			goto merge_clean_up;
		}

		if (seqs[i]->type == SEQ_REGULAR) {
			// we need to build the list of files
			long maxpath = get_pathmax();
			char filename[maxpath];
			for (int image = 0; image < seqs[i]->number; image++) {
				fit_sequence_get_image_filename(seqs[i], image, filename, TRUE);
				list = g_list_append(list, g_build_filename(dir, filename, NULL));
			}
		}
		free(seqpath1); free(seqpath2); g_free(dir);
		siril_change_dir(dest_dir, NULL);	// they're all relative to this one
	}

	struct ser_struct out_ser;
	struct _convert_data *args = NULL;
	fitseq out_fitseq;
	char *destroot;
	switch (seqs[0]->type) {
		case SEQ_REGULAR:
			// use the conversion, it makes symbolic links or copies as a fallback
			destroot = strdup(word[nb - 1]);
			args = calloc(1, sizeof(struct _convert_data));
			args->start = 0;
			args->total = 0; // init to get it from glist_to_array()
			args->list = glist_to_array(list, &args->total);
			args->destroot = destroot;
			args->input_has_a_seq = FALSE;
			args->input_has_a_film = FALSE;
			args->debayer = FALSE;
			args->multiple_output = FALSE;
			args->output_type = SEQ_REGULAR;
			args->make_link = TRUE;
			gettimeofday(&(args->t_start), NULL);
			if (!start_in_new_thread(convert_thread_worker, args)) {
				free(args->destroot);
				g_strfreev(args->list);
				free(args);
			}
			break;

		case SEQ_SER:
			if (g_str_has_suffix(word[nb - 1], ".ser"))
				outseq_name = g_strdup(word[nb - 1]);
			else outseq_name = g_strdup_printf("%s.ser", word[nb - 1]);
			if (ser_create_file(outseq_name, &out_ser, TRUE, seqs[0]->ser_file)) {
				siril_log_message(_("Failed to create the output SER file `%s'\n"), word[nb - 1]);
				retval = 1;
				goto merge_clean_up;
			}
			seqwriter_set_max_active_blocks(2);
			int written_frames = 0;
			for (int i = 0; i < nb_seq; i++) {
				for (unsigned int frame = 0; frame < seqs[i]->number; frame++) {
					seqwriter_wait_for_memory();
					fits *fit = calloc(1, sizeof(fits));
					if (ser_read_frame(seqs[i]->ser_file, frame, fit, FALSE, com.pref.debayer.open_debayer)) {
						siril_log_message(_("Failed to read frame %d from input sequence `%s'\n"), frame, word[i + 1]);
						retval = 1;
						seqwriter_release_memory();
						ser_close_and_delete_file(&out_ser);
						goto merge_clean_up;
					}

					if (ser_write_frame_from_fit(&out_ser, fit, written_frames)) {
						siril_log_message(_("Failed to write frame %d in merged sequence\n"), written_frames);
						retval = 1;
						seqwriter_release_memory();
						ser_close_and_delete_file(&out_ser);
						goto merge_clean_up;
					}
					written_frames++;
				}
			}
			if (ser_write_and_close(&out_ser)) {
				siril_log_message(_("Error while finalizing the merged sequence\n"));
				retval = 1;
			}
			break;

		case SEQ_FITSEQ:
			if (g_str_has_suffix(word[nb - 1], com.pref.ext))
				outseq_name = g_strdup(word[nb - 1]);
			else outseq_name = g_strdup_printf("%s%s", word[nb - 1], com.pref.ext);
			if (fitseq_create_file(outseq_name, &out_fitseq, -1)) {
				siril_log_message(_("Failed to create the output SER file `%s'\n"), word[nb - 1]);
				retval = 1;
				goto merge_clean_up;
			}
			g_free(outseq_name);
			outseq_name = NULL;
			seqwriter_set_max_active_blocks(2);
			written_frames = 0;
			for (int i = 0; i < nb_seq; i++) {
				for (unsigned int frame = 0; frame < seqs[i]->number; frame++) {
					seqwriter_wait_for_memory();
					fits *fit = calloc(1, sizeof(fits));
					if (fitseq_read_frame(seqs[i]->fitseq_file, frame, fit, FALSE, -1)) {
						siril_log_message(_("Failed to read frame %d from input sequence `%s'\n"), frame, word[i + 1]);
						retval = 1;
						seqwriter_release_memory();
						fitseq_close_and_delete_file(&out_fitseq);
						goto merge_clean_up;
					}

					if (fitseq_write_image(&out_fitseq, fit, written_frames)) {
						siril_log_message(_("Failed to write frame %d in merged sequence\n"), written_frames);
						retval = 1;
						seqwriter_release_memory();
						fitseq_close_and_delete_file(&out_fitseq);
						goto merge_clean_up;
					}
					written_frames++;
				}
			}
			if (fitseq_close_file(&out_fitseq)) {
				siril_log_message(_("Error while finalizing the merged sequence\n"));
				retval = 1;
			}
			break;
		default:
			siril_log_message(_("This type of sequence cannot be created by Siril, aborting the merge\n"));
			retval = 1;
	}

merge_clean_up:
	for (int i = 0; i < nb_seq; i++) {
		if (seqs[i])
			free_sequence(seqs[i], TRUE);
	}
	free(seqs);
	g_free(outseq_name);
	siril_change_dir(dest_dir, NULL);
	free(dest_dir);
	return retval;
}

int process_mirrorx_single(int nb){
	image_type imagetype;
	char *realname = NULL;
	if (stat_file(word[1], &imagetype, &realname)) {
		siril_log_color_message(_("Error opening image %s: file not found or not supported.\n"), "red", word[1]);
		free(realname);
		return CMD_FILE_NOT_FOUND;
	}
	if (imagetype != TYPEFITS && imagetype != TYPETIFF) {
		siril_log_color_message(_("This command is only supported with FITS and TIFF, able to contain orientation information\n"), "red");
		free(realname);
		return CMD_INVALID_IMAGE;
	}
	if (imagetype == TYPEFITS && fitseq_is_fitseq(realname, NULL)) {
		siril_log_color_message(_("This command is only supported with single FITS images, for the first HDU, not a FITS cube.\n"), "red");
		free(realname);
		return CMD_INVALID_IMAGE;
	}

	fits fit = { 0 };
	if (read_fits_metadata_from_path(realname, &fit)) {
		siril_log_color_message(_("Could not open file: %s\n"), "red", realname);
		clearfits(&fit);
		free(realname);
		return CMD_ARG_ERROR;
	}
	if (!strcmp(fit.keywords.row_order, "BOTTOM-UP")) {
		siril_log_message(_("Image data is already bottom-up\n"));
		clearfits(&fit);
		free(realname);
		return CMD_OK;
	}
	clearfits(&fit);
	siril_log_message(_("Mirroring image to convert to bottom-up data\n"));
	if (readfits(realname, &fit, NULL, FALSE)) {
		siril_log_color_message(_("Could not open file: %s\n"), "red", realname);
		clearfits(&fit);
		free(realname);
		return CMD_ARG_ERROR;
	}

	mirrorx(&fit, TRUE);

	int retval = CMD_OK;
	if (savefits(realname, &fit)) {
		siril_log_color_message(_("Could not save mirrored image: %s\n"), "red", realname);
		retval = CMD_ARG_ERROR;
	}
	clearfits(&fit);
	free(realname);
	return retval;
}

int process_mirrorx(int nb){
	if (nb == 2 && !strcmp(word[1], "-bottomup")) {
		if (!strcmp(gfit.keywords.row_order, "BOTTOM-UP")) {
			siril_log_message(_("Image data is already bottom-up\n"));
			return CMD_OK;
		}
		siril_log_message(_("Mirroring image to convert to bottom-up data\n"));
	}
	mirrorx(&gfit, TRUE);
	return CMD_OK | CMD_NOTIFY_GFIT_MODIFIED;
}

int process_mirrory(int nb){
	mirrory(&gfit, TRUE);
	return CMD_OK | CMD_NOTIFY_GFIT_MODIFIED;
}

int process_mtf(int nb) {
	struct mtf_params params;
	gboolean inverse = word[0][0] == 'i' || word[0][0] == 'I';
	gchar *end1, *end2, *end3;
	params.shadows = g_ascii_strtod(word[1], &end1);
	params.midtones = g_ascii_strtod(word[2], &end2);
	params.highlights = g_ascii_strtod(word[3], &end3);
	params.do_red = TRUE;
	params.do_green = TRUE;
	params.do_blue = TRUE;
	if (end1 == word[1] || end2 == word[2] || end3 == word[3] ||
			params.shadows < 0.0 || params.midtones <= 0.0 || params.highlights <= 0.0 ||
			params.shadows >= 1.0 || params.midtones >= 1.0 || params.highlights > 1.0) {
		siril_log_message(_("Invalid argument to %s, aborting.\n"), word[0]);
		return CMD_ARG_ERROR;
	}
	if (word[4]) {
		if (!strcmp(word[4], "R")) {
			params.do_green = FALSE;
			params.do_blue = FALSE;
		}
		if (!strcmp(word[4], "G")) {
			params.do_red = FALSE;
			params.do_blue = FALSE;
		}
		if (!strcmp(word[4], "B")) {
			params.do_green = FALSE;
			params.do_red = FALSE;
		}
		if (!strcmp(word[4], "RG")) {
			params.do_blue = FALSE;
		}
		if (!strcmp(word[4], "RB")) {
			params.do_green = FALSE;
		}
		if (!strcmp(word[4], "GB")) {
			params.do_red = FALSE;
		}
	}
	image_cfa_warning_check();
	if (inverse)
		apply_linked_pseudoinverse_mtf_to_fits(&gfit, &gfit, params, TRUE);
	else {
		apply_linked_mtf_to_fits(&gfit, &gfit, params, TRUE);
		siril_log_message(_("Applying MTF with values %f, %f, %f\n"), params.shadows, params.midtones, params.highlights);
	}
	char log[90];
	sprintf(log, "%s transfer (%.3f, %.4f, %.3f)",
			inverse ? "Inverse midtones" : "Midtones",
			params.shadows, params.midtones, params.highlights);
	gfit.history = g_slist_append(gfit.history, strdup(log));

	return CMD_OK | CMD_NOTIFY_GFIT_MODIFIED;
}

int process_autoghs(int nb) {
	int argidx = 1;
	gboolean linked = FALSE;
	clip_mode_t clip_mode = RGBBLEND;
	float shadows_clipping, b = 13.0f, hp = 0.7f, lp = 0.0f;

	if (!g_strcmp0(word[1], "-linked")) {
		linked = TRUE;
		argidx++;
	}

	gchar *end = NULL;
	shadows_clipping = g_ascii_strtod(word[argidx], &end);
	if (end == word[argidx]) {
		siril_log_message(_("Invalid argument %s, aborting.\n"), word[argidx]);
		return CMD_ARG_ERROR;
	}
	argidx++;

	float amount = g_ascii_strtod(word[argidx], &end);
	if (end == word[argidx]) {
		siril_log_message(_("Invalid argument %s, aborting.\n"), word[argidx]);
		return CMD_ARG_ERROR;
	}
	argidx++;

	while (argidx < nb) {
		if (g_str_has_prefix(word[argidx], "-b=")) {
			char *arg = word[argidx] + 3;
			b = g_ascii_strtod(arg, &end);
			if (fabsf(b) < 1.e-3f)
				b = 0.f;
			if (arg == end || b < -5.0f || b > 15.0f) {
				siril_log_message(_("Invalid argument %s, aborting.\n"), word[argidx]);
				return CMD_ARG_ERROR;
			}
		}
		else if (g_str_has_prefix(word[argidx], "-hp=")) {
			char *arg = word[argidx] + 4;
			hp = g_ascii_strtod(arg, &end);
			if (arg == end || hp < 0.0f || hp > 1.0f) {
				siril_log_message(_("Invalid argument %s, aborting.\n"), word[argidx]);
				return CMD_ARG_ERROR;
			}
		}
		else if (g_str_has_prefix(word[argidx], "-lp=")) {
			char *arg = word[argidx] + 4;
			lp = g_ascii_strtod(arg, &end);
			if (arg == end || lp < 0.0f || lp > 1.0f) {
				siril_log_message(_("Invalid argument %s, aborting.\n"), word[argidx]);
				return CMD_ARG_ERROR;
			}
		}
		else if (g_str_has_prefix(word[argidx], "-clipmode=")) {
			char *argument = word[argidx] + 10;
			if (!g_ascii_strncasecmp(argument, "clip", 4))
				clip_mode = CLIP;
			else if (!g_ascii_strncasecmp(argument, "rescale", 7))
				clip_mode = RESCALE;
			else if (!g_ascii_strncasecmp(argument, "globalrescale", 13))
				clip_mode = RESCALEGLOBAL;
			else if (!g_ascii_strncasecmp(argument, "rgbblend", 8))
				clip_mode = RGBBLEND;
			else {
				siril_log_color_message(_("Error, unknown clip mode %s specified\n"), "red", argument);
				return CMD_ARG_ERROR;
			}
		}
		argidx++;
	}

	int nb_channels = (int)gfit.naxes[2];
	imstats *stats[3] = { NULL };
	int ret = compute_all_channels_statistics_single_image(&gfit, STATS_BASIC, MULTI_THREADED, stats);
	if (ret) {
		for (int i = 0; i < nb_channels; ++i) {
			free_stats(stats[i]);
		}
		return CMD_GENERIC_ERROR;
	}
	image_cfa_warning_check();
	if (linked) {
		double median = 0.0, sigma = 0.0;
		for (int i = 0; i < nb_channels; ++i) {
			median += stats[i]->median;
			sigma += stats[i]->sigma;
			free_stats(stats[i]);
		}
		median /= nb_channels;
		sigma /= nb_channels;
		float SP = median + shadows_clipping * sigma;
		if (gfit.type == DATA_USHORT)
			SP *= (gfit.orig_bitpix == BYTE_IMG) ? INV_UCHAR_MAX_SINGLE : INV_USHRT_MAX_SINGLE;
		siril_log_message(_("Symmetry point SP=%f\n"), SP);

		ght_params params = { .B = b, .D = amount, .LP = lp, .SP = SP, .HP = hp,
			.BP = 0.0, STRETCH_PAYNE_NORMAL, COL_INDEP, TRUE, TRUE, TRUE, clip_mode };
		apply_linked_ght_to_fits(&gfit, &gfit, &params, TRUE);
	} else {
#ifdef _OPENMP
#pragma omp parallel for num_threads(com.max_thread) schedule(static) if(nb_channels > 1)
#endif
		for (int i = 0; i < nb_channels; ++i) {
			if (stats[i]) {
				float SP = stats[i]->median + shadows_clipping * stats[i]->sigma;
				if (gfit.type == DATA_USHORT)
					SP *= (gfit.orig_bitpix == BYTE_IMG) ? INV_UCHAR_MAX_SINGLE : INV_USHRT_MAX_SINGLE;
				siril_log_message(_("Symmetry point for channel %d: SP=%f\n"), i, SP);

				ght_params params = { .B = b, .D = amount, .LP = lp, .SP = SP, .HP = hp,
					.BP = 0.0, STRETCH_PAYNE_NORMAL, COL_INDEP, TRUE, TRUE, TRUE};
				apply_ght_to_fits_channel(&gfit, &gfit, i, &params, TRUE);

				free_stats(stats[i]);
			}
		}
	}

	char log[100];
	sprintf(log, "AutoGHS (%sk.sigma: %.2f, amount: %.2f, local: %.1f [%.2f, %.2f])",
			linked ? "linked, " : "", shadows_clipping, amount, b, lp, hp);
	gfit.history = g_slist_append(gfit.history, strdup(log));

	return CMD_OK | CMD_NOTIFY_GFIT_MODIFIED;
}

int process_autostretch(int nb) {
	int arg_index = 1;
	gboolean linked = FALSE;
	if (nb > 1 && !strcmp(word[1], "-linked")) {
		linked = TRUE;
		arg_index++;
	}
	gchar *end = NULL;
	float shadows_clipping = AS_DEFAULT_SHADOWS_CLIPPING;
	if (nb > arg_index) {
		shadows_clipping = g_ascii_strtod(word[arg_index], &end);
		if (end == word[arg_index]) {
			siril_log_message(_("Invalid argument %s, aborting.\n"), word[arg_index]);
			return CMD_ARG_ERROR;
		}
		arg_index++;
	}

	float target_bg = AS_DEFAULT_TARGET_BACKGROUND;
	if (nb > arg_index) {
		target_bg = g_ascii_strtod(word[arg_index], &end);
		if (end == word[arg_index] || target_bg < 0.0f || target_bg > 1.0f) {
			siril_log_message(_("The target background value must be in the [0, 1] range\n"));
			return CMD_ARG_ERROR;
		}
	}

	siril_log_message(_("Computing %s auto-stretch with values %f and %f\n"),
			linked ? _("linked") : _("unlinked"), shadows_clipping, target_bg);
	image_cfa_warning_check();
	if (linked) {
		struct mtf_params params;
		find_linked_midtones_balance(&gfit, shadows_clipping, target_bg, &params);
		params.do_red = TRUE;
		params.do_green = TRUE;
		params.do_blue = TRUE;
		apply_linked_mtf_to_fits(&gfit, &gfit, params, TRUE);
		siril_log_message(_("Applying MTF with values %f, %f, %f\n"),
			params.shadows, params.midtones, params.highlights);

	} else {
		struct mtf_params params[3];
		find_unlinked_midtones_balance(&gfit, shadows_clipping, target_bg, params);
		apply_unlinked_mtf_to_fits(&gfit, &gfit, params);
	}

	char log[90];
	sprintf(log, "Autostretch (shadows: %.2f, target bg: %.2f, %s)",
			shadows_clipping, target_bg, linked ? "linked" : "unlinked");
	gfit.history = g_slist_append(gfit.history, strdup(log));

	return CMD_OK | CMD_NOTIFY_GFIT_MODIFIED;
}

int process_binxy(int nb) {
	gchar *end;
	int factor = g_ascii_strtoull(word[1], &end, 10);
	if (end == word[1] || factor <= 0) {
		siril_log_message(_("Factor must be a number greater than 0.\n"), word[1]);
		return CMD_ARG_ERROR;
	}
	gboolean mean = TRUE;

	if (nb > 2 && !g_ascii_strncasecmp(word[2], "-sum", 4)) {
		mean = FALSE;
	}
	image_cfa_warning_check();
	fits_binning(&gfit, factor, mean);

	return CMD_OK | CMD_NOTIFY_GFIT_MODIFIED;
}

int process_resample(int nb) {
	gchar *end;
	gboolean clamp = TRUE;
	opencv_interpolation interpolation = OPENCV_LANCZOS4;
	int toX, toY;

	if (word[1][0] == '-') {
		if (g_str_has_prefix(word[1], "-height=")) {
			toY = g_ascii_strtoull(word[1] + 8, &end, 10);
			if (end == word[1] + 9) {
				siril_log_message(_("Missing argument to %s, aborting.\n"), word[1]);
				return CMD_ARG_ERROR;
			}
			toX = round_to_int(gfit.rx * (double)toY / gfit.ry);
		} else if (g_str_has_prefix(word[1], "-width=")) {
			toX = g_ascii_strtoull(word[1] + 7, &end, 10);
			if (end == word[1]+8) {
				siril_log_message(_("Missing argument to %s, aborting.\n"), word[1]);
				return CMD_ARG_ERROR;
			}
			toY = round_to_int(gfit.ry * (double)toX / gfit.rx);
		} else if (g_str_has_prefix(word[1], "-maxdim=")) {
			double maxdim = g_ascii_strtoull(word[1] + 8, &end, 10);
			if (end == word[1]+9) {
				siril_log_message(_("Missing argument to %s, aborting.\n"), word[1]);
				return CMD_ARG_ERROR;
			}
			if (gfit.rx > gfit.ry) {
				toX = maxdim;
				toY = round_to_int(gfit.ry * (double)toX / gfit.rx);
			} else {
				toY = maxdim;
				toX = round_to_int(gfit.rx * (double)toY / gfit.ry);
			}
		} else {
			siril_log_message(_("Unknown parameter %s, aborting.\n"), word[1]);
			return CMD_ARG_ERROR;
		}
	} else {
		double factor = g_ascii_strtod(word[1], &end);
		if (end == word[1] || factor <= 0.2 || factor > 5.0) {
			siril_log_message(_("Scale %lf not allowed. Should be between 0.2 and 5.0.\n"), factor);
			return CMD_ARG_ERROR;
		}
		if (factor == 1.0) {
			siril_log_message(_("Scale is 1.0. Not doing anything.\n"));
			return CMD_ARG_ERROR;
		}
		toX = round_to_int(factor * gfit.rx);
		toY = round_to_int(factor * gfit.ry);
	}

	for (int i = 2; i < nb; i++) {
		if (g_str_has_prefix(word[i], "-interp=")) {
			char *current = word[i], *value;
			value = current + 8;
			if (value[0] == '\0') {
				siril_log_message(_("Missing argument to %s, aborting.\n"), current);
				return CMD_ARG_ERROR;
			}
			if(!g_ascii_strncasecmp(value, "nearest", 7) || !g_ascii_strncasecmp(value, "ne", 2)) {
				interpolation = OPENCV_NEAREST;
				continue;
			}
			if(!g_ascii_strncasecmp(value, "cubic", 5) || !g_ascii_strncasecmp(value, "cu", 2)) {
				interpolation = OPENCV_CUBIC;
				continue;
			}
			if(!g_ascii_strncasecmp(value, "lanczos4", 8) || !g_ascii_strncasecmp(value, "la", 2)) {
				interpolation = OPENCV_LANCZOS4;
				continue;
			}
			if(!g_ascii_strncasecmp(value, "linear", 6) || !g_ascii_strncasecmp(value, "li", 2)) {
				interpolation = OPENCV_LINEAR;
				continue;
			}
			if(!g_ascii_strncasecmp(value, "area", 4) || !g_ascii_strncasecmp(value, "ar", 2)) {
				interpolation = OPENCV_AREA;
				continue;
			}
			siril_log_message(_("Unknown transformation type %s, aborting.\n"), value);
			return CMD_ARG_ERROR;
		} else if (!strcmp(word[i], "-noclamp")) {
			clamp = FALSE;
		} else {
			siril_log_message(_("Unknown parameter %s, aborting.\n"), word[i]);
			return CMD_ARG_ERROR;
		}
	}
	siril_log_message(_("Resampling to %d x %d pixels with %s interpolation\n"),
			toX, toY, interp_to_str(interpolation));
	int fromX = gfit.rx, fromY = gfit.ry;
	image_cfa_warning_check();
	set_cursor_waiting(TRUE);
	verbose_resize_gaussian(&gfit, toX, toY, interpolation, clamp);

	char log[90];
	sprintf(log, "Resampled from %d x %d, %s interp%s", fromX, fromY, interp_to_str(interpolation),
			((interpolation == OPENCV_LANCZOS4 || interpolation == OPENCV_CUBIC) && clamp) ?
			", clamped" : "");
	gfit.history = g_slist_append(gfit.history, strdup(log));

	gui_function(update_MenuItem, NULL);
	return CMD_OK | CMD_NOTIFY_GFIT_MODIFIED;
}

int process_rgradient(int nb) {
	if (gfit.orig_bitpix == BYTE_IMG) {
		siril_log_color_message(_("This process cannot be applied to 8b images\n"), "red");
		return CMD_INVALID_IMAGE;
	}

	gchar *endxc, *endyc, *enddR, *endda;

	struct rgradient_filter_data *args = calloc(1, sizeof(struct rgradient_filter_data));
	args->xc = g_ascii_strtod(word[1], &endxc);
	args->yc = g_ascii_strtod(word[2], &endyc);
	args->dR = g_ascii_strtod(word[3], &enddR);
	args->da = g_ascii_strtod(word[4], &endda);
	args->fit = &gfit;

	if (endxc == word[1] || endyc == word[2] || enddR == word[3]
			|| endda == word[4] || (args->xc >= args->fit->rx)
			|| (args->yc >= args->fit->ry)) {
		siril_log_message(_("The coordinates cannot be greater than the size of the image. "
				"Please change their values and retry.\n"));
		free(args);
		return CMD_ARG_ERROR;
	}
	image_cfa_warning_check();
	if (!start_in_new_thread(rgradient_filter, args)) {
		free(args);
		return CMD_GENERIC_ERROR;
	}
	return CMD_OK;
}

int process_rotate(int nb) {
	gchar *end;
	set_cursor_waiting(TRUE);
	int crop = 1;
	gboolean has_selection = FALSE;
	rectangle area = { 0, 0, gfit.rx, gfit.ry };
	if (com.selection.w > 0 && com.selection.h > 0) {
		siril_log_color_message(_("Rotation will apply only to current selection, the resulting image will be cropped.\n"), "salmon");
		area = com.selection;
		has_selection = TRUE;
	}

	gboolean clamp = TRUE;
	int interpolation = OPENCV_LANCZOS4;
	double angle=0.0;

	angle = g_ascii_strtod(word[1], &end);
	if (end == word[1] || angle < 0.0 || angle > 360.0) {
		siril_log_message(_("Angle %lf not allowed. Should be between 0.0 and 360.0.\n"), angle);
		return CMD_ARG_ERROR;
	}

	for (int i = 2; i < nb; i++) {
		if (g_str_has_prefix(word[i], "-interp=")) {
			char *current = word[i], *value;
			value = current + 8;
			if (value[0] == '\0') {
				siril_log_message(_("Missing argument to %s, aborting.\n"), current);
				return CMD_ARG_ERROR;
			}
			if(!g_ascii_strncasecmp(value, "nearest", 7) || !g_ascii_strncasecmp(value, "ne", 2)) {
				interpolation = OPENCV_NEAREST;
				continue;
			}
			if(!g_ascii_strncasecmp(value, "cubic", 5) || !g_ascii_strncasecmp(value, "cu", 2)) {
				interpolation = OPENCV_CUBIC;
				continue;
			}
			if(!g_ascii_strncasecmp(value, "lanczos4", 8) || !g_ascii_strncasecmp(value, "la", 2)) {
				interpolation = OPENCV_LANCZOS4;
				continue;
			}
			if(!g_ascii_strncasecmp(value, "linear", 6) || !g_ascii_strncasecmp(value, "li", 2)) {
				interpolation = OPENCV_LINEAR;
				continue;
			}
			if(!g_ascii_strncasecmp(value, "area", 4) || !g_ascii_strncasecmp(value, "ar", 2)) {
				interpolation = OPENCV_AREA;
				continue;
			}
			siril_log_message(_("Unknown transformation type %s, aborting.\n"), value);
			return CMD_ARG_ERROR;
		} else if (!strcmp(word[i], "-noclamp")) {
			clamp = FALSE;
		} else if (!strcmp(word[i], "-nocrop")) {
			if (has_selection) {
				siril_log_color_message(_("-nocrop option is not valid if a selection is active. Ignoring\n"), "red");
			} else crop = 0;
		} else {
			siril_log_message(_("Unknown parameter %s, aborting.\n"), word[i]);
			return CMD_ARG_ERROR;
		}
	}
	siril_debug_print("%f\n",angle);

	if (angle == 0.0 || angle == 360.0) {
		siril_log_message(_("Angle is 0.0 or 360.0 degrees. Doing nothing...\n"));
		return CMD_ARG_ERROR;
	}
	if (angle != 90.0 && angle != 180.0 && angle != 270.0)
		image_cfa_warning_check();
	verbose_rotate_image(&gfit, area, angle, interpolation, crop, clamp);

	// the new selection will match the current image
	if (has_selection) {
		com.selection = (rectangle){ 0, 0, gfit.rx, gfit.ry };
		gui_function(new_selection_zone, NULL);
	}
	update_zoom_label();
	return CMD_OK | CMD_NOTIFY_GFIT_MODIFIED;
}

int process_rotatepi(int nb){
	if (verbose_rotate_fast(&gfit, 180))
		return CMD_GENERIC_ERROR;

	update_zoom_label();
	return CMD_OK | CMD_NOTIFY_GFIT_MODIFIED;
}

int process_set(int nb) {
	gboolean is_get = word[0][0] == 'g' || word[0][0] == 'G';
	char *input = word[1];
	if (input[0] == '-') {
		if (is_get) {
			if (!strcmp(input, "-a"))
				return print_all_settings(FALSE);
			if (!strcmp(input, "-A"))
				return print_all_settings(TRUE);
			else return CMD_ARG_ERROR;
		}
		else {
			if (g_str_has_prefix(input, "-import=")) {
				char *filename = g_shell_unquote(input + 8, NULL);
				if (!filename || filename[0] == '\0') {
					siril_log_message(_("Missing argument to %s, aborting.\n"), input);
					return CMD_ARG_ERROR;
				}
				return readinitfile(filename);
			}
			else return CMD_ARG_ERROR;
		}
	}

	/* parsing a single variable command */
	int sep, len = strlen(input);
	for (sep = 1; sep < len; sep++)
		if (input[sep] == '.')
			break;
	if (sep == len) {
		siril_log_message("syntax: group.key=value\n");
		return 1;
	}
	input[sep] = '\0';
	if (is_get) {
		print_settings_key(input, input+sep+1, FALSE);
	} else {
		/* set */
		char fakefile[1024];
		int filelen = snprintf(fakefile, 1024, "[%s]\n%s\n", input, input+sep+1);
		GKeyFile *kf = g_key_file_new();
		g_key_file_load_from_data(kf, fakefile, filelen, G_KEY_FILE_NONE, NULL);
		return read_keyfile(kf) == 0;
	}
	return 0;
}

int process_set_mag(int nb) {
	gchar *end;
	double mag_reference = g_ascii_strtod(word[1], &end);
	if (end == word[1]) {
		siril_log_message(_("Wrong magnitude value.\n"));
		return CMD_ARG_ERROR;
	}

	gboolean found = FALSE;
	double mag = 0.0;
	if (gui.qphot) {
		mag = gui.qphot->mag;
		found = TRUE;
	} else {
		if (com.selection.w > 300 || com.selection.h > 300){
			siril_log_message(_("Current selection is too large. To determine the PSF, please make a selection around a single star.\n"));
			return CMD_SELECTION_ERROR;
		}
		if (com.selection.w <= 0 || com.selection.h <= 0){
			siril_log_message(_("Select an area first\n"));
			return CMD_SELECTION_ERROR;
		}
		psf_error error;
		struct phot_config *ps = phot_set_adjusted_for_image(&gfit);
		psf_star *result = psf_get_minimisation(&gfit, select_vport(gui.cvport), &com.selection, TRUE, ps, TRUE, com.pref.starfinder_conf.profile, &error);
		free(ps);
		if (result) {
			found = TRUE;
			mag = result->mag;
			free_psf(result);
		}
		else siril_log_message(_("PSF minimisation failed with error %d\n"), error);
	}
	if (found) {
		com.magOffset = mag_reference - mag;
		siril_log_message(_(
					"Relative magnitude: %.3lf, "
					"True reduced magnitude: %.3lf, "
					"Offset: %.3lf\n"
				   ), mag, mag_reference, com.magOffset);
	}
	return CMD_OK;
}

int process_set_photometry(int nb) {
	if (nb > 0) {
		double inner = -1.0, outer = -1.0, aperture = -1.0, gain = -1.0, force = -1.0;
		int min = -65536, max = -1;	//, force = -1;
		gboolean error = FALSE;
		for (int i = 1; i < nb; i++) {
			char *arg = word[i], *end;
			if (!word[i])
				break;
			if (g_str_has_prefix(arg, "-inner=")) {
				arg += 7;
				inner = g_ascii_strtod(arg, &end);
				if (arg == end) error = TRUE;
				else if (inner < 1.0) error = TRUE;
			}
			else if (g_str_has_prefix(arg, "-outer=")) {
				arg += 7;
				outer = g_ascii_strtod(arg, &end);
				if (arg == end) error = TRUE;
				else if (outer < 2.0) error = TRUE;
			}
			else if (g_str_has_prefix(arg, "-aperture=")) {
				arg += 10;
				aperture = g_ascii_strtod(arg, &end);
				if (arg == end) error = TRUE;
				else if (aperture < 1.0) error = TRUE;
			}
			else if (g_str_has_prefix(arg, "-gain=")) {
				arg += 6;
				gain = g_ascii_strtod(arg, &end);
				if (arg == end) error = TRUE;
				else if (gain <= 0.0) error = TRUE;
			}
			else if (g_str_has_prefix(arg, "-min_val=")) {
				arg += 9;
				min = g_ascii_strtoll(arg, &end, 10);
				if (arg == end) error = TRUE;
				else if (min >= 65535) error = TRUE;
			}
			else if (g_str_has_prefix(arg, "-max_val=")) {
				arg += 9;
				max = g_ascii_strtoull(arg, &end, 10);
				if (arg == end) error = TRUE;
				else if (max == 0 || max > 65535) error = TRUE;
			}
			else if (g_str_has_prefix(arg, "-dyn_ratio=")) {
				arg += 11;
				force = g_ascii_strtod(arg, &end);
				if (arg == end) error = TRUE;
			}
			else {
				siril_log_message(_("Unknown parameter %s, aborting.\n"), arg);
				return CMD_ARG_ERROR;
			}
		}

		if (error) {
			siril_log_message(_("Error parsing arguments, aborting.\n"));
			return CMD_ARG_ERROR;
		}
		if (inner > 0) {
			if (outer > 0) {
				if (outer > inner) {
					com.pref.phot_set.inner = inner;
					com.pref.phot_set.outer = outer;
				} else {
					siril_log_message(_("Inner radius value must be less than outer. Please change the value."));
					error = TRUE;
				}
			} else {
				if (com.pref.phot_set.outer > inner) {
					com.pref.phot_set.inner = inner;
				} else {
					siril_log_message(_("Inner radius value must be less than outer. Please change the value."));
					error = TRUE;
				}
			}
		}
		else if (outer > 0) {
			if (outer > com.pref.phot_set.inner) {
				com.pref.phot_set.outer = outer;
			} else {
					siril_log_message(_("Inner radius value must be less than outer. Please change the value."));
					error = TRUE;
				}
		}
		if (aperture > 0.0)
			com.pref.phot_set.aperture = aperture;
		if (force && force >= 1.0 && force <= 5.0) {
			com.pref.phot_set.force_radius = FALSE;
			com.pref.phot_set.auto_aperture_factor = (double)force;
		} else {
			com.pref.phot_set.force_radius = TRUE;
		}

		if (gain > 0.0)
			com.pref.phot_set.gain = gain;
		if (min >= -65536) {
			if (max > 0) {
				if (min < max) {
					com.pref.phot_set.minval = (double)min;
					com.pref.phot_set.maxval = (double)max;
				} else {
					siril_log_message(_("minimum value must be smaller than the maximum\n"));
					error = TRUE;
				}
			} else {
				if ((double)min < com.pref.phot_set.maxval) {
					com.pref.phot_set.minval = (double)min;
				} else {
					siril_log_message(_("minimum value must be smaller than the maximum\n"));
					error = TRUE;
				}
			}
		} else if (max > 0) {
			if (com.pref.phot_set.minval < max) {
				com.pref.phot_set.maxval = max;
			} else {
				siril_log_message(_("minimum value must be smaller than the maximum\n"));
				error = TRUE;
			}
		}

		if (error) {
			siril_log_message(_("Error parsing arguments, aborting.\n"));
			return CMD_ARG_ERROR;
		}
	}
	siril_log_message(_("Local background annulus radius: %.1f to %.1f, %s: %.1f (%s), camera conversion gain: %f e-/ADU, using pixels with values ]%f, %f[\n"),
			com.pref.phot_set.inner,
			com.pref.phot_set.outer,
			com.pref.phot_set.force_radius ? _("aperture") : _("dynamic aperture"),
			com.pref.phot_set.force_radius ? com.pref.phot_set.aperture : com.pref.phot_set.auto_aperture_factor,
			com.pref.phot_set.force_radius ? _("forced") : _("times the half-FWHM"),
			com.pref.phot_set.gain,
			com.pref.phot_set.minval,
			com.pref.phot_set.maxval);
	return CMD_OK;
}

int process_set_ref(int nb) {
	sequence *seq = load_sequence(word[1], NULL);
	gchar *end;

	if (!seq) {
		return CMD_SEQUENCE_NOT_FOUND;
	}
	if (check_seq_is_comseq(seq)) {
		free_sequence(seq, TRUE);
		seq = &com.seq;
	}
	int n = g_ascii_strtoull(word[2], &end, 10) - 1;
	if (end == word[2] || n < 0 || n >= seq->number) {
		siril_log_message(_("The reference image must be set between 1 and %d\n"), seq->number);
		return CMD_ARG_ERROR;
	}

	seq->reference_image = n;
	// a reference image should not be excluded to avoid confusion
	if (!seq->imgparam[seq->reference_image].incl) {
		seq->imgparam[seq->reference_image].incl = TRUE;
	}

	writeseqfile(seq);
	if (check_seq_is_comseq(seq)) {
		fix_selnum(&com.seq, FALSE);
		seq_load_image(&com.seq, n, TRUE);
		update_stack_interface(TRUE);
		update_reg_interface(FALSE);
		adjust_sellabel();
		drawPlot();
	} else {
		free_sequence(seq, FALSE);
	}

	return CMD_OK;
}

int process_unset_mag(int nb) {
	com.magOffset = 0.0;
	return CMD_OK;
}

int process_set_mag_seq(int nb) {
	gchar *end;
	double mag = g_ascii_strtod(word[1], &end);
	if (end == word[1]) {
		siril_log_message(_("Wrong magnitude value.\n"));
		return CMD_ARG_ERROR;
	}

	int i;
	for (i = 0; i < MAX_SEQPSF && com.seq.photometry[i]; i++);
	com.seq.reference_star = i - 1;
	if (i == 0) {
		siril_log_message(_("Run a PSF for the sequence first (see seqpsf)\n"));
		return CMD_NEED_INIT_FIRST;
	}
	com.seq.reference_mag = mag;
	siril_log_message(_("Reference magnitude has been set for star %d to %f and will be computed for each image\n"), i - 1, mag);
	drawPlot();
	return CMD_OK;
}

int process_set_ext(int nb) {
	if (word[1]) {
		if ((g_ascii_strncasecmp(word[1], "fit", 3))
				&& (g_ascii_strncasecmp(word[1], "fts", 3))
				&& (g_ascii_strncasecmp(word[1], "fits", 4))) {
			siril_log_message(_("FITS extension unknown: %s\n"), word[1]);
			return CMD_ARG_ERROR;
		}

		g_free(com.pref.ext);
		gchar *lower = g_ascii_strdown(word[1], strlen(word[1]));
		com.pref.ext = g_strdup_printf(".%s", lower);
		g_free(lower);
		writeinitfile();
	}

	return CMD_OK;
}

int process_set_findstar(int nb) {
	int startoptargs = 1;
	double sigma = com.pref.starfinder_conf.sigma;
	double minbeta = com.pref.starfinder_conf.min_beta;
	double roundness = com.pref.starfinder_conf.roundness;
	int radius = com.pref.starfinder_conf.radius;
	double focal_length = com.pref.starfinder_conf.focal_length;
	double pixel_size_x = com.pref.starfinder_conf.pixel_size_x;
	gboolean relax_checks = com.pref.starfinder_conf.relax_checks;
	int convergence = com.pref.starfinder_conf.convergence;
	starprofile profile = com.pref.starfinder_conf.profile;
	double minA = com.pref.starfinder_conf.min_A;
	double maxA = com.pref.starfinder_conf.max_A;
	double maxr = com.pref.starfinder_conf.max_r;
	gchar *end;

	if (nb > startoptargs) {
		for (int i = startoptargs; i < nb; i++) {
			char *current = word[i], *value;
			if (current) {
				if (g_str_has_prefix(current, "-radius=")) {
					value = current + 8;
					radius = g_ascii_strtoull(value, &end, 10);
					if (end == value || radius < 3 || radius > 50) {
						siril_log_message(_("Wrong parameter values. Radius must be between 3 and 50, aborting.\n"));
						return CMD_ARG_ERROR;
					}
				} else if (g_str_has_prefix(current, "-sigma=")) {
					value = current + 7;
					sigma = g_ascii_strtod(value, &end);
					if (end == value || sigma < 0.05) {
						siril_log_message(_("Wrong parameter values. Sigma must be greater than 0.05, aborting\n"));
						return CMD_ARG_ERROR;
					}
				} else if (g_str_has_prefix(current, "-minbeta=")) {
					value = current + 9;
					minbeta = g_ascii_strtod(value, &end);
					if (end == value || minbeta < 0.0 || minbeta >= MOFFAT_BETA_UBOUND) {
						siril_log_message(_("Wrong parameter values. Minimum beta must be greater than or equal to 0.0 and less than %.0f, aborting\n"), MOFFAT_BETA_UBOUND);
						return CMD_ARG_ERROR;
					}
				} else if (g_str_has_prefix(current, "-gaussian")) {
					profile = PSF_GAUSSIAN;
				} else if (g_str_has_prefix(current, "-moffat")) {
					profile = PSF_MOFFAT_BFREE;
				} else if (g_str_has_prefix(current, "-roundness=")) {
					value = current + 11;
					roundness = g_ascii_strtod(value, &end);
					if (end == value || roundness < 0.0 || roundness > 0.95) {
						siril_log_message(_("Wrong parameter values. Roundness must be between 0 and 0.95, aborting.\n"));
						return CMD_ARG_ERROR;
					}
				} else if (g_str_has_prefix(current, "-focal=")) {
					value = current + 7;
					focal_length = g_ascii_strtod(value, &end);
					if (end == value || focal_length < 0) {
						siril_log_message(_("Wrong parameter values. Focal length must be greater than 0, aborting.\n"));
						return CMD_ARG_ERROR;
					}
				} else if (g_str_has_prefix(current, "-pixelsize=")) {
					value = current + 11;
					pixel_size_x = g_ascii_strtod(value, &end);
					if (end == value || pixel_size_x < 0) {
						siril_log_message(_("Wrong parameter values. Pixel size must be greater than 0, aborting.\n"));
						return CMD_ARG_ERROR;
					}
				} else if (g_str_has_prefix(current, "-relax=")) {
					value = current + 7;
					if (!(g_ascii_strcasecmp(value, "on"))) relax_checks = TRUE;
					else if (!(g_ascii_strcasecmp(value, "off"))) relax_checks = FALSE;
					else {
						siril_log_message(_("Wrong parameter values. Relax must be set to on or off, aborting.\n"));
						return CMD_ARG_ERROR;
					}
				} else if (g_str_has_prefix(current, "-convergence=")) {
					value = current + 13;
					convergence = g_ascii_strtoull(value, &end, 10);
					if (end == value || convergence < 1 || convergence > 3) {
						siril_log_message(_("Wrong parameter values. Convergence must be between 1 and 3, aborting.\n"));
						return CMD_ARG_ERROR;
					}
				} else if (g_str_has_prefix(current, "-minA=")) {
					value = current + 6;
					minA = g_ascii_strtod(value, &end);
					if (end == value) {
						siril_log_message(_("Wrong parameter value %s.\n"), current);
						return CMD_ARG_ERROR;
					}
				} else if (g_str_has_prefix(current, "-maxA=")) {
					value = current + 6;
					maxA = g_ascii_strtod(value, &end);
					if (end == value) {
						siril_log_message(_("Wrong parameter value %s.\n"), current);
						return CMD_ARG_ERROR;
					}
				} else if (g_str_has_prefix(current, "-maxR=")) {
					value = current + 6;
					maxr = g_ascii_strtod(value, &end);
					if (end == value || maxr <= 0.0 || maxr > 1.0) {
						siril_log_message(_("Wrong parameter value %s.\n"), current);
						return CMD_ARG_ERROR;
					}
				} else if (!g_ascii_strcasecmp(current, "reset")) {
					siril_log_message(_("Resetting findstar parameters to default values.\n"));
					sigma = 1.;
					roundness = 0.5;
					radius = DEF_BOX_RADIUS;
					focal_length = 0.;
					pixel_size_x = 0.;
					relax_checks = FALSE;
					convergence = 1;
					profile = PSF_GAUSSIAN;
					minbeta = 1.5;
					minA = 0.0;
					maxA = 0.0;
					maxr = 1.0;
				} else {
					siril_log_message(_("Unknown parameter %s, aborting.\n"), current);
					return CMD_ARG_ERROR;
				}
			}
		}
	}

	siril_log_message(_("sigma = %3.2f\n"), sigma);
	com.pref.starfinder_conf.sigma = sigma;
	if (maxr != 1.0 && maxr > roundness)
		siril_log_message(_("roundness range = [%f, %f]\n"), roundness, maxr);
	else {
		siril_log_message(_("roundness = %3.2f\n"), roundness);
		maxr = 1.0;
	}
	com.pref.starfinder_conf.roundness = roundness;
	com.pref.starfinder_conf.max_r = maxr;
	siril_log_message(_("radius = %d\n"), radius);
	com.pref.starfinder_conf.radius = radius;
	if ((minA > 0.0 || maxA > 0.0) && minA < maxA)
		siril_log_message(_("amplitude range = [%f, %f]\n"), minA, maxA);
	else {
		siril_log_message(_("amplitude range unlimited\n"));
		minA = 0.0; maxA = 0.0;
	}
	com.pref.starfinder_conf.min_A = minA;
	com.pref.starfinder_conf.max_A = maxA;
	siril_log_message(_("convergence = %d\n"), convergence);
	com.pref.starfinder_conf.convergence = convergence;
	siril_log_message(_("focal = %3.1f\n"), focal_length);
	com.pref.starfinder_conf.focal_length = focal_length;
	siril_log_message(_("pixelsize = %3.2f\n"), pixel_size_x);
	com.pref.starfinder_conf.pixel_size_x = pixel_size_x;
	siril_log_message(_("relax = %s\n"), (relax_checks) ? "on" : "off");
	com.pref.starfinder_conf.relax_checks = relax_checks;
	siril_log_message(_("profile = %s\n"), (profile == PSF_GAUSSIAN) ? "Gaussian" : "Moffat");
	com.pref.starfinder_conf.profile = profile;
	if (profile != PSF_GAUSSIAN) {
		siril_log_message(_("minimum beta = %3.2f\n"), minbeta);
		com.pref.starfinder_conf.min_beta = minbeta;
	}
	return CMD_OK;
}

int process_unset_mag_seq(int nb) {
	com.seq.reference_star = -1;
	com.seq.reference_mag = -1001.0;
	siril_log_message(_("Reference magnitude unset for sequence\n"));
	drawPlot();
	return CMD_OK;
}

int process_pm(int nb) {
	/* First we want to replace all variable by filename if exist. Return error if not
	 * Variables start and end by $ token.
	 */
	gchar *expression = g_shell_unquote(word[1], NULL);
	gchar *next, *cur;
	int count = 0;
	float min = -1.f;
	float max = -1.f;
	gboolean do_sum = TRUE;
	gboolean has_gfit = FALSE;

	// first replace $T with "gfit"
	GRegex *regex = g_regex_new("\\$T(?![A-Za-z0-9_])", 0, 0, NULL);
	gchar *cleaned_expression = g_regex_replace(regex, expression, -1, 0, "gfit", 0, NULL);
	g_regex_unref(regex);

	// Check if a replacement was made to set some flags and check if an image is really laoded
	if (g_strcmp0(expression, cleaned_expression) != 0) {
		if (!single_image_is_loaded()) {
			g_free(cleaned_expression);
			return CMD_ARG_ERROR;
		}
		has_gfit = TRUE;
	}

    g_free(expression);

    /* cleaned_expression is the expression we need to keep to work on it
     * Let's free it at the end
     */
    expression = g_strdup(cleaned_expression);

    /* as $T has already be changed, the number of tokens '$' must be even
     * Let's count them
     */
    cur = expression;
	while ((next = strchr(cur, '$')) != NULL) {
		cur = next + 1;
		count++;
	}

	if (count == 0 && !has_gfit) {
		siril_log_message(_("You need to add at least a loaded image or one image as variable. Use $ tokens to surround the file names .\n"));
		return CMD_ARG_ERROR;
	} else if (count % 2 != 0) {
		siril_log_message(_("There is an unmatched $. Please check the expression.\n"));
		return CMD_ARG_ERROR;
	}

	/* parse rescale and nosum options if they exist */
	if (nb > 1) {
		for (int i = 2; i < 5; i++) {
			if (!g_strcmp0(word[i], "-rescale")) {
				if (nb == 5) {
					gchar *end;
					min = g_ascii_strtod(word[i + 1], &end);
					if (end == word[i + 1] || min < 0 || min > 1) {
						siril_log_message(_("Rescale can only be done in the [0, 1] range.\n"));
						g_free(expression);
						g_free(cleaned_expression);
						return CMD_ARG_ERROR;
					}
					max = g_ascii_strtod(word[i + 2], &end);
					if (end == word[i + 2] || max < 0 || max > 1) {
						siril_log_message(_("Rescale can only be done in the [0, 1] range.\n"));
						g_free(expression);
						g_free(cleaned_expression);
						return CMD_ARG_ERROR;
					}
				} else {
					min = 0.f;
					max = 1.f;
				}
			} else if (!g_strcmp0(word[i], "-nosum")) {
				do_sum = FALSE;
			}
		}
	}

	struct pixel_math_data *args = calloc(1, sizeof(struct pixel_math_data));
	args->nb_rows = count / 2; // this is the number of variable
	args->varname = calloc(args->nb_rows, sizeof(gchar *));

	cur = expression;

	/* List all variables */
	char *start = cur;
	char *end = cur;
	gboolean first = TRUE;
	int i = 0;
	while (*cur) {
		if (*cur == '$') {
			if (first) {
				start = cur;
				first = FALSE;
			} else {
				end = cur;
				first = TRUE;
			}
		}
		if (start < end && *start) {
			*end = 0;
			gboolean found = FALSE;
			for (int j = 0; j < i; j++) {
/*				gchar *test = g_strrstr(args->varname[j], start + 1);
				if (test)*/
				if (!g_strcmp0(args->varname[j], start + 1))
					found = TRUE;
			}
			if (!found)
				args->varname[i++] = g_strdup(start + 1);
			start = cur = end;
		}
		cur++;
	}
	args->nb_rows = i; // this is the final number of variables
	args->varname = realloc(args->varname, i * sizeof(gchar *));

	int width = -1;
	int height = -1;
	int channel = -1;

	for (int j = 0; j < args->nb_rows; j++) {
		int w, h, c;
		if (args->varname && load_pm_var(args->varname[j], j, &w, &h, &c)) {
			if (j > 0)
				free_pm_var(j - 1);
			g_free(expression);
			g_free(cleaned_expression);
			free(args->varname);
			free(args);
			return CMD_INVALID_IMAGE;
		}

		if (channel == -1) {
			width = w;
			height = h;
			channel = c;
		} else {
			if (w != width || height != h || channel != c) {
				siril_log_message(_("Image must have same dimension\n"));
				free_pm_var(args->nb_rows);
				g_free(expression);
				g_free(cleaned_expression);
				free(args->varname);
				free(args);
				return CMD_INVALID_IMAGE;
			}
		}
	}

	/* gfit image MUST have same size of the others */
	if (has_gfit && width != -1) {
		if (gfit.rx != width || height != gfit.ry || channel != gfit.naxes[2]) {
			siril_log_message(_("Image must have same dimension\n"));
			free_pm_var(args->nb_rows);
			g_free(expression);
			g_free(cleaned_expression);
			free(args->varname);
			free(args);
			return CMD_INVALID_IMAGE;
		}
	}

	/* OK. Now all prerequisites are ok. Let's remove the tokens
	 * cleaned_expression can be freed right after its last used
	 */
	g_free(expression);
	expression = g_shell_unquote(cleaned_expression, NULL);
	g_free(cleaned_expression);

	/* We must now replace the original variable names between the $ signs in the expression with
	 * the new generic variable names.
	 * This ensures that the variable names in the expression passed to pm match the variable names
	 * stored in args->varname
	 */
	gchar **chunks = g_strsplit(expression, "$", count + 1);
	for (int i = 0, j = 1; i < count / 2; i++) {
		int idx = 0;
		int k;
		for (k = 0; k < args->nb_rows; k++) {
			if (!g_strcmp0(chunks[2 * i + 1], args->varname[k])) {
				idx = k + 1;
				break;
			}
		}
		if (idx != k + 1) idx = j;
		g_free(chunks[2 * i + 1]);
		chunks[2 * i + 1] = g_strdup_printf("var_%d", idx);
		j++;
	}
	g_free(expression);
	expression = g_strjoinv(NULL, chunks);
	g_strfreev(chunks);

	/* Rewrite the variable names to var_1, var_2 etc. now the files are loaded.
	 * This avoids conflicts where characters are permitted in filenames but cannot
	 * be used in pixelmath variable names.
	 * We will amend the expression to match below.
	 */
	for (int j = 0; j < args->nb_rows; j++) {
		g_free(args->varname[j]);
		args->varname[j] = g_strdup_printf("var_%d", j + 1);
	}

	remove_spaces_from_str(expression);

	fits *fit = NULL;
	if (new_fit_image(&fit, width, height, channel, com.pref.force_16bit ? DATA_USHORT : DATA_FLOAT)) {
		free_pm_var(args->nb_rows);
		free(args->varname);
		free(args);
		return CMD_GENERIC_ERROR;
	}

	args->expression1 = expression;
	args->expression2 = NULL;
	args->expression3 = NULL;
	args->single_rgb = TRUE;
	args->fit = fit;
	args->ret = 0;
	args->from_ui = FALSE;
	args->do_sum = do_sum;
	args->has_gfit = has_gfit;
	if (min >= 0.f) {
		args->rescale = TRUE;
		args->min = min;
		args->max = max;
	} else {
		args->rescale = FALSE;
	}

	if (!start_in_new_thread(apply_pixel_math_operation, args)) {
		g_free(args->expression1);
		free(args);
		return CMD_GENERIC_ERROR;
	}

	return CMD_OK;
}

int process_psf(int nb){
	if (com.selection.w > 300 || com.selection.h > 300){
		siril_log_message(_("Current selection is too large. To determine the PSF, please make a selection around a single star.\n"));
		return CMD_SELECTION_ERROR;
	}
	if (com.selection.w <= 0 || com.selection.h <= 0){
		siril_log_message(_("Select an area first\n"));
		return CMD_SELECTION_ERROR;
	}

	if (gfit.naxes[2] > 1 && nb == 1 && com.headless) {
		siril_log_color_message(_("Please display the channel on which you want to compute the PSF or use -channel argument\n"), "red");
		return CMD_GENERIC_ERROR;
	}

	int channel = com.headless ? 0 : select_vport(gui.cvport);
	if (nb == 2) {
		gchar *next;
		channel = g_ascii_strtoull(word[1], &next, 10);
		if (word[1] == next || channel > (int)gfit.naxes[2]) {
			siril_log_message(_("Please provide the channel number starting from 0 for red\n"));
			return CMD_ARG_ERROR;
		}
	}

	starprofile profile = com.pref.starfinder_conf.profile;
	psf_error error;
	struct phot_config *ps = phot_set_adjusted_for_image(&gfit);
	psf_star *result = psf_get_minimisation(&gfit, channel, &com.selection, TRUE, ps, TRUE, profile, &error);
	free(ps);
	if (result) {
		gchar *str = format_psf_result(result, &com.selection, &gfit, NULL);
		free_psf(result);
		siril_log_message("%s\n", str);
		g_free(str);
	}
	else siril_log_message(_("PSF minimisation failed with error %d\n"), error);
	return CMD_OK;
}

int process_seq_tilt(int nb) {
	gboolean draw_polygon = FALSE;

	sequence *seq;
	seq = load_sequence(word[1], NULL);
	if (!seq)
		return CMD_SEQUENCE_NOT_FOUND;
	if (check_seq_is_comseq(seq)) {
		free_sequence(seq, TRUE);
		seq = &com.seq;
		draw_polygon = TRUE;
	}
	// through GUI, in case the specified sequence is not the loaded sequence
	// load it before running
	if (!com.script && seq != &com.seq) {
		gui_function(set_seq, word[1]);
		free_sequence(seq, TRUE);
		seq = &com.seq;
		draw_polygon = TRUE;
	}

	struct tilt_data *args = calloc(sizeof(struct tilt_data), 1);
	args->seq = seq;
	args->draw_polygon = draw_polygon;

	apply_tilt_to_sequence(args);
	return CMD_OK;
}

/* com.pref.phot_set.outer needs to be set at this point */
static int parse_star_position_arg(char *arg, sequence *seq, fits *first, rectangle *seqpsf_area, gchar **target_descr) {
	rectangle area;
	if (g_str_has_prefix(arg, "-at=") || g_str_has_prefix(arg, "-refat=")) {
		gchar *value, *end;
		if (arg[1] == 'a')
			value = arg + 4;
		else value = arg + 7;
		int x = g_ascii_strtoull(value, &end, 10);
		if (end == value) return CMD_ARG_ERROR;
		if (*end != ',') return CMD_ARG_ERROR;
		end++;
		value = end;
		int y = g_ascii_strtoull(value, &end, 10);
		if (end == value) return CMD_ARG_ERROR;

		double start = 1.5 * com.pref.phot_set.outer;
		double size = 3 * com.pref.phot_set.outer;

		area.x = x - start;
		area.y = y - start;
		area.w = size;
		area.h = size;
		if (area.x < 0 || area.y < 0 ||
				area.h <= 0 || area.w <= 0 ||
				area.x + area.w >= first->rx ||
				area.y + area.h >= first->ry) {
			siril_log_message(_("The given coordinates are not in the image, aborting\n"));
			return CMD_ARG_ERROR;
		}

		if (enforce_area_in_image(&area, seq, 0)) {
			siril_log_message(_("Selection was not completely inside the first image of the sequence, aborting.\n"));
			return CMD_SELECTION_ERROR;
		}
		if (target_descr && arg[1] != 'a')
			*target_descr = g_strdup_printf("at %d, %d", x, y);
	}
	else if (g_str_has_prefix(arg, "-wcs=") || g_str_has_prefix(arg, "-refwcs=")) {
		char *value;
		if (arg[1] == 'w')
			value = arg + 5;
		else value = arg + 8;
		char *sep = strchr(value, ',');
		if (!sep) {
			siril_log_message(_("Invalid argument to %s, aborting.\n"), arg);
			return CMD_ARG_ERROR;
		}
		*sep++ = '\0';
		char *end;
		double ra = g_ascii_strtod(value, &end);
		if (end == value) {
			siril_log_message(_("Invalid argument to %s, aborting.\n"), arg);
			return CMD_ARG_ERROR;
		}
		double dec = g_ascii_strtod(sep, &end);
		if (end == sep) {
			siril_log_message(_("Invalid argument to %s, aborting.\n"), arg);
			return CMD_ARG_ERROR;
		}

		if (!has_wcs(first)) {
			siril_log_message(_("The reference image of the sequence does not have the WCS information required for star selection by equatorial coordinates\n"));
			return CMD_FOR_PLATE_SOLVED;
		}
		double fx, fy;
		if (wcs2pix(first, ra, dec, &fx, &fy)) {
			siril_log_message(_("The given coordinates are not in the image, aborting\n"));
			return CMD_ARG_ERROR;
		}
		double dx, dy;
		siril_to_display(fx, fy, &dx, &dy, first->ry);
		double start = 1.5 * com.pref.phot_set.outer;
		double size = 3 * com.pref.phot_set.outer;
		area.x = dx - start;
		area.y = dy - start;
		area.w = size;
		area.h = size;
		if (area.x < 0 || area.y < 0 ||
				area.h <= 0 || area.w <= 0 ||
				area.x + area.w >= first->rx ||
				area.y + area.h >= first->ry) {
			siril_log_message(_("The given coordinates are not in the image, aborting\n"));
			return CMD_ARG_ERROR;
		}
		siril_log_message(_("Coordinates of the star: %.1f, %.1f\n"), dx, dy);
		if (target_descr && arg[1] != 'a')
			*target_descr = g_strdup_printf("at %f, %f", ra, dec);
	}
	else {
		siril_log_message(_("Invalid argument %s, aborting.\n"), arg);
		return CMD_ARG_ERROR;
	}
	*seqpsf_area = area;
	return CMD_OK;
}

/* seqpsf [sequencename channel { -at=x,y | -wcs=ra,dec }] */
int process_seq_psf(int nb) {
	if (com.script && nb < 4) {
		siril_log_message(_("Arguments are not optional when called from a script\n"));
		return CMD_ARG_ERROR;
	}
	if (!com.headless && !sequence_is_loaded() && nb < 4) {
		siril_log_message(_("Arguments are optional only if a sequence is already loaded and selection around a star made\n"));
		return CMD_ARG_ERROR;
	}

	sequence *seq = NULL;
	int layer;
	if (nb < 4) {
		seq = &com.seq;
		layer = select_vport(gui.cvport);

		if (com.selection.w > 300 || com.selection.h > 300) {
			siril_log_message(_("Current selection is too large. To determine the PSF, please make a selection around a single star.\n"));
			return CMD_SELECTION_ERROR;
		}
		if (com.selection.w <= 0 || com.selection.h <= 0) {
			siril_log_message(_("Select an area first\n"));
			return CMD_SELECTION_ERROR;
		}
	} else {
		seq = load_sequence(word[1], NULL);
		if (!seq) {
			return CMD_SEQUENCE_NOT_FOUND;
		}
		if (!com.script && seq != &com.seq) {
			gui_function(set_seq, word[1]);
			free_sequence(seq, TRUE);
			seq = &com.seq;
		}

		fits first = { 0 };
		if (seq_read_frame_metadata(seq, 0, &first)) {
			free_sequence(seq, TRUE);
			return CMD_GENERIC_ERROR;
		}
		seq->current = 0;

		gchar *end;
		layer = g_ascii_strtoull(word[2], &end, 10);
		if (end == word[2] || layer >= seq->nb_layers) {
			siril_log_message(_("PSF cannot be computed on channel %d for this sequence of %d channels\n"), layer, seq->nb_layers);
			free_sequence(seq, TRUE);
			clearfits(&first);
			return CMD_ARG_ERROR;
		}

		rectangle area;
		if (parse_star_position_arg(word[3], seq, &first, &area, NULL)) {
			free_sequence(seq, TRUE);
			clearfits(&first);
			return 1;
		}
		com.selection = area;
		clearfits(&first);
	}

	framing_mode framing = REGISTERED_FRAME;
	if (framing == REGISTERED_FRAME && !seq->regparam[layer])
		framing = ORIGINAL_FRAME;
	if (framing == ORIGINAL_FRAME) {
		if (com.headless)
			framing = FOLLOW_STAR_FRAME;
		else {
			GtkToggleButton *follow = GTK_TOGGLE_BUTTON(lookup_widget("followStarCheckButton"));
			if (gtk_toggle_button_get_active(follow))
				framing = FOLLOW_STAR_FRAME;
		}
	}
	siril_log_message(_("Running the PSF on the sequence, layer %d\n"), layer);
	int retval = seqpsf(seq, layer, FALSE, FALSE, framing, TRUE, com.script);
	if (seq != &com.seq)
		free_sequence(seq, TRUE);
	return retval;
}

// light_curve sequencename channel [-autoring] { -ninalist=file | [-auto] { -at=x,y | -wcs=ra,dec [-refat=x,y] [-refwcs=ra,dec] ... } }
int process_light_curve(int nb) {
	sequence *seq = load_sequence(word[1], NULL);
	if (!seq)
		return CMD_SEQUENCE_NOT_FOUND;
	gboolean has_GUI = FALSE;
	gboolean seq_has_wcs = FALSE;
	int refimage = sequence_find_refimage(seq);
	if (check_seq_is_comseq(seq)) { // we are in GUI
		free_sequence(seq, TRUE);
		seq = &com.seq;
		clear_all_photometry_and_plot(); // calls GTK+ code, but we're not in a script here
		init_plot_colors();
		has_GUI = TRUE;
		seq_has_wcs = has_wcs(&gfit);
	} else { // we are in script or headless, loading the seq has loaded the ref image, we check if it has wcs info
		siril_debug_print("reference image in seqfile is %d\n", refimage);
		seq_has_wcs = sequence_ref_has_wcs(seq);
		seq->current = refimage;
	}

	gchar *end;
	int layer = g_ascii_strtoull(word[2], &end, 10);
	if (end == word[2] || layer >= seq->nb_layers) {
		siril_log_message(_("PSF cannot be computed on channel %d for this sequence of %d channels\n"), layer, seq->nb_layers);
		if (seq != &com.seq)
			free_sequence(seq, TRUE);
		return CMD_ARG_ERROR;
	}

	if (sequence_drifts(seq, layer, seq->rx / 4))
		return CMD_GENERIC_ERROR;

	int argidx = 3;
	gboolean autoring = FALSE;
	if (!g_strcmp0(word[argidx], "-autoring")) {
		autoring = TRUE;
		if (nb == 3) {
			siril_log_message(_("Missing argument to command\n"));
			if (seq != &com.seq)
				free_sequence(seq, TRUE);
			return CMD_ARG_ERROR;
		}
		argidx++;
	}

	fits reffit = { 0 };
	if (autoring) { // we detect the stars in the reference frame
		if (seq_read_frame(seq, refimage, &reffit, FALSE, -1)) {
			if (seq != &com.seq)
				free_sequence(seq, TRUE);
			return CMD_GENERIC_ERROR;
		}
		float fwhm = measure_image_FWHM(&reffit, layer);
		if (fwhm <= 0.0f) {
			siril_log_color_message(_("Could not find stars in the reference image, aborting.\n"), "red");
			if (seq != &com.seq)
				free_sequence(seq, TRUE);
			clearfits(&reffit);
			return CMD_GENERIC_ERROR;
		}
		/* automatic aperture is 2 times each star's FWHM, which can be
		 * significantly larger than the mean FWHM that we get here */
		com.pref.phot_set.inner = com.pref.phot_set.auto_inner_factor * fwhm;
		com.pref.phot_set.outer = com.pref.phot_set.auto_outer_factor * fwhm;
		siril_log_message(_("Setting inner and outer photometry ring radii to %.1f and %.1f (FWHM is %f)\n"),
				com.pref.phot_set.inner, com.pref.phot_set.outer, fwhm);
		clearfits(&reffit);
	} else {
		if (seq_read_frame_metadata(seq, refimage, &reffit)) {
			if (seq != &com.seq)
				free_sequence(seq, TRUE);
			return CMD_GENERIC_ERROR;
		}
		siril_log_message(_("Using preconfigured inner and outer photometry ring radii of %.1f and %.1f\n"),
				com.pref.phot_set.inner, com.pref.phot_set.outer);
	}
	g_assert(com.pref.phot_set.inner < com.pref.phot_set.outer);

	struct light_curve_args *args = calloc(1, sizeof(struct light_curve_args));
	if (!args) {
		PRINT_ALLOC_ERR;
		if (seq != &com.seq)
			free_sequence(seq, TRUE);
		return CMD_ALLOC_ERROR;
	}

	/* we have a sequence and channel, now we iterate with seqpsf on the list of stars */
	if (g_str_has_prefix(word[argidx], "-ninastars=")) {
		char *file = word[argidx] + 11;
		if (file[0] == '\0') {
			siril_log_message(_("Missing argument to %s, aborting.\n"), word[argidx]);
			free(args);
			if (seq != &com.seq)
				free_sequence(seq, TRUE);
			return CMD_GENERIC_ERROR;
		}
		if (!seq_has_wcs) {
			siril_log_message(_("No image in the sequence was found with the WCS information required for star selection by equatorial coordinates, plate solve the reference or the current\n"));
			free(args);
			if (seq != &com.seq)
				free_sequence(seq, TRUE);
			return CMD_FOR_PLATE_SOLVED;
		}
		if (parse_nina_stars_file_using_WCS(args, file, TRUE, TRUE, has_GUI ? &gfit : &reffit)) {
			if (seq != &com.seq)
				free_sequence(seq, TRUE);
			free_light_curve_args(args);
			return CMD_GENERIC_ERROR;
		}
	} else {
		args->areas = malloc((nb - argidx) * sizeof(rectangle));
		for (int arg_index = argidx; arg_index < nb; arg_index++) {
			if (parse_star_position_arg(word[arg_index], seq, has_GUI ? &gfit : &reffit,
						&args->areas[arg_index - argidx], &args->target_descr)) {
				free_light_curve_args(args);
				return CMD_ARG_ERROR;;
			}
		}
		args->nb = nb - argidx;
	}
	clearfits(&reffit);
	args->seq = seq;
	args->layer = layer;
	args->display_graph = has_GUI;
	siril_debug_print("starting PSF analysis of %d stars\n", args->nb);

	if (!start_in_new_thread(light_curve_worker, args)) {
		g_free(args->target_descr);
		free(args->areas);
		free(args->target_descr);
		free(args);
		return CMD_GENERIC_ERROR;
	}
	return CMD_OK;
}

int process_seq_crop(int nb) {
	sequence *seq = load_sequence(word[1], NULL);
	if (!seq) {
		return CMD_SEQUENCE_NOT_FOUND;
	}

	rectangle area;

	int startoptargs = 6;

	if (nb >= startoptargs) {
		gchar *endx, *endy, *endw, *endh;

		area.x = g_ascii_strtoull(word[2], &endx, 10);
		area.y = g_ascii_strtoull(word[3], &endy, 10);
		area.w = g_ascii_strtoull(word[4], &endw, 10);
		area.h = g_ascii_strtoull(word[5], &endh, 10);

		if (endx == word[2] || endy == word[3] || area.x < 0 || area.y < 0) {
			siril_log_message(_("Crop: x and y must be positive values.\n"));
			if (!check_seq_is_comseq(seq))
				free_sequence(seq, TRUE);
			return CMD_ARG_ERROR;
		}
		if (endw == word[4] || endh == word[5] || area.w <= 0 || area.h <= 0) {
			siril_log_message(_("Crop: width and height must be greater than 0.\n"));
			if (!check_seq_is_comseq(seq))
				free_sequence(seq, TRUE);
			return CMD_ARG_ERROR;
		}
	} else {
		siril_log_message(_("Crop: select a region or provide x, y, width, height\n"));
		if (!check_seq_is_comseq(seq))
			free_sequence(seq, TRUE);
		return CMD_ARG_ERROR;
	}
	gchar *end1, *end2;
	int rx = g_ascii_strtoull(word[4], &end1, 10);
	int ry = g_ascii_strtoull(word[5], &end2, 10);

	if (end1 == word[4] || end2 == word[5] || rx > seq->rx || ry > seq->ry) {
		siril_log_message(_("Crop: width and height, respectively, must be less than %d and %d.\n"),
				seq->rx, seq->ry);
		if (!check_seq_is_comseq(seq))
			free_sequence(seq, TRUE);
		return CMD_ARG_ERROR;
	}

	struct crop_sequence_data *args = calloc(1, sizeof(struct crop_sequence_data));

	args->seq = seq;
	args->area = area;
	args->prefix = strdup("cropped_");

	if (nb > startoptargs) {
		for (int i = startoptargs; i < nb; i++) {
			if (word[i]) {
				if (g_str_has_prefix(word[i], "-prefix=")) {
					char *current = word[i], *value;
					value = current + 8;
					if (value[0] == '\0') {
						siril_log_message(_("Missing argument to %s, aborting.\n"), current);
						free(args->prefix);
						free(args);
						if (!check_seq_is_comseq(seq))
							free_sequence(seq, TRUE);
						return CMD_ARG_ERROR;
					}
					free(args->prefix);
					args->prefix = strdup(value);
				}
			}
		}
	}

	crop_sequence(args);
	return CMD_OK;
}

int process_seq_resample(int nb) {
	sequence *seq = load_sequence(word[1], NULL);
	if (!seq) {
		return CMD_SEQUENCE_NOT_FOUND;
	}

	struct scale_sequence_data *args = calloc(1, sizeof(struct scale_sequence_data));

	args->seq = seq;
	args->prefix = strdup("scaled_");
	args->scale = 1.0;
	args->interpolation = OPENCV_AREA;
	args->clamp = FALSE;

	for (int i = 2; i < nb; i++) {
		if (word[i]) {
			if (g_str_has_prefix(word[i], "-prefix=")) {
				char *current = word[i], *value;
				value = current + 8;
				if (value[0] == '\0') {
					siril_log_message(_("Missing argument to %s, aborting.\n"), current);
					free(args->prefix);
					free(args);
					if (!check_seq_is_comseq(seq))
						free_sequence(seq, TRUE);
					return CMD_ARG_ERROR;
				}
				free(args->prefix);
				args->prefix = strdup(value);
			}
			else if (g_str_has_prefix(word[1], "-height=")) {
				char *current = word[i] + 8, *end;
				double toY = g_ascii_strtod(current, &end);
				if (toY < 10) {
					siril_log_message(_("Error: height cannot be less than 10, aborting.\n"));
					if (!check_seq_is_comseq(seq))
						free_sequence(seq, TRUE);
					free(args->prefix);
					return CMD_ARG_ERROR;
				}
				args->scale = toY / (double) seq->ry;
			}
			else if (g_str_has_prefix(word[1], "-width=")) {
				char *current = word[i] + 7, *end;
				double toX = g_ascii_strtod(current, &end);
				if (toX < 10) {
					siril_log_message(_("Error: width cannot be less than 10, aborting.\n"));
					if (!check_seq_is_comseq(seq))
						free_sequence(seq, TRUE);
					free(args->prefix);
					return CMD_ARG_ERROR;
				}
				args->scale = toX / (double) seq->rx;
			} else if (g_str_has_prefix(word[1], "-maxdim=")) {
				char *current = word[i] + 8, *end;
				double maxdim = g_ascii_strtoull(current, &end, 10);
				if (maxdim < 10) {
					siril_log_message(_("Error: max dimension cannot be less than 10, aborting.\n"));
						if (!check_seq_is_comseq(seq))
							free_sequence(seq, TRUE);
						free(args->prefix);
					return CMD_ARG_ERROR;
				}
				if (gfit.rx > gfit.ry) {
					args->scale = maxdim / (double) seq->rx;
				} else {
					args->scale = maxdim / (double) seq->ry;
				}
			} else if (g_str_has_prefix(word[i], "-scale=")) {
				char *current = word[i] + 7, *end;
				args->scale = g_ascii_strtod(current, &end);
				if (args->scale < 0.01) {
					siril_log_message(_("Error: scale cannot be less than 0.01, aborting.\n"));
					if (!check_seq_is_comseq(seq))
						free_sequence(seq, TRUE);
					free(args->prefix);
					return CMD_ARG_ERROR;
				}
				if (current == end) {
					siril_log_message(_("Error parsing argument to -scale= (%s), aborting.\n"), current);
					if (!check_seq_is_comseq(seq))
						free_sequence(seq, TRUE);
					free(args->prefix);
					return CMD_ARG_ERROR;
				}
			}
			else if (g_str_has_prefix(word[i], "-interp=")) {
				char *current = word[i], *value;
				value = current + 8;
				if (value[0] == '\0') {
					siril_log_message(_("Missing argument to %s, aborting.\n"), current);
					return CMD_ARG_ERROR;
				}
				if(!g_ascii_strncasecmp(value, "nearest", 7) || !g_ascii_strncasecmp(value, "ne", 2)) {
					args->interpolation = OPENCV_NEAREST;
					args->clamp = FALSE;
					continue;
				}
				if(!g_ascii_strncasecmp(value, "cubic", 5) || !g_ascii_strncasecmp(value, "cu", 2)) {
					args->interpolation = OPENCV_CUBIC;
					args->clamp = TRUE;
					continue;
				}
				if(!g_ascii_strncasecmp(value, "lanczos4", 8) || !g_ascii_strncasecmp(value, "la", 2)) {
					args->interpolation = OPENCV_LANCZOS4;
					args->clamp = TRUE;
					continue;
				}
				if(!g_ascii_strncasecmp(value, "linear", 6) || !g_ascii_strncasecmp(value, "li", 2)) {
					args->interpolation = OPENCV_LINEAR;
					args->clamp = FALSE;
					continue;
				}
				if(!g_ascii_strncasecmp(value, "area", 4) || !g_ascii_strncasecmp(value, "ar", 2)) {
					args->interpolation = OPENCV_AREA;
					args->clamp = FALSE;
					continue;
				}
				siril_log_message(_("Unknown transformation type %s, aborting.\n"), value);
				return CMD_ARG_ERROR;
			}
		}
	}
	if (args->scale < 0.1) {
		siril_log_message(_("Error: scale cannot be less than 0.01, aborting.\n"));
		free(args->prefix);
		free(args);
		if (!check_seq_is_comseq(seq))
			free_sequence(seq, TRUE);
		return CMD_GENERIC_ERROR;
	}
	if (fabs(args->scale - 1.0) < 1.e-10) {
		siril_log_message(_("Scale is 1.0, nothing to do.\n"));
		free(args->prefix);
		free(args);
		if (!check_seq_is_comseq(seq))
			free_sequence(seq, TRUE);
		return CMD_GENERIC_ERROR;
	}

	scale_sequence(args);
	return CMD_OK;
}

int process_bg(int nb) {
	WORD us_bg;
	image_cfa_warning_check();
	for (int layer = 0; layer < gfit.naxes[2]; layer++) {
		double bg = background(&gfit, layer, &com.selection, MULTI_THREADED);
		if (gfit.type == DATA_USHORT) {
			us_bg = round_to_WORD(bg);
			bg = bg / get_normalized_value(&gfit);
		} else if (gfit.type == DATA_FLOAT) {
			us_bg = float_to_ushort_range(bg);
		} else return CMD_INVALID_IMAGE;
		siril_log_message(_("Background value (channel: #%d): %d (%.3e)\n"), layer, us_bg, bg);
	}
	return CMD_OK;
}

int process_bgnoise(int nb) {
	image_cfa_warning_check();
	evaluate_noise_in_image();
	return CMD_OK;
}

int process_histo(int nb) {
	GError *error = NULL;
	gchar *end;
	int nlayer = g_ascii_strtoull(word[1], &end, 10);
	const gchar* clayer;

	if (end == word[1] || nlayer > 3 || nlayer < 0)
		return CMD_INVALID_IMAGE;
	image_cfa_warning_check();
	gsl_histogram *histo = computeHisto(&gfit, nlayer);
	if (!isrgb(&gfit))
		clayer = "bw";		//if B&W
	else
		clayer = channel_number_to_name(nlayer);
	gchar *filename = g_strdup_printf("histo_%s.dat", clayer);

	GFile *file = g_file_new_for_path(filename);
	g_free(filename);

	GOutputStream *output_stream = (GOutputStream*) g_file_replace(file, NULL, FALSE,
			G_FILE_CREATE_NONE, NULL, &error);

	if (output_stream == NULL) {
		if (error != NULL) {
			g_warning("%s\n", error->message);
			g_clear_error(&error);
			fprintf(stderr, "Cannot save histo\n");
		}
		g_object_unref(file);
		return CMD_FILE_NOT_FOUND;
	}
	for (size_t i = 0; i < USHRT_MAX + 1; i++) {
		gchar *buffer = g_strdup_printf("%zu %d\n", i, (int) gsl_histogram_get (histo, i));

		if (!g_output_stream_write_all(output_stream, buffer, strlen(buffer), NULL, NULL, &error)) {
			g_warning("%s\n", error->message);
			g_free(buffer);
			g_clear_error(&error);
			g_object_unref(output_stream);
			g_object_unref(file);
			return CMD_GENERIC_ERROR;
		}
		g_free(buffer);
	}

	siril_log_message(_("The file %s has been created for the %s layer.\n"), g_file_peek_path(file), clayer);

	g_object_unref(output_stream);
	g_object_unref(file);
	gsl_histogram_free(histo);
	return CMD_OK;
}

int process_tilt(int nb) {
	if (word[1] && !g_ascii_strcasecmp(word[1], "clear")) {
		clear_sensor_tilt();
		siril_log_message(_("Clearing tilt information\n"));
		redraw(REDRAW_OVERLAY);
	} else {
		set_cursor_waiting(TRUE);
		draw_sensor_tilt(&gfit);
		set_cursor_waiting(FALSE);
	}

	return CMD_OK;
}

int process_inspector(int nb) {
	compute_aberration_inspector();
	return CMD_OK;
}

int process_thresh(int nb){
	gchar *end1, *end2;
	int maxlevel = (gfit.orig_bitpix == BYTE_IMG) ? UCHAR_MAX : USHRT_MAX;
	int lo = g_ascii_strtoull(word[1], &end1, 10);
	if (end1 == word[1] || lo < 0 || lo > maxlevel) {
		siril_log_message(_("Replacement value is out of range (0 - %d)\n"), maxlevel);
		return CMD_ARG_ERROR;
	}
	int hi = g_ascii_strtoull(word[2], &end2, 10);
	if (end2 == word[2] || hi < 0 || hi > maxlevel) {
		siril_log_message(_("Replacement value is out of range (0 - %d)\n"), maxlevel);
		return CMD_ARG_ERROR;
	}
	if (lo >= hi) {
		siril_log_message(_("lo must be strictly smaller than hi\n"));
		return CMD_ARG_ERROR;
	}
	threshlo(&gfit, lo);
	threshhi(&gfit, hi);

	char log[90];
	sprintf(log, "Image clamped to [%d, %d]", lo, hi);
	gfit.history = g_slist_append(gfit.history, strdup(log));
	return CMD_OK | CMD_NOTIFY_GFIT_MODIFIED;
}

int process_threshlo(int nb) {
	gchar *end;
	int maxlevel = (gfit.orig_bitpix == BYTE_IMG) ? UCHAR_MAX : USHRT_MAX;
	int lo = g_ascii_strtoull(word[1], &end, 10);
	if (end == word[1] || lo < 0 || lo > maxlevel) {
		siril_log_message(_("Replacement value is out of range (0 - %d)\n"), maxlevel);
		return CMD_ARG_ERROR;
	}
	threshlo(&gfit, lo);

	char log[90];
	sprintf(log, "Image clamped to [%d, max]", lo);
	gfit.history = g_slist_append(gfit.history, strdup(log));
	return CMD_OK | CMD_NOTIFY_GFIT_MODIFIED;
}

int process_threshhi(int nb) {
	gchar *end;
	int maxlevel = (gfit.orig_bitpix == BYTE_IMG) ? UCHAR_MAX : USHRT_MAX;
	int hi = g_ascii_strtoull(word[1], &end, 10);
	if (end == word[1] || hi < 0 || hi > maxlevel) {
		siril_log_message(_("Replacement value is out of range (0 - %d)\n"), maxlevel);
		return CMD_ARG_ERROR;
	}
	threshhi(&gfit, hi);

	char log[90];
	sprintf(log, "Image clamped to [min, %d]", hi);
	gfit.history = g_slist_append(gfit.history, strdup(log));
	return CMD_OK | CMD_NOTIFY_GFIT_MODIFIED;
}

int process_neg(int nb) {
	set_cursor_waiting(TRUE);
	pos_to_neg(&gfit);
	gfit.history = g_slist_append(gfit.history, strdup("Image made negative"));
	return CMD_OK | CMD_NOTIFY_GFIT_MODIFIED;
}

int process_nozero(int nb){
	gchar *end;
	int level = g_ascii_strtoull(word[1], &end, 10);
	int maxlevel = (gfit.orig_bitpix == BYTE_IMG) ? UCHAR_MAX : USHRT_MAX;
	if (end == word[1] || level < 0 || level > maxlevel) {
		siril_log_message(_("Replacement value is out of range (0 - %d)\n"), maxlevel);
		return CMD_ARG_ERROR;
	}
	nozero(&gfit, (WORD)level);

	char log[90];
	sprintf(log, "Replaced zeros with %d", level);
	gfit.history = g_slist_append(gfit.history, strdup(log));
	return CMD_OK | CMD_NOTIFY_GFIT_MODIFIED;
}

int process_ddp(int nb) {
	gchar *end;
	float level = (float) g_ascii_strtod(word[1], &end);
	if (end == word[1] || level < 0 || level > USHRT_MAX_SINGLE) {
		siril_log_message(_("Level value is incorrect\n"));
		return CMD_ARG_ERROR;
	}
	float coeff = g_ascii_strtod(word[2], &end);
	if (end == word[2] || coeff < 0) {
		siril_log_message(_("Coeff value is incorrect\n"));
		return CMD_ARG_ERROR;
	}
	float sigma = g_ascii_strtod(word[3], &end);
	if (end == word[3] || sigma < 0) {
		siril_log_message(_("Sigma value is incorrect\n"));
		return CMD_ARG_ERROR;
	}
	image_cfa_warning_check();
	ddp(&gfit, level, coeff, sigma);
	return CMD_OK | CMD_NOTIFY_GFIT_MODIFIED;
}

int process_new(int nb){
	int width, height, layers;
	gchar *end, *endw, *endh;

	width = g_ascii_strtod(word[1], &endw);
	height = g_ascii_strtod(word[2], &endh);
	layers = g_ascii_strtoull(word[3], &end, 10);
	if (end == word[3] || (layers != 1 && layers != 3)) {
		siril_log_message(_("Number of layers MUST be 1 or 3\n"));
		return CMD_ARG_ERROR;
	}
	if (endw == word[1] || endh == word[2] || !height || !width) {
		siril_log_message(_("Width and Height must be positive values.\n"));
		return CMD_ARG_ERROR;
	}

	close_single_image();
	close_sequence(FALSE);

	fits *fit = &gfit;
	if (new_fit_image(&fit, width, height, layers, DATA_FLOAT))
		return CMD_GENERIC_ERROR;
	memset(gfit.fdata, 0, width * height * layers * sizeof(float));

	com.seq.current = UNRELATED_IMAGE;
	create_uniq_from_gfit(strdup(_("new empty image")), FALSE);
	gui_function(open_single_image_from_gfit, NULL);
	return CMD_OK;
}

int process_visu(int nb) {
	gchar *end1, *end2;
	int low = g_ascii_strtoull(word[1], &end1, 10);
	int high = g_ascii_strtoull(word[2], &end2, 10);
	if ((end2 == word[2] || high > USHRT_MAX) || (end1 == word[1] || low < 0)) {
		siril_log_message(_("Values must be positive and less than %d.\n"), USHRT_MAX);
		return CMD_ARG_ERROR;
	}
	visu(&gfit, low, high);
	return CMD_OK;
}

int process_ffill(int nb) {
	gchar *end;
	rectangle area;
	int level = g_ascii_strtoull(word[1], &end, 10);
	if (end == word[1] || level < 0 || level > USHRT_MAX) {
		siril_log_message(_("Value must be positive and less than %d.\n"), USHRT_MAX);
		return CMD_ARG_ERROR;
	}

	if ((!com.selection.h) || (!com.selection.w)) {
		if (nb == 6) {
			gchar *endx, *endy, *endw, *endh;
			area.x = g_ascii_strtoull(word[2], &endx, 10);
			area.y = g_ascii_strtoull(word[3], &endy, 10);
			area.w = g_ascii_strtoull(word[4], &endw, 10);
			area.h = g_ascii_strtoull(word[5], &endh, 10);
			if (endx == word[2] || endy == word[3] || endw == word[4]
					|| endh == word[5] || (area.w + area.x > gfit.rx)
					|| (area.h + area.y > gfit.ry)) {
				siril_log_message(_("Wrong parameters.\n"));
				return CMD_ARG_ERROR;
			}
		}
		else {
			siril_log_message(_("Fill2: select a region or provide x, y, width, height\n"));
			return CMD_ARG_ERROR;
		}
	} else {
		area = com.selection;
	}
	int retval = fill(&gfit, level, &area);
	if (retval) {
		siril_log_message(_("Wrong parameters.\n"));
		return CMD_ARG_ERROR;
	}
	area.x = gfit.rx - area.x - area.w;
	area.y = gfit.ry - area.y - area.h;
	fill(&gfit, level, &area);
	return CMD_OK | CMD_NOTIFY_GFIT_MODIFIED;
}

cmd_errors parse_findstar(struct starfinder_data *args, int start, int nb) {
	for (int i = start; i < nb; i++) {
		char *current = word[i], *value;
		if (g_str_has_prefix(current, "-out=")) {
			value = current + 5;
			if (value[0] == '\0') {
				siril_log_message(_("Missing argument to %s, aborting.\n"), current);
				return CMD_ARG_ERROR;
			}
			/* Make sure path exists */
			gchar *dirname = g_path_get_dirname(value);
			if (g_mkdir_with_parents(dirname, 0755) < 0) {
				siril_log_color_message(_("Cannot create output folder: %s\n"), "red", dirname);
				g_free(dirname);
				return CMD_GENERIC_ERROR;
			}
			g_free(dirname);
			args->starfile = g_strdup(value);
			siril_debug_print("Findstar: saving at %s\n", args->starfile);
		} else if (g_str_has_prefix(word[i], "-layer=")) {
			int nb_layers = (start == 2) ? args->im.from_seq->nb_layers : args->im.fit->naxes[2];
			if (nb_layers == 1) {  // handling mono case
				siril_log_message(_("This sequence is mono, ignoring layer number.\n"));
				continue;
			}
			value = current + 7;
			gchar *end;
			int layer = g_ascii_strtoull(value, &end, 10);
			if (end == value || layer < 0 || layer > 2) {
				siril_log_message(_("Unknown layer number %s, must be between 0 and 2, will use green layer.\n"), value);
				layer = GLAYER;
				continue;
			}
			args->layer = layer;
		} else if (g_str_has_prefix(word[i], "-maxstars=")) {
			char *current = word[i], *value;
			value = current + 10;
			if (value[0] == '\0') {
				siril_log_message(_("Missing argument to %s, aborting.\n"), current);
				return CMD_ARG_ERROR;
			}
			gchar *end;
			int max_stars = g_ascii_strtoull(value, &end, 10);
			if (end == value || max_stars > MAX_STARS_FITTED || max_stars < MIN_STARS_FITTED) {
				// limiting values to avoid too long computation or too low number of candidates
				siril_log_message(_("Max number of stars %s not allowed. Should be between %d and %d.\n"), value, MIN_STARS_FITTED, MAX_STARS_FITTED);
				return CMD_ARG_ERROR;
			}
			args->max_stars_fitted = max_stars;
		} else {
			siril_log_message(_("Unknown parameter %s, aborting.\n"), current);
			return CMD_ARG_ERROR;
		}
	}
	return CMD_OK;
}

int process_findstar(int nb) {
	int layer;
	if (!(com.script || (com.python_script && !com.headless))) {
		layer = select_vport(gui.cvport);
	} else {
		layer = (gfit.naxes[2] > 1) ? GLAYER : RLAYER;
	}

	struct starfinder_data *args = calloc(1, sizeof(struct starfinder_data));
	args->layer = layer;
	args->im.fit = &gfit;
	if (sequence_is_loaded() && com.seq.current >= 0) {
		args->im.from_seq = &com.seq;
		args->im.index_in_seq = com.seq.current;
	} else {
		args->im.from_seq = NULL;
		args->im.index_in_seq = -1;
	}

	// initializing args
	args->starfile = NULL;
	args->max_stars_fitted = 0;
	args->threading = MULTI_THREADED;
	args->update_GUI = (!com.headless && !com.script);
	siril_debug_print("findstar profiling %s stars\n", (com.pref.starfinder_conf.profile == PSF_GAUSSIAN) ? "Gaussian" : "Moffat");

	cmd_errors argparsing = parse_findstar(args, 1, nb);

	if (argparsing) {
		if (args->starfile) g_free(args->starfile);
		free(args);
		return argparsing;
	}
	if (gfit.naxes[2] == 1 && gfit.keywords.bayer_pattern[0] != '\0') {
		control_window_switch_to_tab(OUTPUT_LOGS);
		siril_log_color_message(_("Warning: an undebayered CFA image is loaded. Star detection may produce results for this image but will not perform optimally and star parameters may be inaccurate.\n"), "salmon");
	}

	if (!start_in_new_thread(findstar_worker, args)) {
		free(args);
		return CMD_GENERIC_ERROR;
	}

	return CMD_OK;
}

int process_seq_findstar(int nb) {
	sequence *seq = load_sequence(word[1], NULL);
	if (!seq)
		return CMD_SEQUENCE_NOT_FOUND;
	if (check_seq_is_comseq(seq)) {
		free_sequence(seq, TRUE);
		seq = &com.seq;
	}

	struct starfinder_data *args = calloc(1, sizeof(struct starfinder_data));
	int layer;
	if (!(com.script || (com.python_script && !com.headless)) && check_seq_is_comseq(seq)) { // we use vport only if seq is com.seq
		layer = select_vport(gui.cvport);
	} else {
		layer = (seq->nb_layers > 1) ? GLAYER : RLAYER;
	}
	// initializing findstar args
	args->layer = layer;
	args->im.fit = NULL;
	args->im.from_seq = seq;
	args->im.index_in_seq = -1;
	args->max_stars_fitted = 0;
	args->update_GUI = FALSE;
	args->save_to_file = TRUE;
	args->save_eqcoords = TRUE;	// managed in apply_findstar_to_sequence()

	args->starfile = NULL;
	cmd_errors argparsing = parse_findstar(args, 2, nb);

	if (argparsing) {
		if (args->starfile) g_free(args->starfile);
		free(args);
		if (!check_seq_is_comseq(seq))
			free_sequence(seq, TRUE);
		return argparsing;
	}
	if (args->starfile) {
		siril_log_message(_("Option -out= is not available for sequences, ignoring\n"));
		g_free(args->starfile);
		args->starfile = NULL;
	}

	fits tmpfit = { 0 };
	seq_read_frame_metadata(seq, sequence_find_refimage(seq), &tmpfit);
	gboolean mono = (tmpfit.naxes[2] == 1);
	gboolean cfa = (tmpfit.keywords.bayer_pattern[0] != '\0');
	clearfits(&tmpfit);
	if (mono && cfa) {
		control_window_switch_to_tab(OUTPUT_LOGS);
		siril_log_color_message(_("Warning: sequence contains undebayered CFA images. Star detection may produce results for this sequence but will not perform optimally and star parameters may be inaccurate.\n"), "salmon");
	}

	return apply_findstar_to_sequence(args);
}

int process_findhot(int nb){
	if (gfit.naxes[2] != 1) {
		siril_log_message(_("find_hot must be applied on an one-channel master-dark frame"));
		return CMD_NEED_INIT_FIRST;
	}
	GError *error = NULL;
	long icold, ihot;
	gchar type, *end;
	double sig[2];

	sig[0] = g_ascii_strtod(word[2], &end);
	if (end == word[2]) {
		siril_log_message(_("Invalid argument %s, aborting.\n"), word[2]);
		return CMD_ARG_ERROR;
	}
	sig[1] = g_ascii_strtod(word[3], &end);
	if (end == word[3]) {
		siril_log_message(_("Invalid argument %s, aborting.\n"), word[3]);
		return CMD_ARG_ERROR;
	}

	deviant_pixel *dev = find_deviant_pixels(&gfit, sig, &icold, &ihot, FALSE);
	siril_log_message(_("%ld cold and %ld hot pixels\n"), icold, ihot);

	gchar *filename = g_strdup_printf("%s.lst", word[1]);
	GFile *file = g_file_new_for_path(filename);

	GOutputStream *output_stream = (GOutputStream*) g_file_replace(file, NULL, FALSE,
			G_FILE_CREATE_NONE, NULL, &error);

	if (output_stream == NULL) {
		if (error != NULL) {
			g_warning("%s\n", error->message);
			g_clear_error(&error);
			siril_log_message(_("Could not open file: %s\n"), filename);
		}
		g_object_unref(file);
		g_free(filename);
		return CMD_FILE_NOT_FOUND;
	}
	g_free(filename);

	for (int i = 0; i < icold + ihot; i++) {
		int y = gfit.ry - (int) dev[i].p.y - 1;  /* FITS is stored bottom to top */
		if (dev[i].type == HOT_PIXEL)
			type = 'H';
		else
			type = 'C';
		gchar *buffer = g_strdup_printf("P %d %d %c\n", (int) dev[i].p.x, y, type);
		if (!g_output_stream_write_all(output_stream, buffer, strlen(buffer), NULL, NULL, &error)) {
			g_warning("%s\n", error->message);
			g_free(buffer);
			g_clear_error(&error);
			g_object_unref(output_stream);
			g_object_unref(file);
			return CMD_GENERIC_ERROR;
		}
		g_free(buffer);
	}

	free(dev);
	g_object_unref(output_stream);
	g_object_unref(file);

	return CMD_OK;
}

int process_fix_xtrans(int nb) {
	fix_xtrans_ac(&gfit);
	notify_gfit_modified();
	return CMD_OK | CMD_NOTIFY_GFIT_MODIFIED;
}

int process_cosme(int nb) {
	gchar *filename;
	int retval = 0;

	if (!g_str_has_suffix(word[1], ".lst")) {
		filename = g_strdup_printf("%s.lst", word[1]);
	} else {
		filename = g_strdup(word[1]);
	}

	if (!g_file_test(filename, G_FILE_TEST_EXISTS)) {
		siril_log_color_message(_("File [%s] does not exist.\n"), "red", filename);
		g_free(filename);
		return CMD_FILE_NOT_FOUND;
	}

	GFile *file = g_file_new_for_path(filename);

	int is_cfa = (word[0][5] == '_') ? 1 : 0;

	retval = apply_cosme_to_image(&gfit, file, is_cfa);

	g_free(filename);
	if (file)
		g_object_unref(file);
	if (retval)
		siril_log_color_message(_("There were some errors, please check your input file.\n"), "salmon");

	invalidate_stats_from_fit(&gfit);
	notify_gfit_modified();
	return CMD_OK | CMD_NOTIFY_GFIT_MODIFIED;
}

int process_seq_cosme(int nb) {
	sequence *seq = load_sequence(word[1], NULL);
	if (!seq) {
		return CMD_SEQUENCE_NOT_FOUND;
	}

	gchar *filename;

	if (!g_str_has_suffix(word[2], ".lst")) {
		filename = g_strdup_printf("%s.lst", word[2]);
	} else {
		filename = g_strdup(word[2]);
	}

	if (!g_file_test(filename, G_FILE_TEST_EXISTS)) {
		siril_log_color_message(_("File [%s] does not exist.\n"), "red", filename);
		if (!check_seq_is_comseq(seq))
			free_sequence(seq, TRUE);
		g_free(filename);
		return CMD_FILE_NOT_FOUND;
	}

	GFile *file = g_file_new_for_path(filename);
	g_free(filename);

	struct cosme_data *args = calloc(1, sizeof(struct cosme_data));
	args->prefix = strdup("cosme_");

	if (g_str_has_prefix(word[3], "-prefix=")) {
		char *current = word[3], *value;
		value = current + 8;
		if (value[0] == '\0') {
			free_sequence(seq, TRUE);
			g_object_unref(file);
			if (!check_seq_is_comseq(seq))
				free_sequence(seq, TRUE);
			free(args->prefix);
			free(args);
			siril_log_message(_("Missing argument to %s, aborting.\n"), current);
			return CMD_ARG_ERROR;
		}
		free(args->prefix);
		args->prefix = strdup(value);
	}

	args->seq = seq;
	args->is_cfa = (word[0][8] == '_') ? 1 : 0;
	args->file = file;
	args->fit = &gfit;

	apply_cosme_to_sequence(args);

	return CMD_OK;
}

int process_fmedian(int nb){
	struct median_filter_data *args = calloc(1, sizeof(struct median_filter_data));
	gchar *end1, *end2;
	args->ksize = g_ascii_strtoull(word[1], &end1, 10);
	args->amount = g_ascii_strtod(word[2], &end2);
	args->iterations = 1;

	if (end1 == word[1] || !(args->ksize & 1) || args->ksize < 2 || args->ksize > 15) {
		siril_log_message(_("The size of the kernel MUST be odd and in the range [3, 15].\n"));
		free(args);
		return CMD_ARG_ERROR;
	}
	if (end2 == word[2] || args->amount < 0.0 || args->amount > 1.0) {
		siril_log_message(_("Modulation value MUST be between 0 and 1\n"));
		free(args);
		return CMD_ARG_ERROR;
	}
	args->fit = &gfit;
	image_cfa_warning_check();
	if (!start_in_new_thread(median_filter, args)) {
		free(args);
		return CMD_GENERIC_ERROR;
	}

	return CMD_OK;
}

/* The name of this command should be COG in english but this choice
 * was done to be consistent with IRIS
 */
int process_cdg(int nb) {
	float x_avg, y_avg;

	if (!FindCentre(&gfit, &x_avg, &y_avg)) {
		siril_log_message(_("Center of gravity coordinates are (%.3lf, %.3lf)\n"), x_avg, y_avg);
		return CMD_OK;
	}
	return CMD_GENERIC_ERROR;
}

static gboolean clear_log_buffer(gpointer user_data) {
	GtkTextView *text = GTK_TEXT_VIEW(lookup_widget("output"));
	GtkTextBuffer *tbuf = gtk_text_view_get_buffer(text);
	GtkTextIter start_iter, end_iter;
	gtk_text_buffer_get_start_iter(tbuf, &start_iter);
	gtk_text_buffer_get_end_iter(tbuf, &end_iter);
	gtk_text_buffer_delete(tbuf, &start_iter, &end_iter);
	return FALSE;
}

int process_clear(int nb) {
	gui_function(clear_log_buffer, NULL);
	return CMD_OK;
}

int process_clearstar(int nb){
	clear_stars_list(TRUE);
	notify_gfit_modified();
	redraw(REDRAW_OVERLAY);
	gui_function(redraw_previews, NULL);
	return CMD_OK;
}

int process_close(int nb) {
	close_sequence(FALSE);
	close_single_image();
	return CMD_OK;
}

int process_fill(int nb){
	rectangle area;
	gchar *end;

	if ((!com.selection.h) || (!com.selection.w)) {
		if (nb == 6) {
			gchar *endx, *endy, *endw, *endh;
			area.x = g_ascii_strtoull(word[2], &endx, 10);
			area.y = g_ascii_strtoull(word[3], &endy, 10);
			area.w = g_ascii_strtoull(word[4], &endw, 10);
			area.h = g_ascii_strtoull(word[5], &endh, 10);
			if (endx == word[2] || endy == word[3] || endw == word[4]
					|| endh == word[5] || (area.w + area.x > gfit.rx)
					|| (area.h + area.y > gfit.ry)) {
				siril_log_message(_("Wrong parameters.\n"));
				return CMD_ARG_ERROR;
			}
		}
		else {
			area.w = gfit.rx; area.h = gfit.ry;
			area.x = 0; area.y = 0;
		}
	} else {
		area = com.selection;
	}
	int level = g_ascii_strtoull(word[1], &end, 10);
	if (end == word[1] || level < 0 || level > USHRT_MAX) {
		siril_log_message(_("Value must be positive and less than %d.\n"), USHRT_MAX);
		return CMD_ARG_ERROR;
	}
	int retval = fill(&gfit, level, &area);
	if (retval) {
		siril_log_message(_("Wrong parameters.\n"));
		return CMD_ARG_ERROR;
	}
	return CMD_OK | CMD_NOTIFY_GFIT_MODIFIED;
}

int process_offset(int nb) {
	gchar *end;

	int level = g_ascii_strtoull(word[1], &end, 10);
	if (end == word[1]) {
		siril_log_message(_("Wrong parameters.\n"));
		return CMD_ARG_ERROR;
	}
	off(&gfit, (float)level);
	notify_gfit_modified();
	return CMD_OK | CMD_NOTIFY_GFIT_MODIFIED;
}

int process_scnr(int nb){
	struct scnr_data *args = calloc(1, sizeof(struct scnr_data));
	args->type = SCNR_AVERAGE_NEUTRAL;
	args->amount = 0.0;
	args->fit = &gfit;
	args->preserve = TRUE;

	int argidx = 1;
	if (argidx < nb && !g_strcmp0(word[1], "-nopreserve")) {
		args->preserve = FALSE;
		argidx++;
	}

	if (argidx < nb) {
		gchar *end;
		args->type = g_ascii_strtoull(word[argidx], &end, 10);
		if (end == word[argidx] || args->type > 3) {
			siril_log_message(_("Type can either be 0 (average neutral) or 1 (maximum neutral), 2 (maximum mask) or 3 (additive mask)\n"));
			free(args);
			return CMD_ARG_ERROR;
		}
		argidx++;
	}

	if (argidx < nb && (args->type == SCNR_MAXIMUM_MASK || args->type == SCNR_ADDITIVE_MASK)) {
		gchar *end;
		args->amount = g_ascii_strtod(word[argidx], &end);
		if (end == word[argidx] || args->amount < 0.0 || args->amount > 1.0) {
			siril_log_message(_("Amount can only be [0, 1]\n"));
			free(args);
			return CMD_ARG_ERROR;
		}
	}

	char log[90];
	char amountstr[30] = "";
	if (args->type == SCNR_MAXIMUM_MASK || args->type == SCNR_ADDITIVE_MASK)
		sprintf(amountstr, "amount %.2f, ", args->amount);
	sprintf(log, "SCNR green removal (%s, %s%spreserving lightness)",
			scnr_type_to_string(args->type), amountstr,
			args->preserve ? "" : "not ");
	gfit.history = g_slist_append(gfit.history, strdup(log));

	if (!start_in_new_thread(scnr, args)) {
		free(args);
		return CMD_GENERIC_ERROR;
	}
	return CMD_OK;
}

int process_fft(int nb){
	struct fft_data *args = calloc(1, sizeof(struct fft_data));

	args->fit = &gfit;
	args->type = g_strdup(word[0]);
	args->modulus = g_strdup(word[1]);
	args->phase = g_strdup(word[2]);
	args->type_order = 0;
	image_cfa_warning_check();
	if (!start_in_new_thread(fourier_transform, args)) {
		free(args->type);
		free(args->modulus);
		free(args->phase);
		free(args);
	}

	return CMD_OK;
}

int process_fixbanding(int nb) {
	struct banding_data *args = calloc(1, sizeof(struct banding_data));
	args->seq = NULL;
	gchar *end1, *end2;

	args->amount = g_ascii_strtod(word[1], &end1);
	if (end1 == word[1] || args->amount < 0 || args->amount > 4) {
		siril_log_message(_("Amount value must be in the [0, 4] range.\n"));
		free(args);
		return CMD_ARG_ERROR;
	}
	args->sigma = g_ascii_strtod(word[2], &end2);
	if (end2 == word[2] || args->sigma < 0 || args->sigma > 5) {
		siril_log_message(_("1/sigma value must be in the [0, 5] range.\n"));
		free(args);
		return CMD_ARG_ERROR;
	}

	args->protect_highlights = TRUE;
	args->applyRotation = FALSE;
	args->fit = &gfit;
	if (nb > 3) {
		int arg_index = 3;
		while (arg_index < nb && word[arg_index]) {
			char *arg = word[arg_index];
			if (!g_strcmp0(arg, "-vertical")) {
				args->applyRotation = TRUE;
			} else {
				siril_log_message(_("Unknown parameter %s, aborting.\n"), arg);
				free(args);
				return CMD_ARG_ERROR;
			}
			arg_index++;
		}
	}
	image_cfa_warning_check();
	if (!start_in_new_thread(BandingEngineThreaded, args)) {
		free(args);
		return CMD_GENERIC_ERROR;
	}
	return CMD_OK;
}

int process_seq_fixbanding(int nb) {
	struct banding_data *args = calloc(1, sizeof(struct banding_data));
	gchar *end1 = NULL, *end2 = NULL;
	args->seq = NULL;

	sequence *seq = load_sequence(word[1], NULL);
	if (!seq) {
		free (args);
		return CMD_SEQUENCE_NOT_FOUND;
	}
	args->seq = seq;
	args->amount = g_ascii_strtod(word[2], &end1);
	if (end1 == word[2] || args->amount < 0 || args->amount > 4) {
		siril_log_message(_("Amount value must be in the [0, 4] range.\n"));
		if (!check_seq_is_comseq(args->seq))
			free_sequence(args->seq, TRUE);
		free(args);
		return CMD_ARG_ERROR;
	}
	args->sigma = g_ascii_strtod(word[3], &end2);
	if (end2 == word[3] || args->sigma < 0 || args->sigma > 5) {
		siril_log_message(_("1/sigma value must be in the [0, 5] range.\n"));
		if (!check_seq_is_comseq(args->seq))
			free_sequence(args->seq, TRUE);
		free(args);
		return CMD_ARG_ERROR;
	}
	// settings default optional values
	args->protect_highlights = TRUE;
	args->applyRotation = FALSE;
	args->fit = NULL;

	if (nb > 4) {
		int arg_index = 4;
		while (arg_index < nb && word[arg_index]) {
			char *arg = word[arg_index];
			if (g_str_has_prefix(arg, "-prefix=")) {
				char *value = arg + 8;
				if (value[0] == '\0') {
					siril_log_message(_("Missing argument to %s, aborting.\n"), arg);
					if (!check_seq_is_comseq(args->seq))
						free_sequence(args->seq, TRUE);
					free((char*) args->seqEntry);
					free(args);
					return CMD_ARG_ERROR;
				}
				args->seqEntry = strdup(value);
			} else if (!g_strcmp0(arg, "-vertical")) {
				args->applyRotation = TRUE;
			} else {
				siril_log_message(_("Unknown parameter %s, aborting.\n"), arg);
				free((char*) args->seqEntry);
				printf("seqEntry freed");
				if (!check_seq_is_comseq(args->seq))
					free_sequence(args->seq, TRUE);
				free(args);
				return CMD_ARG_ERROR;
			}
			arg_index++;
		}
	}
	if (!args->seqEntry)
		args->seqEntry = strdup("unband_");
	sequence_cfa_warning_check(seq);
	apply_banding_to_sequence(args);
	return CMD_OK;
}

int process_subsky(int nb) {
	sequence *seq = NULL;
	int degree = 0, samples = 20;
	double tolerance = 1.0, smooth = 0.5;
	gboolean dithering;
	background_interpolation interp;
	char *prefix = NULL;
	gboolean use_existing = FALSE;

	int arg_index = 1;
	gboolean is_sequence = (word[0][2] == 'q');

	if (is_sequence) {
		arg_index = 2;
		dithering = TRUE;
		seq = load_sequence(word[1], NULL);
		if (!seq) {
			return CMD_SEQUENCE_NOT_FOUND;
		}
	} else {
		if (!single_image_is_loaded()) return CMD_IMAGE_NOT_FOUND;
		dithering = FALSE;
	}

	if (!strcmp(word[arg_index], "-rbf"))
		interp = BACKGROUND_INTER_RBF;
	else {
		gchar *end;
		interp = BACKGROUND_INTER_POLY;
		degree = g_ascii_strtoull(word[arg_index], &end, 10);
		if (end == word[arg_index] || degree < 1 || degree > 4) {
			siril_log_message(_("Polynomial degree order must be within the [1, 4] range.\n"));
			return CMD_ARG_ERROR;
		}
	}

	arg_index++;
	while (arg_index < nb && word[arg_index]) {
		char *arg = word[arg_index];
		if (is_sequence && g_str_has_prefix(arg, "-prefix=")) {
			if (prefix) {
				siril_log_message(_("There can be only one prefix argument"));
				free(prefix);
				return CMD_ARG_ERROR;
			}
			char *value = arg + 8;
			if (value[0] == '\0') {
				siril_log_message(_("Missing argument to %s, aborting.\n"), arg);
				return CMD_ARG_ERROR;
			}
			prefix = strdup(value);
		}
		else if (g_str_has_prefix(arg, "-samples=")) {
			gchar *end;
			char *value = arg + 9;
			samples = g_ascii_strtoull(value, &end, 10);
			if (end == value || samples <= 1) {
				siril_log_message(_("Invalid argument to %s, aborting.\n"), arg);
				free(prefix);
				return CMD_ARG_ERROR;
			}
		}
		else if (g_str_has_prefix(arg, "-tolerance=")) {
			char *next, *value = arg + 11;
			tolerance = g_ascii_strtod(value, &next);
			if (next == value || tolerance < 0.0) {
				siril_log_message(_("Invalid argument to %s, aborting.\n"), arg);
				free(prefix);
				return CMD_ARG_ERROR;
			}
		}
		else if (g_str_has_prefix(arg, "-smooth=")) {
			char *next, *value = arg + 8;
			smooth = g_ascii_strtod(value, &next);
			if (next == value || smooth < 0.0 || smooth > 1.0) {
				siril_log_message(_("Invalid argument to %s, aborting.\n"), arg);
				free(prefix);
				return CMD_ARG_ERROR;
			}
			if (interp != BACKGROUND_INTER_RBF)
				siril_log_color_message(_("smooth parameter is unused with the polynomial model, ignoring.\n"), "salmon");
		}
		else if (is_sequence && !g_strcmp0(arg, "-nodither")) {
			dithering = FALSE;
		}
		else if (!is_sequence && !g_strcmp0(arg, "-dither")) {
			dithering = TRUE;
		}
		else if (!is_sequence && !g_strcmp0(arg, "-existing")) {
			use_existing = TRUE;
		}
		else {
			siril_log_message(_("Unknown parameter %s, aborting.\n"), arg);
			free(prefix);
			return CMD_ARG_ERROR;
		}
		arg_index++;
	}

	struct background_data *args = calloc(1, sizeof(struct background_data));
	args->nb_of_samples = samples;
	args->tolerance = tolerance;
	args->correction = BACKGROUND_CORRECTION_SUBTRACT;
	args->interpolation_method = interp;
	args->degree = (poly_order) (degree - 1);
	args->smoothing = smooth;
	args->threads = com.max_thread;
	args->dither = dithering;
	args->from_ui = FALSE;
	siril_debug_print("dithering: %s\n", dithering ? "enabled" : "disabled");

	if (is_sequence) {
		args->seq = seq;
		args->seqEntry = prefix ? prefix : strdup("bkg_");
		apply_background_extraction_to_sequence(args);
	} else {
		args->seq = NULL;
		args->seqEntry = NULL;
		args->fit = &gfit;

		// Check if the image has a Bayer CFA pattern
		gboolean is_cfa = gfit.naxes[2] == 1 && (!strncmp(gfit.keywords.bayer_pattern, "RGGB", 4) ||
						  !strncmp(gfit.keywords.bayer_pattern, "BGGR", 4) ||
						  !strncmp(gfit.keywords.bayer_pattern, "GBRG", 4) ||
						  !strncmp(gfit.keywords.bayer_pattern, "GRBG", 4));

		int retval = 1;
		if (use_existing) {
			if (!com.grad_samples) {
				siril_log_color_message(_("Error, no existing samples available\n"), "red");
				free(args);
				return CMD_GENERIC_ERROR;
			} else {
				retval = 0;
			}
		} else {
			retval = generate_background_samples(samples, tolerance);
		}
		if (!retval) {
			start_in_new_thread(is_cfa ? remove_gradient_from_cfa_image :
								remove_gradient_from_image, args);
		} else {
			siril_log_color_message(_("Error generating background samples\n"), "red");
			free(args);
			return CMD_GENERIC_ERROR;
		}
	}

	return CMD_OK;
}

int process_findcosme(int nb) {
	sequence *seq = NULL;
	int i = 0;

	gboolean is_sequence = (word[0][0] == 's');

	if (is_sequence) {
		seq = load_sequence(word[1], NULL);
		if (!seq) {
			return CMD_SEQUENCE_NOT_FOUND;
		}
		i++;
	}

	struct cosmetic_data *args = calloc(1, sizeof(struct cosmetic_data));
	gchar *end1, *end2;

	args->seq = seq;
	args->sigma[0] = g_ascii_strtod(word[1 + i], &end1);
	if (end1 == word[1 + i] || args->sigma[0] < 0) {
		siril_log_message(_("Sigma low must be positive.\n"));
		free(args);
		return CMD_ARG_ERROR;
	}
	args->sigma[1] = g_ascii_strtod(word[2 + i], &end2);
	if (end2 == word[2 + i] || args->sigma[1] < 0) {
		siril_log_message(_("Sigma high must be positive.\n"));
		free(args);
		return CMD_ARG_ERROR;
	}

	args->is_cfa = (word[0][10] == '_' || word[0][13] == '_');	// find_cosme_cfa or seqfind_cosme_cfa
	args->amount = 1.0;
	args->fit = &gfit;

	if (is_sequence) {
		args->seqEntry = strdup("cc_");
		args->threading = SINGLE_THREADED;

		int startoptargs = i + 3;
		int nb_command_max = i + 4;
		if (nb > startoptargs) {
			for (int j = startoptargs; j < nb_command_max; j++) {
				if (word[j]) {
					if (g_str_has_prefix(word[j], "-prefix=")) {
						char *current = word[j], *value;
						value = current + 8;
						if (value[0] == '\0') {
							siril_log_message(_("Missing argument to %s, aborting.\n"), current);
							return CMD_ARG_ERROR;
						}
						args->seqEntry = strdup(value);
					}
				}
			}
		}
		apply_cosmetic_to_sequence(args);
	} else {
		args->threading = MULTI_THREADED;
		if (!start_in_new_thread(autoDetectThreaded, args)) {
			free(args->seqEntry);
			free(args);
			return CMD_GENERIC_ERROR;
		}
	}

	return CMD_OK;
}

int select_unselect(gboolean select) {
	char *end1, *end2;
	int from = g_ascii_strtoull(word[2], &end1, 10);
	int to = g_ascii_strtoull(word[3], &end2, 10);
	sequence *seq = load_sequence(word[1], NULL);
	if (!seq) {
		return CMD_SEQUENCE_NOT_FOUND;
	}
	if (check_seq_is_comseq(seq)) {
		free_sequence(seq, TRUE);
		seq = &com.seq;
	}
	if (end1 == word[2] || from < 1 || from > seq->number) {
		siril_log_message(_("The second argument must be between 1 and the number of images.\n"));
			if (!check_seq_is_comseq(seq))
				free_sequence(seq, TRUE);
		return CMD_ARG_ERROR;
	}
	if (end2 == word[3] || to < from) {
		siril_log_message(_("The third argument must be larger or equal than the \"from\" argument.\n"));
			if (!check_seq_is_comseq(seq))
				free_sequence(seq, TRUE);
		return CMD_ARG_ERROR;
	}
	if (to > seq->number) {
		siril_log_color_message(_("The third argument is larger than the number of images.\n"), "salmon");
		siril_log_message(_("Re-adjusting to %d.\n"), "salmon", seq->number);
		to = seq->number;
	}
	for (int i = from - 1; i <= to - 1; i++) { // use real index
		if (i >= seq->number) break;
		if (seq->imgparam[i].incl != select) {
			seq->imgparam[i].incl = select;
			if (select)
				seq->selnum++;
			else
				seq->selnum--;
		}
		if (!select && seq->reference_image == i) {
			seq->reference_image = -1;
		}
	}
	writeseqfile(seq);
	if (check_seq_is_comseq(seq)) {
		fix_selnum(&com.seq, FALSE);
		update_stack_interface(TRUE);
		update_reg_interface(FALSE);
		adjust_sellabel();
		drawPlot();
	}
	siril_log_message(_("Selection update finished, %d images are selected in the sequence\n"), seq->selnum);

	if (!check_seq_is_comseq(seq))
		free_sequence(seq, TRUE);

	return CMD_OK;
}

int process_select(int nb){
	return select_unselect(TRUE);
}

int process_unselect(int nb){
	return select_unselect(FALSE);
}

int process_split(int nb){
	struct extract_channels_data *args = calloc(1, sizeof(struct extract_channels_data));
	if (!args) {
		PRINT_ALLOC_ERR;
		return CMD_ALLOC_ERROR;
	}

	args->channel[0] = g_strdup_printf("%s%s", word[1], com.pref.ext);
	args->channel[1] = g_strdup_printf("%s%s", word[2], com.pref.ext);
	args->channel[2] = g_strdup_printf("%s%s", word[3], com.pref.ext);

	args->fit = calloc(1, sizeof(fits));
	if (copyfits(&gfit, args->fit, CP_ALLOC | CP_COPYA | CP_FORMAT, -1)) {
		siril_log_message(_("Could not copy the input image, aborting.\n"));
		clearfits(args->fit);
		free(args->fit);
		free(args->channel[0]);
		free(args->channel[1]);
		free(args->channel[2]);
		free(args);
		return CMD_ALLOC_ERROR;
	}

	if (nb > 4) {
		if (!g_ascii_strcasecmp(word[4], "-hsl")) {
			args->type = EXTRACT_HSL;
			args->str_type = _("HSL");
		} else if (!g_ascii_strcasecmp(word[4], "-hsv")) {
			args->type = EXTRACT_HSV;
			args->str_type = _("HSV");
		} else if (!g_ascii_strcasecmp(word[4], "-lab")) {
			args->type = EXTRACT_CIELAB;
			args->str_type = _("CieLAB");
		} else {
			args->type = EXTRACT_RGB;
			args->str_type = _("RGB");
		}
	} else {
		args->type = EXTRACT_RGB;
		args->str_type = _("RGB");
	}

	copy_fits_metadata(&gfit, args->fit);

	args->fit->keywords.bayer_pattern[0] = '\0'; // Mark this as no longer having a Bayer pattern

	if (!start_in_new_thread(extract_channels, args)) {
		clearfits(args->fit);
		free(args->fit);
		free(args->channel[0]);
		free(args->channel[1]);
		free(args->channel[2]);
		free(args);
	}
	return CMD_OK;
}

int process_split_cfa(int nb) {
	char *filename = NULL;
	int ret = 1;

	fits f_cfa0 = { 0 }, f_cfa1 = { 0 }, f_cfa2 = { 0 }, f_cfa3 = { 0 };

	if (sequence_is_loaded() && !single_image_is_loaded()) {
		filename = g_path_get_basename(com.seq.seqname);
	}
	else {
		if (com.uniq->filename != NULL) {
			char *tmp = remove_ext_from_filename(com.uniq->filename);
			filename = g_path_get_basename(tmp);
			free(tmp);
		}
	}

	gchar *cfa0 = g_strdup_printf("CFA0_%s%s", filename, com.pref.ext);
	gchar *cfa1 = g_strdup_printf("CFA1_%s%s", filename, com.pref.ext);
	gchar *cfa2 = g_strdup_printf("CFA2_%s%s", filename, com.pref.ext);
	gchar *cfa3 = g_strdup_printf("CFA3_%s%s", filename, com.pref.ext);

	if (gfit.type == DATA_USHORT) {
		if (!(ret = split_cfa_ushort(&gfit, &f_cfa0, &f_cfa1, &f_cfa2, &f_cfa3))) {
			ret = save1fits16(cfa0, &f_cfa0, 0) ||
				save1fits16(cfa1, &f_cfa1, 0) ||
				save1fits16(cfa2, &f_cfa2, 0) ||
				save1fits16(cfa3, &f_cfa3, 0);
		}
	}
	else if (gfit.type == DATA_FLOAT) {
		if (!(ret = split_cfa_float(&gfit, &f_cfa0, &f_cfa1, &f_cfa2, &f_cfa3))) {
			ret = save1fits32(cfa0, &f_cfa0, 0) ||
				save1fits32(cfa1, &f_cfa1, 0) ||
				save1fits32(cfa2, &f_cfa2, 0) ||
				save1fits32(cfa3, &f_cfa3, 0);
		}
	}

	g_free(cfa0); g_free(cfa1);
	g_free(cfa2); g_free(cfa3);
	clearfits(&f_cfa0); clearfits(&f_cfa1);
	clearfits(&f_cfa2); clearfits(&f_cfa3);
	free(filename);
	return ret;
}

int process_extractGreen(int nb) {
	char *filename = NULL;
	int ret = 1;

	fits f_green = { 0 };

	if (sequence_is_loaded() && !single_image_is_loaded()) {
		filename = g_path_get_basename(com.seq.seqname);
	}
	else {
		if (com.uniq->filename != NULL) {
			char *tmp = remove_ext_from_filename(com.uniq->filename);
			filename = g_path_get_basename(tmp);
			free(tmp);
		}
	}

	sensor_pattern pattern = get_bayer_pattern(&gfit);

	gchar *green = g_strdup_printf("Green_%s%s", filename, com.pref.ext);
	if (gfit.type == DATA_USHORT) {
		if (!(ret = extractGreen_ushort(&gfit, &f_green, pattern))) {
			ret = save1fits16(green, &f_green, 0);
		}
	}
	else if (gfit.type == DATA_FLOAT) {
		if (!(ret = extractGreen_float(&gfit, &f_green, pattern))) {
			ret = save1fits32(green, &f_green, 0);
		}
	} else {
		g_free(filename);
		g_free(green);
		clearfits(&f_green);
		return CMD_INVALID_IMAGE;
	}

	g_free(green);
	clearfits(&f_green);
	free(filename);
	return ret;

}

int extract_Ha(extraction_scaling scaling) {
	int ret = 1;
	char *filename = NULL;
	fits f_Ha = { 0 };
	if (sequence_is_loaded() && !single_image_is_loaded()) {
		filename = g_path_get_basename(com.seq.seqname);
	}
	else {
		if (com.uniq->filename != NULL) {
			char *tmp = remove_ext_from_filename(com.uniq->filename);
			filename = g_path_get_basename(tmp);
			free(tmp);
		}
	}
	sensor_pattern pattern = get_bayer_pattern(&gfit);
	gchar *Ha = g_strdup_printf("Ha_%s%s", filename, com.pref.ext);
	if (gfit.type == DATA_USHORT) {
		if (!(ret = extractHa_ushort(&gfit, &f_Ha, pattern, scaling))) {
			ret = save1fits16(Ha, &f_Ha, 0);
		}
	}
	else if (gfit.type == DATA_FLOAT) {
		if (!(ret = extractHa_float(&gfit, &f_Ha, pattern, scaling))) {
			ret = save1fits32(Ha, &f_Ha, 0);
		}
	} else ret = CMD_INVALID_IMAGE;
	g_free(Ha);
	clearfits(&f_Ha);
	free(filename);
	return ret;
}

int process_extractHa(int nb) {
	int ret = 1;
	extraction_scaling scaling = SCALING_NONE;
	if (g_str_has_prefix(word[1], "-upscale")) {
		scaling = SCALING_HA_UP;
		siril_log_message(_("Upscaling x2\n"));
	}
	ret = extract_Ha(scaling);
	return ret;
}

int extract_HaOIII(extraction_scaling scaling) {
	gchar *filename = NULL;
	int ret = 1;
	fits f_Ha = { 0 }, f_OIII = { 0 };
	if (sequence_is_loaded() && !single_image_is_loaded()) {
		filename = g_path_get_basename(com.seq.seqname);
	}
	else {
		if (com.uniq->filename != NULL) {
			char *tmp = remove_ext_from_filename(com.uniq->filename);
			filename = g_path_get_basename(tmp);
			free(tmp);
		}
	}
	sensor_pattern pattern = get_bayer_pattern(&gfit);
	gchar *Ha = g_strdup_printf("Ha_%s%s", filename, com.pref.ext);
	gchar *OIII = g_strdup_printf("OIII_%s%s", filename, com.pref.ext);
	if (gfit.type == DATA_USHORT) {
		if (!(ret = extractHaOIII_ushort(&gfit, &f_Ha, &f_OIII, pattern, scaling, com.max_thread))) {
			ret = save1fits16(Ha, &f_Ha, 0) ||
					save1fits16(OIII, &f_OIII, 0);
		}
	}
	else if (gfit.type == DATA_FLOAT) {
		if (!(ret = extractHaOIII_float(&gfit, &f_Ha, &f_OIII, pattern, scaling, com.max_thread))) {
			ret = save1fits32(Ha, &f_Ha, 0) ||
					save1fits32(OIII, &f_OIII, 0);
		}
	} else {
		g_free(Ha);
		g_free(OIII);
		g_free(filename);
		return CMD_INVALID_IMAGE;
	}
	g_free(Ha);
	g_free(OIII);
	clearfits(&f_Ha);
	clearfits(&f_OIII);
	g_free(filename);
	return ret;
}

int process_extractHaOIII(int nb) {
	extraction_scaling scaling = SCALING_NONE;
	if (word[1]) {
		if (g_str_has_prefix(word[1], "-resample=")) {
			char *current = word[1], *value;
			value = current + 10;
			if (value[0] == '\0') {
				siril_log_message(_("Missing argument to %s, aborting.\n"), word[1]);
				return CMD_ARG_ERROR;
			} else if (!strcasecmp(value, "ha")) {
				scaling = SCALING_HA_UP;
			} else if (!strcasecmp(value, "oiii")) {
				scaling = SCALING_OIII_DOWN;
			}
		}
	}
	return extract_HaOIII(scaling);
}

int process_seq_mtf(int nb) {
	sequence *seq = load_sequence(word[1], NULL);
	if (!seq) {
		return CMD_SEQUENCE_NOT_FOUND;
	}

	struct mtf_data *args = calloc(1, sizeof(struct mtf_data));

	args->seq = seq;
	args->fit = &gfit;
	args->seqEntry = strdup("mtf_");
	gchar *end1, *end2, *end3;
	args->params.shadows = g_ascii_strtod(word[2], &end1);
	args->params.midtones = g_ascii_strtod(word[3], &end2);
	args->params.highlights = g_ascii_strtod(word[4], &end3);
	args->params.do_red = TRUE;
	args->params.do_green = TRUE;
	args->params.do_blue = TRUE;
	if (end1 == word[2] || end2 == word[3] || end3 == word[4] ||
			args->params.shadows < 0.0 || args->params.midtones <= 0.0 || args->params.highlights <= 0.0 ||
			args->params.shadows >= 1.0 || args->params.midtones >= 1.0 || args->params.highlights > 1.0) {
		siril_log_message(_("Invalid argument to %s, aborting.\n"), word[0]);
		free(args->seqEntry);
		free(args);
		if (!check_seq_is_comseq(seq))
			free_sequence(seq, TRUE);
		return CMD_ARG_ERROR;
	}

	int startoptargs = 5;
	if (nb > startoptargs) {
		for (int i = startoptargs; i < nb; i++) {
			if (word[i]) {
				if (!strcmp(word[i], "R")) {
					args->params.do_green = FALSE;
					args->params.do_blue = FALSE;
				}
				if (!strcmp(word[i], "G")) {
					args->params.do_red = FALSE;
					args->params.do_blue = FALSE;
				}
				if (!strcmp(word[i], "B")) {
					args->params.do_green = FALSE;
					args->params.do_red = FALSE;
				}
				if (!strcmp(word[i], "RG")) {
					args->params.do_blue = FALSE;
				}
				if (!strcmp(word[i], "RB")) {
					args->params.do_green = FALSE;
				}
				if (!strcmp(word[i], "GB")) {
					args->params.do_red = FALSE;
				}
				if (g_str_has_prefix(word[i], "-prefix=")) {
					char *current = word[i], *value;
					value = current + 8;
					if (value[0] == '\0') {
						siril_log_message(_("Missing argument to %s, aborting.\n"), current);
						if (!check_seq_is_comseq(seq))
							free_sequence(seq, TRUE);
						return CMD_ARG_ERROR;
					}
					args->seqEntry = strdup(value);
				}
			}
		}
	}
	sequence_cfa_warning_check(seq);
	apply_mtf_to_sequence(args);

	return CMD_OK;
}

int process_seq_split_cfa(int nb) {
	sequence *seq = load_sequence(word[1], NULL);
	if (!seq) {
		return CMD_SEQUENCE_NOT_FOUND;
	}

	if (seq->nb_layers > 1) {
		return CMD_FOR_CFA_IMAGE;
	}

	struct multi_output_data *args = calloc(1, sizeof(struct multi_output_data));

	args->seq = seq;
	args->seqEntry = ("CFA"); // propose to default to "CFA" for consistency of output names with single image split_cfa
	args->n = 4;
	args->prefixes = calloc(5, sizeof(const char*));

	int startoptargs = 2;
	if (nb > startoptargs) {
		for (int i = startoptargs; i < nb; i++) {
			if (word[i]) {
				if (g_str_has_prefix(word[i], "-prefix=")) {
					char *current = word[i], *value;
					value = current + 8;
					if (value[0] == '\0') {
						siril_log_message(_("Missing argument to %s, aborting.\n"), word[i]);
						if (!check_seq_is_comseq(seq))
							free_sequence(seq, TRUE);
						free(args->seqEntry);
						free(args->prefixes);
						free(args);
						return CMD_ARG_ERROR;
					}
					free(args->seqEntry);
					args->seqEntry = strdup(value);
				}
			}
			else {
				siril_log_message(_("Unknown parameter %s, aborting.\n"), word[i]);
				if (!check_seq_is_comseq(seq))
					free_sequence(seq, TRUE);
				free(args->seqEntry);
				free(args->prefixes);
				free(args);
				return CMD_ARG_ERROR;
			}
		}
	}
	if (args->seqEntry && args->seqEntry[0] == '\0') {
		free(args->seqEntry);
		args->seqEntry = strdup("CFA");
	}
	for (int i = 0 ; i < 4 ; i++) {
		args->prefixes[i] = g_strdup_printf("%s%d_", args->seqEntry, i);
	}

	apply_split_cfa_to_sequence(args);

	return CMD_OK;
}

int process_seq_merge_cfa(int nb) {
	sequence *seq0 = load_sequence(word[1], NULL);
	if (!seq0)
		return CMD_SEQUENCE_NOT_FOUND;
	if (seq0->nb_layers > 1) {
		if (!check_seq_is_comseq(seq0))
			free_sequence(seq0, TRUE);
		return CMD_FOR_CFA_IMAGE;
	}

	sequence *seq1 = load_sequence(word[2], NULL);
	if (!seq1)
		return CMD_SEQUENCE_NOT_FOUND;
	if (seq1->nb_layers > 1) {
		if (!check_seq_is_comseq(seq0)) {
			free_sequence(seq0, TRUE);
		}
		free_sequence(seq1, TRUE);
		return CMD_FOR_CFA_IMAGE;
	}

	sequence *seq2 = load_sequence(word[3], NULL);
	if (!seq2)
		return CMD_SEQUENCE_NOT_FOUND;
	if (seq2->nb_layers > 1) {
		if (!check_seq_is_comseq(seq0)) {
			free_sequence(seq0, TRUE);
		}
		free_sequence(seq1, TRUE);
		free_sequence(seq2, TRUE);
		return CMD_FOR_CFA_IMAGE;
	}

	sequence *seq3 = load_sequence(word[4], NULL);
	if (!seq3)
		return CMD_SEQUENCE_NOT_FOUND;

	if (seq3->nb_layers > 1) {
		if (!check_seq_is_comseq(seq0)) {
			free_sequence(seq0, TRUE);
		}
		free_sequence(seq1, TRUE);
		free_sequence(seq2, TRUE);
		free_sequence(seq3, TRUE);
		return CMD_FOR_CFA_IMAGE;
	}
	if (seq3->nb_layers > 1) {
		if (!check_seq_is_comseq(seq3))
			free_sequence(seq3, TRUE);
		return CMD_FOR_CFA_IMAGE;
	}

	if ((seq0->rx != seq1->rx || seq0->rx != seq2->rx || seq0->rx != seq3->rx) ||
	(seq0->ry != seq1->ry || seq0->ry != seq2->ry || seq0->ry != seq3->ry) ||
	(seq0->nb_layers != seq1->nb_layers || seq0->nb_layers != seq2->nb_layers || seq0->nb_layers != seq3->nb_layers) ||
	(seq0->bitpix != seq1->bitpix || seq0->bitpix != seq2->bitpix || seq0->bitpix != seq3->bitpix) ||
	(seq0->number != seq1->number || seq0->number != seq2->number || seq0->number != seq3->number)) {
		siril_log_color_message(_("Error: sequences don't match (dimensions, bitdepth, number of images must all be the same)\n"), "red");
		if (!check_seq_is_comseq(seq0))
			free_sequence(seq0, TRUE);
		free_sequence(seq0, TRUE);
		free_sequence(seq1, TRUE);
		free_sequence(seq2, TRUE);
		return CMD_GENERIC_ERROR;
	}

	struct merge_cfa_data *args = calloc(1, sizeof(struct merge_cfa_data));
	if(!args) {
		if (!check_seq_is_comseq(seq0))
			free_sequence(seq0, TRUE);
		free_sequence(seq0, TRUE);
		free_sequence(seq1, TRUE);
		free_sequence(seq2, TRUE);
		return CMD_ALLOC_ERROR;
	}
	args->seq0 = seq0;
	args->seq1 = seq1;
	args->seq2 = seq2;
	args->seq3 = seq3;

	if (!strcmp(word[5], "RGGB")) {
		args->pattern = BAYER_FILTER_RGGB;
	} else if (!strcmp(word[5], "BGGR")) {
		args->pattern = BAYER_FILTER_BGGR;
	} else if (!strcmp(word[5], "GBRG")) {
		args->pattern = BAYER_FILTER_GBRG;
	} else if (!strcmp(word[5], "GRBG")) {
		args->pattern = BAYER_FILTER_GRBG;
	} else {
		siril_log_color_message(_("Invalid Bayer matrix specified!\n"), "red");
		if (!check_seq_is_comseq(seq0))
			free_sequence(seq0, TRUE);
		free_sequence(seq1, TRUE);
		free_sequence(seq2, TRUE);
		free_sequence(seq3, TRUE);
		free(args);
		return CMD_ARG_ERROR;
	}
	siril_log_message(_("Reconstructing %s Bayer matrix.\n"), word[2]);
	args->seqEntryOut = strdup("mCFA_");

	int startoptargs = 6;
	if (nb > startoptargs) {
		for (int i = startoptargs; i < nb; i++) {
			if (word[i]) {
				if (g_str_has_prefix(word[i], "-outprefix=")) {
					char *current = word[i], *value;
					value = current + 8;
					if (value[0] == '\0') {
						siril_log_message(_("Missing argument to %s, aborting.\n"), word[i]);
						if (!check_seq_is_comseq(seq0))
							free_sequence(seq0, TRUE);
						free_sequence(seq1, TRUE);
						free_sequence(seq2, TRUE);
						free_sequence(seq3, TRUE);
						free(args->seqEntryOut);
						free(args);
						return CMD_ARG_ERROR;
					}
					if (args->seqEntryOut)
						free(args->seqEntryOut);
					args->seqEntryOut = strdup(value);
				}
			}
			else {
				siril_log_message(_("Unknown parameter %s, aborting.\n"), word[i]);
				if (!check_seq_is_comseq(seq0))
					free_sequence(seq0, TRUE);
				free_sequence(seq1, TRUE);
				free_sequence(seq2, TRUE);
				free_sequence(seq3, TRUE);
				free(args->seqEntryOut);
				free(args);
				return CMD_ARG_ERROR;
			}
		}
	}

	apply_mergecfa_to_sequence(args);

	return CMD_OK;
}

int process_seq_extractHa(int nb) {
	sequence *seq = load_sequence(word[1], NULL);
	if (!seq) {
		return CMD_SEQUENCE_NOT_FOUND;
	}

	if (seq->nb_layers > 1) {
		free_sequence(seq, TRUE);
		return CMD_FOR_CFA_IMAGE;
	}

	struct simple_extract_data *args = calloc(1, sizeof(struct simple_extract_data));

	args->seq = seq;
	args->seqEntry = strdup("Ha_");

	int startoptargs = 2;
	if (nb > startoptargs) {
		for (int i = startoptargs; i < nb; i++) {
			if (word[i]) {
				if (g_str_has_prefix(word[i], "-prefix=")) {
					char *current = word[i], *value;
					value = current + 8;
					if (value[0] == '\0') {
						siril_log_message(_("Missing argument to %s, aborting.\n"), word[i]);
						free(args->seqEntry);
						free(args);
						if (!check_seq_is_comseq(seq))
							free_sequence(seq, TRUE);
						return CMD_ARG_ERROR;
					}
					free(args->seqEntry);
					args->seqEntry = strdup(value);
				}
				else if (g_str_has_prefix(word[i], "-upscale")) {
					args->scaling = SCALING_HA_UP;
				}
				else {
					siril_log_message(_("Unknown parameter %s, aborting.\n"), word[i]);
						if (!check_seq_is_comseq(seq))
							free_sequence(seq, TRUE);
					free(args->seqEntry);
					free(args);
					return CMD_ARG_ERROR;
				}
			}
		}
	}

	apply_extractHa_to_sequence(args);

	return CMD_OK;
}

int process_seq_extractGreen(int nb) {
	sequence *seq = load_sequence(word[1], NULL);
	if (!seq) {
		return CMD_SEQUENCE_NOT_FOUND;
	}

	if (seq->nb_layers > 1) {
		free_sequence(seq, TRUE);
		return CMD_FOR_CFA_IMAGE;
	}

	struct simple_extract_data *args = calloc(1, sizeof(struct simple_extract_data));

	args->seq = seq;
	args->seqEntry = strdup("Green_");

	int startoptargs = 2;
	if (nb > startoptargs) {
		for (int i = startoptargs; i < nb; i++) {
			if (word[i]) {
				if (g_str_has_prefix(word[i], "-prefix=")) {
					char *current = word[i], *value;
					value = current + 8;
					if (value[0] == '\0') {
						siril_log_message(_("Missing argument to %s, aborting.\n"), word[i]);
						free(args->seqEntry);
						free(args);
						if (!check_seq_is_comseq(seq))
							free_sequence(seq, TRUE);
						return CMD_ARG_ERROR;
					}
					if (args->seqEntry) {
						free(args->seqEntry);
						args->seqEntry = strdup(value);
					}
				}
				else {
					siril_log_message(_("Unknown parameter %s, aborting.\n"), word[i]);
					if (!check_seq_is_comseq(seq))
						free_sequence(seq, TRUE);
					free(args->seqEntry);
					free(args);
					return CMD_ARG_ERROR;
				}
			}
		}
	}

	apply_extractGreen_to_sequence(args);

	return CMD_OK;
}

int process_seq_extractHaOIII(int nb) {
	sequence *seq = load_sequence(word[1], NULL);
	if (!seq) {
		return CMD_SEQUENCE_NOT_FOUND;
	}

	if (seq->nb_layers > 1) {
		free_sequence(seq, TRUE);
		return CMD_FOR_CFA_IMAGE;
	}

	struct multi_output_data *args = calloc(1, sizeof(struct multi_output_data));
	args->user_data = calloc(1, sizeof(extraction_scaling));
	*(extraction_scaling *) args->user_data = (extraction_scaling) SCALING_NONE;
	args->seq = seq;
	args->seqEntry = strdup("CFA"); // propose to default to "CFA" for consistency of output names with single image split_cfa
	args->n = 2;
	if (word[2]) {
		if (g_str_has_prefix(word[2], "-resample=")) {
			char *current = word[2], *value;
			value = current + 10;
			if (value[0] == '\0') {
				siril_log_message(_("Missing argument to %s, aborting.\n"), word[2]);
				if (!check_seq_is_comseq(seq))
					free_sequence(seq, TRUE);
				free(args->seqEntry);
				free(args->user_data);
				free(args);
				return CMD_ARG_ERROR;
			} else if (!strcmp(value, "ha")) {
				*(extraction_scaling*) args->user_data = SCALING_HA_UP;
			} else if (!strcmp(value, "oiii")) {
				*(extraction_scaling*) args->user_data = SCALING_OIII_DOWN;
			}
		}
	}
	args->prefixes = calloc(3, sizeof(char*));
	args->prefixes[0] = g_strdup("Ha_");
	args->prefixes[1] = g_strdup("OIII_");

	apply_extractHaOIII_to_sequence(args);

	return CMD_OK;
}

int process_stat(int nb){
	int nplane, layer, option = STATS_BASIC;
	char layername[6];

	nplane = gfit.naxes[2];
	gboolean cfa = FALSE;
	int argidx = 1;
	if (nb == 2 && !g_strcmp0(word[1], "-cfa") && nplane == 1 && gfit.keywords.bayer_pattern[0] != '\0') {
		siril_debug_print("Running stats on CFA\n");
		nplane = 3;
		cfa = TRUE;
		if ((com.selection.w && com.selection.w < 2) || (com.selection.h && com.selection.h < 2)) {
			siril_log_color_message(_("Statistics cannot be made on CFA images with a selection smaller than a 2x2 square, aborting\n"), "red");
			return CMD_GENERIC_ERROR;
		}
		argidx++;
	}
	if (nb == argidx + 1 && !g_strcmp0(word[argidx], "main"))
		option = STATS_MAIN;

	for (layer = 0; layer < nplane; layer++) {
		int super_layer = layer;
		if (cfa)
			super_layer = -layer - 1;
		imstats* stat = statistics(NULL, -1, &gfit, super_layer, &com.selection, STATS_MAIN, MULTI_THREADED);
		if (!stat) {
			siril_log_message(_("Statistics computation failed for channel %d (all nil?).\n"), layer);
			continue;
		}

		switch (layer) {
			case 0:
				if (nplane == 1)
					strcpy(layername, "B&W");
				else
					strcpy(layername, "Red");
				break;
			case 1:
				strcpy(layername, "Green");
				break;
			case 2:
				strcpy(layername, "Blue");
				break;
		}

		if (option == STATS_BASIC) {
			if (gfit.type == DATA_USHORT) {
				siril_log_message(_("%s layer: Mean: %0.6f, Median: %0.1f, Sigma: %0.6f, "
							"Min: %0.1f, Max: %0.1f, bgnoise: %0.6f\n"),
						layername, stat->mean, stat->median, stat->sigma,
						stat->min, stat->max, stat->bgnoise);
			} else {
				siril_log_message(_("%s layer: Mean: %0.1f, Median: %0.1f, Sigma: %0.1f, "
							"Min: %0.1f, Max: %0.1f, bgnoise: %0.1f\n"),
						layername, stat->mean * USHRT_MAX_DOUBLE,
						stat->median * USHRT_MAX_DOUBLE,
						stat->sigma * USHRT_MAX_DOUBLE,
						stat->min * USHRT_MAX_DOUBLE,
						stat->max * USHRT_MAX_DOUBLE,
						stat->bgnoise * USHRT_MAX_DOUBLE);
			}

		} else if (option == STATS_MAIN) {
			if (gfit.type == DATA_USHORT) {
				siril_log_message(_("%s layer: Mean: %0.1f, Median: %0.1f, Sigma: %0.1f, "
							"Min: %0.1f, Max: %0.1f, bgnoise: %0.1f, "
							"avgDev: %0.1f, MAD: %0.1f, sqrt(BWMV): %0.1f\n"),
						layername, stat->mean, stat->median, stat->sigma,
						stat->min, stat->max, stat->bgnoise, stat->avgDev,
						stat->mad, stat->sqrtbwmv);
			} else {
				siril_log_message(_("%s layer: Mean: %0.1f, Median: %0.1f, Sigma: %0.1f, "
							"Min: %0.1f, Max: %0.1f, bgnoise: %0.1f, "
							"avgDev: %0.1f, MAD: %0.1f, sqrt(BWMV): %0.1f\n"),
						layername, stat->mean * USHRT_MAX_DOUBLE,
						stat->median * USHRT_MAX_DOUBLE,
						stat->sigma * USHRT_MAX_DOUBLE,
						stat->min * USHRT_MAX_DOUBLE,
						stat->max * USHRT_MAX_DOUBLE,
						stat->bgnoise * USHRT_MAX_DOUBLE,
						stat->avgDev * USHRT_MAX_DOUBLE,
						stat->mad * USHRT_MAX_DOUBLE,
						stat->sqrtbwmv * USHRT_MAX_DOUBLE);
			}
		}
		free_stats(stat);
	}
	return CMD_OK;
}

int process_seq_stat(int nb) {
	sequence *seq = load_sequence(word[1], NULL);
	if (!seq) {
		return CMD_SEQUENCE_NOT_FOUND;
	}
	if (check_seq_is_comseq(seq)) {
		free_sequence(seq, TRUE);
		seq = &com.seq;
	}

	struct stat_data *args = calloc(1, sizeof(struct stat_data));
	args->seq = seq;
	args->csv_name = g_strdup(word[2]);
	args->selection = com.selection;
	args->option = STATS_MAIN;
	args->cfa = FALSE;

	if (nb > 3) {
		if (!g_strcmp0(word[3], "main")) {
			args->option = STATS_MAIN;
		} else if (!g_strcmp0(word[3], "full")) {
			args->option = STATS_NORM | STATS_MAIN; // adding STATS_MAIN to include also AVGDEV and SQRTBWMV
		} else if (!g_strcmp0(word[3], "basic")) {
			args->option = STATS_BASIC;
		} else if (!g_strcmp0(word[3], "-cfa")) {
			args->cfa = TRUE;
		} else {
			siril_log_message(_("Unknown parameter %s, aborting.\n"), word[3]);
			if (!check_seq_is_comseq(seq))
				free_sequence(seq, TRUE);
			free(args);
			return CMD_ARG_ERROR;
		}
		if (nb > 4) {
			if (!g_strcmp0(word[4], "-cfa")) {
				args->cfa = TRUE;
			} else {
				siril_log_message(_("Unknown parameter %s, aborting.\n"), word[4]);
				if (!check_seq_is_comseq(seq))
					free_sequence(seq, TRUE);
				free(args);
				return CMD_ARG_ERROR;
			}
		}
	}

	apply_stats_to_sequence(args);

	return CMD_OK;
}

// Only for FITS images
int process_jsonmetadata(int nb) {
	char *input_filename = word[1];
	gchar *output_filename = NULL;
	gboolean use_gfit = FALSE, compute_stats = TRUE;

	// Process command arguments
	for (int i = 2; i < nb; i++) {
		if (g_str_has_prefix(word[i], "-out=") && word[i][5] != '\0') {
			if (output_filename) g_free(output_filename);
			output_filename = g_strdup(word[i] + 5);
		} else if (!strcmp(word[i], "-stats_from_loaded")) {
			use_gfit = TRUE;
			if (!gfit.rx || !gfit.ry) {
				siril_log_color_message(_("No image appears to be loaded, reloading from '%s'\n"), "salmon", input_filename);
				use_gfit = FALSE;
			}
		} else if (!strcmp(word[i], "-nostats"))
			compute_stats = FALSE;
		else {
			siril_log_message(_("Unknown parameter %s, aborting.\n"), word[i]);
			g_free(output_filename);
			return CMD_ARG_ERROR;
		}
	}

	if (!output_filename)
		output_filename = replace_ext(input_filename, ".json");

	int status = 0;
	fitsfile *fptr;
	if (siril_fits_open_diskfile_img(&fptr, input_filename, READONLY, &status)) {
		report_fits_error(status);
		g_free(output_filename);
		return CMD_GENERIC_ERROR;
	}

	GSList *header = read_header_keyvals_strings(fptr);

	imstats *stats[3] = { NULL };
	int nb_channels = 0;
	if (compute_stats) {
		if (use_gfit) {
			compute_all_channels_statistics_single_image(&gfit, STATS_BASIC | STATS_FOR_CFA, MULTI_THREADED, stats);
			gboolean cfa = gfit.keywords.bayer_pattern[0] != '\0';
			nb_channels = cfa ? 3 : (int)gfit.naxes[2];
		} else {
			fits fit = { 0 };
			fit.fptr = fptr;
			if (read_fits_metadata(&fit) || read_fits_with_convert(&fit, input_filename, FALSE)) {
				fits_close_file(fptr, &status);
				return CMD_GENERIC_ERROR;
			}
			compute_all_channels_statistics_single_image(&fit, STATS_BASIC | STATS_FOR_CFA, MULTI_THREADED, stats);
			gboolean cfa = fit.keywords.bayer_pattern[0] != '\0';
			nb_channels = cfa ? 3 : (int)fit.naxes[2];
			clearfits(&fit);
		}
	}
	fits_close_file(fptr, &status);

	// Create the root object
	yyjson_mut_doc *doc = yyjson_mut_doc_new(NULL);
	yyjson_mut_val *root = yyjson_mut_obj(doc);
	yyjson_mut_doc_set_root(doc, root);

	// Add headers array
	yyjson_mut_val *headers_arr = yyjson_mut_arr(doc);
	yyjson_mut_obj_add_val(doc, root, "headers", headers_arr);

	// Add header records
	GSList *ptr = header;
	while (ptr) {
		header_record *r = ptr->data;
		yyjson_mut_val *header_obj = yyjson_mut_obj(doc);
		yyjson_mut_val *key_str = yyjson_mut_str(doc, r->key);
		yyjson_mut_val *value_str = yyjson_mut_str(doc, r->value);
		yyjson_mut_obj_add_val(doc, header_obj, "key", key_str);
		yyjson_mut_obj_add_val(doc, header_obj, "value", value_str);
		yyjson_mut_arr_append(headers_arr, header_obj);
		ptr = ptr->next;
	}

	// Add statistics if computed
	if (compute_stats) {
		yyjson_mut_val *stats_obj = yyjson_mut_obj(doc);
		yyjson_mut_obj_add_val(doc, root, "statistics", stats_obj);

		for (int i = 0; i < nb_channels; ++i) {
			if (stats[i]) {
				char channame[20];
				sprintf(channame, "channel%d", i);

				yyjson_mut_val *chan_obj = yyjson_mut_obj(doc);
				yyjson_mut_obj_add_val(doc, stats_obj, channame, chan_obj);

				yyjson_mut_val *mean_val = yyjson_mut_real(doc, stats[i]->mean);
				yyjson_mut_val *median_val = yyjson_mut_real(doc, stats[i]->median);
				yyjson_mut_val *sigma_val = yyjson_mut_real(doc, stats[i]->sigma);
				yyjson_mut_val *noise_val = yyjson_mut_real(doc, stats[i]->bgnoise);
				yyjson_mut_val *min_val = yyjson_mut_real(doc, stats[i]->min);
				yyjson_mut_val *max_val = yyjson_mut_real(doc, stats[i]->max);
				yyjson_mut_val *total_val = yyjson_mut_real(doc, stats[i]->total);
				yyjson_mut_val *good_val = yyjson_mut_real(doc, stats[i]->ngoodpix);

				yyjson_mut_obj_add_val(doc, chan_obj, "mean", mean_val);
				yyjson_mut_obj_add_val(doc, chan_obj, "median", median_val);
				yyjson_mut_obj_add_val(doc, chan_obj, "sigma", sigma_val);
				yyjson_mut_obj_add_val(doc, chan_obj, "noise", noise_val);
				yyjson_mut_obj_add_val(doc, chan_obj, "min", min_val);
				yyjson_mut_obj_add_val(doc, chan_obj, "max", max_val);
				yyjson_mut_obj_add_val(doc, chan_obj, "total_pix_count", total_val);
				yyjson_mut_obj_add_val(doc, chan_obj, "good_pix_count", good_val);

				free_stats(stats[i]);
			}
		}
	}

	// Write the JSON to file with pretty formatting
	yyjson_write_flag flg = YYJSON_WRITE_PRETTY;
	yyjson_write_err err;
	int retval = CMD_OK;

	if (!yyjson_mut_write_file(output_filename, doc, flg, NULL, &err)) {
		siril_log_message(_("Failed to save the JSON file %s: %s\n"),
						  output_filename, err.msg);
		retval = CMD_GENERIC_ERROR;
	} else {
		siril_log_message(_("Save metadata to the JSON file '%s'\n"), output_filename);
	}

	#ifdef DEBUG_TEST
	size_t len;
	char *json_str = yyjson_mut_write(doc, flg, &len);
	if (json_str) {
		printf("JSON:\n%s\n", json_str);
		free(json_str);
	}
	#endif

	yyjson_mut_doc_free(doc);
	g_free(output_filename);
	return retval;
}

int header_hook(struct generic_seq_metadata_args *args, fitsfile *fptr, int index) {
	GString *string = g_string_new(NULL);
	int status = 0;
	GSList *list = args->keys;

	for (int i = 0; i < g_slist_length(args->keys); i++) {
		char str[FLEN_VALUE] = { 0 };

		gchar *key = (gchar *)list->data;
		fits_read_keyword(fptr, key, str, NULL, &status);
		if (status) {
			strcpy(str, "N/A");
			status = 0;
		} else {
			if (i > 0) string = g_string_append(string, ",");
			string = g_string_append(string, str);
		}
		list = list->next;
	}

	if (args->output_stream) {
		GError *error = NULL;
		if (!g_output_stream_printf(args->output_stream, NULL, NULL, &error, "%d,%s\n", index + 1, string->str)) {
			g_warning("%s\n", error->message);
			g_clear_error(&error);
			g_string_free(string, TRUE);
			return 1;
		}
	}
	else {
		gchar **token_keys = g_strsplit (args->header, ",", -1);
		gchar **token_values = g_strsplit (string->str, ",", -1);
		g_string_free(string, TRUE);
		gchar *output = NULL;
		for (int i = 0; i < g_strv_length(token_keys) && token_keys[i] && token_values[i]; i++) {
			gchar *tmp = g_strdup_printf("%s = %s,", token_keys[i], token_values[i]);
			if (output == NULL) {
				output = g_strdup(tmp);
			} else {
				gchar *old_output = output;
				output = g_strconcat(old_output, tmp, NULL);
				g_free(old_output);
			}
			g_free(tmp);
		}
		if (output) {
			siril_log_message(_("Image %d, %s\n"), index + 1, output);
			g_free(output);
		}
		g_strfreev(token_keys);
		g_strfreev(token_values);
	}
	return status;
}

int process_seq_header(int nb) {
	sequence *seq = load_sequence(word[1], NULL);
	gboolean filter = FALSE;
	GSList *list = NULL;
	int key;
	if (!seq)
		return CMD_SEQUENCE_NOT_FOUND;
	if (seq->type != SEQ_REGULAR && seq->type != SEQ_FITSEQ) {
		siril_log_message(_("This command can only run for FITS images\n"));
		if (!check_seq_is_comseq(seq))
			free_sequence(seq, TRUE);
		return CMD_GENERIC_ERROR;
	}

	GString *list_of_keys = g_string_new(NULL);

	for (key = 2; key < nb; key++) {
		if (!word[key] || word[key][0] == '-') {
			break;
		}
		list = g_slist_prepend(list, g_strdup(word[key]));
		if (key > 2) list_of_keys = g_string_append(list_of_keys, ", ");
		list_of_keys = g_string_append(list_of_keys, word[key]);
	}

	list = g_slist_reverse(list);
	gchar *header = g_string_free(list_of_keys, FALSE);

	if (!header) {
		return CMD_ARG_ERROR;
	}

	GOutputStream* output_stream = NULL;
	for (int i = key; i < nb; i++) {
		if (g_str_has_prefix(word[i], "-out=")) {
			const char *arg = word[i] + 5;
			if (arg[0] == '\0') {
				siril_log_message(_("Missing argument to %s, aborting.\n"), word[i]);
				return CMD_ARG_ERROR;
			}
			GFile *file = g_file_new_for_path(arg);
			GError *error = NULL;
			output_stream = (GOutputStream*) g_file_replace(file, NULL, FALSE, G_FILE_CREATE_NONE, NULL, &error);
			g_object_unref(file);
			if (!output_stream) {
				if (error) {
					siril_log_color_message(_("Failed to create output file: %s\n"), "red", error->message);
					g_clear_error(&error);
				}
				return CMD_ARG_ERROR;
			}
			if (!g_output_stream_printf(output_stream, NULL, NULL, NULL, "# image number,%s\n", header)) {
				siril_log_color_message(_("Failed to write to output file\n"), "red");
				return CMD_ARG_ERROR;
			}
			siril_log_message(_("The file %s has been created.\n"), arg);
		} else if (!g_strcmp0(word[i], "-sel")) {
			filter = TRUE;
		}
	}

	struct generic_seq_metadata_args *args = calloc(1, sizeof(struct generic_seq_metadata_args));
	args->seq = seq;
	args->keys = list;
	args->image_hook = header_hook;
	args->output_stream = output_stream;
	args->header = header;
	args->filtering_criterion = filter ? seq_filter_included : seq_filter_all;
	if (!start_in_new_thread(generic_sequence_metadata_worker, args)) {
		g_slist_free_full(args->keys, g_free);
		g_free(header);
		g_object_unref(args->output_stream);
		free(args);
	}
	return 0;
}

struct file_time {
	gchar *file;
	GDateTime *time;
};
static gint sort_date(gconstpointer a, gconstpointer b) {
	return g_date_time_compare(((struct file_time*) a)->time,
			((struct file_time*) b)->time);
}
static gpointer extract(gconstpointer src, gpointer data) {
	g_date_time_unref(((struct file_time*) src)->time);
	return ((struct file_time*) src)->file;
}

int process_link(int nb) {
	if (word[1][0] == '-') {
		siril_log_message(_("First argument is the converted sequence name and shall not start with a -\n"));
		return CMD_ARG_ERROR;
	}
	if (file_name_has_invalid_chars(word[1])) {
		siril_log_color_message(_("Specified output name %s contains forbidden characters, aborting\n"), "red", word[1]);
		return CMD_ARG_ERROR;
	}
	char *destroot = strdup(word[1]);
	int idx = 1;
	gboolean sort_dateobs = FALSE;

	for (int i = 2; i < nb; i++) {
		char *current = word[i], *value;
		if (g_str_has_prefix(current, "-start=")) {
			value = current + 7;
			gchar *end;
			idx = g_ascii_strtoull(value, &end, 10);
			if (end == value || idx <= 0 || idx >= INDEX_MAX) {
				siril_log_message(_("Invalid argument to %s, aborting.\n"), current);
				free(destroot);
				return CMD_ARG_ERROR;
			}
		} else if (g_str_has_prefix(current, "-out=")) {
			value = current + 5;
			if (value[0] == '\0') {
				siril_log_message(_("Missing argument to %s, aborting.\n"), current);
				free(destroot);
				return CMD_ARG_ERROR;
			}
			if (!g_file_test(value, G_FILE_TEST_EXISTS)) {
				if (g_mkdir_with_parents(value, 0755) < 0) {
					siril_log_color_message(_("Cannot create output folder: %s\n"), "red", value);
					free(destroot);
					return CMD_GENERIC_ERROR;
				}
			}
			gchar *filename = g_build_filename(value, destroot, NULL);
			free(destroot);
			destroot = strdup(filename);
			g_free(filename);
		}
		else if (!g_strcmp0(current, "-date")) {
			sort_dateobs = TRUE;
		} else {
			siril_log_message(_("Unknown parameter %s, aborting.\n"), current);
			free(destroot);
			return CMD_ARG_ERROR;
		}
	}

	GDir *dir;
	GError *error = NULL;
	if ((dir = g_dir_open(com.wd, 0, &error)) == NULL){
		siril_log_message(_("Link: error opening working directory %s.\n"), com.wd);
		fprintf (stderr, "Link: %s\n", error->message);
		g_clear_error(&error);
		set_cursor_waiting(FALSE);
		free(destroot);
		return CMD_GENERIC_ERROR;
	}

	int count = 0;
	const gchar *file;
	GList *list = NULL;
	while ((file = g_dir_read_name(dir)) != NULL) {
		const char *ext = get_filename_ext(file);
		if (!ext || file[0] == '.')
			continue;
		image_type type = get_type_for_extension(ext);
		if (type == TYPEFITS) {
			list = g_list_append(list, g_build_filename(com.wd, file, NULL));
			count++;
		}
	}
	g_dir_close(dir);
	if (!count) {
		siril_log_message(_("No FITS files were found for link\n"));
		free(destroot);
		return CMD_GENERIC_ERROR;
	}
	/* sort list */
	if (sort_dateobs) {
		GList *cur = list;
		GList *timed = NULL;
		gboolean failed = FALSE;
		siril_log_message("Sorting FITS files using DATE-OBS\n");
		while (cur) {
			gchar *filename = (gchar*) cur->data;
			GDateTime *date = get_date_from_fits(filename);
			if (!date) {
				siril_log_color_message(_("Sorting by date could not be done, file %s doesn't have DATE-OBS, not sorting\n"), "red", filename);
				failed = TRUE;
				break;
			}
			struct file_time *ft = calloc(1, sizeof(struct file_time));
			ft->file = filename;
			ft->time = date;
			timed = g_list_append(timed, ft);
			cur = cur->next;
		}
		if (!failed) {
			timed = g_list_sort(timed, (GCompareFunc) sort_date);
			list = g_list_copy_deep(timed, extract, NULL);
			g_list_free_full(timed, free);
		}
	} else {
		list = g_list_sort(list, (GCompareFunc) strcompare);
	}
	/* convert the list to an array for parallel processing */
	gchar **files_to_link = glist_to_array(list, &count);

	int nb_allowed;
	if (!allow_to_open_files(count, &nb_allowed)) {
		siril_log_message(_("You should pass an extra argument -fitseq to convert your sequence to fitseq format.\n"));
		g_strfreev(files_to_link);
		free(destroot);
		return CMD_GENERIC_ERROR;
	}

	gchar *str = ngettext("Link: processing %d FITS file...\n", "Link: processing %d FITS files...\n", count);
	str = g_strdup_printf(str, count);
	siril_log_color_message(str, "green");
	g_free(str);

	if (!com.wd) {
		siril_log_message(_("Link: no working directory set.\n"));
		g_strfreev(files_to_link);
		free(destroot);
		return CMD_GENERIC_ERROR;
	}

	struct _convert_data *args = calloc(1, sizeof(struct _convert_data));
	args->start = idx;
	args->list = files_to_link;
	args->total = count;
	args->destroot = destroot;
	args->input_has_a_seq = FALSE;
	args->input_has_a_film = FALSE;
	args->debayer = FALSE;
	args->multiple_output = FALSE;
	args->output_type = SEQ_REGULAR; // fallback if symlink does not work
	args->make_link = TRUE;
	gettimeofday(&(args->t_start), NULL);
	if (!start_in_new_thread(convert_thread_worker, args)) {
		free(args->destroot);
		g_strfreev(args->list);
		free(args);
		return CMD_GENERIC_ERROR;
	}
	return CMD_OK;
}

int process_convert(int nb) {
	gboolean raw_only = word[0][7] != '\0';
	if (!com.wd) {
		siril_log_message(_("Conversion: no working directory set.\n"));
		return CMD_NO_CWD;
	}

	if (word[1][0] == '-') {
		siril_log_message(_("First argument is the converted sequence name and shall not start with a -\n"));
		return CMD_ARG_ERROR;
	}
	if (file_name_has_invalid_chars(word[1])) {
		siril_log_color_message(_("Specified output name %s contains forbidden characters, aborting\n"), "red", word[1]);
		return CMD_ARG_ERROR;
	}
	gchar *destroot = g_strdup(word[1]);
	int idx = 1;
	gboolean debayer = FALSE;
	gboolean make_link = !raw_only;
	sequence_type output = SEQ_REGULAR;

	for (int i = 2; i < nb; i++) {
		char *current = word[i], *value;
		if (!strcmp(current, "-debayer")) {
			debayer = TRUE;
			make_link = FALSE;
		} else if (!strcmp(current, "-fitseq")) {
			output = SEQ_FITSEQ;
			if (!g_str_has_suffix(destroot, com.pref.ext))
				str_append(&destroot, com.pref.ext);
		} else if (!strcmp(current, "-ser")) {
			output = SEQ_SER;
			if (!g_str_has_suffix(destroot, ".ser"))
				str_append(&destroot, ".ser");
		} else if (g_str_has_prefix(current, "-start=")) {
			value = current + 7;
			gchar *end;
			idx = g_ascii_strtoull(value, &end, 10);
			if (end == value || idx <= 0 || idx >= INDEX_MAX) {
				siril_log_message(_("Invalid argument to %s, aborting.\n"), current);
				free(destroot);
				return CMD_ARG_ERROR;
			}
		} else if (g_str_has_prefix(current, "-out=")) {
			value = current + 5;
			if (value[0] == '\0') {
				siril_log_message(_("Missing argument to %s, aborting.\n"), current);
				free(destroot);
				return CMD_ARG_ERROR;
			}
			if (!g_file_test(value, G_FILE_TEST_EXISTS)) {
				if (g_mkdir_with_parents(value, 0755) < 0) {
					siril_log_color_message(_("Cannot create output folder: %s\n"), "red", value);
					free(destroot);
					return CMD_GENERIC_ERROR;
				}
			}
			gchar *filename = g_build_filename(value, destroot, NULL);
			g_free(destroot);
			destroot = strdup(filename);
			g_free(filename);
		}
		else {
			siril_log_message(_("Unknown parameter %s, aborting.\n"), current);
			free(destroot);
			return CMD_ARG_ERROR;
		}
	}

	GDir *dir;
	GError *error = NULL;
	if ((dir = g_dir_open(com.wd, 0, &error)) == NULL){
		siril_log_message(_("Conversion: error opening working directory %s.\n"), com.wd);
		fprintf (stderr, "Conversion: %s\n", error->message);
		g_clear_error(&error);
		set_cursor_waiting(FALSE);
		free(destroot);
		return CMD_NO_CWD;
	}

	int count = 0;
	const gchar *file;
	GList *list = NULL;
	while ((file = g_dir_read_name(dir)) != NULL) {
		const char *ext = get_filename_ext(file);
		if (!ext || file[0] == '.')
			continue;
		image_type type = get_type_for_extension(ext);
		if (type == TYPERAW && output == SEQ_SER && !g_ascii_strcasecmp(ext, "raf") && !debayer) {
			siril_log_message(_("FujiFilm XTRANS sensors are not supported by SER v2 (CFA-style) standard. You may use FITS sequences instead."));
			g_list_free_full(list, g_free);
			free(destroot);
			return CMD_GENERIC_ERROR;
		}
		if ((raw_only && type == TYPERAW) ||
				(!raw_only && type != TYPEUNDEF && type != TYPEAVI && type != TYPESER)) {
			list = g_list_append(list, g_build_filename(com.wd, file, NULL));
			count++;
		}
	}
	g_dir_close(dir);
	if (!count) {
		if (raw_only)
			siril_log_message(_("No RAW files were found for conversion\n"));
		else siril_log_message(_("No files were found for conversion\n"));
		free(destroot);
		return CMD_GENERIC_ERROR;
	}
	/* sort list */
	list = g_list_sort(list, (GCompareFunc) strcompare);
	/* convert the list to an array for parallel processing */
	gchar **files_to_convert = glist_to_array(list, &count);

	int nb_allowed;
	if (!allow_to_open_files(count, &nb_allowed) && output == SEQ_REGULAR) {
		siril_log_message(_("You should pass an extra argument -fitseq to convert your sequence to fitseq format.\n"));
		g_strfreev(files_to_convert);
		free(destroot);
		return CMD_GENERIC_ERROR;
	}

	gchar *str = ngettext("Convert: processing %d file...\n", "Convert: processing %d files...\n", count);
	siril_log_color_message(str, "green", count);

	struct _convert_data *args = calloc(1, sizeof(struct _convert_data));
	args->start = idx;
	args->list = files_to_convert;
	args->total = count;
	args->destroot = destroot;
	args->input_has_a_seq = FALSE;
	args->input_has_a_film = FALSE;
	args->debayer = debayer;
	args->output_type = output;
	args->multiple_output = FALSE;
	args->make_link = make_link;
	gettimeofday(&(args->t_start), NULL);
	if (!start_in_new_thread(convert_thread_worker, args)) {
		free(args->destroot);
		g_strfreev(args->list);
		free(args);
		return CMD_GENERIC_ERROR;
	}
	return CMD_OK;
}

int process_register(int nb) {
	cmd_errors errval = CMD_ARG_ERROR;
	struct registration_args *regargs = NULL;
	struct registration_method *method = NULL;
	char *msg = NULL;
	gboolean drizzle = FALSE;

	sequence *seq = load_sequence(word[1], NULL);
	if (!seq) {
		return CMD_SEQUENCE_NOT_FOUND;
	}
	if (check_seq_is_comseq(seq)) {
		free_sequence(seq, TRUE);
		seq = &com.seq;
	}

	regargs = calloc(1, sizeof(struct registration_args));

	/* filling the arguments for registration */
	regargs->seq = seq;
	regargs->reference_image = sequence_find_refimage(seq);
	regargs->follow_star = FALSE;
	regargs->matchSelection = FALSE;
	regargs->no_output = FALSE;
	regargs->output_scale = 1.f;
	regargs->prefix = strdup("r_");
	regargs->min_pairs = 10; // 10 is good enough to ensure good matching
	regargs->max_stars_candidates = MAX_STARS_FITTED;
	regargs->type = HOMOGRAPHY_TRANSFORMATION;
	regargs->layer = (regargs->seq->nb_layers == 3) ? 1 : 0;
	regargs->interpolation = OPENCV_LANCZOS4;
	regargs->clamp = TRUE;
	regargs->undistort = DISTO_UNDEF;

	struct driz_args_t *driz = calloc(1, sizeof(struct driz_args_t));
	// Default values for the driz_args_t
	driz->use_flats = FALSE;
	driz->scale = 1.f;
	driz->kernel = kernel_square;
	driz->weight_scale = 1.f;
	driz->pixel_fraction = 1.f;

	/* check for options */
	for (int i = 2; i < nb; i++) {
		if (!strcmp(word[i], "-2pass")) {
			regargs->two_pass = TRUE;
			regargs->no_output = TRUE;
		} else if (!strcmp(word[i], "-noclamp")) {
			regargs->clamp = FALSE;
		} else if (!strcmp(word[i], "-nostarlist")) {
			regargs->no_starlist = TRUE;
		} else if (!strcmp(word[i], "-selected")) {
			regargs->filters.filter_included = TRUE;
		} else if (g_str_has_prefix(word[i], "-transf=")) {
			char *current = word[i], *value;
			value = current + 8;
			if (value[0] == '\0') {
				siril_log_message(_("Missing argument to %s, aborting.\n"), current);
				goto terminate_register_on_error;
			}
			if(!g_ascii_strncasecmp(value, "shift", 5)) {
#ifdef HAVE_CV44
				regargs->type = SHIFT_TRANSFORMATION;
				continue;
#else
				siril_log_color_message(_("Shift-only registration is only possible with OpenCV 4.4\n"), "red");
				goto terminate_register_on_error;
#endif
			}
			if(!g_ascii_strncasecmp(value, "similarity", 10)) {
				regargs->type = SIMILARITY_TRANSFORMATION;
				continue;
			}
			if(!g_ascii_strncasecmp(value, "affine", 6)) {
				regargs->type = AFFINE_TRANSFORMATION;
				continue;
			}
			if(!g_ascii_strncasecmp(value, "homography", 10)) {
				regargs->type = HOMOGRAPHY_TRANSFORMATION;
				continue;
			}
			siril_log_message(_("Unknown transformation type %s, aborting.\n"), value);
			goto terminate_register_on_error;
		} else if (g_str_has_prefix(word[i], "-layer=")) {
			if (regargs->seq->nb_layers == 1) {  // handling mono case
				siril_log_message(_("This sequence is mono, ignoring layer number.\n"));
				continue;
			}
			char *current = word[i], *value;
			value = current + 7;
			gchar *end;
			int layer = g_ascii_strtoull(value, &end, 10);
			if (end == value || layer < 0 || layer > 2) {
				siril_log_message(_("Unknown layer number %s, must be between 0 and 2, will use green layer.\n"), value);
				if (end == value) break;
				else continue;
			}
			regargs->layer = layer;
		} else if (g_str_has_prefix(word[i], "-prefix=")) {
			char *current = word[i], *value;
			value = current + 8;
			if (value[0] == '\0') {
				siril_log_message(_("Missing argument to %s, aborting.\n"), current);
				goto terminate_register_on_error;
			}
			if (regargs->prefix)
				free(regargs->prefix);
			regargs->prefix = strdup(value);
		} else if (g_str_has_prefix(word[i], "-minpairs=")) {
			char *current = word[i], *value;
			value = current + 10;
			if (value[0] == '\0') {
				siril_log_message(_("Missing argument to %s, aborting.\n"), current);
				goto terminate_register_on_error;
			}
			gchar *end;
			int min_pairs = g_ascii_strtoull(value, &end, 10);
			if (end == value || min_pairs < 4) { // using absolute min_pairs required by homography
				gchar *str = g_strdup_printf(_("%d smaller than minimum allowable star pairs: %d, aborting.\n"), min_pairs, regargs->min_pairs);
				siril_log_message(str);
				g_free(str);
				goto terminate_register_on_error;
			}
			regargs->min_pairs = min_pairs;
		} else if (g_str_has_prefix(word[i], "-maxstars=")) {
			char *current = word[i], *value;
			value = current + 10;
			if (value[0] == '\0') {
				siril_log_message(_("Missing argument to %s, aborting.\n"), current);
				goto terminate_register_on_error;
			}
			gchar *end;
			int max_stars = g_ascii_strtoull(value, &end, 10);
			if (end == value || max_stars > MAX_STARS_FITTED || max_stars < MIN_STARS_FITTED) {
				// limiting values to avoid too long computation or too low number of candidates
				siril_log_message(_("Max number of stars %s not allowed. Should be between %d and %d.\n"), value, MIN_STARS_FITTED, MAX_STARS_FITTED);
				goto terminate_register_on_error;
			}
			regargs->max_stars_candidates = max_stars;
		} else if (g_str_has_prefix(word[i], "-interp=")) {
			char *current = word[i], *value;
			value = current + 8;
			if (value[0] == '\0') {
				siril_log_message(_("Missing argument to %s, aborting.\n"), current);
				goto terminate_register_on_error;
			}
			if(!g_ascii_strncasecmp(value, "nearest", 7) || !g_ascii_strncasecmp(value, "ne", 2)) {
				regargs->interpolation = OPENCV_NEAREST;
				continue;
			}
			if(!g_ascii_strncasecmp(value, "cubic", 5) || !g_ascii_strncasecmp(value, "cu", 2)) {
				regargs->interpolation = OPENCV_CUBIC;
				continue;
			}
			if(!g_ascii_strncasecmp(value, "lanczos4", 8) || !g_ascii_strncasecmp(value, "la", 2)) {
				regargs->interpolation = OPENCV_LANCZOS4;
				continue;
			}
			if(!g_ascii_strncasecmp(value, "linear", 6) || !g_ascii_strncasecmp(value, "li", 2)) {
				regargs->interpolation = OPENCV_LINEAR;
				continue;
			}
			if(!g_ascii_strncasecmp(value, "none", 4) || !g_ascii_strncasecmp(value, "no", 2)) {
				regargs->interpolation = OPENCV_NONE;
				continue;
			}
			if(!g_ascii_strncasecmp(value, "area", 4) || !g_ascii_strncasecmp(value, "ar", 2)) {
				regargs->interpolation = OPENCV_AREA;
				continue;
			}
			siril_log_message(_("Unknown transformation type %s, aborting.\n"), value);
			goto terminate_register_on_error;
		} else if (g_str_has_prefix(word[i], "-disto=")) {
			char *current = word[i], *value;
			value = current + 7;
			gchar *filename = NULL;
			if (value[0] == '\0') {
				siril_log_message(_("Missing argument to %s, aborting.\n"), current);
				goto terminate_register_on_error;
			}
			if (!g_ascii_strncasecmp(value, "image", 5)) {
				regargs->undistort = DISTO_IMAGE;
			} else if (!g_ascii_strncasecmp(value, "file", 4)) {
				regargs->undistort = DISTO_FILE;
				if (i + 1 >= nb) {
					siril_log_message(_("Missing argument to %s, aborting.\n"), current);
					goto terminate_register_on_error;
				}
				filename = word[i + 1];
			} else if (!g_ascii_strncasecmp(value, "master", 6)) {
				regargs->undistort = DISTO_MASTER;
			} else {
				siril_log_message(_("Unknown distortion type %s, aborting.\n"), value);
				goto terminate_register_on_error;
			}
			// we now check the distortion params are ok
			fits reffit = { 0 };
			fits *preffit = &reffit;
			if (!check_seq_is_comseq(seq)) { // processing an image from the current sequence
				int image_to_load = sequence_find_refimage(seq);
				if (seq_read_frame_metadata(seq, image_to_load, preffit)) {
					siril_log_message(_("Could not load the reference image of the sequence, aborting.\n"));
					goto terminate_register_on_error;
				}
			} else
				preffit = &gfit;
			gchar *msgdisto = NULL;
			gboolean disto_valid = validate_disto_params(preffit, filename, regargs->undistort, &msgdisto, NULL);
			if (preffit != &gfit)
				clearfits(preffit);
			if (!disto_valid) {
				siril_log_color_message("%s\n", "red", msgdisto);
				g_free(msgdisto);
				goto terminate_register_on_error;
			} else if(regargs->undistort == DISTO_FILE) {
				i++; // we have consumed one more argument for the filename
			}
			regargs->distoparam.index = regargs->undistort;
			if (filename) {
				regargs->distoparam.filename = g_strdup(filename);
			}
		} else if (!strcmp(word[i], "-drizzle")) {
			if (regargs->seq->nb_layers != 1) {  // handling mono case
				siril_log_message(_("This sequence is not mono / CFA, cannot drizzle.\n"));
				goto terminate_register_on_error;
			}
			drizzle = TRUE;
		// Drizzle options
		} else if (g_str_has_prefix(word[i], "-scale=")) {
			char *arg = word[i] + 7;
			gchar *end;
			double value;
			value = g_ascii_strtod(arg, &end);
			if (end == arg || value < 0.1 || value > 3.) {
				siril_log_color_message(_("Invalid argument to %s, aborting.\n"), "red", word[i]);
				goto terminate_register_on_error;
			}
			regargs->output_scale = (float)value;
			driz->scale = (float)value;
		} else if (g_str_has_prefix(word[i], "-pixfrac=")) {
			char *arg = word[i] + 9;
			gchar *end;
			double value;
			value = g_ascii_strtod(arg, &end);
			if (end == arg) {
				siril_log_color_message(_("Invalid argument to %s, aborting.\n"), "red", word[i]);
				goto terminate_register_on_error;
			}
			driz->pixel_fraction = (float) value;
		} else if (g_str_has_prefix(word[i], "-kernel=")) {
			char *arg = word[i] + 8;
			if (!g_ascii_strncasecmp(arg, "point", 5))
				driz->kernel = kernel_point;
			else if (!g_ascii_strncasecmp(arg, "turbo", 5))
				driz->kernel = kernel_turbo;
			else if (!g_ascii_strncasecmp(arg, "square", 6))
				driz->kernel = kernel_square;
			else if (!g_ascii_strncasecmp(arg, "gaussian", 8))
				driz->kernel = kernel_gaussian;
			else if (!g_ascii_strncasecmp(arg, "lanczos2", 8))
				driz->kernel = kernel_lanczos2;
			else if (!g_ascii_strncasecmp(arg, "lanczos3", 8))
				driz->kernel = kernel_lanczos3;
			else {
				siril_log_color_message(_("Invalid argument to %s, aborting.\n"), "red", word[i]);
				goto terminate_register_on_error;
			}
		} else if (g_str_has_prefix(word[i], "-flat=")) {
			if (driz->flat) {
				siril_log_color_message(_("Error: flat image already set. Aborting.\n"), "red");
				goto terminate_register_on_error;
			}
			if (seq->is_variable) {
				siril_log_color_message(_("Error: flat image cannot work with variable sized sequence.\n"), "red");
				goto terminate_register_on_error;
			}
			char *flat_filename = word[i] + 6;
			fits reffit = { 0 };
			gchar *error = NULL;
			int status;
			if (seq_read_frame_metadata(seq, regargs->reference_image, &reffit)) {
				siril_log_color_message(_("NOT USING FLAT: Could not load reference image\n"), "red");
				clearfits(&reffit);
				goto terminate_register_on_error;
			}
			gchar *expression = path_parse(&reffit, flat_filename, PATHPARSE_MODE_READ, &status);
			clearfits(&reffit);
			if (status) {
				error = _("NOT USING FLAT: could not parse the expression");
				goto terminate_register_on_error;
			} else {
				if (expression[0] == '\0') {
					siril_log_message(_("Error: no master flat specified in the preprocessing tab.\n"));
					goto terminate_register_on_error;
				} else {
					driz->flat = calloc(1, sizeof(fits));
					if (!readfits(expression, driz->flat, NULL, TRUE)) {
						if (driz->flat->naxes[2] != seq->nb_layers) {
							error = _("NOT USING FLAT: number of channels is different");
						} else if (driz->flat->naxes[0] != seq->rx ||
								driz->flat->naxes[1] != seq->ry) {
							error = _("NOT USING FLAT: image dimensions are different");
						} else {
							// no need to deal with bitdepth conversion as readfits has already forced conversion to float
							siril_log_message(_("Master flat read for use as initial pixel weight\n"));
						}

					} else error = _("NOT USING FLAT: cannot open the file");
					if (error) {
						goto terminate_register_on_error;
					}
				}
			}
		} else {
			siril_log_message(_("Unknown parameter %s, aborting.\n"), word[i]);
			goto terminate_register_on_error;
		}
	}

	if (drizzle) {
		if (seq->is_variable) {
			siril_log_color_message(_("Cannot drizzle sequences with images of different sizes, aborting.\n"), "red");
			goto terminate_register_on_error;
		}
		regargs->driz = driz;
		// we now check the drizzle params are ok
		fits reffit = { 0 };
		fits *preffit = &reffit;
		if (!check_seq_is_comseq(seq)) { // processing an image from the current sequence
			int image_to_load = sequence_find_refimage(seq);
			if (seq_read_frame_metadata(seq, image_to_load, preffit)) {
				siril_log_color_message(_("Could not load the reference image of the sequence, aborting.\n"), "red");
				goto terminate_register_on_error;
			}
		} else
			preffit = &gfit;
		if (preffit->naxes[2] == 1 && preffit->keywords.bayer_pattern[0] != '\0') {
			sensor_pattern pattern = get_bayer_pattern(preffit);
			if (pattern < BAYER_FILTER_MIN || pattern > BAYER_FILTER_MAX) {
				siril_log_color_message(_("Cannot use drizzle on non-bayer sensors, aborting.\n"), "red");
				clearfits(preffit);
				goto terminate_register_on_error;
			}
			driz->is_bayer = TRUE;
		}
		if (preffit != &gfit)
			clearfits(preffit);
	} else {
		free(driz);
		driz = NULL;
	}

	/* getting the selected registration method */
	method = calloc(1, sizeof(struct registration_method));
	if (regargs->two_pass) {
		method->name = _("Two-Pass Global Star Alignment (deep-sky)");
		method->method_ptr = &register_multi_step_global;
	} else {
		method->name = _("Global Star Alignment (deep-sky)");
		method->method_ptr = &register_star_alignment;
	}
	method->sel = REQUIRES_NO_SELECTION;
	method->type = REGTYPE_DEEPSKY;
	regargs->func = method->method_ptr;

	// testing free space
	if (!regargs->no_output) {
		int nb_frames = regargs->filters.filter_included ? regargs->seq->selnum : regargs->seq->number;
		int64_t size = seq_compute_size(regargs->seq, nb_frames, get_data_type(seq->bitpix));
		if (regargs->output_scale != 1.f)
			size = (int64_t)(regargs->output_scale * regargs->output_scale * (float)size);
		if (test_available_space(size)) {
			siril_log_color_message(_("Not enough space to save the output images, aborting\n"), "red");
			goto terminate_register_on_error;
		}
	} else if (regargs->output_scale != 1.f) {
		siril_log_color_message(_("Scaling a sequence with -2pass has no effect, ignoring\n"), "salmon");
	}

	if (regargs->interpolation == OPENCV_NONE && !(regargs->type == SHIFT_TRANSFORMATION)) {
#ifdef HAVE_CV44
		regargs->type = SHIFT_TRANSFORMATION;
		siril_log_color_message(_("Forcing the registration transformation to shift, which is the only transformation compatible with no interpolation\n"), "salmon");

#else
		siril_log_color_message(_("Forcing the registration transformation to shift, which is the only transformation compatible with no interpolation, is not compatible with OpenCV below 4.4. Aborting\n"), "red");
		goto terminate_register_on_error;
#endif
	}

	if (regargs->interpolation == OPENCV_NONE && (regargs->output_scale != 1.f || regargs->seq->is_variable)) {
		siril_log_color_message(_("When interpolation is set to None, the images must be of same size and no scaling can be applied. Aborting\n"), "red");
		goto terminate_register_on_error;
	}

	get_the_registration_area(regargs, method);	// sets selection
	regargs->run_in_thread = TRUE;
	regargs->load_new_sequence = FALSE;	// don't load it for command line execution

	msg = siril_log_color_message(_("Registration: processing using method: %s\n"), "green", method->name);
	free(method);
	msg[strlen(msg) - 1] = '\0';

	if (regargs->interpolation == OPENCV_AREA ||
			regargs->interpolation == OPENCV_LINEAR ||
			regargs->interpolation == OPENCV_NEAREST ||
			regargs->interpolation == OPENCV_NONE ||
			regargs->no_output || drizzle)
		regargs->clamp = FALSE;
	if (regargs->clamp)
		siril_log_message(_("Interpolation clamping active\n"));

	set_progress_bar_data(msg, PROGRESS_RESET);

	if (!start_in_new_thread(register_thread_func, regargs)) {
		errval = CMD_GENERIC_ERROR;
		goto terminate_register_on_error;
	}
	return CMD_OK;

terminate_register_on_error:
	free(regargs->prefix);
	free(regargs);
	if (!check_seq_is_comseq(seq)) {
		free_sequence(seq, TRUE);
	}
	free(driz);
	free(method);
	return errval;
}

// returns 1 if arg was parsed
static int parse_filter_args(char *current, struct seq_filter_config *arg) {
	char *value;
	if (g_str_has_prefix(current, "-filter-fwhm=")) {
		value = strchr(current, '=') + 1;
		if (value[0] != '\0') {
			char *end;
			float val = strtof(value, &end);
			if (end == value) {
				siril_log_message(_("Could not parse argument `%s' to the filter `%s', aborting.\n"), value, current);
				return CMD_ARG_ERROR;
			}
			if (*end == '%' || *end == 'k') {
				arg->f_fwhm_p = val;
				arg->f_fwhm_k = (*end == 'k');
			}
			else arg->f_fwhm = val;
		} else {
			siril_log_message(_("Missing argument to %s, aborting.\n"), current);
			return CMD_ARG_ERROR;
		}
	} else if (g_str_has_prefix(current, "-filter-wfwhm=")) {
		value = strchr(current, '=') + 1;
		if (value[0] != '\0') {
			char *end;
			float val = strtof(value, &end);
			if (end == value) {
				siril_log_message(_("Could not parse argument `%s' to the filter `%s', aborting.\n"), value, current);
				return CMD_ARG_ERROR;
			}
			if (*end == '%' || *end == 'k') {
				arg->f_wfwhm_p = val;
				arg->f_wfwhm_k = (*end == 'k');
			}
			else arg->f_wfwhm = val;
		} else {
			siril_log_message(_("Missing argument to %s, aborting.\n"), current);
			return CMD_ARG_ERROR;
		}
	} else if (g_str_has_prefix(current, "-filter-round=") ||
			g_str_has_prefix(current, "-filter-roundness=")) {
		value = strchr(current, '=') + 1;
		if (value[0] != '\0') {
			char *end;
			float val = strtof(value, &end);
			if (end == value) {
				siril_log_message(_("Could not parse argument `%s' to the filter `%s', aborting.\n"), value, current);
				return CMD_ARG_ERROR;
			}
			if (*end == '%' || *end == 'k') {
				arg->f_round_p = val;
				arg->f_round_k = (*end == 'k');
			}
			else arg->f_round = val;
		} else {
			siril_log_message(_("Missing argument to %s, aborting.\n"), current);
			return CMD_ARG_ERROR;
		}
	} else if (g_str_has_prefix(current, "-filter-qual=") ||
			g_str_has_prefix(current, "-filter-quality=")) {
		value = strchr(current, '=') + 1;
		if (value[0] != '\0') {
			char *end;
			float val = strtof(value, &end);
			if (end == value) {
				siril_log_message(_("Could not parse argument `%s' to the filter `%s', aborting.\n"), value, current);
				return CMD_ARG_ERROR;
			}
			if (*end == '%' || *end == 'k') {
				arg->f_quality_p = val;
				arg->f_quality_k = (*end == 'k');
			}
			else arg->f_quality = val;
		} else {
			siril_log_message(_("Missing argument to %s, aborting.\n"), current);
			return CMD_ARG_ERROR;
		}
	} else if (g_str_has_prefix(current, "-filter-bkg=") ||
			g_str_has_prefix(current, "-filter-background=")) {
		value = strchr(current, '=') + 1;
		if (value[0] != '\0') {
			char *end;
			float val = strtof(value, &end);
			if (end == value) {
				siril_log_message(_("Could not parse argument `%s' to the filter `%s', aborting.\n"), value, current);
				return CMD_ARG_ERROR;
			}
			if (*end == '%' || *end == 'k') {
				arg->f_bkg_p = val;
				arg->f_bkg_k = (*end == 'k');
			}
			else arg->f_bkg = val;
		} else {
			siril_log_message(_("Missing argument to %s, aborting.\n"), current);
			return CMD_ARG_ERROR;
		}
	} else if (g_str_has_prefix(current, "-filter-nbstars=")) {
		value = strchr(current, '=') + 1;
		if (value[0] != '\0') {
			char *end;
			float val = strtof(value, &end);
			if (end == value) {
				siril_log_message(_("Could not parse argument `%s' to the filter `%s', aborting.\n"), value, current);
				return CMD_ARG_ERROR;
			}
			if (*end == '%' || *end == 'k') {
				arg->f_nbstars_p = val;
				arg->f_nbstars_k = (*end == 'k');
			}
			else arg->f_nbstars = val;
		} else {
			siril_log_message(_("Missing argument to %s, aborting.\n"), current);
			return CMD_ARG_ERROR;
		}
	} else if (g_str_has_prefix(current, "-filter-incl") ||
			g_str_has_prefix(current, "-filter-included")) {
		arg->filter_included = TRUE;
	}
	else return 0;
	return 1;
}

int process_seq_applyreg(int nb) {
	cmd_errors errval = CMD_ARG_ERROR;
	struct registration_args *regargs = NULL;
	gboolean drizzle = FALSE;

	sequence *seq = load_sequence(word[1], NULL);
	if (!seq)
		return CMD_SEQUENCE_NOT_FOUND;

	regargs = calloc(1, sizeof(struct registration_args));
	struct driz_args_t *driz = calloc(1, sizeof(struct driz_args_t));
	// Default values for the driz_args_t
	driz->use_flats = FALSE;
	driz->scale = 1.f;
	driz->kernel = kernel_square;
	driz->weight_scale = 1.f;
	driz->pixel_fraction = 1.f;

	// check that registration exists for one layer at least
	int layer = -1;
	if (seq->regparam) {
		for (int i = 0; i < seq->nb_layers; i++) {
			if (seq->regparam[i]) {
				layer = i;
				break;
			}
		}
	}
	if (layer == -1) {
		siril_log_color_message(_("No registration data exists for this sequence, aborting\n"), "red");
		goto terminate_register_on_error;
	}

	/* filling the arguments for registration */
	regargs->func = &register_apply_reg;
	regargs->seq = seq;
	regargs->reference_image = sequence_find_refimage(seq);
	regargs->no_output = FALSE;
	regargs->prefix = strdup("r_");
	regargs->layer = layer;
	regargs->interpolation = OPENCV_LANCZOS4;
	regargs->clamp = TRUE;
	regargs->framing = FRAMING_CURRENT;
	regargs->output_scale = 1.f;

	/* check for options */
	for (int i = 2; i < nb; i++) {
		if (!strcmp(word[i], "-drizzle")) {
			if (regargs->seq->nb_layers != 1) {  // handling mono case
				siril_log_message(_("This sequence is not mono / CFA, cannot drizzle.\n"));
				goto terminate_register_on_error;
			}
			drizzle = TRUE;
		// Drizzle options
		} else if (g_str_has_prefix(word[i], "-scale=")) {
			char *arg = word[i] + 7;
			gchar *end;
			double value;
			value = g_ascii_strtod(arg, &end);
			if (end == arg || value < 0.1 || value > 3.) {
				siril_log_color_message(_("Invalid argument to %s, aborting.\n"), "red", word[i]);
				goto terminate_register_on_error;
			}
			regargs->output_scale = (float)value;
			driz->scale = (float)value;
		} else if (g_str_has_prefix(word[i], "-pixfrac=")) {
			char *arg = word[i] + 9;
			gchar *end;
			double value;
			value = g_ascii_strtod(arg, &end);
			if (end == arg) {
				siril_log_color_message(_("Invalid argument to %s, aborting.\n"), "red", word[i]);
				goto terminate_register_on_error;
			}
			driz->pixel_fraction = (float) value;
		} else if (g_str_has_prefix(word[i], "-kernel=")) {
			char *arg = word[i] + 8;
			if (!g_ascii_strncasecmp(arg, "point", 5))
				driz->kernel = kernel_point;
			else if (!g_ascii_strncasecmp(arg, "turbo", 5))
				driz->kernel = kernel_turbo;
			else if (!g_ascii_strncasecmp(arg, "square", 6))
				driz->kernel = kernel_square;
			else if (!g_ascii_strncasecmp(arg, "gaussian", 8))
				driz->kernel = kernel_gaussian;
			else if (!g_ascii_strncasecmp(arg, "lanczos2", 8))
				driz->kernel = kernel_lanczos2;
			else if (!g_ascii_strncasecmp(arg, "lanczos3", 8))
				driz->kernel = kernel_lanczos3;
			else {
				siril_log_color_message(_("Invalid argument to %s, aborting.\n"), "red", word[i]);
				goto terminate_register_on_error;
			}
		} else if (g_str_has_prefix(word[i], "-flat=")) {
			if (driz->flat) {
				siril_log_color_message(_("Error: flat image already set. Aborting.\n"), "red");
				goto terminate_register_on_error;
			}
			if (seq->is_variable) {
				siril_log_color_message(_("Error: flat image cannot work with variable sized sequence.\n"), "red");
				goto terminate_register_on_error;
			}
			char *flat_filename = word[i] + 6;
			fits reffit = { 0 };
			gchar *error = NULL;
			int status;
			if (seq_read_frame_metadata(seq, seq->reference_image, &reffit)) {
				siril_log_color_message(_("NOT USING FLAT: Could not load reference image\n"), "red");
				clearfits(&reffit);
				goto terminate_register_on_error;
			}
			gchar *expression = path_parse(&reffit, flat_filename, PATHPARSE_MODE_READ, &status);
			clearfits(&reffit);
			if (status) {
				error = _("NOT USING FLAT: could not parse the expression");
				goto terminate_register_on_error;
			} else {
				if (expression[0] == '\0') {
					siril_log_message(_("Error: no master flat specified in the preprocessing tab.\n"));
					goto terminate_register_on_error;
				} else {
					driz->flat = calloc(1, sizeof(fits));
					if (!readfits(expression, driz->flat, NULL, TRUE)) {
						if (driz->flat->naxes[2] != seq->nb_layers) {
							error = _("NOT USING FLAT: number of channels is different");
						} else if (driz->flat->naxes[0] != seq->rx ||
								driz->flat->naxes[1] != seq->ry) {
							error = _("NOT USING FLAT: image dimensions are different");
						} else {
							// no need to deal with bitdepth conversion as readfits has already forced conversion to float
							siril_log_message(_("Master flat read for use as initial pixel weight\n"));
						}

					} else error = _("NOT USING FLAT: cannot open the file");
					if (error) {
						goto terminate_register_on_error;
					}
				}
			}
		// Other registration options
		} else if (g_str_has_prefix(word[i], "-prefix=")) {
			char *current = word[i], *value;
			value = current + 8;
			if (value[0] == '\0') {
				siril_log_message(_("Missing argument to %s, aborting.\n"), current);
				goto terminate_register_on_error;
			}
			regargs->prefix = strdup(value);
		} else if (!strcmp(word[i], "-noclamp")) {
			regargs->clamp = FALSE;
		} else if (g_str_has_prefix(word[i], "-interp=")) {
			char *current = word[i], *value;
			value = current + 8;
			if (value[0] == '\0') {
				siril_log_message(_("Missing argument to %s, aborting.\n"), current);
				goto terminate_register_on_error;
			}
			if(!g_ascii_strncasecmp(value, "nearest", 7) || !g_ascii_strncasecmp(value, "ne", 2)) {
				regargs->interpolation = OPENCV_NEAREST;
				continue;
			}
			if(!g_ascii_strncasecmp(value, "cubic", 5) || !g_ascii_strncasecmp(value, "cu", 2)) {
				regargs->interpolation = OPENCV_CUBIC;
				continue;
			}
			if(!g_ascii_strncasecmp(value, "lanczos4", 8) || !g_ascii_strncasecmp(value, "la", 2)) {
				regargs->interpolation = OPENCV_LANCZOS4;
				continue;
			}
			if(!g_ascii_strncasecmp(value, "linear", 6) || !g_ascii_strncasecmp(value, "li", 2)) {
				regargs->interpolation = OPENCV_LINEAR;
				continue;
			}
			if(!g_ascii_strncasecmp(value, "none", 4) || !g_ascii_strncasecmp(value, "no", 2)) {
				regargs->interpolation = OPENCV_NONE;
				continue;
			}
			if(!g_ascii_strncasecmp(value, "area", 4) || !g_ascii_strncasecmp(value, "ar", 2)) {
				regargs->interpolation = OPENCV_AREA;
				continue;
			}
			siril_log_message(_("Unknown transformation type %s, aborting.\n"), value);
			goto terminate_register_on_error;
		} else if (g_str_has_prefix(word[i], "-framing=")) {
			char *current = word[i], *value;
			value = current + 9;
			if (value[0] == '\0') {
				siril_log_message(_("Missing argument to %s, aborting.\n"), current);
				goto terminate_register_on_error;
			}
			if(!g_ascii_strncasecmp(value, "current", 7)) {
				regargs->framing = FRAMING_CURRENT;
				continue;
			}
			if(!g_ascii_strncasecmp(value, "min", 3)) {
				regargs->framing = FRAMING_MIN;
				continue;
			}
			if(!g_ascii_strncasecmp(value, "max", 3)) {
				regargs->framing = FRAMING_MAX;
				continue;
			}
			if(!g_ascii_strncasecmp(value, "cog", 3)) {
				regargs->framing = FRAMING_COG;
				continue;
			}
			siril_log_message(_("Unknown framing type %s, aborting.\n"), value);
			goto terminate_register_on_error;
		} else if (g_str_has_prefix(word[i], "-layer=")) {
			if (regargs->seq->nb_layers == 1) {  // handling mono case
				siril_log_message(_("This sequence is mono, ignoring layer number.\n"));
				continue;
			}
			char *current = word[i], *value;
			value = current + 7;
			gchar *end;
			int layer2 = g_ascii_strtoull(value, &end, 10);
			if (end == value) {
				siril_log_message(_("Invalid argument to %s, aborting.\n"), value);
				continue;
			}
			if (!(seq->regparam[layer2])) {
				siril_log_color_message(_("Registration data does not exist for layer #%d, will use layer #%d instead.\n"), "red", layer2, layer);
				continue;
			}
			regargs->layer = layer2;
		} else if (parse_filter_args(word[i], &regargs->filters)) {
			;
		} else {
			siril_log_message(_("Unknown parameter %s, aborting.\n"), word[i]);
			goto terminate_register_on_error;
		}
	}

	if (drizzle) {
		regargs->driz = driz;
		// we now check the distortion params are ok
		fits reffit = { 0 };
		fits *preffit = &reffit;
		if (!check_seq_is_comseq(seq)) { // processing an image from the current sequence
			int image_to_load = sequence_find_refimage(seq);
			if (seq_read_frame_metadata(seq, image_to_load, preffit)) {
				siril_log_color_message(_("Could not load the reference image of the sequence, aborting.\n"), "red");
				goto terminate_register_on_error;
			}
		} else
			preffit = &gfit;
		if (preffit->naxes[2] == 1 && preffit->keywords.bayer_pattern[0] != '\0') {
			sensor_pattern pattern = get_bayer_pattern(preffit);
			if (pattern < BAYER_FILTER_MIN || pattern > BAYER_FILTER_MAX) {
				siril_log_color_message(_("Cannot use drizzle on non-bayer sensors, aborting.\n"), "red");
				clearfits(preffit);
				goto terminate_register_on_error;
			}
			driz->is_bayer = TRUE;
		}
		clearfits(preffit);
	} else {
		free(driz);
		driz = NULL;
	}
	// sanity checks are done in register_apply_reg

	regargs->run_in_thread = TRUE;
	regargs->load_new_sequence = FALSE;	// don't load it for command line execution

	if (regargs->interpolation == OPENCV_AREA || regargs->interpolation == OPENCV_LINEAR || regargs->interpolation == OPENCV_NEAREST || regargs->interpolation == OPENCV_NONE)
		regargs->clamp = FALSE;
	if (regargs->clamp && !drizzle)
		siril_log_message(_("Interpolation clamping active\n"));

	set_progress_bar_data(_("Registration: Applying existing data"), PROGRESS_RESET);

	if (!start_in_new_thread(register_thread_func, regargs)) {
		errval = CMD_GENERIC_ERROR;
		goto terminate_register_on_error;
	}
	return CMD_OK;

terminate_register_on_error:
	free(driz);
	if (!check_seq_is_comseq(seq))
		free_sequence(seq, TRUE);
	free(regargs->prefix);
	free(regargs->new_seq_name);
	free(regargs);
	return errval;
}

// parse normalization and filters from the stack command line, starting at word `first'
static int parse_stack_command_line(struct stacking_configuration *arg, int first,
		gboolean med_options_allowed, gboolean rej_options_allowed, gboolean out_allowed) {
	while (word[first]) {
		char *current = word[first], *value;
		if (!strcmp(current, "-nonorm") || !strcmp(current, "-no_norm"))
			arg->force_no_norm = TRUE;
		else if (!strcmp(current, "-output_norm")) {
			if (!med_options_allowed) {
				siril_log_message(_("Output normalization is allowed only with median or mean stacking, ignoring.\n"));
			} else {
				arg->output_norm = TRUE;
			}
		} else if (!strcmp(current, "-32b")) {
			arg->force32b = TRUE;
		} else if (!strcmp(current, "-overlap_norm")) {
			if (!rej_options_allowed) {
				siril_log_message(_("Overlap normalization is allowed only with mean stacking, ignoring.\n"));
			} else {
				arg->overlap_norm = TRUE;
			}
		} else if (g_str_has_prefix(current, "-weight=")) {
			if (!rej_options_allowed) {
				siril_log_message(_("Weighting is allowed only with mean stacking, ignoring.\n"));
			} else {
				value = current + 8;
				if (!strcmp(value, "noise"))
					arg->weighting_type = NOISE_WEIGHT;
				else if (!strcmp(value, "nbstars"))
					arg->weighting_type = NBSTARS_WEIGHT;
				else if (!strcmp(value, "nbstack"))
					arg->weighting_type = NBSTACK_WEIGHT;
				else if (!strcmp(value, "wfwhm"))
					arg->weighting_type = WFWHM_WEIGHT;
				else {
					siril_log_message(_("Unknown argument to %s, aborting.\n"), current);
					return CMD_ARG_ERROR;
				}
			}
		} else if (!strcmp(current, "-fastnorm")) {
			if (!med_options_allowed) {
				siril_log_message(_("Fast normalization is allowed only with average stacking, ignoring.\n"));
			} else if (arg->norm == NO_NORM) {
				siril_log_message(_("Fast normalization is allowed only if normalization has been activated, ignoring.\n"));
			} else {
				arg->lite_norm = TRUE;
			}
		} else if (g_str_has_prefix(current, "-norm=")) {
			if (!med_options_allowed) {
				siril_log_message(_("Normalization options are not allowed in this context, ignoring.\n"));
			} else {
				value = current + 6;
				if (!strcmp(value, "add"))
					arg->norm = ADDITIVE;
				else if (!strcmp(value, "addscale"))
					arg->norm = ADDITIVE_SCALING;
				else if (!strcmp(value, "mul"))
					arg->norm = MULTIPLICATIVE;
				else if (!strcmp(value, "mulscale"))
					arg->norm = MULTIPLICATIVE_SCALING;
			}
		} else if (g_str_has_prefix(current, "-feather=")) {
			if (!rej_options_allowed) {
				siril_log_message(_("Blending option is not allowed in this context, ignoring.\n"));
			} else {
				gchar *end;
				value = current + 9;
				int dist = g_ascii_strtoull(value, &end, 10);
				if (end == value || dist < 0) {
					siril_log_message(_("Unknown argument to %s, aborting.\n"), current);
					return CMD_ARG_ERROR;
				}
				if (dist > 2000) {
					siril_log_message(_("Blending distance must be between 0 and 2000 pixels, got %d, forcing to 2000.\n"), value);
					dist = 2000;
				}
				arg->feather_dist = dist;
			}
		} else if (!strcmp(current, "-rgb_equal")) {
			if (!med_options_allowed) {
				siril_log_message(_("RGB equalization is allowed only with average stacking, ignoring.\n"));
			} else if (arg->norm == NO_NORM) {
				siril_log_message(_("RGB equalization is allowed only if normalization has been activated, ignoring.\n"));
			} else {
				arg->equalizeRGB = TRUE;
			}
		} else if (parse_filter_args(current, &arg->filters)) {
			;
		} else if (g_str_has_prefix(current, "-out=")) {
			if (out_allowed) {
				value = current + 5;
				if (value[0] == '\0') {
					siril_log_message(_("Missing argument to %s, aborting.\n"), current);
					return CMD_ARG_ERROR;
				}
				arg->result_file = g_strdup(value);
			}
			else {
				siril_log_message(_("Output filename option is not allowed in this context, ignoring.\n"));
			}
		} else if (g_str_has_prefix(current, "-rejmap")) {
			if (!rej_options_allowed) {
				siril_log_message(_("Rejection maps can only be created with rejection stacking, ignoring.\n"));
			} else if (arg->type_of_rejection == NO_REJEC) {
				siril_log_message(_("Rejection maps can only be created if rejection has been activated, ignoring.\n"));
			} else {
				arg->create_rejmaps = TRUE;
				arg->merge_lowhigh_rejmaps = TRUE;
				if (current[strlen(current)-1] == 's')
					arg->merge_lowhigh_rejmaps = FALSE;
			}
		} else if (!strcmp(current, "-maximize")) {
			arg->maximize_framing = TRUE;
		} else if (!strcmp(current, "-upscale")) {
			arg->upscale_at_stacking = TRUE;
		} else {
			siril_log_message(_("Unexpected argument to stacking `%s', aborting.\n"), current);
			return CMD_ARG_ERROR;
		}
		first++;
	}
	return CMD_OK;
}

static int stack_one_seq(struct stacking_configuration *arg) {
	sequence *seq = readseqfile(arg->seqfile);
	if (!seq) {
		siril_log_message(_("No sequence `%s' found.\n"), arg->seqfile);
		return -1;
	}
	gchar *error = NULL;
	if (seq_check_basic_data(seq, FALSE) == -1) {
		free(seq);
		return CMD_GENERIC_ERROR;
	}
	siril_log_message(_("Stacking sequence %s\n"), seq->seqname);

	struct stacking_args args = { 0 };
	init_stacking_args(&args);
	args.seq = seq;
	args.ref_image = sequence_find_refimage(seq);
	// the three below: used only if method is average w/ rejection
	if (arg->method == stack_mean_with_rejection && (arg->sig[0] != 0.0 || arg->sig[1] != 0.0)) {
		args.sig[0] = arg->sig[0];
		args.sig[1] = arg->sig[1];
		args.type_of_rejection = arg->type_of_rejection;
		args.create_rejmaps = arg->create_rejmaps;
		args.merge_lowhigh_rejmaps = arg->merge_lowhigh_rejmaps;
	} else {
		args.type_of_rejection = NO_REJEC;
		siril_log_message(_("Not using rejection for stacking\n"));
	}
	if (!arg->force_no_norm &&
			(arg->method == stack_median || arg->method == stack_mean_with_rejection))
		args.normalize = arg->norm;
	else args.normalize = NO_NORM;
	args.method = arg->method;
	args.output_norm = arg->output_norm;
	args.equalizeRGB = arg->equalizeRGB;
	args.lite_norm = arg->lite_norm;
	args.reglayer = get_registration_layer(args.seq);
	args.feather_dist = arg->feather_dist;
	args.overlap_norm = arg->overlap_norm;

	// manage registration data
	if (!test_regdata_is_valid_and_shift(args.seq, args.reglayer)) {
		siril_log_color_message(_("Stacking has detected registration data on layer %d with more than simple shifts. You should apply existing registration before stacking\n"), "red", args.reglayer);
		free_sequence(seq, TRUE);
		return CMD_GENERIC_ERROR;
	}
	// manage reframing and upscale
	gboolean can_reframe = layer_has_usable_registration(seq, args.reglayer);
	gboolean can_upscale = can_reframe && !seq->is_variable;
	gboolean must_reframe = can_reframe && seq->is_variable;
	args.maximize_framing = arg->maximize_framing;
	args.upscale_at_stacking = arg->upscale_at_stacking;
	if (args.maximize_framing && !can_reframe) {
		siril_log_color_message(_("No registration data in the sequence. Maximize framing will be ignored\n"), "red");
		args.maximize_framing = FALSE;
	}
	if (!args.maximize_framing && must_reframe) {
		siril_log_color_message(_("The sequence has different image sizes and registration data. Forcing to maximize framing\n"), "red");
		args.maximize_framing = TRUE;
	}
	if (!can_reframe && seq->is_variable) {
		siril_log_color_message(_("The sequence has different image sizes but no registration data, cannot stack. Aborting\n"), "red");
		free_sequence(seq, TRUE);
		return CMD_GENERIC_ERROR;
	}
	if (args.upscale_at_stacking && !can_upscale) {
		siril_log_color_message(_("No registration data in the sequence or images with different sizes. Upscale at stacking will be ignored\n"), "red");
		args.upscale_at_stacking = FALSE;
	}
	if ((args.upscale_at_stacking || args.maximize_framing) && arg->method == stack_median) {
		siril_log_color_message(_("Cannot upscale or maximize framing with median stacking. Disabling\n"), "red");
		args.maximize_framing = FALSE;
		args.upscale_at_stacking = FALSE;
	}
	if (!args.maximize_framing && args.overlap_norm) {
		siril_log_color_message(_("Cannot compute overlap statistics if -maximize is not enabled. Disabling\n"), "red");
		args.overlap_norm = FALSE;
	}
	if (args.normalize == NO_NORM && (args.weighting_type == NOISE_WEIGHT || args.weighting_type == NBSTACK_WEIGHT)) {
		siril_log_color_message(_("Weighting is allowed only if normalization has been activated, ignoring.\n"), "red");
		args.weighting_type = NO_WEIGHT;
	}

	// manage filters
	if (convert_parsed_filter_to_filter(&arg->filters, seq,
				&args.filtering_criterion, &args.filtering_parameter) ||
			setup_filtered_data(&args)) {
		free_sequence(seq, TRUE);
		return CMD_GENERIC_ERROR;
	}
	args.description = describe_filter(seq, args.filtering_criterion, args.filtering_parameter);
	args.use_32bit_output = arg->force32b || evaluate_stacking_should_output_32bits(args.method,
			args.seq, args.nb_images_to_stack, &error);
	if (error) {
		siril_log_color_message(error, "red");
		free_sequence(seq, TRUE);
		return CMD_GENERIC_ERROR;
	}
	if (args.overlap_norm && args.nb_images_to_stack > MAX_IMAGES_FOR_OVERLAP) {
		siril_log_color_message(_("Normalizing on overlaps for more than %d images can be slow\n"), "salmon", MAX_IMAGES_FOR_OVERLAP);
	}

	main_stack(&args);

	int retval = args.retval;
	clean_end_stacking(&args);
	free(args.image_indices);
	free(args.description);
	free(args.critical_value);

	if (!retval) {
		bgnoise_async(&args.result, TRUE);
		// preparing the output filename
		// needs to be done after stack is completed to have
		// stack-specific keywords available for parsing if needed
		long maxpath = get_pathmax();
		if (!arg->result_file) {
			char filename[maxpath];
			char *suffix = g_str_has_suffix(seq->seqname, "_") ||
				g_str_has_suffix(seq->seqname, "-") ? "" : "_";
			snprintf(filename, maxpath - 1, "%s%sstacked%s", seq->seqname, suffix, com.pref.ext);
			arg->result_file = g_strdup(filename);
		} else { // the name is to be parsed (including folder creation if required)
			int status = PATHPARSE_ERR_OK;
			gchar *expression = g_strdup(arg->result_file);
			gchar *parsedname = update_header_and_parse(&args.result, expression, PATHPARSE_MODE_WRITE_NOFAIL, TRUE, &status);
			char filename[maxpath];
			if (!parsedname || parsedname[0] == '\0') { // we cannot handout a NULL filename
				snprintf(filename, maxpath - 1, "unknown");
			} else {
				snprintf(filename, maxpath - 1, "%s", parsedname);
			}
			g_free(arg->result_file);
			arg->result_file = g_strdup(filename);
			g_free(parsedname);
			g_free(expression);
		}
		/* Make sure path exists */
		gchar *dirname = g_path_get_dirname(arg->result_file);
		if (g_mkdir_with_parents(dirname, 0755) < 0) {
			siril_log_color_message(_("Cannot create output folder: %s\n"), "red", dirname);
			g_free(dirname);
			retval = CMD_GENERIC_ERROR;
		}
		g_free(dirname);
		if (savefits(arg->result_file, &args.result)) {
			siril_log_color_message(_("Could not save the stacking result %s\n"),
					"red", arg->result_file);
			retval = CMD_GENERIC_ERROR;
		}
		else ++arg->number_of_loaded_sequences;

		if (args.create_rejmaps) {
			siril_log_message(_("Saving rejection maps\n"));
			if (args.merge_lowhigh_rejmaps) {
				char new_ext[30];
				sprintf(new_ext, "_low+high_rejmap%s", com.pref.ext);
				gchar *low_filename = replace_ext(arg->result_file, new_ext);
				soper_unscaled_div_ushort_to_float(args.rejmap_low, args.nb_images_to_stack);
				describe_stack_for_history(&args, &args.rejmap_low->history, TRUE, FALSE);
				savefits(low_filename, args.rejmap_low);
				g_free(low_filename);
			} else {
				char new_ext[30];
				sprintf(new_ext, "_low_rejmap%s", com.pref.ext);
				gchar *low_filename = replace_ext(arg->result_file, new_ext);
				soper_unscaled_div_ushort_to_float(args.rejmap_low, args.nb_images_to_stack);
				describe_stack_for_history(&args, &args.rejmap_low->history, TRUE, TRUE);
				savefits(low_filename, args.rejmap_low);
				g_free(low_filename);

				sprintf(new_ext, "_high_rejmap%s", com.pref.ext);
				gchar *high_filename = replace_ext(arg->result_file, new_ext);
				soper_unscaled_div_ushort_to_float(args.rejmap_high, args.nb_images_to_stack);
				describe_stack_for_history(&args, &args.rejmap_low->history, TRUE, FALSE);
				savefits(high_filename, args.rejmap_high);
				g_free(high_filename);
			}
		}

		bgnoise_await();
	} else {
		siril_log_color_message(_("Stacking failed, please check the log to fix your issue.\n"), "red");
	}

	free_sequence(seq, TRUE);
	clearfits(&args.result);
	if (args.create_rejmaps) {
		clearfits(args.rejmap_low);
		free(args.rejmap_low);
		if (!args.merge_lowhigh_rejmaps) {
			clearfits(args.rejmap_high);
			free(args.rejmap_high);
		}
	}
	return retval;
}

static gpointer stackall_worker(gpointer garg) {
	GDir *dir;
	GError *error = NULL;
	const gchar *file;
	struct timeval t_end;
	struct stacking_configuration *arg = (struct stacking_configuration *)garg;
	gboolean was_in_script = com.script;
	com.script = TRUE;

	siril_log_message(_("Looking for sequences in current working directory...\n"));
	if (check_seq() || (dir = g_dir_open(com.wd, 0, &error)) == NULL) {
		siril_log_message(_("Error while searching sequences or opening the directory.\n"));
		if (error) {
			fprintf(stderr, "stackall: %s\n", error->message);
			g_clear_error(&error);
		}
		siril_add_idle(end_generic, NULL);
		return NULL;
	}

	siril_log_message(_("Starting stacking of found sequences...\n"));
	while ((file = g_dir_read_name(dir)) != NULL) {
		if (g_str_has_suffix(file, ".seq")) {
			arg->seqfile = strdup(file);
			stack_one_seq(arg);

			g_free(arg->result_file);
			arg->result_file = NULL;
			g_free(arg->seqfile);
		}
	}

	siril_log_message(_("Stacked %d sequences successfully.\n"), arg->number_of_loaded_sequences);
	gettimeofday(&t_end, NULL);
	show_time(arg->t_start, t_end);
	g_dir_close(dir);
	free(arg);
	com.script = was_in_script;
	siril_add_idle(end_generic, NULL);
	return NULL;
}

int process_stackall(int nb) {
	struct stacking_configuration *arg;

	arg = calloc(1, sizeof(struct stacking_configuration));
	arg->norm = NO_NORM;

	// stackall { sum | min | max } [-filter-fwhm=value[%|k]] [-filter-wfwhm=value[%|k]] [-filter-round=value[%|k]] [-filter-quality=value[%|k]] [-filter-bkg=value[%|k]] [-filter-nbstars=value[%|k]] [-filter-incl[uded]]
	// stackall { med | median } [-nonorm, norm=] [-filter-incl[uded]]
	// stackall { rej | mean } sigma_low sigma_high [-nonorm, norm=] [-filter-fwhm=value[%|k]] [-filter-round=value[%|k]] [-filter-bkg=value[%|k]] [-filter-nbstars=value[%|k]] [-filter-quality=value[%|k]] [-filter-incl[uded]] [-weighted]
	if (!word[1]) {
		arg->method = stack_summing_generic;
	} else {
		int start_arg_opt = 2;
		gboolean allow_rej_options = FALSE, allow_med_options = FALSE;
		if (!strcmp(word[1], "sum")) {
			arg->method = stack_summing_generic;
		} else if (!strcmp(word[1], "max")) {
			arg->method = stack_addmax;
		} else if (!strcmp(word[1], "min")) {
			arg->method = stack_addmin;
		} else if (!strcmp(word[1], "med") || !strcmp(word[1], "median")) {
			arg->method = stack_median;
			allow_med_options = TRUE;
		} else if (!strcmp(word[1], "rej") || !strcmp(word[1], "mean")) {
			int shift = 1;
			gchar *end1, *end2;

			if (!strcmp(word[3], "p") || !strcmp(word[3], "percentile")) {
				arg->type_of_rejection = PERCENTILE;
			} else if (!strcmp(word[3], "s") || !strcmp(word[3], "sigma")) {
				arg->type_of_rejection = SIGMA;
			} else if (!strcmp(word[3], "a") || !strcmp(word[3], "mad")) {
				arg->type_of_rejection = MAD;
			} else if (!strcmp(word[3], "m") || !strcmp(word[3], "median")) {
				arg->type_of_rejection = SIGMEDIAN;
			} else if (!strcmp(word[3], "l") || !strcmp(word[3], "linear")) {
				arg->type_of_rejection = LINEARFIT;
			} else if (!strcmp(word[3], "w") || !strcmp(word[3], "winsorized")) {
				arg->type_of_rejection = WINSORIZED;
			} else if (!strcmp(word[3], "g") || !strcmp(word[3], "generalized")) {
				arg->type_of_rejection = GESDT;
			} else {
				arg->type_of_rejection = WINSORIZED;
				shift = 0;
			}
			if (!word[2 + shift] || !word[3 + shift] || (arg->sig[0] = g_ascii_strtod(word[2 + shift], &end1)) < 0.0
					|| (arg->sig[1] = g_ascii_strtod(word[3 + shift], &end2)) < 0.0 || end1 == word[2 + shift] || end2 == word[3 + shift]) {
				siril_log_color_message(_("The average stacking with rejection requires two extra arguments: sigma low and high.\n"), "red");
				goto failure;
			}
			if (((arg->type_of_rejection == GESDT))
					&& (arg->sig[0] > 1.0 || (arg->sig[1] > 1.0))) {
				siril_log_color_message(_("Extra parameters of GESDT rejection algorithm must be between 0 and 1, default is 0.3 and 0.05.\n"), "red");
				goto failure;
			}
			if (((arg->type_of_rejection == PERCENTILE))
					&& (arg->sig[0] > 1.0 || (arg->sig[1] > 1.0))) {
				siril_log_color_message(_("Extra parameters of percentile rejection algorithm must be between 0 and 1, default is 0.2 and 0.1.\n"), "red");
				goto failure;
			}
			arg->method = stack_mean_with_rejection;
			start_arg_opt = 4 + shift;
			allow_med_options = TRUE;
			allow_rej_options = TRUE;
		}
		else {
			siril_log_color_message(_("Stacking method type '%s' is invalid\n"), "red", word[2]);
			goto failure;
		}
		if (parse_stack_command_line(arg, start_arg_opt, allow_med_options, allow_rej_options, FALSE))
			goto failure;
	}

	gettimeofday(&arg->t_start, NULL);

	if (!start_in_new_thread(stackall_worker, arg)) {
		g_free(arg->seqfile);
		g_free(arg->result_file);
		free(arg);
		return CMD_GENERIC_ERROR;
	}
	return CMD_OK;

failure:
	g_free(arg->result_file);
	g_free(arg->seqfile);
	free(arg);
	return CMD_ARG_ERROR;
}

static gpointer stackone_worker(gpointer garg) {
	int retval = 0;
	struct timeval t_end;
	struct stacking_configuration *arg = (struct stacking_configuration *)garg;
	gboolean was_in_script = com.script;
	com.script = TRUE;

	retval = stack_one_seq(arg);

	if (retval) {
		if (retval == ST_ALLOC_ERROR) {
			siril_log_message(_("It looks like there is a memory allocation error, change memory settings and try to fix it.\n"));
		}
	} else {
		siril_log_message(_("Stacked sequence successfully.\n"));
	}

	gettimeofday(&t_end, NULL);
	show_time(arg->t_start, t_end);

	g_free(arg->result_file);
	g_free(arg->seqfile);
	free(arg);
	com.script = was_in_script;
	siril_add_idle(end_generic, NULL);
	return GINT_TO_POINTER(retval);
}

int process_stackone(int nb) {
	struct stacking_configuration *arg = calloc(1, sizeof(struct stacking_configuration));
	arg->norm = NO_NORM;

	sequence *seq = load_sequence(word[1], &arg->seqfile);
	if (!seq)
		goto failure;
	free_sequence(seq, TRUE);

	// stack seqfilename { sum | min | max } [-filter-fwhm=value[%|k]] [-filter-wfwhm=value[%|k]] [-filter-round=value[%|k]] [-filter-quality=value[%|k]] [-filter-bkg=value[%|k]] [-filter-nbstars=value[%|k]] [-filter-incl[uded]] [-out=result_filename]
	// stack seqfilename { med | median } [-nonorm, norm=] [-filter-incl[uded]] [-out=result_filename]
	// stack seqfilename { rej | mean } [type_of_rejection] sigma_low sigma_high [-nonorm, norm=] [-filter-fwhm=value[%|k]] [-filter-round=value[%|k]] [-filter-quality=value[%|k]] [-filter-bkg=value[%|k]] [-filter-nbstars=value[%|k]] [-filter-incl[uded]] [-weighted] [-out=result_filename]
	if (!word[2]) {
		arg->method = stack_summing_generic;
	} else {
		int start_arg_opt = 3;
		gchar *end1, *end2;
		gboolean allow_rej_options = FALSE, allow_med_options = FALSE;
		if (!strcmp(word[2], "sum")) {
			arg->method = stack_summing_generic;
		} else if (!strcmp(word[2], "max")) {
			arg->method = stack_addmax;
		} else if (!strcmp(word[2], "min")) {
			arg->method = stack_addmin;
		} else if (!strcmp(word[2], "med") || !strcmp(word[2], "median")) {
			arg->method = stack_median;
			allow_med_options = TRUE;
		} else if (!strcmp(word[2], "rej") || !strcmp(word[2], "mean")) {
			int shift = 1, base_shift = 5;
			if (nb < 4) {
				siril_log_color_message(_("Missing arguments for rejection stacking.\n"), "red");
				goto failure;
			}
			if (!strcmp(word[3], "p") || !strcmp(word[3], "percentile")) {
				arg->type_of_rejection = PERCENTILE;
			} else if (!strcmp(word[3], "s") || !strcmp(word[3], "sigma")) {
				arg->type_of_rejection = SIGMA;
			} else if (!strcmp(word[3], "a") || !strcmp(word[3], "mad")) {
				arg->type_of_rejection = MAD;
			} else if (!strcmp(word[3], "m") || !strcmp(word[3], "median")) {
				arg->type_of_rejection = SIGMEDIAN;
			} else if (!strcmp(word[3], "l") || !strcmp(word[3], "linear")) {
				arg->type_of_rejection = LINEARFIT;
			} else if (!strcmp(word[3], "w") || !strcmp(word[3], "winsorized")) {
				arg->type_of_rejection = WINSORIZED;
			} else if (!strcmp(word[3], "g") || !strcmp(word[3], "generalized")) {
				arg->type_of_rejection = GESDT;
			} else if (!strcmp(word[3], "n") || !strcmp(word[3], "none")) {
				arg->type_of_rejection = NO_REJEC;
			} else {
				arg->type_of_rejection = WINSORIZED;
				shift = 0;
			}
			if ((nb < 4 + shift + 1) || !word[3 + shift] || !word[4 + shift] ||
					!string_is_a_number(word[3 + shift]) ||
					!string_is_a_number(word[4 + shift]) ||
					(arg->sig[0] = g_ascii_strtod(word[3 + shift], &end1)) < 0.0 ||
					(arg->sig[1] = g_ascii_strtod(word[4 + shift], &end2)) < 0.0 ||
					end1 == word[3 + shift] || end2 == word[4 + shift]) {
				if (arg->type_of_rejection != NO_REJEC) {
					siril_log_color_message(_("The average stacking with rejection requires two extra arguments: sigma low and high.\n"), "red");
					goto failure;
				} else {
					base_shift = 3;
				}
			}
			if (((arg->type_of_rejection == GESDT))
					&& (arg->sig[0] > 1.0 || (arg->sig[1] > 1.0))) {
				siril_log_color_message(_("Extra parameters of GESDT rejection algorithm must be between 0 and 1, default is 0.3 and 0.05.\n"), "red");
				goto failure;
			}
			if (((arg->type_of_rejection == PERCENTILE))
					&& (arg->sig[0] > 1.0 || (arg->sig[1] > 1.0))) {
				siril_log_color_message(_("Extra parameters of percentile rejection algorithm must be between 0 and 1, default is 0.2 and 0.1.\n"), "red");
				goto failure;
			}
			arg->method = stack_mean_with_rejection;
			start_arg_opt = base_shift + shift;
			allow_med_options = TRUE;
			allow_rej_options = TRUE;
		}
		else {
			siril_log_color_message(_("Stacking method type '%s' is invalid\n"), "red", word[2]);
			goto failure;
		}
		if (parse_stack_command_line(arg, start_arg_opt, allow_med_options, allow_rej_options, TRUE))
			goto failure;
	}

	gettimeofday(&arg->t_start, NULL);

	if (!start_in_new_thread(stackone_worker, arg)) {
		g_free(arg->result_file);
		g_free(arg->seqfile);
		free(arg);
		return CMD_GENERIC_ERROR;
	}
	return CMD_OK;

failure:
	g_free(arg->result_file);
	g_free(arg->seqfile);
	free(arg);
	return CMD_ARG_ERROR;
}

/* calibrate sequencename [-bias=filename|value] [-dark=filename] [-flat=filename] [-cc=dark [siglo sighi] || -cc=bpm bpmfile] [-cfa] [-debayer] [-fix_xtrans] [-equalize_cfa] [-opt[=exp]] [-prefix=] [-fitseq]
 * calibrate_single filename [-bias=filename|value] [-dark=filename] [-flat=filename] [-cc=dark [siglo sighi] || -cc=bpm bpmfile] [-cfa] [-debayer] [-fix_xtrans] [-equalize_cfa] [-opt] [-prefix=]
 */
struct preprocessing_data *parse_calibrate_args(int nb, sequence *seq) {
	int retvalue = 0;
	struct preprocessing_data *args = calloc(1, sizeof(struct preprocessing_data));
	fits reffit = { 0 };
	int bitpix;
	char *realname = NULL;
	image_type imagetype;
	if (seq) {
		if (seq->type == SEQ_SER) {
			// to be able to check allow_32bit_output. Overridden by -fitseq if required
			args->output_seqtype = SEQ_SER;
		}
		args->seq = seq;
		args->is_sequence = TRUE;
		bitpix = seq->bitpix;
		// loading the sequence reference image's metadata in case it's needed
		int image_to_load = sequence_find_refimage(seq);
		if (seq_read_frame_metadata(seq, image_to_load, &reffit)) {
			siril_log_message(_("Could not load the reference image of the sequence, aborting.\n"));
			retvalue = CMD_INVALID_IMAGE;
			goto prepro_parse_end;
		}
	}
	else {
		if (stat_file(word[1], &imagetype, &realname)) {
			siril_log_color_message(_("Error opening image %s: file not found or not supported.\n"), "red", word[1]);
			retvalue = CMD_FILE_NOT_FOUND;
			goto prepro_parse_end;
		}
		if (read_fits_metadata_from_path(realname, &reffit)) {
			siril_log_message(_("Could not load the image, aborting.\n"));
			retvalue = CMD_INVALID_IMAGE;
			goto prepro_parse_end;
		}
		bitpix = reffit.bitpix;
	}
	args->ppprefix = "pp_";
	args->bias_level = FLT_MAX;

	//cosmetic_correction init
	args->sigma[0] = -1.00; /* cold pixels */
	args->sigma[1] =  3.00; /* hot pixels - used if -cc=dark but not sigmas specified */
	args->use_cosmetic_correction = FALSE;// dy default, CC is not activated
	args->cc_from_dark = FALSE;
	args->bad_pixel_map_file = NULL;
	args->ignore_exclusion = FALSE;

	/* checking for options */
	for (int i = 2; i < nb; i++) {
		if (g_str_has_prefix(word[i], "-bias=")) {
			gchar *expression = g_shell_unquote(word[i] + 6, NULL);
			if (expression && expression[0] == '=') {
				// parsing offset level
				int offsetlevel = evaluateoffsetlevel(expression + 1, &reffit);
				if (!offsetlevel) {
					siril_log_message(_("The offset value could not be parsed from expression: %s, aborting.\n"), expression +1);
					retvalue = 1;
					g_free(expression);
					break;
				} else {
					g_free(expression);
					siril_log_message(_("Synthetic offset: Level = %d\n"), offsetlevel);
					int maxlevel = (bitpix == BYTE_IMG) ? UCHAR_MAX : USHRT_MAX;
					if ((offsetlevel > maxlevel) || (offsetlevel < -maxlevel) ) {   // not excluding all neg values here to allow defining a pedestal
						siril_log_message(_("The offset value is out of allowable bounds [-%d,%d], aborting.\n"), maxlevel, maxlevel);
						retvalue = CMD_ARG_ERROR;
						break;
					} else {
						args->bias_level = (float)offsetlevel;
						args->bias_level *= (bitpix == BYTE_IMG) ? INV_UCHAR_MAX_SINGLE : INV_USHRT_MAX_SINGLE; //converting to [0 1] to use with soper
						args->use_bias = TRUE;
					}
				}
			} else {
				g_free(expression);
				expression = NULL;
				int status;
				expression = path_parse(&reffit, word[i] + 6, PATHPARSE_MODE_READ, &status);
				if (status) {
					g_free(expression);
					retvalue = CMD_GENERIC_ERROR;
					break;
				}
				args->bias = calloc(1, sizeof(fits));
				if (!readfits(expression, args->bias, NULL, !com.pref.force_16bit)) {
					args->use_bias = TRUE;
					// if input is 8b, we assume 32b master needs to be rescaled
					if ((args->bias->type == DATA_FLOAT) && (bitpix == BYTE_IMG)) {
						soper(args->bias, USHRT_MAX_SINGLE / UCHAR_MAX_SINGLE, OPER_MUL, TRUE);
					}
				} else {
					retvalue = CMD_INVALID_IMAGE;
					free(args->bias);
					g_free(expression);
					break;
				}
				g_free(expression);
			}
		} else if (g_str_has_prefix(word[i], "-dark=")) {
			args->dark = calloc(1, sizeof(fits));
			int status;
			gchar *expression = path_parse(&reffit, word[i] + 6, PATHPARSE_MODE_READ, &status);
			if (status > 0) { // negative status are warnings
				retvalue = CMD_GENERIC_ERROR;
				g_free(expression);
				free(args->dark);
				break;
			}
			if (!readfits(expression, args->dark, NULL, !com.pref.force_16bit)) {
				args->use_dark = TRUE;
				// if input is 8b, we assume 32b master needs to be rescaled
				if ((args->dark->type == DATA_FLOAT) && (bitpix == BYTE_IMG)) {
					soper(args->dark, USHRT_MAX_SINGLE / UCHAR_MAX_SINGLE, OPER_MUL, TRUE);
				}
			} else {
				retvalue = CMD_INVALID_IMAGE;
				free(args->dark);
				g_free(expression);
				break;
			}
			g_free(expression);
		} else if (g_str_has_prefix(word[i], "-flat=")) {
			args->flat = calloc(1, sizeof(fits));
			int status;
			gchar *expression = path_parse(&reffit, word[i] + 6, PATHPARSE_MODE_READ, &status);
			if (status) {
				retvalue = CMD_GENERIC_ERROR;
				free(args->flat);
				g_free(expression);
				break;
			}
			if (!readfits(expression, args->flat, NULL, !com.pref.force_16bit)) {
				args->use_flat = TRUE;
				// no need to deal with bitdepth conversion as flat is just a division (unlike darks which need to be on same scale)
			} else {
				retvalue = CMD_INVALID_IMAGE;
				free(args->flat);
				g_free(expression);
				break;
			}
			g_free(expression);
		} else if (g_str_has_prefix(word[i], "-prefix=")) {
			char *current = word[i], *value;
			value = current + 8;
			if (value[0] == '\0') {
				siril_log_message(_("Missing argument to %s, aborting.\n"), current);
				retvalue = CMD_ARG_ERROR;
				break;
			}
			args->ppprefix = strdup(value);
		} else if (!strcmp(word[i], "-opt") || g_str_has_prefix(word[i], "-opt=")) {
			if (bitpix == BYTE_IMG) {
				siril_log_color_message(_("Dark optimization: This process cannot be applied to 8b images\n"), "red");
				retvalue = CMD_INVALID_IMAGE;
				break;
			}
			args->use_exposure = FALSE;
			if (word[i][4] == '=') {
				char *current = word[i], *value;
				value = current + 5;
				if (value[0] == '\0' || strcmp(value, "exp")) {
					siril_log_message(_("Missing or wrong argument to %s, aborting.\n"), current);
					retvalue = CMD_ARG_ERROR;
					break;
				}
				args->use_exposure = TRUE;
			}
			args->use_dark_optim = TRUE;
		} else if (!strcmp(word[i], "-fix_xtrans")) {
			args->fix_xtrans = TRUE;
		} else if (!strcmp(word[i], "-all")) {
			args->ignore_exclusion = TRUE;
		} else if (!strcmp(word[i], "-cfa")) {
			args->is_cfa = TRUE;
		} else if (!strcmp(word[i], "-debayer")) {
			args->debayer = TRUE;
		} else if (!strcmp(word[i], "-equalize_cfa")) {
			args->equalize_cfa = TRUE;
		} else if (seq && !strcmp(word[i], "-fitseq")) {
			args->output_seqtype = SEQ_FITSEQ;
		} else if (g_str_has_prefix(word[i], "-cc=")) {
			char *current = word[i], *value;
			value = current + 4;
			args->use_cosmetic_correction = TRUE;// dy default, CC is not activated
			if (value[0] == '\0') {
				siril_log_message(_("Missing argument to %s, aborting.\n"), current);
				retvalue = CMD_ARG_ERROR;
				break;
			}
			if (!strcmp(value, "dark")) {
				if (!args->use_dark){
					siril_log_message(_("You must specify a masterdark with -dark= before activating this option, aborting.\n"));
					retvalue = CMD_ARG_ERROR;
					break;
				}
				args->cc_from_dark = TRUE;
				//either we use the default sigmas or we try to read the next two checking for sigma low and high
				if (i + 2 < nb) {
					gchar *end1 = NULL, *end2 = NULL;
					double sigma0 = g_ascii_strtod(word[i + 1], &end1);
					double sigma1 = g_ascii_strtod(word[i + 2], &end2);
					if (word[i + 1] && word[i + 2] && word[i + 1] != end1
							&& word[i + 2] != end2) {
						i += 2;
						args->sigma[0] = (sigma0 == 0.0) ? -1.00 : sigma0;
						args->sigma[1] = (sigma1 == 0.0) ? -1.00 : sigma1;
					}
				}
				if (args->sigma[0] > 0)
					siril_log_message(_("Cosmetic correction from masterdark: using sigma %.2lf for cold pixels.\n"), args->sigma[0]);
				else
					siril_log_message(_("Cosmetic correction from masterdark: deactivated for cold pixels.\n"));
				if (args->sigma[1] > 0)
					siril_log_message(_("Cosmetic correction from masterdark: using sigma %.2lf for hot pixels.\n"), args->sigma[1]);
				else
					siril_log_message(_("Cosmetic correction from masterdark: deactivated for hot pixels.\n"));
			} else if (!strcmp(value, "bpm")) {
				if (word[i + 1] && word[i + 1][0] != '\0') {
					args->bad_pixel_map_file = g_file_new_for_path(word[i + 1]);
					if (!check_for_cosme_file_sanity(args->bad_pixel_map_file)) {
						//g_object_unref(args->bad_pixel_map_file); // This is unreferenced in check_for_cosme_file_sanity
						args->bad_pixel_map_file = NULL;
						siril_log_message(_("Could not open file %s, aborting.\n"), word[i + 1]);
						retvalue = 1;
						break;
					} else {
						siril_log_message(_("Cosmetic correction from Bad Pixel Map: %s.\n"), word[i + 1]);
						i++;
					}
				} else {
					siril_log_message(_("You must specify a bad pixel map file with -cc=bpm option, aborting.\n"));
					retvalue = CMD_ARG_ERROR;
					break;
				}
			} else {
				siril_log_message(_("Unknown argument %s, aborting.\n"), word[i]);
				retvalue = CMD_ARG_ERROR;
				break;
			}
		}
		else {
			siril_log_message(_("Unknown parameter %s, aborting.\n"), word[i]);
			retvalue = CMD_ARG_ERROR;
			break;
		}
	}

prepro_parse_end:
	clearfits(&reffit);
	free(realname);
	if (retvalue) {
		clear_preprocessing_data(args);
		free(args);
		return NULL;
	}
	return args;
}

int process_calibrate(int nb) {
	if (word[1][0] == '\0')
		return CMD_ARG_ERROR;

	sequence *seq = load_sequence(word[1], NULL);
	if (!seq) {
		return CMD_SEQUENCE_NOT_FOUND;
	}

	struct preprocessing_data *args = parse_calibrate_args(nb, seq);
	if (!args) {
		free_sequence(seq, TRUE);
		return CMD_ARG_ERROR;
	}

	siril_log_color_message(_("Preprocessing...\n"), "green");
	args->autolevel = TRUE;
	args->normalisation = 1.0f;	// will be updated anyway
	args->allow_32bit_output = (args->output_seqtype == SEQ_REGULAR
			|| args->output_seqtype == SEQ_FITSEQ) && !com.pref.force_16bit;

	start_sequence_preprocessing(args);
	return CMD_OK;
}

int process_calibrate_single(int nb) {
	if (word[1][0] == '\0')
		return CMD_ARG_ERROR;

	struct preprocessing_data *args = parse_calibrate_args(nb, NULL);
	if (!args)
		return CMD_ARG_ERROR;

	siril_log_color_message(_("Preprocessing...\n"), "green");
	args->autolevel = TRUE;
	args->normalisation = 1.0f;	// will be updated anyway
	args->allow_32bit_output = !com.pref.force_16bit;

	return preprocess_given_image(word[1], args);
}

int process_set_32bits(int nb) {
	com.pref.force_16bit = word[0][3] == '1';
	if (com.pref.force_16bit)
		siril_log_message(_("16-bit per channel in processed images mode is active\n"));
	else siril_log_message(_("32-bit per channel in processed images mode is active\n"));
	writeinitfile();
	return CMD_OK;
}

int process_set_compress(int nb) {
	if (word[1][0] != '0' && word[1][0] != '1' && word[1][0] != 'y' && word[1][0] != 'n' && word[1][1] != '\0') {
		siril_log_message(_("Invalid argument %s, aborting.\n"), word[1]);
		return CMD_ARG_ERROR;
	}
	gboolean compress = word[1][0] == '1' || word[1][0] == 'y';
	int method = 0;
	double q = 16.0, hscale= 4.0;

	if (compress) {
		gchar *comp = NULL;
		if (!word[2] || !word[3] || (!g_str_has_prefix(word[2], "-type="))) {
			// take values from pref if arguments are missing
			method = com.pref.comp.fits_method;
			q = com.pref.comp.fits_quantization;
			comp = method == RICE_COMP ? g_strdup("rice") : (method == GZIP1_COMP ? g_strdup("GZIP1") : g_strdup("GZIP2"));
		} else {
			if (!g_ascii_strncasecmp(word[2] + 6, "rice", 4)) {
				method = RICE_COMP;
				comp = g_strdup("rice");
			} else if (!g_ascii_strncasecmp(word[2] + 6, "gzip1", 5)) {
				method = GZIP1_COMP;
				comp = g_strdup("GZIP1");
			} else if (!g_ascii_strncasecmp(word[2] + 6, "gzip2", 5)) {
				method = GZIP2_COMP;
				comp = g_strdup("GZIP2");
			}
			// hcompress with mode 2 is not working in cfitsio
			// see https://gitlab.com/free-astro/siril/-/issues/696#note_932398268
			/*else if (!g_ascii_strncasecmp(word[2] + 6, "hcompress", 9)) {
				method = HCOMPRESS_COMP;
				if (!word[4]) {
					siril_log_message(_("Please specify the value of hcompress scale factor.\n"));
					g_free(comp);
					return CMD_GENERIC_ERROR;
				}
				hscale = g_ascii_strtod(word[4], NULL);
				comp = g_strdup_printf("hcompress (scale factor = %.2lf) ", hscale);
			}*/ else {
	//			siril_log_message(_("Wrong type of compression. Choices are rice, gzip1, gzip2 or hcompress\n"));
				siril_log_message(_("Wrong type of compression. Choices are rice, gzip1, gzip2\n"));
				return CMD_ARG_ERROR;
			}

			gchar *end;
			q = g_ascii_strtod(word[3], &end);
			if (end == word[3] || (q == 0.0 && (method == RICE_COMP || method == HCOMPRESS_COMP))) {
				siril_log_message(_("Quantization can only be equal to 0 for GZIP1 and GZIP2 algorithms.\n"));
				g_free(comp);

				return CMD_ARG_ERROR;
			}
		}
		siril_log_message(_("Compression enabled with the %s algorithm and a quantization value of %.2lf\n"), comp, q);
		g_free(comp);
	} else {
		siril_log_message(_("No compression enabled.\n"));
	}
	com.pref.comp.fits_enabled = compress;
	com.pref.comp.fits_method = method;
	com.pref.comp.fits_quantization = q;
	com.pref.comp.fits_hcompress_scale = hscale;
	writeinitfile();
	return CMD_OK;
}

#ifdef _OPENMP
int process_set_cpu(int nb){
	int proc_in, proc_out, proc_max;
	gchar *end;

	proc_in = g_ascii_strtoull(word[1], &end, 10);
	proc_max = omp_get_num_procs();
	if (end == word[1] || proc_in > proc_max || proc_in < 1) {
		siril_log_message(_("Number of logical processors MUST be greater "
				"than 0 and lower or equal to %d.\n"), proc_max);
		return CMD_ARG_ERROR;
	}
	omp_set_num_threads(proc_in);

#pragma omp parallel
	{
		proc_out = omp_get_num_threads();
	}

	gchar *str = ngettext("Using now %d logical processor\n", "Using now %d logical processors\n", proc_out);
	str = g_strdup_printf(str, proc_out);
	siril_log_message(str);
	g_free(str);

	com.max_thread = proc_out;
	gui_function(update_spinCPU, GINT_TO_POINTER(0));

	return CMD_OK;
}
#endif

int process_set_mem(int nb) {
	gchar *end;
	double ratio = g_ascii_strtod(word[1], &end);
	if (end == word[1] || ratio < 0.05 || ratio > 4.0) {
		siril_log_message(_("The accepted range for the ratio of memory used for stacking is [0.05, 4], with values below the available memory recommended\n"));
		return CMD_ARG_ERROR;
	}
	if (ratio > 1.0) {
		siril_log_message(_("Setting the ratio of memory used for stacking above 1 will require the use of on-disk memory, which can be very slow and is unrecommended (%g requested)\n"), ratio);
	}
	com.pref.memory_ratio = ratio;
	com.pref.mem_mode = RATIO;
	writeinitfile();
	siril_log_message(_("Usable memory for stacking changed to %g\n"), ratio);
	return CMD_OK;
}

int process_help(int nb) {
	command *current = commands;
	if (nb == 1)
		siril_log_message(_("********* LIST OF AVAILABLE COMMANDS *********\n"));
	while (current->process) {
		if (nb == 2) {
			if (!g_ascii_strcasecmp(current->name, word[1])) {
				siril_log_message("%s\n", current->usage);
				char *def = strdup(current->definition);
				log_several_lines(def);
				free(def);
				siril_log_message(_("Can be used in a script: %s\n"), current->scriptable ? _("YES") : _("NO"));
				break;
			}
		}
		else siril_log_message("%s\n", current->usage);
		current++;
	}
	if (nb == 1)
		siril_log_message(_("********* END OF THE LIST *********\n"));
	if (nb == 2 && !current->process)
		siril_log_message(_("Error: command %s is not available\n"), word[1]);
	return CMD_OK;
}

int process_capabilities(int nb) {
	// don't translate these strings, they must be easy to parse
#ifdef SIRIL_UNSTABLE
	siril_log_message("unreleased %s %s-%s for %s (%s)\n", PACKAGE, VERSION, SIRIL_GIT_VERSION_ABBREV,
			SIRIL_BUILD_PLATFORM_FAMILY, CPU_ARCH);
#else
	siril_log_message("%s %s for %s (%s)\n", PACKAGE, VERSION, SIRIL_BUILD_PLATFORM_FAMILY, CPU_ARCH);
#endif
#ifdef _OPENMP
	siril_log_message("OpenMP available (%d %s)\n", com.max_thread,
			ngettext("processor", "processors", com.max_thread));
#else
	siril_log_message("OpenMP unavailable\n");
#endif
	siril_log_message("Detected system available memory: %d MB\n", (int)(get_available_memory() / BYTES_IN_A_MB));
	siril_log_message("Can%s create symbolic links\n", test_if_symlink_is_ok(FALSE) ? "" : "not");
#ifndef HAVE_CV44
	siril_log_message("OpenCV 4.2 used, shift-only registration transformation unavailable\n");
#endif
#ifdef HAVE_LIBCURL
	siril_log_message("Built with libcurl\n");
#endif
#ifdef HAVE_EXIV2
	siril_log_message("Built with exiv2\n");
#endif

	siril_log_message("Can read and write FITS files\n");
	siril_log_message("Can read and write SER files\n");
	siril_log_message("Can read and write BMP files\n");
	siril_log_message("Can read and write NetPBM files\n");
#ifdef HAVE_LIBRAW
	siril_log_message("Can read DSLR RAW files\n");
#endif
#ifdef HAVE_LIBJPEG
	siril_log_message("Can read and write JPEG files\n");
#endif
#ifdef HAVE_LIBJXL
	siril_log_message("Can read and write JPEG XL files\n");
#endif
#ifdef HAVE_LIBPNG
	siril_log_message("Can read and write PNG files\n");
#endif
#ifdef HAVE_LIBTIFF
	siril_log_message("Can read and write TIFF and Astro-TIFF files\n");
#endif
#ifdef HAVE_LIBXISF
	siril_log_message("Can read XISF files\n");
#endif
#ifdef HAVE_LIBHEIF
	siril_log_message("Can read and write HEIF and AVIF files\n");
#endif
	siril_log_message("Can read IRIS PIC files\n");
#ifdef HAVE_FFMS2
	siril_log_message("Can read films\n");
#endif
#ifdef HAVE_FFMPEG
	siril_log_message("Can export films\n");
#endif
	siril_log_message("Can export uncompressed AVI\n");
	return CMD_OK;
}

int process_exit(int nb) {
	// This GTK function is OK to call regardless of thread, as it will quit the GTK main loop
	// and hand control back to main.c and the application will terminate.
	gtk_main_quit();
	return CMD_OK;
}

int process_extract(int nb) {
	int Nbr_Plan, maxplan, mins;
	gchar *end;

	Nbr_Plan = g_ascii_strtoull(word[1], &end, 10);

	mins = min (gfit.rx, gfit.ry);
	maxplan = log(mins) / log(2) - 2;

	if (end == word[1] || Nbr_Plan > maxplan){
		siril_log_message(_("Wavelet: maximum number of plans for this image size is %d\n"),
				maxplan);
		return CMD_GENERIC_ERROR;
	}

	struct wavelets_filter_data *args = calloc(1, sizeof(struct wavelets_filter_data));

	args->Type = TO_PAVE_BSPLINE;
	args->Nbr_Plan = Nbr_Plan;
	args->fit = &gfit;
	if (!start_in_new_thread(extract_plans, args)) {
		free(args);
		return CMD_ARG_ERROR;
	}

	return CMD_OK;
}

int process_reloadscripts(int nb){
	return refresh_scripts(FALSE, NULL);
}

int process_requires(int nb) {
	version_number current_version = get_current_version_number();
	version_number required_version = get_version_number_from_string(word[1]);
	version_number expired_version = { 0 };
	int new_enough = compare_version(current_version, required_version);
	int too_new = -1;
	if (word[2]) {
		expired_version = get_version_number_from_string(word[2]);
		too_new = compare_version(current_version, expired_version);
	}
	if (new_enough < 0) {
		siril_log_color_message(_("A newer version (>= %lu.%lu.%lu-%s%lu) of Siril is required in order to run this script: please update your installation.\n"), "red", required_version.major_version, required_version.minor_version, required_version.micro_version, required_version.beta_version ? _("beta"): required_version.rc_version ?_("RC"): "", required_version.patched_version);
		return CMD_GENERIC_ERROR;
	} else if (too_new >= 0) {
		siril_log_color_message(_("This script has been marked as obsolete for this version of Siril, please check for an update to the script.\n"), "red");
		return CMD_GENERIC_ERROR;
	}
	siril_log_message(_("OK! This script is compatible with this version of Siril.\n"));
	return CMD_OK;
}

int process_boxselect(int nb){
	/* first case: no argument, printing current selection */
	if (nb == 1) {
		if (com.selection.w > 0 && com.selection.h > 0)
			siril_log_message(_("Current selection [x, y, w, h]: %d %d %d %d\n"),
					com.selection.x, com.selection.y,
					com.selection.w, com.selection.h);
		else siril_log_message(_("No current selection in image\n"));
		return CMD_OK;
	}

	/* second case: clearing the selection */
	if (nb > 1 && !strcmp(word[1], "-clear")) {
		if (nb > 2) {
			siril_log_message(_("Too many arguments to boxselect, use either -clear or the coordinates, not both.\n"));
			return CMD_ARG_ERROR;
		}
		delete_selected_area();
		siril_log_message(_("Selected area in image was cleared\n"));
		return CMD_OK;
	}

	/* third case: setting a new selection */
	if (nb != 5) {
		siril_log_message(_("Please specify x, y, w and h, aborting\n"));
		return CMD_ARG_ERROR;
	}

	gboolean parse_error = FALSE;
	int x, y, w, h;
	char *end;
	x = g_ascii_strtoull(word[1], &end, 10);
	if (word[1] == end) parse_error = TRUE;
	y = g_ascii_strtoull(word[2], &end, 10);
	if (word[2] == end) parse_error = TRUE;
	w = g_ascii_strtoull(word[3], &end, 10);
	if (word[3] == end) parse_error = TRUE;
	h = g_ascii_strtoull(word[4], &end, 10);
	if (word[4] == end) parse_error = TRUE;
	if (parse_error || w == 0 || h == 0) {
		siril_log_message(_("Please specify x, y, w and h, aborting\n"));
		return CMD_ARG_ERROR;
	}
	if (x+w > gfit.rx || y+h > gfit.ry) {
		siril_log_message(_("The provided coordinates are outside the dimension of the currently loaded image (%d x %d).\n"), gfit.rx, gfit.ry);
		return CMD_ARG_ERROR;
	}

	if (com.selection.w > 0 && com.selection.h > 0)
		siril_log_message(_("Overriding previous selection\n"));

	com.selection.x = x;
	com.selection.y = y;
	com.selection.w = w;
	com.selection.h = h;
	siril_log_message(_("Current selection [x, y, w, h]: %d %d %d %d\n"), x, y, w, h);
	if (!com.script)
		gui_function(new_selection_zone, NULL);
	return CMD_OK;
}

static void rgb_extract_last_options(int next_arg, gchar **result_filename,
		const gchar *default_filename, gboolean *do_sum) {
	gchar *filename = NULL;
	*do_sum = TRUE;

	for (int i = next_arg; word[i]; i++) {
		if (g_str_has_prefix(word[i], "-out=") && word[i][5] != '\0') {
			gchar* val = word[i] + 5;
			if (filename) g_free(filename);
			if (g_str_has_suffix(val, com.pref.ext)) {
				filename = g_strdup(val);
			} else {
				filename = g_strdup_printf("%s%s", val, com.pref.ext);
			}
		} else if (!g_strcmp0(word[i], "-nosum")) {
			*do_sum = FALSE;
		}
	}
	if (filename == NULL) {
		filename = g_strdup_printf("%s%s", default_filename, com.pref.ext);
	}
	*result_filename = filename;
}

int process_rgbcomp(int nb) {
	fits r = { 0 }, g = { 0 }, b = { 0 };
	fits rgb = { 0 }, *rgbptr = &rgb;
	int retval = 0, next_arg;
	gboolean do_sum;
	gchar *result_filename;

	if (g_str_has_prefix(word[1], "-lum=")) {
		char *lum_file = word[1] + 5;
		if (nb < 3) {
			return CMD_WRONG_N_ARG;
		}

		gboolean had_an_rgb_image = FALSE;
		fits l = { 0 };
		if (readfits(lum_file, &l, NULL, TRUE)) return CMD_INVALID_IMAGE;
		if (readfits(word[2], &r, NULL, TRUE)) { clearfits(&l); return CMD_INVALID_IMAGE; }
		/* colors can be a single color image or 3 mono */
		if (r.naxis == 3) {
			extract_fits(&r, &g, 1, FALSE);
			extract_fits(&r, &b, 2, FALSE);
			keep_only_first_channel(&r);
			had_an_rgb_image = TRUE;
			next_arg = 3;
		} else {
			if (nb < 5) {
				return CMD_WRONG_N_ARG;
			}
			if (readfits(word[3], &g, NULL, TRUE)) {
				clearfits(&l); clearfits(&r);
				return CMD_INVALID_IMAGE;
			}
			if (readfits(word[4], &b, NULL, TRUE)) {
				clearfits(&l); clearfits(&r); clearfits(&g);
				return CMD_INVALID_IMAGE;
			}
			next_arg = 5;
		}

		if (l.naxes[2] != 1 || check_loaded_fits_params(&l, &r, &g, &b, NULL)) {
			clearfits(&l); clearfits(&r); clearfits(&g); clearfits(&b);
			siril_log_message(_("Image must all have the same dimensions and be monochrome\n"));
			return CMD_ARG_ERROR;
		}

		if (new_fit_image(&rgbptr, l.rx, l.ry, 3, DATA_FLOAT)) {
			clearfits(&l); clearfits(&r); clearfits(&g); clearfits(&b);
			PRINT_ALLOC_ERR;
			return CMD_ALLOC_ERROR;
		}

		/* we need to parse last parameters before merge_fits_headers_to_result */
		rgb_extract_last_options(next_arg, &result_filename, "composed_lrgb", &do_sum);

		if (had_an_rgb_image)
			merge_fits_headers_to_result(rgbptr, do_sum, &l, &r, NULL);
		else merge_fits_headers_to_result(rgbptr, do_sum, &l, &r, &g, &b, NULL);
		rgbptr->history = g_slist_append(rgbptr->history, strdup("LRGB composition"));

		size_t nbpix = l.naxes[0] * l.naxes[1];
		for (size_t i = 0; i < nbpix; i++) {
			gdouble h, s, el, rd, gd, bd;
			rgb_to_hsl(r.fdata[i], g.fdata[i], b.fdata[i], &h, &s, &el);
			hsl_to_rgb(h, s, l.fdata[i], &rd, &gd, &bd);
			rgb.fpdata[RLAYER][i] = (float)rd;
			rgb.fpdata[GLAYER][i] = (float)gd;
			rgb.fpdata[BLAYER][i] = (float)bd;
		}
		clearfits(&l);
	} else {
		if (readfits(word[1], &r, NULL, TRUE)) return CMD_INVALID_IMAGE;
		if (readfits(word[2], &g, NULL, TRUE)) { clearfits(&r); return CMD_INVALID_IMAGE; }
		if (readfits(word[3], &b, NULL, TRUE)) { clearfits(&r); clearfits(&g); return CMD_INVALID_IMAGE; }
		if (r.naxes[2] != 1 || check_loaded_fits_params(&r, &g, &b, NULL)) {
			clearfits(&r); clearfits(&g); clearfits(&b);
			siril_log_message(_("Image must all have the same dimensions and be monochrome\n"));
			return CMD_ARG_ERROR;
		}

		if (new_fit_image(&rgbptr, r.rx, r.ry, 3, DATA_FLOAT)) {
			clearfits(&r); clearfits(&g); clearfits(&b);
			PRINT_ALLOC_ERR;
			return CMD_ALLOC_ERROR;
		}
		next_arg = 4;
		rgb_extract_last_options(next_arg, &result_filename, "composed_rgb", &do_sum);

		merge_fits_headers_to_result(rgbptr, do_sum, &r, &g, &b, NULL);
		rgbptr->history = g_slist_append(rgbptr->history, strdup("RGB composition"));
		size_t nbpix = r.naxes[0] * r.naxes[1];
		for (size_t i = 0; i < nbpix; i++) {
			rgb.fpdata[RLAYER][i] = r.fdata[i];
			rgb.fpdata[GLAYER][i] = g.fdata[i];
			rgb.fpdata[BLAYER][i] = b.fdata[i];
		}
		next_arg = 4;
	}

	clearfits(&r); clearfits(&g); clearfits(&b);

	retval = savefits(result_filename, rgbptr);
	siril_log_message(_("Successful RGB composition with metadata accumulate option %s.\n"), do_sum ? "enable" : "disabled");
	g_free(result_filename);
	clearfits(rgbptr);

	return retval;
}

// used for PCC and SPCC commands
static int do_pcc(int nb, gboolean spectro) {
	if (!has_wcs(&gfit)) {
		siril_log_color_message(_("This command only works on plate solved images\n"), "red");
		return CMD_FOR_PLATE_SOLVED;
	}
	siril_cat_index cat = CAT_AUTO;
	double mag_offset = 0.0, target_mag = -1.0;
	gchar *monosensor = NULL, *oscsensor = NULL, *rfilter = NULL, *gfilter = NULL, *bfilter = NULL, *oscfilter = NULL, *osclpf = NULL, *whiteref = NULL;
	gchar* spcc_strings_to_free[8] = { oscsensor, oscfilter, osclpf, monosensor, rfilter, gfilter, bfilter, whiteref };
	int mono_or_osc = com.pref.spcc.is_mono == 1 ? -1 : 1;
	int dslr; // for SPCC
	gboolean nb_mode = FALSE; // for SPCC
	double wl[3] = { -1.0 , -1.0, -1.0}; // for SPCC
	double bw[3] = { -1.0 , -1.0, -1.0}; // for SPCC
	double t0 = -2.8, t1 = 2.0; // background correction tolerance

	gboolean atmos = FALSE, slp = TRUE;
	double pressure = 1013.25; // standard atmosphere
	double obsheight = gfit.keywords.siteelev != DEFAULT_DOUBLE_VALUE ? gfit.keywords.siteelev : 10.0;
	gboolean local_cat = local_catalogues_available();
	gboolean local_gaia = local_gaia_available();
	int next_arg = 1;

	while (nb > next_arg && word[next_arg]) {
		if (g_str_has_prefix(word[next_arg], "-bgtol=")) {
			char *arg = word[next_arg] + 7;
			gchar *end;
			t0 = g_ascii_strtod(arg, &end);
			gchar *arg2 = end + 1;
			t1 = g_ascii_strtod(arg2, &end);
			if (end == arg || end == arg2 || t0 < 0.1 || t0 > 10.0 || t1 < 0.1 || t1 > 10.0) {
				siril_log_message(_("Invalid argument to %s, aborting.\n"), word[next_arg]);
				for (int z = 0 ; z < 8 ; z++) { g_free(spcc_strings_to_free[z]); }
				return CMD_ARG_ERROR;
			}
			t0 = 0.0 - t0;
		} else if (g_str_has_prefix(word[next_arg], "-limitmag=")) {
			char *arg = word[next_arg] + 10;
			gchar *end;
			double value;
			value = g_ascii_strtod(arg, &end);
			if (end == arg) {
				siril_log_message(_("Invalid argument to %s, aborting.\n"), word[next_arg]);
				for (int z = 0 ; z < 8 ; z++) { g_free(spcc_strings_to_free[z]); }
				return CMD_ARG_ERROR;
			}
			if (arg[0] == '-' || arg[0] == '+')
				mag_offset = value;
			else target_mag = value;
		} else if (g_str_has_prefix(word[next_arg], "-catalog=")) {
			if (!spectro) {
				char *arg = word[next_arg] + 9;
				if (!g_strcmp0(arg, "nomad"))
					cat = CAT_NOMAD;
				else if (!g_strcmp0(arg, "gaia"))
					cat = CAT_GAIADR3;
				else if (!g_strcmp0(arg, "localgaia")) {
					cat = local_gaia ? CAT_LOCAL_GAIA_ASTRO : CAT_GAIADR3;
					if (cat == CAT_GAIADR3) {
						siril_log_color_message(_("Local Gaia catalog is unavailable, reverting to online Gaia catalog via Vizier\n"), "salmon");
					}
				}
				else if (!g_strcmp0(arg, "apass"))
					cat = CAT_APASS;
				else {
					siril_log_message(_("Invalid argument to %s, aborting.\n"), word[next_arg]);
					for (int z = 0 ; z < 8 ; z++) { g_free(spcc_strings_to_free[z]); }
					return CMD_ARG_ERROR;
				}
			} else {
				char *arg = word[next_arg] + 9;
				if (!g_strcmp0(arg, "gaia"))
					cat = CAT_GAIADR3_DIRECT;
				else if (!g_strcmp0(arg, "localgaia"))
					cat = CAT_LOCAL_GAIA_XPSAMP;
				else {
					siril_log_message(_("Invalid argument to %s, aborting.\n"), word[next_arg]);
					for (int z = 0 ; z < 8 ; z++) { g_free(spcc_strings_to_free[z]); }
					return CMD_ARG_ERROR;
				}
			}
		} else if (spectro && !g_strcmp0(word[next_arg], "-narrowband")) {
			nb_mode = TRUE;
		} else if (spectro && g_str_has_prefix(word[next_arg], "-rwl=")) {
			char *arg = word[next_arg] + 5;
			wl[RLAYER] = g_ascii_strtod(arg, NULL);
		} else if (spectro && g_str_has_prefix(word[next_arg], "-gwl=")) {
			char *arg = word[next_arg] + 5;
			wl[GLAYER] = g_ascii_strtod(arg, NULL);
		} else if (spectro && g_str_has_prefix(word[next_arg], "-bwl=")) {
			char *arg = word[next_arg] + 5;
			wl[BLAYER] = g_ascii_strtod(arg, NULL);
		} else if (spectro && g_str_has_prefix(word[next_arg], "-rbw=")) {
			char *arg = word[next_arg] + 5;
			bw[RLAYER] = g_ascii_strtod(arg, NULL);
		} else if (spectro && g_str_has_prefix(word[next_arg], "-gbw=")) {
			char *arg = word[next_arg] + 5;
			bw[GLAYER] = g_ascii_strtod(arg, NULL);
		} else if (spectro && g_str_has_prefix(word[next_arg], "-bbw=")) {
			char *arg = word[next_arg] + 5;
			bw[BLAYER] = g_ascii_strtod(arg, NULL);
		} else if (spectro && g_str_has_prefix(word[next_arg], "-monosensor=")) {
			char *arg = word[next_arg] + 12;
			if (monosensor) g_free(monosensor);
			monosensor = g_strdup(arg);
		} else if (spectro && g_str_has_prefix(word[next_arg], "-oscsensor=")) {
			char *arg = word[next_arg] + 11;
			if (oscsensor) g_free(oscsensor);
			oscsensor = g_strdup(arg);
		} else if (spectro && g_str_has_prefix(word[next_arg], "-rfilter=")) {
			char *arg = word[next_arg] + 9;
			if (rfilter) g_free(rfilter);
			rfilter = g_strdup(arg);
		} else if (spectro && g_str_has_prefix(word[next_arg], "-gfilter=")) {
			char *arg = word[next_arg] + 9;
			if (gfilter) g_free(gfilter);
			gfilter = g_strdup(arg);
		} else if (spectro && g_str_has_prefix(word[next_arg], "-bfilter=")) {
			char *arg = word[next_arg] + 9;
			if (bfilter) g_free(bfilter);
			bfilter = g_strdup(arg);
		} else if (spectro && g_str_has_prefix(word[next_arg], "-oscfilter=")) {
			char *arg = word[next_arg] + 11;
			if (oscfilter) g_free(oscfilter);
			oscfilter = g_strdup(arg);
		} else if (spectro && g_str_has_prefix(word[next_arg], "-osclpf=")) {
			char *arg = word[next_arg] + 8;
			if (osclpf) g_free(osclpf);
			osclpf = g_strdup(arg);
		} else if (spectro && g_str_has_prefix(word[next_arg], "-whiteref=")) {
			char *arg = word[next_arg] + 10;
			if (whiteref) g_free(whiteref);
			whiteref = g_strdup(arg);
		} else if (spectro && !g_strcmp0(word[next_arg], "-atmos")) {
			atmos = TRUE;
		} else if (spectro && !g_strcmp0(word[next_arg], "-slp")) {
			slp = TRUE;
		} else if (spectro && g_str_has_prefix(word[next_arg], "-obsheight=")) {
			char *arg = word[next_arg] + 11, *end;
			obsheight = g_ascii_strtod(arg, &end);
			if (end == arg) {
				siril_log_message(_("Invalid argument %s, aborting.\n"), word[next_arg]);
				for (int z = 0 ; z < 8 ; z++) { g_free(spcc_strings_to_free[z]); }
				return CMD_ARG_ERROR;
			}
		} else if (spectro && g_str_has_prefix(word[next_arg], "-pressure=")) {
			char *arg = word[next_arg] + 10, *end;
			pressure = g_ascii_strtod(arg, &end);
			if (end == arg) {
				siril_log_message(_("Invalid argument %s, aborting.\n"), word[next_arg]);
				for (int z = 0 ; z < 8 ; z++) { g_free(spcc_strings_to_free[z]); }
				return CMD_ARG_ERROR;
			}
		} else {
			siril_log_message(_("Invalid argument %s, aborting.\n"), word[next_arg]);
			for (int z = 0 ; z < 8 ; z++) { g_free(spcc_strings_to_free[z]); }
			return CMD_ARG_ERROR;
		}
		next_arg++;
	}

	if (gfit.keywords.wcslib->lin.dispre == NULL) {
		siril_log_message(_("Found linear plate solve data, you may need to solve your image with distortions to ensure correct calibration of stars near image corners.\n"));
	}

	if (spectro && nb_mode) {
		wl[RLAYER] = wl[RLAYER] < 0.0 ? com.pref.spcc.red_wl : wl[RLAYER];
		wl[GLAYER] = wl[GLAYER] < 0.0 ? com.pref.spcc.green_wl : wl[GLAYER];
		wl[BLAYER] = wl[BLAYER] < 0.0 ? com.pref.spcc.blue_wl : wl[BLAYER];
		bw[RLAYER] = bw[RLAYER] < 0.0 ? com.pref.spcc.red_bw : bw[RLAYER];
		bw[GLAYER] = bw[GLAYER] < 0.0 ? com.pref.spcc.green_bw : bw[GLAYER];
		bw[BLAYER] = bw[BLAYER] < 0.0 ? com.pref.spcc.blue_bw : bw[BLAYER];
		if (wl[RLAYER] < 380.0 || wl[RLAYER] > 700.0 || wl[GLAYER] < 380.0 || wl[GLAYER] > 700.0 || wl[BLAYER] < 380.0 || wl[BLAYER] > 700.0) {
		siril_log_message(_("NB wavelength out of range (must be 380 <= wl <= 700)\n"));
			for (int z = 0 ; z < 8 ; z++) { g_free(spcc_strings_to_free[z]); }
			return CMD_ARG_ERROR;
		}
		if (bw[RLAYER] < 1.0 || bw[RLAYER] > 40.0 || bw[GLAYER] < 1.0 || bw[GLAYER] > 40.0 || bw[BLAYER] < 1.0 || bw[BLAYER] > 40.0) {
			siril_log_message(_("NB bandwidth out of range (must be 1.0 <= wl <= 40.0)\n"));
			for (int z = 0 ; z < 8 ; z++) { g_free(spcc_strings_to_free[z]); }
			return CMD_ARG_ERROR;
		}
	}

	if (!spectro && local_cat && cat == CAT_AUTO) {
		cat = CAT_LOCAL;
	} else if (spectro && cat == CAT_AUTO) {
		cat = local_gaia_xpsamp_available() ? CAT_LOCAL_GAIA_XPSAMP : CAT_GAIADR3_DIRECT;
	}
	if (!spectro && local_cat && cat != CAT_LOCAL) {
		siril_log_color_message(_("Using remote %s instead of local NOMAD catalogue\n"),
				"salmon", catalog_to_str(cat));
		local_cat = FALSE;
	}

	struct photometric_cc_data *pcc_args = NULL;	// filled only if pcc_command

	pcc_args = calloc(1, sizeof(struct photometric_cc_data));
	pcc_args->fit = &gfit;
	pcc_args->bg_auto = TRUE;
	pcc_args->spcc = spectro;
	pcc_args->t0 = t0;
	pcc_args->t1 = t1;
	if (spectro) {
		pcc_args->nb_mode = nb_mode;
		if (nb_mode) {
			memcpy(&pcc_args->nb_center, wl, sizeof(double[3]));
			memcpy(&pcc_args->nb_bandwidth, bw, sizeof(double[3]));
		}
		pcc_args->atmos_corr = atmos;
		pcc_args->atmos_obs_height = obsheight;
		pcc_args->atmos_pressure = pressure;
		pcc_args->atmos_pressure_is_slp = slp;
		if (oscsensor || mono_or_osc == 1) {
			pcc_args->selected_sensor_osc = get_favourite_oscsensor(com.spcc_data.osc_sensors, oscsensor ? oscsensor : com.pref.spcc.oscsensorpref);
			GList *osc = g_list_nth(com.spcc_data.osc_sensors, pcc_args->selected_sensor_osc);
			if (osc) {
				osc_sensor *oscsensor = (osc_sensor*) osc->data;
				dslr = oscsensor->channel[0].is_dslr;
			} else {
				dslr = com.pref.spcc.is_dslr;
			}
			pcc_args->selected_filter_osc = get_favourite_spccobject(com.spcc_data.osc_filters, oscfilter ? oscfilter : com.pref.spcc.oscfilterpref ? com.pref.spcc.oscfilterpref : "No filter");
			pcc_args->selected_filter_lpf = get_favourite_spccobject(com.spcc_data.osc_lpf, osclpf ? osclpf : com.pref.spcc.lpfpref ? com.pref.spcc.lpfpref : "Full spectrum");
			if (pcc_args->selected_sensor_osc == -1 || pcc_args->selected_filter_osc == -1 || (pcc_args->is_dslr && pcc_args->selected_filter_lpf == -1)) {
				siril_log_message(_("Either the sensor or a filter / LPF was not specified as argument or guessable from previous use. Ensure all necessary data is set.\n"));
				for (int z = 0 ; z < 8 ; z++) { g_free(spcc_strings_to_free[z]); }
				free(pcc_args);
				return CMD_ARG_ERROR;
			}
			pcc_args->spcc_mono_sensor = FALSE;
			if (dslr)
				siril_log_message(_("SPCC will use OSC sensor \"%s\", filter \"%s\" and DSLR LPF \"%s\"\n"), oscsensor ? oscsensor : com.pref.spcc.oscsensorpref, oscfilter ? oscfilter : com.pref.spcc.oscfilterpref, osclpf ? osclpf : com.pref.spcc.lpfpref);
			else
				siril_log_message(_("SPCC will use OSC sensor \"%s\" and filter \"%s\"\n"), oscsensor ? oscsensor : com.pref.spcc.oscsensorpref, oscfilter ? oscfilter : com.pref.spcc.oscfilterpref);
			pcc_args->is_dslr = dslr == 1 ? TRUE : dslr == -1 ? FALSE : com.pref.spcc.is_dslr;
		} else {
			pcc_args->selected_sensor_m = get_favourite_spccobject(com.spcc_data.mono_sensors, monosensor ? monosensor : com.pref.spcc.monosensorpref);
			pcc_args->selected_filter_r = get_favourite_spccobject(com.spcc_data.mono_filters[0], rfilter ? rfilter : com.pref.spcc.redpref);
			pcc_args->selected_filter_g = get_favourite_spccobject(com.spcc_data.mono_filters[1], gfilter ? gfilter : com.pref.spcc.greenpref);
			pcc_args->selected_filter_b = get_favourite_spccobject(com.spcc_data.mono_filters[2], bfilter ? bfilter : com.pref.spcc.bluepref);
			if (pcc_args->selected_sensor_m == -1 || pcc_args->selected_filter_r == -1 || pcc_args->selected_filter_g == -1 || pcc_args->selected_filter_b == -1 ) {
				siril_log_message(_("Either the sensor or a filter was not specified as argument or guessable from previous use. Ensure all necessary data is set.\n"));
				for (int z = 0 ; z < 8 ; z++) { g_free(spcc_strings_to_free[z]); }
				free(pcc_args);
				return CMD_ARG_ERROR;
			}
			pcc_args->spcc_mono_sensor = TRUE;
			siril_log_message(_("SPCC will use mono senor \"%s\" and filters \"%s\", \"%s\" and \"%s\n"), monosensor ? monosensor : com.pref.spcc.monosensorpref, rfilter ? rfilter : com.pref.spcc.redpref, gfilter ? gfilter : com.pref.spcc.greenpref, bfilter ? bfilter : com.pref.spcc.bluepref);
		}
		pcc_args->selected_white_ref = get_favourite_spccobject(com.spcc_data.wb_ref, whiteref ? whiteref : "Average Spiral Galaxy");
		pcc_args->do_plot = FALSE; // TODO: do we want to enable if from GUI?
	}
	for (int z = 0 ; z < 8 ; z++) { g_free(spcc_strings_to_free[z]); }

	if (target_mag > -1.0) {
		pcc_args->mag_mode = LIMIT_MAG_ABSOLUTE;
		pcc_args->magnitude_arg = target_mag;
	} else if (mag_offset != 0.0) {
		pcc_args->mag_mode = LIMIT_MAG_AUTO_WITH_OFFSET;
		pcc_args->magnitude_arg = mag_offset;
	}else {
		pcc_args->mag_mode = LIMIT_MAG_AUTO;
	}

	pcc_args->catalog = cat;
	if (spectro)
		load_spcc_metadata_if_needed();

	if (!start_in_new_thread(photometric_cc_standalone, pcc_args)) {
		g_free(pcc_args->datalink_path);
		free(pcc_args);
		return CMD_GENERIC_ERROR;
	}

	return CMD_OK;
}

int process_pcc(int nb) {
	return do_pcc(nb, FALSE);
}

int process_spcc(int nb) {
#ifndef HAVE_LIBCURL
	siril_log_color_message(_("Siril has been compiled without libcurl support for network operations; SPCC is therefore not available. Recompile with libcurl support to enable SPCC.\n"), "red");
	return CMD_GENERIC_ERROR;
#else
	return do_pcc(nb, TRUE);
#endif
}

// used for platesolve and seqplatesolve commands
int process_platesolve(int nb) {
	gboolean noflip = FALSE, force = FALSE, downsample = FALSE, autocrop = TRUE, nocache = FALSE,
		asnet_blind_pos = FALSE, asnet_blind_res = FALSE, noreg = FALSE;
	gboolean forced_metadata[3] = { 0 }; // used for sequences in the image hook, for center, pixel and focal
	SirilWorldCS *target_coords = NULL;
	double forced_focal = -1.0, forced_pixsize = -1.0;
	double mag_offset = 0.0, target_mag = -1.0, searchradius = com.pref.astrometry.radius_degrees;
	int order = com.pref.astrometry.sip_correction_order; // we default to the pref value
	siril_cat_index cat = CAT_AUTO;
	gboolean seqps = word[0][0] == 's';
	sequence *seq = NULL;
	platesolve_solver solver = SOLVER_SIRIL;
	gchar *distofilename = NULL;
	cmd_errors retval = CMD_OK;
	struct astrometry_data *args = NULL;

	gboolean local_cat = local_catalogues_available();
	int next_arg = 1;
	if (seqps) {
		if (!(seq = load_sequence(word[1], NULL)))
			return CMD_SEQUENCE_NOT_FOUND;
		if (seq->type == SEQ_SER) {
			siril_log_color_message(_("SER cannot contain WCS info, plate solving will export to FITS cube format\n"), "salmon");
		}
		next_arg++;
		if (check_seq_is_comseq(seq)) {
			free_sequence(seq, TRUE);
			seq = &com.seq;
		}
	} else {
		force = !has_wcs(&gfit);
	}

	// check if we have target_coords
	if (nb > next_arg && (word[next_arg][0] != '-' || (word[next_arg][1] >= '0' && word[next_arg][1] <= '9'))) {
		char *sep = strchr(word[next_arg], ',');
		if (!sep) {
			if (nb == 2) {
				siril_log_message(_("Could not parse target coordinates\n"));
				retval = CMD_ARG_ERROR;
				goto clean_and_exit_platesolve;
			}
			target_coords = siril_world_cs_new_from_objct_ra_dec(word[next_arg], word[next_arg+1]);
			next_arg += 2;
		}
		else {
			*sep++ = '\0';
			target_coords = siril_world_cs_new_from_objct_ra_dec(word[next_arg], sep);
			next_arg++;
		}
		if (!target_coords) {
			siril_log_message(_("Could not parse target coordinates\n"));
			retval = CMD_ARG_ERROR;
			goto clean_and_exit_platesolve;
		}
		forced_metadata[FORCED_CENTER] = TRUE;
	}

	while (nb > next_arg && word[next_arg]) {
		if (!strcmp(word[next_arg], "-noflip"))
			noflip = TRUE;
		else if (!strcmp(word[next_arg], "-nocrop"))
			autocrop = FALSE;
		else if (!strcmp(word[next_arg], "-force"))
			force = TRUE;
		else if (!strcmp(word[next_arg], "-downscale"))
			downsample = TRUE;
		else if (!strcmp(word[next_arg], "-nocache"))
			nocache = TRUE;
		else if (!strcmp(word[next_arg], "-noreg"))
			noreg = TRUE;
		else if (!strcmp(word[next_arg], "-blindpos"))
			asnet_blind_pos = TRUE;
		else if (!strcmp(word[next_arg], "-blindres"))
			asnet_blind_res = TRUE;
		else if (g_str_has_prefix(word[next_arg], "-focal=")) {
			char *arg = word[next_arg] + 7;
			gchar *end;
			forced_focal = g_ascii_strtod(arg, &end);
			if (end == arg || forced_focal <= 0.0) {
				siril_log_message(_("Invalid argument to %s, aborting.\n"), word[next_arg]);
				retval = CMD_ARG_ERROR;
				goto clean_and_exit_platesolve;
			}
			forced_metadata[FORCED_FOCAL] = TRUE;
		}
		else if (g_str_has_prefix(word[next_arg], "-pixelsize=")) {
			char *arg = word[next_arg] + 11;
			gchar *end;
			forced_pixsize = g_ascii_strtod(arg, &end);
			if (end == arg || forced_pixsize <= 0.0) {
				siril_log_message(_("Invalid argument to %s, aborting.\n"), word[next_arg]);
				retval = CMD_ARG_ERROR;
				goto clean_and_exit_platesolve;
			}
			forced_metadata[FORCED_PIXEL] = TRUE;
		}
		else if (g_str_has_prefix(word[next_arg], "-limitmag=")) {
			char *arg = word[next_arg] + 10;
			gchar *end;
			double value;
			value = g_ascii_strtod(arg, &end);
			if (end == arg) {
				siril_log_message(_("Invalid argument to %s, aborting.\n"), word[next_arg]);
				retval = CMD_ARG_ERROR;
				goto clean_and_exit_platesolve;
			}
			if (arg[0] == '-' || arg[0] == '+')
				mag_offset = value;
			else target_mag = value;
		}
		else if (g_str_has_prefix(word[next_arg], "-order=")) {
			char *arg = word[next_arg] + 7;
			gchar *end;
			int value = g_ascii_strtoull(arg, &end, 10);
			if (end == arg || value < 1 || value > 5) {
				siril_log_message(_("Invalid argument to %s, aborting.\n"), word[next_arg]);
				retval = CMD_ARG_ERROR;
				goto clean_and_exit_platesolve;
			}
			order = value;
		}
		else if (g_str_has_prefix(word[next_arg], "-radius=")) {
			char *arg = word[next_arg] + 8;
			gchar *end;
			searchradius = g_ascii_strtod(arg, &end);
			if (end == arg || searchradius < 0.0 || searchradius > 30.0) {
				siril_log_message(_("Invalid argument to %s, aborting.\n"), word[next_arg]);
				retval = CMD_ARG_ERROR;
				goto clean_and_exit_platesolve;
			}
		}
		else if (g_str_has_prefix(word[next_arg], "-catalog=")) {
			char *arg = word[next_arg] + 9;
			if (!g_strcmp0(arg, "tycho2"))
				cat = CAT_TYCHO2;
			else if (!g_strcmp0(arg, "nomad"))
				cat = CAT_NOMAD;
			else if (!g_strcmp0(arg, "gaia"))
				cat = CAT_GAIADR3;
			else if (!g_strcmp0(arg, "localgaia")) {
				if (local_gaia_available())
					cat = CAT_LOCAL_GAIA_ASTRO;
				else {
					cat = CAT_GAIADR3;
					siril_log_color_message(_("Local Gaia catalog is unavailable, reverting to online Gaia catalog via Vizier\n"), "salmon");
				}
			}
			else if (!g_strcmp0(arg, "ppmxl"))
				cat = CAT_PPMXL;
			else if (!g_strcmp0(arg, "bsc"))
				cat = CAT_BSC;
			else if (!g_strcmp0(arg, "apass"))
				cat = CAT_APASS;
			else {
				siril_log_message(_("Invalid argument to %s, aborting.\n"), word[next_arg]);
				retval = CMD_ARG_ERROR;
				goto clean_and_exit_platesolve;
			}
		}
		else if (g_str_has_prefix(word[next_arg], "-disto=")) {
			gchar *arg  = word[next_arg] + 7;
			if (arg[0] == '\0') {
				siril_log_message(_("Invalid argument to %s, aborting.\n"), word[next_arg]);
				retval = CMD_ARG_ERROR;
				goto clean_and_exit_platesolve;
			}
			distofilename = g_strdup(arg);
		}
		else if (!g_ascii_strcasecmp(word[next_arg], "-localasnet")) {
			if (cat != CAT_AUTO)
				siril_log_message(_("Specifying a catalog has no effect for astrometry.net solving\n"));
			solver = SOLVER_LOCALASNET;
		} else {
			siril_log_message(_("Invalid argument %s, aborting.\n"), word[next_arg]);
			retval = CMD_ARG_ERROR;
			goto clean_and_exit_platesolve;
		}
		next_arg++;
	}

	if (!seqps && !force) {
		siril_log_message(_("Image is already plate solved. Nothing will be done.\n"));
		goto clean_and_exit_platesolve; // not an arror, retval is CMD_OK
	}

	if (local_cat && (cat == CAT_AUTO || (cat != CAT_GAIADR3 && cat != CAT_PPMXL && cat != CAT_APASS))) {
		cat = CAT_LOCAL;
		autocrop = FALSE; // we don't crop fov when using local catalogues
		siril_debug_print("forced no crop when using local catalogues\n");
		nocache = TRUE; // we solve each image individually when using local catalogues
		siril_debug_print("forced no cache when using local catalogues\n");
	}

	if (local_cat && cat != CAT_LOCAL && solver == SOLVER_SIRIL) {
		siril_log_color_message(_("Using remote %s instead of local NOMAD catalogue\n"),
				"salmon", catalog_to_str(cat));
		local_cat = FALSE;
	}

	if (solver == SOLVER_LOCALASNET && !asnet_is_available()) {
		siril_log_color_message(_("The local astrometry.net solver was not found, aborting. Please check the settings.\n"), "red");
		retval = CMD_GENERIC_ERROR;
		goto clean_and_exit_platesolve;
	}

	fits reffit = { 0 };
	fits *preffit = &reffit;
	if (seqps) {
		int image_to_load = sequence_find_refimage(seq);
		seq->reference_image = sequence_find_refimage(seq);
		if (seq_read_frame_metadata(seq, image_to_load, preffit)) {
			siril_log_message(_("Could not load the reference image of the sequence, aborting.\n"));
			retval = CMD_SEQUENCE_NOT_FOUND;
			goto clean_and_exit_platesolve;
		}
	} else
		preffit = &gfit;

	if (solver == SOLVER_SIRIL) {
		if (asnet_blind_pos) {
			siril_log_color_message(_("Siril internal solver cannot be set blind in %s\n"), "salmon", _("position"));
			asnet_blind_pos = FALSE;
		}
		if (asnet_blind_res) {
			siril_log_color_message(_("Siril internal solver cannot be set blind in %s\n"), "salmon", _("resolution"));
			asnet_blind_res = FALSE;
		}
	}

	if (!target_coords) {
		target_coords = get_eqs_from_header(preffit);
		if (solver != SOLVER_LOCALASNET && !target_coords) {
			siril_log_color_message(_("Cannot plate solve, no target coordinates passed and image header doesn't contain any either\n"), "red");
			if (seqps)
				clearfits(preffit);
			retval = CMD_INVALID_IMAGE;
			goto clean_and_exit_platesolve;
		}
		if (target_coords) {
			siril_log_message(_("Using target coordinate from image header: %f, %f\n"),
			siril_world_cs_get_alpha(target_coords),
			siril_world_cs_get_delta(target_coords));
		} else {
			asnet_blind_pos = TRUE;
		}
	}
	if (target_coords && asnet_blind_pos) {
		if (forced_metadata[FORCED_CENTER]) {
			siril_log_color_message(_("%s is ignored when using local astrometry.net blind in %s\n"), "salmon", _("Center position"), _("position"));
			forced_metadata[FORCED_CENTER] = FALSE;
		}
		siril_world_cs_unref(target_coords);
		target_coords = NULL;
	}
	gboolean iscfa = preffit->keywords.bayer_pattern[0] != '\0';

	// we are now ready to fill the structure
	args = calloc(1, sizeof(struct astrometry_data));

	if (asnet_blind_res) {
		if (forced_metadata[FORCED_PIXEL]) {
			siril_log_color_message(_("%s is ignored when using local astrometry.net blind in %s\n"), "salmon", _("Pixel size"), _("resolution"));
			forced_metadata[FORCED_PIXEL] = FALSE;
		}
		args->pixel_size = 0.;
	} else if (forced_pixsize > 0.0) {
		args->pixel_size = forced_pixsize;
		siril_log_message(_("Using provided pixel size: %.2f\n"), args->pixel_size);
	} else {
		args->pixel_size = max(preffit->keywords.pixel_size_x, preffit->keywords.pixel_size_y);
		if (args->pixel_size <= 0.0) {
			args->pixel_size = com.pref.starfinder_conf.pixel_size_x;
			if (args->pixel_size <= 0.0) {
				siril_log_color_message(_("Pixel size not found in image or in settings, cannot proceed\n"), "red");
				if (seqps)
					clearfits(preffit);
				retval = CMD_INVALID_IMAGE;
				goto clean_and_exit_platesolve;
			}
			siril_log_message(_("Using pixel size from preferences: %.2f\n"), args->pixel_size);
		}
		else siril_log_message(_("Using pixel size from image: %.2f\n"), args->pixel_size);
	}

	if (asnet_blind_res) {
		if (forced_metadata[FORCED_FOCAL]) {
			siril_log_color_message(_("%s is ignored when using local astrometry.net blind in %s\n"), "salmon", _("Focal length"), _("resolution"));
			forced_metadata[FORCED_FOCAL] = FALSE;
		}
		args->focal_length = 0.;
	} else if (forced_focal > 0.0) {
		args->focal_length = forced_focal;
		siril_log_message(_("Using provided focal length: %.2f\n"), args->focal_length);
	} else {
		args->focal_length = preffit->keywords.focal_length;
		if (args->focal_length <= 0.0) {
			args->focal_length = com.pref.starfinder_conf.focal_length;
			if (args->focal_length <= 0.0) {
				siril_log_color_message(_("Focal length not found in image or in settings, cannot proceed\n"), "red");
				if (seqps)
					clearfits(preffit);
				retval = CMD_INVALID_IMAGE;
				goto clean_and_exit_platesolve;
			}
			siril_log_message(_("Using focal length from preferences: %.2f\n"), args->focal_length);
		}
		else siril_log_message(_("Using focal length from image: %.2f\n"), args->focal_length);
	}

	if (target_mag > -1.0) {
		if (solver != SOLVER_SIRIL)
			siril_log_message(_("Magnitude alteration arguments are useless for astrometry.net plate solving\n"));
		else {
			args->mag_mode = LIMIT_MAG_ABSOLUTE;
			args->magnitude_arg = target_mag;
		}
	} else if (mag_offset != 0.0) {
		if (solver != SOLVER_SIRIL)
			siril_log_message(_("Magnitude alteration arguments are useless for astrometry.net plate solving\n"));
		else {
			args->mag_mode = LIMIT_MAG_AUTO_WITH_OFFSET;
			args->magnitude_arg = mag_offset;
		}
	} else {
		args->mag_mode = LIMIT_MAG_AUTO;
	}

	if (seqps)
		clearfits(preffit);
	args->solver = solver;
	args->downsample = downsample;
	args->autocrop = autocrop && solver == SOLVER_SIRIL && cat != CAT_LOCAL; // we don't crop fov when using local catalogues or asnet
	args->nocache = nocache || solver == SOLVER_LOCALASNET || cat == CAT_LOCAL;
	if (!searchradius && solver == SOLVER_LOCALASNET && !asnet_blind_pos) {
		args->searchradius = com.pref.astrometry.radius_degrees;
		siril_log_color_message(_("Cannot force null radius for localasnet if not blind solving, using default instead\n"), "red");
	} else {
		args->searchradius = searchradius;
	}
	if (distofilename) {
		args->distofilename = distofilename;
	}
	args->force = force;
	memcpy(&args->forced_metadata, forced_metadata, 3 * sizeof(gboolean));
	if (seqps || sequence_is_loaded()) { // we are platesolving an image from a sequence or a sequence, we can't allow to flip (may be registered)
		noflip = TRUE;
		siril_debug_print("forced no flip for solving an image from a sequence\n");
	}
	if (iscfa) { // prevent flipping for bayered images
		noflip = TRUE;
		siril_debug_print("forced no flip for CFA image\n");
	}
	args->flip_image = !noflip;
	args->manual = FALSE;
	args->trans_order = order;
	if (target_coords) {
		args->cat_center = target_coords;
	}
	// catalog query parameters
	if (solver == SOLVER_SIRIL) {
		args->ref_stars = siril_catalog_new(cat);
		args->ref_stars->phot = FALSE;
		args->ref_stars->center_ra = siril_world_cs_get_alpha(target_coords);
		args->ref_stars->center_dec = siril_world_cs_get_delta(target_coords);
	} else {
		args->asnet_blind_pos = asnet_blind_pos;
		args->asnet_blind_res = asnet_blind_res;
	}

	args->for_sequence = seqps;
	args->verbose = !seqps;
	args->asnet_checked = TRUE;

	// sequence
	if (seqps) {
		args->update_reg = !noreg && !(seq->type == SEQ_FITSEQ || seq->type == SEQ_SER);
		args->sfargs = calloc(1, sizeof(struct starfinder_data));
		args->sfargs->im.from_seq = seq;
		args->sfargs->layer = -1;
		args->sfargs->keep_stars = TRUE;
		args->sfargs->save_to_file = TRUE;
		args->sfargs->max_stars_fitted = BRIGHTEST_STARS;
		start_sequence_astrometry(seq, args);
		return CMD_OK;
	}
	// single-image
	if (solver == SOLVER_LOCALASNET) { // see !432
		if (single_image_is_loaded() && com.uniq && com.uniq->filename) {
			args->filename = g_strdup(com.uniq->filename);
		} else if (sequence_is_loaded()) {
			args->filename = g_strdup_printf("%s%.5d", com.seq.seqname, com.seq.current + 1);
		} else {
			args->filename = g_strdup_printf("image");
		}
	}
	args->fit = &gfit;
	args->numthreads = com.max_thread;
	process_plate_solver_input(args);
	if (!start_in_new_thread(plate_solver, args)) {
		retval = CMD_GENERIC_ERROR;
		goto clean_and_exit_platesolve;
	}
	return CMD_OK;
clean_and_exit_platesolve:
	if (seq && check_seq_is_comseq(seq))
		free_sequence(seq, TRUE);
	if (target_coords)
		siril_world_cs_unref(target_coords);
	if (args)
		free_astrometry_data(args);
	if (distofilename)
		g_free(distofilename);
	return retval;

}

static conesearch_params* parse_conesearch_args(int nb) {
	conesearch_params *params = init_conesearch_params();
	gboolean local_cat = local_catalogues_available();

	if (!has_wcs(&gfit)) {
		siril_log_color_message(_("This command only works on plate solved images\n"), "red");
		g_free(params->obscode);
		g_free(params);
		return NULL;
	}

	int arg_idx = 1;
	while (arg_idx < nb) {
		if (g_str_has_prefix(word[arg_idx], "-cat=")) {
			char *arg = word[arg_idx] + 5;
			if (!g_strcmp0(arg, "tycho2"))
				params->cat = CAT_TYCHO2;
			else if (!g_strcmp0(arg, "nomad"))
				params->cat = CAT_NOMAD;
			else if (!g_strcmp0(arg, "gaia"))
				params->cat = CAT_GAIADR3;
			else if (!g_strcmp0(arg, "localgaia"))
				params->cat = CAT_LOCAL_GAIA_ASTRO;
			else if (!g_strcmp0(arg, "ppmxl"))
				params->cat = CAT_PPMXL;
			else if (!g_strcmp0(arg, "bsc"))
				params->cat = CAT_BSC;
			else if (!g_strcmp0(arg, "apass"))
				params->cat = CAT_APASS;
			else if (!g_strcmp0(arg, "gcvs"))
				params->cat = CAT_GCVS;
			else if (!g_strcmp0(arg, "vsx"))
				params->cat = CAT_VSX;
			else if (!g_strcmp0(arg, "varisum"))
				params->cat = CAT_VARISUM;
			else if (!g_strcmp0(arg, "simbad"))
				params->cat = CAT_SIMBAD;
			else if (!g_strcmp0(arg, "exo"))
				params->cat = CAT_EXOPLANETARCHIVE;
			else if (!g_strcmp0(arg, "pgc"))
				params->cat = CAT_PGC;
			else if (!g_strcmp0(arg, "aavso_chart"))
				params->cat = CAT_AAVSO_CHART;
			else if (!g_strcmp0(arg, "solsys")) {
				params->cat = CAT_IMCCE;
				if (!gfit.keywords.date_obs) {
					siril_log_color_message(_("This option only works on images that have observation date information\n"), "red");
					g_free(params->obscode);
					g_free(params);
					return NULL;
				}
			} else {
				siril_log_message(_("Invalid argument to %s, aborting.\n"), word[arg_idx]);
				g_free(params->obscode);
				g_free(params);
				return NULL;
			}
		} else if (g_str_has_prefix(word[arg_idx], "-obscode=")) {
			char *arg = word[arg_idx] + 9;
			if (strlen(arg) != 3) {
				siril_log_color_message(_("The observatory should be coded as a 3-letter word\n"), "red");
				g_free(params->obscode);
				g_free(params);
				return NULL;
			}
			if (params->obscode)
				g_free(params->obscode);
			params->default_obscode_used = FALSE;
			params->obscode = g_strdup(arg);
		} else if (g_str_has_prefix(word[arg_idx], "-trix=")) {
			if (!local_cat) {
				siril_log_color_message(_("No local catalogues found, ignoring -trix option\n"), "red");
				continue;
			}
			gchar *end;
			int trix = (int) g_ascii_strtoull(word[arg_idx] + 6, &end, 10);
			if (trix < 0 || trix > 511) {
				siril_log_color_message(_("Trixel number must be between 0 and 511\n"), "red");
				g_free(params->obscode);
				g_free(params);
				return NULL;
			}
			params->trixel = trix;
		} else if (!strcmp(word[arg_idx], "-phot")) {
			params->photometric = TRUE;
		} else if (g_str_has_prefix(word[arg_idx], "-log=")) {
			char *arg = word[arg_idx] + 5;
			if (!(g_ascii_strcasecmp(arg, "on")))
				params->display_log = BOOL_TRUE;
			else if (!(g_ascii_strcasecmp(arg, "off")))
				params->display_log = BOOL_FALSE;
			else {
				siril_log_message(_("Wrong parameter values. Log must be set to on or off, aborting.\n"));
				g_free(params->obscode);
				g_free(params);
				return NULL;
			}
		} else if (g_str_has_prefix(word[arg_idx], "-tag=")) {
			char *arg = word[arg_idx] + 5;
			if (!(g_ascii_strcasecmp(arg, "on")))
				params->display_tag = BOOL_TRUE;
			else if (!(g_ascii_strcasecmp(arg, "off")))
				params->display_tag = BOOL_FALSE;
			else {
				siril_log_message(_("Wrong parameter values. Tag must be set to on or off, aborting.\n"));
				g_free(params->obscode);
				g_free(params);
				return NULL;
			}
		} else if (g_str_has_prefix(word[arg_idx], "-out=")) {
			char *arg = word[arg_idx] + 5;
			if (arg[0] == '\0') {
				siril_log_message(_("Missing argument to %s, aborting.\n"), word[arg_idx]);
				g_free(params->obscode);
				g_free(params);
				return NULL;
			}
			params->outfilename = g_strdup(arg);
		} else if (!(g_ascii_strcasecmp(word[arg_idx], "-compare"))) {
			params->compare = TRUE;
		} else {
			gchar *end;
			params->limit_mag = g_ascii_strtod(word[arg_idx], &end);
			if (end == word[arg_idx]) {
				siril_log_message(_("Invalid argument %s, aborting.\n"), word[arg_idx]);
				g_free(params->obscode);
				g_free(params);
				return NULL;
			}
		}
		arg_idx++;
	}

	if (params->cat == CAT_AUTO) {
		params->cat = (local_cat) ? CAT_LOCAL : CAT_NOMAD;
		if (params->trixel >= 0 && params->cat == CAT_LOCAL)
			params->cat = CAT_LOCAL_TRIX;
	}

	if (params->compare && !is_star_catalogue(params->cat)) {
		siril_log_message(_("Cannot use -compare argument with non-star catalogues, ignoring.\n"));
		params->compare = FALSE;
	}

	return params;
}

int process_conesearch(int nb) {
	conesearch_params *params = parse_conesearch_args(nb);
	if (!params) {
		return CMD_ARG_ERROR;
	}
	int result = execute_conesearch(params);
	return result;
}

int process_catsearch(int nb){
	if (!has_wcs(&gfit)) {
		siril_log_color_message(_("This command only works on plate solved images\n"), "red");
		return CMD_FOR_PLATE_SOLVED;
	}
	sky_object_query_args *args = init_sky_object_query();
	args->fit = &gfit;
	if (nb > 2) {
		args->name = build_string_from_words(word + 1);
	} else {
		args->name = g_strdup(word[1]);
	}
	if (!start_in_new_thread(catsearch_worker, args)) {
		free_sky_object_query(args);
		return CMD_GENERIC_ERROR;
	}
	return CMD_OK;
}

int process_findcompstars(int nb) {
	// findcompstars star_name [-narrow] [-catalog={nomad|apass}] [-dvmag=3] [-dbv=0.5] [-emag=0.03] [-out=nina_file.csv]
	if (!has_wcs(&gfit)) {
		siril_log_color_message(_("This command only works on plate solved images\n"), "red");
		return CMD_FOR_PLATE_SOLVED;
	}
	const char *target = word[1];
	gboolean narrow = FALSE;
	siril_cat_index used_cat = CAT_APASS;
	double delta_Vmag = 3.0, delta_BV = 0.5, emag = 0.03;
	const char *nina_file = NULL;

	int arg_idx = 2;
	while (arg_idx < nb) {
		if (!g_strcmp0(word[arg_idx], "-narrow"))
			narrow = TRUE;
		else if (g_str_has_prefix(word[arg_idx], "-catalog=")) {
			const char *cat = word[arg_idx] + 9;
			if (!g_ascii_strcasecmp(cat, "nomad"))
				used_cat = CAT_NOMAD;
			else if (!g_ascii_strcasecmp(cat, "apass"))
				used_cat = CAT_APASS;
			else {
				siril_log_message(_("Invalid argument to %s, aborting.\n"), word[arg_idx]);
				return CMD_ARG_ERROR;
			}
		}
		else if (!g_ascii_strncasecmp(word[arg_idx], "-dvmag=", 7)) {
			const char *val = word[arg_idx] + 7;
			gchar *end;
			delta_Vmag = g_ascii_strtod(val, &end);
			if (end == val || delta_Vmag < 0.0 || delta_Vmag > 6.0) {
				siril_log_message(_("Invalid argument to %s, aborting.\n"), word[arg_idx]);
				return CMD_ARG_ERROR;
			}
		}
		else if (!g_ascii_strncasecmp(word[arg_idx], "-dbv=", 5)) {
			const char *val = word[arg_idx] + 5;
			gchar *end;
			delta_BV = g_ascii_strtod(val, &end);
			if (end == val || delta_BV < 0.0 || delta_BV > 0.7) {
				siril_log_message(_("Invalid argument to %s, aborting.\n"), word[arg_idx]);
				return CMD_ARG_ERROR;
			}
		}
		else if (!g_ascii_strncasecmp(word[arg_idx], "-emag=", 6)) {
			const char *val = word[arg_idx] + 6;
			gchar *end;
			emag = g_ascii_strtod(val, &end);
			if (end == val || emag < 0.0 || emag > 0.1) {
				siril_log_message(_("Invalid argument to %s, aborting.\n"), word[arg_idx]);
				return CMD_ARG_ERROR;
			}
		}
		else if (g_str_has_prefix(word[arg_idx], "-out=")) {
			nina_file = word[arg_idx] + 5;
			if (nina_file[0] == '\0') {
				siril_log_message(_("Invalid argument to %s, aborting.\n"), word[arg_idx]);
				return CMD_ARG_ERROR;
			}
		}
		else {
			siril_log_message(_("Unknown option provided: %s\n"), word[arg_idx]);
			return CMD_ARG_ERROR;
		}
		arg_idx++;
	}

	struct compstars_arg *args = calloc(1, sizeof(struct compstars_arg));
	args->fit = &gfit;
	args->target_name = g_strdup(target);
	args->narrow_fov = narrow;
	args->cat = used_cat;
	args->delta_Vmag = delta_Vmag;
	args->delta_BV = delta_BV;
	args->max_emag = emag;
	args->nina_file = g_strdup(nina_file);

	if (!start_in_new_thread(compstars_worker, args)) {
		g_free(args->target_name);
		free(args);
		return CMD_GENERIC_ERROR;
	}
	return CMD_OK;
}

int process_start_ls(int nb) {
	// start_ls [-dark=filename] [-flat=filename] [-rotate] [-32bits] [-gradient_removal] [-watch_files]"
	gchar *dark_file = NULL, *flat_file = NULL;
	gboolean use_file_watcher = FALSE/*, remove_gradient = FALSE*/, shift_reg = TRUE, use_32b = FALSE;
	for (int i = 1; i < nb; i++) {
		if (!word[i])
			continue;
		if (g_str_has_prefix(word[i], "-dark="))
			dark_file = g_shell_unquote(word[i] + 6, NULL);
		else if (g_str_has_prefix(word[i], "-flat="))
			flat_file = g_shell_unquote(word[i] + 6, NULL);
		else if (!strcmp(word[i], "-gradient_removal")) {
			//remove_gradient = TRUE;
			siril_log_message("gradient removal in live stacking is not yet implemented\n");
			return CMD_GENERIC_ERROR;
		} else if (!strcmp(word[i], "-watch_files")) {
			//use_file_watcher = TRUE;
			siril_log_message("file watcher in headless live stacking is not yet implemented\n");
			return CMD_GENERIC_ERROR;
		} else if (!strcmp(word[i], "-rotate")) {
			shift_reg = FALSE;
		} else if (!strcmp(word[i], "-32bits")) {
			use_32b = TRUE;
		} else {
			siril_log_message(_("Unknown option provided: %s\n"), word[i]);
			return CMD_ARG_ERROR;
		}
	}

	return start_livestack_from_command(dark_file, flat_file, use_file_watcher/*, remove_gradient*/, shift_reg, use_32b);
}

int process_livestack(int nb) {
	// livestack filename [-out=result]
	if (!livestacking_is_started()) {
		siril_log_message(_("Live stacking needs to be initialized with the START_LS command first\n"));
		return CMD_NEED_INIT_FIRST;
	}
	if (livestacking_uses_filewatcher()) {
		siril_log_message(_("Live stacking was configured to use file watching, not this command\n"));
		return CMD_ARG_ERROR;
	}

	image_type type;
	char *filename;
	if (stat_file(word[1], &type, &filename)) {
		siril_log_message(_("Could not open file: %s\n"), word[1]);
		return CMD_INVALID_IMAGE;
	}

	livestacking_queue_file(filename);
	return CMD_NO_WAIT;
}

int process_stop_ls(int nb) {
	if (!livestacking_is_started()) {
		siril_log_message(_("Live stacking needs to be initialized with the START_LS command first\n"));
		return CMD_NEED_INIT_FIRST;
	}
	stop_live_stacking_engine();
	return CMD_OK;
}

int process_parse(int nb) {
	pathparse_mode mode = PATHPARSE_MODE_WRITE;
	if (nb == 3) {
		if (g_strcmp0(word[2], "-r")) {
			siril_log_message(_("Invalid argument %s, aborting.\n"), word[2]);
			return CMD_ARG_ERROR;
		}
		mode = PATHPARSE_MODE_READ;
	} else if (nb > 3) {
		return CMD_WRONG_N_ARG;
	}
	int status;
	gchar *expression = NULL;
	if (gfit.header) { // fits or astrotiff - do not update the header
		expression = path_parse(&gfit, word[1], mode, &status);
	} else {
		expression = update_header_and_parse(&gfit, word[1], mode, FALSE, &status);
	}
	siril_log_message(_("String in: %s\n"), word[1]);
	siril_log_message(_("String out: %s\n"), expression);
	g_free(expression);
	return CMD_OK;
}

static show_params* parse_show_args(int nb) {
	show_params *params = g_new0(show_params, 1);
	params->display_log = BOOL_NOT_SET;
	params->display_tag = BOOL_NOT_SET;
	int next_arg = 1;

	if (!g_strcmp0(word[next_arg], "-clear")) {
		params->clear = TRUE;
		next_arg++;
		if (nb == 2) {
			return params;
		}
	}

	//passing a list
	if (g_str_has_prefix(word[next_arg], "-list=")) {
		params->file = g_strdup(word[next_arg] + 6);
		next_arg++;
		while (next_arg < nb) {
			if (!g_ascii_strcasecmp(word[next_arg], "-nolog")) {
				params->display_log = BOOL_FALSE;
			} else if (!g_ascii_strcasecmp(word[next_arg], "-notag")) {
				params->display_tag = BOOL_FALSE;
			} else {
				siril_log_message(_("Invalid argument %s, aborting.\n"), word[next_arg]);
				g_free(params);
				return NULL;
			}
			next_arg++;
		}
		return params;
	}

	if (nb > next_arg && !isalpha(word[next_arg][0])
			&& (isdigit(word[next_arg][0]) || isdigit(word[next_arg][1]))) {
		goto parse_coords;
	} else {
		if (nb > next_arg + 1) {
			params->name = g_strdup(word[next_arg]);
			next_arg++;
			goto parse_coords;
		} else {
			siril_log_message(_("Invalid argument %s, aborting.\n"), word[next_arg]);
			g_free(params);
			return NULL;
		}
	}

parse_coords:
	if (nb > next_arg && !isalpha(word[next_arg][0]) && (isdigit(word[next_arg][0]) || isdigit(word[next_arg][1]))) {
		char *sep = strchr(word[next_arg], ',');
		if (!sep) {
			params->coords = siril_world_cs_new_from_objct_ra_dec(word[next_arg], word[next_arg + 1]);
			next_arg += 2;
		} else {
			*sep++ = '\0';
			params->coords = siril_world_cs_new_from_objct_ra_dec(word[next_arg], sep);
			next_arg++;
		}
		if (!params->coords) {
			siril_log_message(_("Could not parse target coordinates\n"));
			g_free(params);
			return NULL;
		}
		if (nb > next_arg) {
			params->name = g_strdup(word[next_arg]);
		} else {
			params->name = g_strdup("object");
		}
	}

	return params;
}

int process_show(int nb) {
	show_params *params = parse_show_args(nb);
	if (!params) {
		return CMD_ARG_ERROR;
	}
	int result = execute_show_command(params);
	g_free(params->name);
	g_free(params->file);
	g_free(params);
	return result;
}

int read_cut_pair(char *value, point *pair) {
	char *end;
	pair->x = (double) g_ascii_strtoull(value, &end, 10);
	if (end == value)
		return CMD_ARG_ERROR;
	if (*end != ',')
		return CMD_ARG_ERROR;
	end++;
	value = end;
	pair->y = (double) g_ascii_strtoull(value, &end, 10);
	if (end == value)
		return CMD_ARG_ERROR;
	return CMD_OK;
}

cut_struct *parse_cut_args(int nb, sequence *seq, cmd_errors *err) {
	cut_struct *cut_args = calloc(1, sizeof(cut_struct));
	initialize_cut_struct(cut_args);
	int start = (seq) ? 2 : 1;
	*err = CMD_OK;
	if (seq)
		cut_args->seq = seq;
	else
		cut_args->fit = &gfit;
	int nb_layers = (cut_args->seq) ? cut_args->seq->nb_layers : cut_args->fit->naxes[2];
	for (int i = start; i < nb; i++) {
		char *arg = word[i], *end;
		if (!word[i])
			break;
		if (g_str_has_prefix(word[i], "-tri") || g_str_has_prefix(word[i], "-bgremove")) {
			cut_args->tri = TRUE;
		}
		else if (g_str_has_prefix(word[i], "-cfa")) {
			fits reffit = { 0 };
			if (seq) {
				// loading the sequence reference image's metadata to read its bayer pattern
				int image_to_load = sequence_find_refimage(seq);
				if (seq_read_frame_metadata(seq, image_to_load, &reffit)) {
					siril_log_message(_("Could not load the reference image of the sequence, aborting.\n"));
					*err = CMD_SEQUENCE_NOT_FOUND;
					break;
				}
			} else {
				reffit = gfit;
			}
			sensor_pattern pattern = get_cfa_pattern_index_from_string(reffit.keywords.bayer_pattern);
			if ((reffit.naxes[2] > 1) || ((!(pattern == BAYER_FILTER_RGGB || pattern == BAYER_FILTER_GRBG || pattern == BAYER_FILTER_BGGR || pattern == BAYER_FILTER_GBRG)))) {
				siril_log_color_message(_("Error: CFA mode cannot be used with color images or mono images with no Bayer pattern.\n"), "red");
				*err = CMD_ARG_ERROR;
				break;
			}
			cut_args->cfa = TRUE;
		}
		else if (g_str_has_prefix(word[i], "-savedat")) {
			cut_args->save_dat = TRUE;
		}
		else if (g_str_has_prefix(word[i], "-arcsec")) {
			cut_args->pref_as = TRUE;
		}
		else if (g_str_has_prefix(word[i], "-width=")) {
			arg += 7;
			cut_args->width = g_ascii_strtod(arg, &end);
		}
		else if (g_str_has_prefix(arg, "-spacing=")) {
			arg += 9;
			cut_args->step = g_ascii_strtod(arg, &end);
		}
		else if (g_str_has_prefix(arg, "-layer=")) {
			arg += 7;
			if (g_str_has_prefix(arg, "red"))
				cut_args->vport = 0;
			else if (g_str_has_prefix(arg, "green"))
				cut_args->vport = 1;
			else if (g_str_has_prefix(arg, "blue"))
				cut_args->vport = 2;
			else if (g_str_has_prefix(arg, "lum")) {
				if (nb_layers == 1) {
					cut_args->vport = 0;
					cut_args->mode = CUT_MONO;
				} else {
					cut_args->vport = 3;
					cut_args->mode = CUT_MONO;
				}
			} else if (g_str_has_prefix(arg, "col")) {
				cut_args->vport = 0;
				cut_args->mode = CUT_COLOR;
			} else {
				siril_log_message(_("Incorrect option follows -layer=, aborting.\n"));
				*err = CMD_ARG_ERROR;
				break;
			}
		}
		else if (g_str_has_prefix(arg, "-xaxis=wavenum")) {
			cut_args->plot_as_wavenumber = TRUE;
		}
		else if (g_str_has_prefix(arg, "-xaxis=wavelen")) {
			cut_args->plot_as_wavenumber = FALSE;
		}
		else if (g_str_has_prefix(arg, "-wavenumber1=")) {
			arg += 13;
			cut_args->wavenumber1 = g_ascii_strtod(arg, &end);
		}
		else if (g_str_has_prefix(arg, "-wavenumber2=")) {
			arg += 13;
			cut_args->wavenumber2 = g_ascii_strtod(arg, &end);
		}
		else if (g_str_has_prefix(arg, "-wavelength1=")) {
			arg += 13;
			cut_args->wavenumber1 = 10000000. / g_ascii_strtod(arg, &end);
		}
		else if (g_str_has_prefix(arg, "-wavelength2=")) {
			arg += 13;
			cut_args->wavenumber2 = 10000000. / g_ascii_strtod(arg, &end);
		}
		else if (g_str_has_prefix(arg, "-bgpoly=")) {
			arg += 8;
			cut_args->bg_poly_order = (int) g_ascii_strtod(arg, &end);
		}
		else if (g_str_has_prefix(arg, "-from=")) {
			gchar *value;
			value = arg + 6;
			if ((*err = read_cut_pair(value, &cut_args->cut_start))) {
				siril_log_color_message(_("Error: Could not parse -from values.\n"), "red");
				break;
			}
		}
		else if (g_str_has_prefix(arg, "-to=")) {
			gchar *value;
			value = arg + 4;
			if ((*err = read_cut_pair(value, &cut_args->cut_end))) {
				siril_log_color_message(_("Error: Could not parse -to values.\n"), "red");
				break;
			}
		}
		else if (g_str_has_prefix(arg, "-wn1at=")) {
			gchar *value;
			value = arg + 7;
			if ((*err = read_cut_pair(value, &cut_args->cut_wn1))) {
				siril_log_color_message(_("Error: Could not parse -wn1at values.\n"), "red");
				break;
			}
		}
		else if (g_str_has_prefix(arg, "-wn2at=")) {
			gchar *value;
			value = arg + 7;
			if ((*err = read_cut_pair(value, &cut_args->cut_wn2))) {
				siril_log_color_message(_("Error: Could not parse -wn2at values.\n"), "red");
				break;
			}
		}
		else if (g_str_has_prefix(arg, "-filename=")) {
			if (seq) {
				siril_log_color_message(_("Error: this option cannot be used for sequences.\n"), "red");
				*err = CMD_ARG_ERROR;
				break;
			}
			arg += 10;
			if (cut_args->filename)
				g_free(cut_args->filename);
			cut_args->filename = g_strdup(arg);
			cut_args->save_dat = TRUE;
		}
		else if (g_str_has_prefix(arg, "-title=")) {
			arg += 7;
			if (arg && arg[0] != '\0') {
				if (cut_args->user_title)
					g_free(cut_args->user_title);
				cut_args->user_title = g_strdup(arg);
				siril_debug_print("title: %s\n", arg);
			}
		}
	}
	if (cut_args->vport == -1) {
		if (nb_layers == 1) {
			cut_args->vport = 0;
			cut_args->mode = CUT_MONO;
		} else {
			cut_args->vport = 3;
			cut_args->mode = CUT_COLOR;
		}
	}
	if (seq && seq->is_variable) {
		siril_log_message(_("Error: sequence has variable sized images.\n"));
		*err = CMD_GENERIC_ERROR;
	} else if (!cut_struct_is_valid(cut_args)) {
		*err = CMD_ARG_ERROR;
	}
	if (*err) {
		free_cut_args(cut_args);
		cut_args = NULL;
	}
	return cut_args;
}

int process_profile(int nb) {
	cmd_errors err;
	cut_struct *cut_args = parse_cut_args(nb, NULL, &err);
	if (err)
		return err;

	cut_args->display_graph = (!com.script); // we can display the plot if not in a script
	cut_args->save_png_too = TRUE;

	if (cut_args->cfa) {
		if (!start_in_new_thread(cfa_cut, cut_args)) {
			free_cut_args(cut_args);
			return CMD_ARG_ERROR;
		}
	} else if (cut_args->tri) {
		if (!start_in_new_thread(tri_cut, cut_args)) {
			free_cut_args(cut_args);
			return CMD_ARG_ERROR;
		}
	} else {
		if (!start_in_new_thread(cut_profile, cut_args)) {
			free_cut_args(cut_args);
			return CMD_ARG_ERROR;
		}
	}
	return CMD_OK;
}

int process_seq_profile(int nb) {
	cmd_errors err;
	sequence *seq = load_sequence(word[1], NULL);
	if (!seq) {
		return CMD_SEQUENCE_NOT_FOUND;
	}
	if (check_seq_is_comseq(seq)) {
		free_sequence(seq, TRUE);
		seq = &com.seq;
	}

	cut_struct *cut_args = parse_cut_args(nb, seq, &err);
	if (err)
		return err;

	cut_args->display_graph = FALSE;
	cut_args->save_png_too = FALSE;

	apply_cut_to_sequence(cut_args);

	return CMD_OK;
}

static graxpert_data* fill_graxpert_data_from_cmdline(int nb, sequence *seq,
		graxpert_operation operation) {
	graxpert_data *data = new_graxpert_data();
	int start = (seq == NULL) ? 1 : 2;
	if (seq)
		data->seq = seq;
	else
		data->fit = &gfit;
	if (operation == GRAXPERT_BG) {
		data->operation = GRAXPERT_BG;
	} else if (operation == GRAXPERT_DENOISE) {
		data->operation = GRAXPERT_DENOISE;
	} else if (operation == GRAXPERT_DECONV) {
		data->operation = GRAXPERT_DECONV;
	} else if (operation == GRAXPERT_DECONV_STELLAR) {
		data->operation = GRAXPERT_DECONV_STELLAR;
	} else {
		siril_log_color_message(_("Error: unknown GraXpert operation!\n"), "red");
		free_graxpert_data(data);
		return NULL;
	}
	for (int i = start; i < nb; i++) {
		char *arg = word[i], *end;
		if (!word[i])
			break;
		else if (!g_ascii_strncasecmp(arg, "-gpu", 3)) {
			data->use_gpu = TRUE;
		} else if (!g_ascii_strncasecmp(arg, "-cpu", 3)) {
			data->use_gpu = FALSE;
		} else if (!g_ascii_strncasecmp(arg, "-keep_bg", 8)) {
			data->keep_bg = TRUE;
		} else if (!g_ascii_strncasecmp(arg, "-ai_version=", 12)) {
			arg += 12;
			data->ai_version = g_strdup(arg);
		} else {
			if (operation == GRAXPERT_BG) {
				if (g_str_has_prefix(arg, "-algo=")) {
					arg += 6;
					if (!g_ascii_strncasecmp(arg, "ai", 2)) {
						data->bg_algo = GRAXPERT_BG_AI;
					} else if (!g_ascii_strncasecmp(arg, "rbf", 3)) {
						data->bg_algo = GRAXPERT_BG_RBF;
					} else if (!g_ascii_strncasecmp(arg, "kriging", 7)) {
						data->bg_algo = GRAXPERT_BG_KRIGING;
					} else if (!g_ascii_strncasecmp(arg, "spline", 6)) {
						data->bg_algo = GRAXPERT_BG_SPLINE;
					} else {
						siril_log_color_message(_("Error: unknown background extraction algorithm!\n"), "red");
						goto GRAX_ARG_ERROR;
					}
				} else if (g_str_has_prefix(arg, "-mode=")) {
					arg += 6;
					if (!g_ascii_strncasecmp(arg, "sub", 3)) {
						data->bg_mode = GRAXPERT_SUBTRACTION;
					} else if (!g_ascii_strncasecmp(arg, "div", 3)) {
						data->bg_mode = GRAXPERT_DIVISION;
					} else {
						siril_log_color_message(_("Error: unknown correction mode!\n"), "red");
						goto GRAX_ARG_ERROR;
					}
				} else if (g_str_has_prefix(arg, "-kernel=")) {
					arg += 8;
					if (!g_ascii_strncasecmp(arg, "thinplate", 9)) {
						data->kernel = GRAXPERT_THIN_PLATE;
					} else if (!g_ascii_strncasecmp(arg, "quintic", 7)) {
						data->kernel = GRAXPERT_QUINTIC;
					} else if (!g_ascii_strncasecmp(arg, "cubic", 5)) {
						data->kernel = GRAXPERT_CUBIC;
					} else if (!g_ascii_strncasecmp(arg, "linear", 6)) {
						data->kernel = GRAXPERT_LINEAR;
					} else {
						siril_log_color_message(_("Error: unknown RBF kernel!\n"), "red");
						goto GRAX_ARG_ERROR;
					}
				} else if (g_str_has_prefix(arg, "-ai_batch_size=")) {
					arg += 15;
					data->ai_batch_size = (int) g_ascii_strtod(arg, &end);
					if (arg == end) {
						siril_log_message(_("Error: no AI batch size specified\n"));
						goto GRAX_ARG_ERROR;
					}
				} else if (g_str_has_prefix(arg, "-pts_per_row=")) {
					arg += 13;
					data->bg_pts_option = (int) g_ascii_strtod(arg, &end);
					if (arg == end) {
						siril_log_message(_("Error: no pts_per_row specified\n"));
						goto GRAX_ARG_ERROR;
					}
				} else if (g_str_has_prefix(arg, "-splineorder=")) {
					arg += 13;
					data->spline_order = (int) g_ascii_strtod(arg, &end);
					if (arg == end) {
						siril_log_message(_("Error: no spline order specified\n"));
						goto GRAX_ARG_ERROR;
					}
				} else if (g_str_has_prefix(arg, "-samplesize=")) {
					arg += 12;
					data->sample_size = (int) g_ascii_strtod(arg, &end);
					if (arg == end) {
						siril_log_message(_("Error: no sample size specified\n"));
						goto GRAX_ARG_ERROR;
					}
				} else if (g_str_has_prefix(arg, "-smoothing=")) {
					arg += 11;
					data->bg_smoothing = g_ascii_strtod(arg, &end);
					if (arg == end) {
						siril_log_message(_("Error: no smoothing value specified\n"));
						goto GRAX_ARG_ERROR;
					}
				} else if (g_str_has_prefix(arg, "-bgtol=")) {
					arg += 7;
					data->bg_tol_option = g_ascii_strtod(arg, &end);
					if (arg == end) {
						siril_log_message(_("Error: no background tolerance value specified\n"));
						goto GRAX_ARG_ERROR;
					}
				} else {
					siril_log_color_message(_("Error: unknown argument!\n"), "red");
					goto GRAX_ARG_ERROR;
				}
			} else if (operation == GRAXPERT_DENOISE) {
				if (g_str_has_prefix(arg, "-strength=")) {
					arg += 10;
					data->denoise_strength = g_ascii_strtod(arg, &end);
					if (arg == end) {
						siril_log_message(_("Error: no strength value specified\n"));
						goto GRAX_ARG_ERROR;
					}
				} else {
					siril_log_color_message(_("Error: unknown argument!\n"), "red");
					goto GRAX_ARG_ERROR;
				}
			} else { // operation must be GRAXPERT_DECONV or GRAXPERT_DECONV_STELLAR because of the earlier check
				if (g_str_has_prefix(arg, "-strength=")) {
					arg += 10;
					data->deconv_strength = g_ascii_strtod(arg, &end);
					if (arg == end) {
						siril_log_message(_("Error: no strength value specified\n"));
						goto GRAX_ARG_ERROR;
					}
				} else if (g_str_has_prefix(arg, "-psfsize=")) {
					arg += 9;
					data->deconv_blur_psf_size = g_ascii_strtod(arg, &end);
					if (arg == end) {
						siril_log_message(_("Error: no psf size value specified\n"));
						goto GRAX_ARG_ERROR;
					}
				} else {
					siril_log_color_message(_("Error: unknown argument!\n"), "red");
					goto GRAX_ARG_ERROR;
				}
			}
		}
	}

	// Enforce bounds on data submitted
	if (data->bg_smoothing < 0.0)
		data->bg_smoothing = 0.0;
	else if (data->bg_smoothing > 1.0)
		data->bg_smoothing = 1.0;
	if (data->denoise_strength < 0.0)
		data->denoise_strength = 0.0;
	else if (data->denoise_strength > 1.0)
		data->denoise_strength = 1.0;
	else if (data->deconv_strength > 1.0)
		data->deconv_strength = 1.0;
	else if (data->deconv_blur_psf_size > 14.0)
		data->deconv_blur_psf_size = 14.0;
	if (data->bg_tol_option < -2.0)
		data->bg_tol_option = -2.0;
	else if (data->bg_tol_option > 6.0)
		data->bg_tol_option = 6.0;
	if (data->operation == GRAXPERT_DENOISE || data->operation == GRAXPERT_DECONV
			|| data->operation == GRAXPERT_DECONV_STELLAR || data->bg_algo == GRAXPERT_BG_AI) {
		if (data->ai_version != NULL && !check_graxpert_version(data->ai_version, data->operation)) {
			siril_log_color_message(_("Error: the requested AI model version is unavailable. Available versions are:\n"),"red");
			ai_versions_to_log(operation);
			goto GRAX_ARG_ERROR;
		}
	}

	return data;

	GRAX_ARG_ERROR:

	free_graxpert_data(data);
	return NULL;
}

int process_graxpert_bg(int nb) {
	graxpert_data *data = fill_graxpert_data_from_cmdline(nb, NULL,
			GRAXPERT_BG);
	if (!data)
		return CMD_ARG_ERROR;

	if (data->bg_algo != GRAXPERT_BG_AI) {
		const char *err;
		data->bg_samples = generate_samples(&gfit, data->bg_pts_option,
				data->bg_tol_option, data->sample_size, &err, MULTI_THREADED);
		if (!data->bg_samples) {
			siril_log_color_message(
					_("Failed to generate background samples for image: %s\n"),
					"red", _(err));
			free_graxpert_data(data);
			return CMD_GENERIC_ERROR;
		}
	}
	if (!start_in_new_thread(do_graxpert, data)) {
		free_graxpert_data(data);
		return CMD_GENERIC_ERROR;
	}
	return CMD_OK;
}

int process_graxpert_denoise(int nb) {
	graxpert_data *data = fill_graxpert_data_from_cmdline(nb, NULL, GRAXPERT_DENOISE);
	if (!data)
		return CMD_ARG_ERROR;

	if (!start_in_new_thread(do_graxpert, data)) {
		free_graxpert_data(data);
		return CMD_GENERIC_ERROR;
	}
	return CMD_OK;
}

int process_graxpert_deconv(int nb) {
	graxpert_operation operation;

	if (g_ascii_strcasecmp(word[1], "object") == 0) {
		operation = GRAXPERT_DECONV;
	} else if (g_ascii_strcasecmp(word[1], "stellar") == 0) {
		operation = GRAXPERT_DECONV_STELLAR;
	} else {
		return CMD_ARG_ERROR;
	}
	graxpert_data *data = fill_graxpert_data_from_cmdline(nb, NULL, operation);
	if (!data)
		return CMD_ARG_ERROR;

	if (!start_in_new_thread(do_graxpert, data)) {
		free_graxpert_data(data);
		return CMD_GENERIC_ERROR;
	}
	return CMD_OK;
}

int process_seq_graxpert_bg(int nb) {
	sequence *seq = load_sequence(word[1], NULL);
	if (!seq) {
		siril_log_color_message(_("Error: unable to load sequence\n"), "red");
		return CMD_SEQUENCE_NOT_FOUND;
	}
	graxpert_data *data = fill_graxpert_data_from_cmdline(nb, seq, GRAXPERT_BG);
	if (!data) {
		free_sequence(seq, TRUE);
		return CMD_ARG_ERROR;
	}
	apply_graxpert_to_sequence(data);
	return CMD_OK;
}

int process_seq_graxpert_denoise(int nb) {
	sequence *seq = load_sequence(word[1], NULL);
	if (!seq) {
		siril_log_color_message(_("Error: unable to load sequence\n"), "red");
		return CMD_SEQUENCE_NOT_FOUND;
	}
	graxpert_data *data = fill_graxpert_data_from_cmdline(nb, seq, GRAXPERT_DENOISE);
	if (!data) {
		free_sequence(seq, TRUE);
		return CMD_ARG_ERROR;
	}
	apply_graxpert_to_sequence(data);
	return CMD_OK;
}

int process_seq_graxpert_deconv(int nb) {
	sequence *seq = load_sequence(word[1], NULL);
	if (!seq) {
		siril_log_color_message(_("Error: unable to load sequence\n"), "red");
		return CMD_SEQUENCE_NOT_FOUND;
	}
	graxpert_operation operation;

	if (g_ascii_strcasecmp(word[2], "object") == 0) {
		operation = GRAXPERT_DECONV;
	} else if (g_ascii_strcasecmp(word[2], "stellar") == 0) {
		operation = GRAXPERT_DECONV_STELLAR;
	} else {
		free_sequence(seq, TRUE);
		return CMD_ARG_ERROR;
	}
	graxpert_data *data = fill_graxpert_data_from_cmdline(nb, seq, operation);
	if (!data) {
		free_sequence(seq, TRUE);
		return CMD_ARG_ERROR;
	}
	apply_graxpert_to_sequence(data);
	return CMD_OK;
}

int process_icc_assign(int nb) {
	if(!com.headless) on_clear_roi();
	char *arg = word[1];
	cmsHPROFILE profile = NULL;
	if (!g_ascii_strncasecmp(arg, "srgblinear", 10)) {
		profile = gfit.naxes[2] == 1 ? gray_linear() : srgb_linear();
	} else if (!g_ascii_strncasecmp(arg, "srgb", 4)) {
		profile = gfit.naxes[2] == 1 ? gray_srgbtrc() : srgb_trc();
	} else if (!g_ascii_strncasecmp(arg, "rec2020linear", 13)) {
		profile = gfit.naxes[2] == 1 ? gray_linear() : rec2020_linear();
	} else if (!g_ascii_strncasecmp(arg, "rec2020", 7)) {
		profile = gfit.naxes[2] == 1 ? gray_rec709trc() : rec2020_trc();
	} else if (!g_ascii_strncasecmp(arg, "linear", 6)) {
		profile = gfit.naxes[2] == 1 ? gray_linear() : siril_color_profile_linear_from_color_profile (com.icc.working_standard);
	} else if (!g_ascii_strncasecmp(arg, "working", 7)) {
		profile = copyICCProfile(gfit.naxes[2] == 1 ? com.icc.mono_standard : com.icc.working_standard);
	} else if (g_file_test(arg, G_FILE_TEST_EXISTS) && g_file_test(arg, G_FILE_TEST_IS_REGULAR)) {
		profile = cmsOpenProfileFromFile(arg, "r");
	}
	if (profile) {
		if (gfit.icc_profile)
			cmsCloseProfile(gfit.icc_profile);
		gfit.icc_profile = NULL;
		siril_colorspace_transform(&gfit, profile);
		cmsCloseProfile(profile);
	} else {
		siril_log_color_message(_("Error opening target ICC profile.\n"), "red");
		return CMD_GENERIC_ERROR;
	}
	if (gfit.icc_profile) {
		siril_log_color_message(_("Color profile assignment complete.\n"), "green");
		color_manage(&gfit, TRUE);
	} else {
		siril_log_color_message(_("Error opening ICC profile.\n"), "red");
		color_manage(&gfit, FALSE);
		return CMD_GENERIC_ERROR;
	}
	refresh_icc_transforms();
	if (!com.headless)
		notify_gfit_modified();

	return CMD_OK;
}

int process_icc_convert_to(int nb) {
	if (!com.headless) on_clear_roi();
	char *arg = word[1];
	cmsUInt32Number temp_intent = com.pref.icc.processing_intent;
	com.pref.icc.processing_intent = com.pref.icc.export_intent;
	if (!gfit.icc_profile) {
		siril_log_color_message(_("Image has no color profile assigned to convert from. Assign a profile first.\n"), "red");
		com.pref.icc.processing_intent = temp_intent;
		return CMD_GENERIC_ERROR;
	}
	if (word[2]) {
		if (!g_ascii_strcasecmp(word[2], "perceptual"))
			com.pref.icc.processing_intent = INTENT_PERCEPTUAL;
		else if (!g_ascii_strcasecmp(word[2], "relative"))
			com.pref.icc.processing_intent = INTENT_RELATIVE_COLORIMETRIC;
		else if (!g_ascii_strcasecmp(word[2], "saturation"))
			com.pref.icc.processing_intent = INTENT_SATURATION;
		else if (!g_ascii_strcasecmp(word[2], "absolute"))
			com.pref.icc.processing_intent = INTENT_ABSOLUTE_COLORIMETRIC;
		else {
			siril_log_color_message(_("Specified intent not recognized. Specify one of \"perceptual\", \"relative\", \"saturation\" or \"absolute\"\n"), "red");
			com.pref.icc.processing_intent = temp_intent;
			return CMD_GENERIC_ERROR;
		}
	}
	cmsHPROFILE profile = NULL;
	if (!g_ascii_strncasecmp(arg, "srgblinear", 10)) {
		profile = srgb_linear();
	} else if (!g_ascii_strncasecmp(arg, "srgb", 4)) {
		profile = srgb_trc();
	} else if (!g_ascii_strncasecmp(arg, "rec2020linear", 13)) {
		profile = rec2020_linear();
	} else if (!g_ascii_strncasecmp(arg, "rec2020", 7)) {
		profile = rec2020_trc();
	} else if (!g_ascii_strncasecmp(arg, "graysrgb", 8)) {
		profile = gray_srgbtrc();
	} else if (!g_ascii_strncasecmp(arg, "grayrec2020", 11)) {
		profile = gray_rec709trc();
	} else if (!g_ascii_strncasecmp(arg, "graylinear", 10)) {
		profile = gray_linear();
	} else if (!g_ascii_strncasecmp(arg, "working", 7)) {
		profile = copyICCProfile(gfit.naxes[2] == 1 ? com.icc.mono_standard : com.icc.working_standard);
	} else if (g_file_test(arg, G_FILE_TEST_EXISTS) && g_file_test(arg, G_FILE_TEST_IS_REGULAR)) {
		profile = cmsOpenProfileFromFile(arg, "r");
	}
	if (profile) {
		siril_colorspace_transform(&gfit, profile);
		gfit.icc_profile = copyICCProfile(profile);
		color_manage(&gfit, TRUE);
		com.pref.icc.processing_intent = temp_intent;
		cmsCloseProfile(profile);
		siril_log_color_message(_("Color space conversion complete.\n"), "green");
	} else {
		siril_log_color_message(_("Error opening ICC profile.\n"), "red");
		com.pref.icc.processing_intent = temp_intent;
		return CMD_GENERIC_ERROR;
		// Don't call color_manage(&gfit, FALSE) here: no change is made to
		// the pre-existing state of gfit color management
	}
	refresh_icc_transforms();
	if (!com.headless) {
		gui_function(close_tab, NULL);
		gui_function(init_right_tab, NULL);
	}
	if (!com.headless)
		notify_gfit_modified();
	return CMD_OK;
}

int process_icc_remove(int nb) {
	if (!com.headless) on_clear_roi();
	siril_colorspace_transform(&gfit, NULL);
	refresh_icc_transforms();
	if (!com.headless)
		notify_gfit_modified();

	return CMD_OK;
}

int process_spcc_list(int nb) {
	GList *list = NULL;
	gboolean is_osc_sensor = FALSE;
	const gchar *list_name = NULL;
	load_spcc_metadata_if_needed();
	if (g_str_has_prefix(word[1], "oscsensor")) {
		list = com.spcc_data.osc_sensors;
		is_osc_sensor = TRUE;
		list_name = _("OSC Sensors");
	} else if (g_str_has_prefix(word[1], "monosensor")) {
		list = com.spcc_data.mono_sensors;
		list_name = _("Mono Sensors");
	} else if (g_str_has_prefix(word[1], "redfilter")) {
		list = com.spcc_data.mono_filters[RLAYER];
		list_name = _("Red Filters");
	} else if (g_str_has_prefix(word[1], "greenfilter")) {
		list = com.spcc_data.mono_filters[GLAYER];
		list_name = _("Green Filters");
	} else if (g_str_has_prefix(word[1], "bluefilter")) {
		list = com.spcc_data.mono_filters[BLAYER];
		list_name = _("Blue Filters");
	} else if (g_str_has_prefix(word[1], "oscfilter")) {
		list = com.spcc_data.osc_filters;
		list_name = _("OSC Filters");
	} else if (g_str_has_prefix(word[1], "osclpf")) {
		list = com.spcc_data.osc_lpf;
		list_name = _("OSC Low-Pass Filters");
	} else if (g_str_has_prefix(word[1], "whiteref")) {
		list = com.spcc_data.wb_ref;
		list_name = _("White References");
	} else {
		siril_log_message(_("Unknown SPCC list\n"));
		return CMD_ARG_ERROR;
	}
	siril_log_color_message("%s\n", "green", list_name);
	while (list) {
		const spcc_object *object = (const spcc_object*) list->data;
		siril_log_message("%s\n", is_osc_sensor ? object->model : object->name);
		list = list->next;
	}
	return CMD_OK;
}

int process_disto(int nb) {
	if (!has_wcs(&gfit) || !gfit.keywords.wcslib->lin.dispre) {
		siril_log_color_message(_("This command only works on plate solved images with distortions included\n"), "red");
		return CMD_FOR_PLATE_SOLVED;
	}
	if (nb > 2)
		return CMD_WRONG_N_ARG;
	if (nb == 1) {
		gui.show_wcs_disto	= TRUE;
		redraw(REDRAW_OVERLAY);
		return CMD_OK;
	}
	if (!strcmp(word[1], "clear")) {
		gui.show_wcs_disto	= FALSE;
		redraw(REDRAW_OVERLAY);
		return CMD_OK;
	} else {
		siril_log_message(_("Unknown parameter %s, aborting.\n"), word[1]);
		return CMD_ARG_ERROR;
	}
	return CMD_OK;
}

int process_trixel(int nb) {
	if (nb > 3)
		return CMD_WRONG_N_ARG;
	if (nb == 1) {
		if (!single_image_is_loaded())
			return CMD_LOAD_IMAGE_FIRST;
		if (!has_wcs(&gfit))
			return CMD_FOR_PLATE_SOLVED;
		start_in_new_thread(list_trixels, NULL);
	} else if (!strcmp(word[2], "-p"))
		start_in_new_thread(write_trixels, NULL);
	else {
		siril_log_message(_("Unknown parameter %s, aborting.\n"), word[2]);
		return CMD_ARG_ERROR;
	}
	return CMD_OK;
}

int process_limit(int nb) {
	if (nb != 2)
		return CMD_WRONG_N_ARG;
	if (gfit.type == DATA_USHORT) {
		siril_log_message(_("16-bit images cannot have out-of-range pixels: nothing to do.\n"));
		return CMD_OK;
	}

	double maxval, minval;
	int retval = quick_minmax(&gfit, &minval, &maxval);
	if (retval)
		return CMD_GENERIC_ERROR;

	if (maxval <= 1.0 && minval >= 0.0) {
		siril_log_message(_("No pixels require clipping. Nothing to do...\n"));
		return CMD_OK;
	}

	OverrangeResponse method;
	if (!g_ascii_strncasecmp(word[1], "-clip", 5)) {
		method = RESPONSE_CLIP;
	} else if (!g_ascii_strncasecmp(word[1], "-posrescale", 11)) {
		method = RESPONSE_RESCALE_CLIPNEG;
	} else if (!g_ascii_strncasecmp(word[1], "-rescale", 8)) {
		method = RESPONSE_RESCALE_ALL;
	} else {
		siril_log_color_message(_("Error: unknown argument!\n"), "red");
		return CMD_ARG_ERROR;
	}

	apply_limits(&gfit, minval, maxval, method);
	siril_log_message(_("Pixel limits applied successfully.\n"));
	return CMD_OK;
}

int process_online(int nb) {
	set_online_status(TRUE);
	return CMD_OK;
}

int process_offline(int nb) {
	set_online_status(FALSE);
	return CMD_OK;
}

int process_pwd(int nb) {
	siril_log_message(_("Current working directory: '%s'\n"), com.wd);
	return CMD_OK;
}

typedef struct _pyscript_data {
	gchar *script_name;
	gchar **argv_script;
} pyscript_data;

gpointer execute_python_script_wrapper(gpointer user_data) {
	pyscript_data *data = (pyscript_data*) user_data;
	execute_python_script(data->script_name, TRUE, TRUE, data->argv_script);
	g_strfreev(data->argv_script);
	free(data);
	return GINT_TO_POINTER(0);
}

int process_pyscript(int nb) {
	gchar *script_name = NULL;
	GStatBuf statbuf;
	if (g_stat(word[1], &statbuf) == 0) {
		// full path provided (or at least we can find it directly)
		script_name = g_strdup(word[1]);
	} else {
		// Search for the file in the user's set script directories and the scripts repository
		GSList *path = com.pref.gui.script_path;
		while (path) {
			siril_debug_print("Searching script path: %s\n", (gchar*) path->data);
			script_name = find_file_in_directory(word[1], (gchar*) path->data);
			if (script_name) // found it!
				break;
			path = path->next;
		}
		if (!script_name) {
			// If we still haven't found it, iterate over the siril-scripts local repository
			script_name = find_file_recursively(word[1], siril_get_scripts_repo_path());
		}
	}

	if (script_name) {
		gchar** argv_script = NULL;
		if (nb > 1) {
			// Treat additional arguments as arguments to be passed to the script
			argv_script = calloc(nb, sizeof(gchar*));
			for (int i = 2 ; i <= nb ; i++) {
				argv_script[i-2] = g_strdup(word[i]);
			}
		}
		pyscript_data *data = calloc(1, sizeof(pyscript_data));
		data->script_name = script_name;
		data->argv_script = argv_script;
		// Cannot use start_in_new_thread here because of the possibility of the python script
		// calling siril.cmd() and running commands that themselves require the processing thread
		// so we use a generic GThread
		GThread *thread = g_thread_new("pyscript_thread", execute_python_script_wrapper, data);
		if (!thread) {
			free(data);
			g_free(script_name);
			g_strfreev(argv_script);
			return CMD_GENERIC_ERROR;
		} else {
			g_thread_unref(thread);
		}
		return CMD_OK;
	} else {
		return CMD_FILE_NOT_FOUND;
	}
}<|MERGE_RESOLUTION|>--- conflicted
+++ resolved
@@ -206,15 +206,7 @@
 	close_single_image();
 
 	// Load the sequence into com.seq
-<<<<<<< HEAD
-	if (com.headless) {
-		set_seq(word[1]);
-	} else {
-		execute_idle_and_wait_for_it(set_seq, word[1]);
-	}
-=======
 	set_seq(word[1]);
->>>>>>> d587c37d
 	if (com.seq.seqname) {
 		siril_debug_print("Sequence loaded ok\n");
 		return CMD_OK;
