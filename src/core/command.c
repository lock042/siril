/*
 * This file is part of Siril, an astronomy image processor.
 * Copyright (C) 2005-2011 Francois Meyer (dulle at free.fr)
 * Copyright (C) 2012-2023 team free-astro (see more in AUTHORS file)
 * Reference site is https://free-astro.org/index.php/Siril
 *
 * Siril is free software: you can redistribute it and/or modify
 * it under the terms of the GNU General Public License as published by
 * the Free Software Foundation, either version 3 of the License, or
 * (at your option) any later version.
 *
 * Siril is distributed in the hope that it will be useful,
 * but WITHOUT ANY WARRANTY; without even the implied warranty of
 * MERCHANTABILITY or FITNESS FOR A PARTICULAR PURPOSE. See the
 * GNU General Public License for more details.
 *
 * You should have received a copy of the GNU General Public License
 * along with Siril. If not, see <http://www.gnu.org/licenses/>.
*/

#include <stdint.h>
#include <stdio.h>
#include <stdlib.h>
#include <unistd.h>
#include <dirent.h>
#include <math.h>
#include <string.h>
#include <gsl/gsl_histogram.h>
#include <sys/types.h>
#include <sys/stat.h>
#include <opencv2/core/version.hpp>
#include <glib.h>
#include <libgen.h>
#ifdef _WIN32
#include <windows.h>
#include <tchar.h>
#endif
#ifdef HAVE_CONFIG_H
#include <config.h>
#endif
#ifdef HAVE_JSON_GLIB
#include <json-glib/json-glib.h>
#endif

#include "core/siril.h"
#include "core/proto.h"
#include "core/arithm.h"
#include "core/initfile.h"
#include "core/preprocess.h"
#include "core/processing.h"
#include "core/sequence_filtering.h"
#include "core/OS_utils.h"
#include "core/siril_log.h"
#include "io/Astro-TIFF.h"
#include "io/conversion.h"
#include "io/image_format_fits.h"
#include "io/path_parse.h"
#include "io/sequence.h"
#include "io/single_image.h"
#include "io/catalogues.h"
#include "io/FITS_symlink.h"
#include "gui/utils.h"
#include "gui/callbacks.h"
#include "gui/PSF_list.h"
#include "gui/histogram.h"
#include "gui/plot.h"
#include "gui/progress_and_log.h"
#include "gui/image_display.h"
#include "gui/image_interactions.h"
#include "gui/linear_match.h"
#include "gui/newdeconv.h"
#include "gui/sequence_list.h"
#include "gui/siril_preview.h"
#include "gui/registration_preview.h"
#include "gui/script_menu.h"
#include "gui/preferences.h"
#include "filters/asinh.h"
#include "filters/banding.h"
#include "filters/nlbayes/call_nlbayes.h"
#include "filters/clahe.h"
#include "filters/cosmetic_correction.h"
#include "filters/deconvolution/deconvolution.h"
#include "filters/median.h"
#include "filters/mtf.h"
#include "filters/fft.h"
#include "filters/rgradient.h"
#include "filters/saturation.h"
#include "filters/scnr.h"
#include "filters/starnet.h"
#include "filters/synthstar.h"
#include "filters/wavelets.h"
#include "algos/PSF.h"
#include "algos/astrometry_solver.h"
#include "algos/search_objects.h"
#include "algos/star_finder.h"
#include "algos/Def_Math.h"
#include "algos/Def_Wavelet.h"
#include "algos/background_extraction.h"
#include "algos/ccd-inspector.h"
#include "algos/demosaicing.h"
#include "algos/extraction.h"
#include "algos/colors.h"
#include "algos/quality.h"
#include "algos/noise.h"
#include "algos/statistics.h"
#include "algos/sorting.h"
#include "algos/siril_wcs.h"
#include "algos/geometry.h"
#include "algos/photometric_cc.h"
#include "algos/fix_xtrans_af.h"
#include "algos/annotate.h"
#include "opencv/opencv.h"
#include "stacking/stacking.h"
#include "stacking/sum.h"
#include "registration/registration.h"
#include "registration/matching/match.h"
#include "livestacking/livestacking.h"
#include "pixelMath/pixel_math_runner.h"
#include "git-version.h"

#include "command.h"
#include "command_def.h"
#include "command_list.h"
#include "command_line_processor.h"

#define PRINT_DEPRECATED_WARNING(__new_function__) siril_log_color_message(_("This command is deprecated: %s should be used instead.\n"), "red", __new_function__)

/* process_command functions take the number of arguments (like argc) as
 * parameter and will be able to access the equivalent of argv with `word'
 * they return CMD_OK on success
 */

char *word[MAX_COMMAND_WORDS];	// NULL terminated

int process_load(int nb){
	long maxpath = get_pathmax();
	char filename[maxpath];
	size_t len = strlen(word[1]);
	strncpy(filename, word[1], maxpath - 1);
	filename[maxpath - 1] = '\0';

	for (int i = 1; i < nb - 1; ++i) {
		strncat(filename, " ", maxpath - 1 - len);
		len += 1;
		strncat(filename, word[i + 1], len);
	}
	expand_home_in_filename(filename, maxpath);

	int retval = open_single_image(filename);
	launch_clipboard_survey();
	return retval;
}

int process_dumpheader(int nb) {
	if (!gfit.header || gfit.header[0] == '\0') {
		siril_log_message(_("Currently loaded image has no FITS header\n"));
	} else {
		siril_log_message(_("=FITS header for currently loaded image=\n"));
		char *header = strdup(gfit.header);
		log_several_lines(header);
		free(header);
	}
	return CMD_OK;
}

int process_seq_clean(int nb) {
	gboolean cleanreg = FALSE, cleanstat = FALSE, cleansel = FALSE;

	sequence *seq = load_sequence(word[1], NULL);
	if (!seq)
		return CMD_SEQUENCE_NOT_FOUND;
	if (check_seq_is_comseq(seq)) {
		free_sequence(seq, TRUE);
		seq = &com.seq;
	}

	if (nb > 2) {
		for (int i = 2; i < nb; i++) {
			if (word[i]) {
				if (!strcmp(word[i], "-reg")) {
					cleanreg = TRUE;
				}
				else if (!strcmp(word[i], "-stat")) {
					cleanstat = TRUE;
				}
				else if (!strcmp(word[i], "-sel")) {
					cleansel = TRUE;
				}
				else {
					siril_log_message(_("Unknown parameter %s, aborting.\n"), word[i]);
					if (!check_seq_is_comseq(seq))
						free_sequence(seq, TRUE);
					return CMD_ARG_ERROR;
				}
			}
		}
	} else {
		cleanreg = TRUE;
		cleanstat = TRUE;
		cleansel = TRUE;
	}

	clean_sequence(seq, cleanreg, cleanstat, cleansel);
	if (check_seq_is_comseq(seq)) {
		fix_selnum(&com.seq, FALSE);
		update_stack_interface(TRUE);
		update_reg_interface(FALSE);
		adjust_sellabel();
		set_layers_for_registration();
		drawPlot();
	} else {
		free_sequence(seq, TRUE);
	}
	return CMD_OK;
}

int process_satu(int nb){
	struct enhance_saturation_data *args = malloc(sizeof(struct enhance_saturation_data));
	args->background_factor = 1.0;
	gchar *end;
	args->coeff = g_ascii_strtod(word[1], &end);
	if (end == word[1]) {
		siril_log_message(_("Invalid argument %s, aborting.\n"), word[1]);
		free(args);
		return CMD_ARG_ERROR;
	}
	if (nb > 2) {
		args->background_factor = g_ascii_strtod(word[2], &end);
		if (end == word[2] || args->background_factor < 0.0) {
			siril_log_message(_("Background factor must be positive\n"));
			free(args);
			return CMD_ARG_ERROR;
		}
	}
	int satu_hue_type = 6;
	if (nb > 3) {
		satu_hue_type = g_ascii_strtoull(word[3], &end, 10);
		if (end == word[3] || satu_hue_type > 6) {
			siril_log_message(_("Hue range must be [0, 6]\n"));
			free(args);
			return CMD_ARG_ERROR;
		}
	}

	satu_set_hues_from_types(args, satu_hue_type);
	args->input = &gfit;
	args->output = &gfit;
	args->for_preview = FALSE;
	siril_log_message(_("Applying saturation enhancement of %d%%, from level %g times (median + sigma).\n"), round_to_int(args->coeff * 100.0), args->background_factor);

	set_cursor_waiting(TRUE);
	return GPOINTER_TO_INT(enhance_saturation(args));
}

int process_save(int nb){
	gchar *filename = g_strdup(word[1]);
	if (!com.script) {
		gfit.lo = gui.lo;
		gfit.hi = gui.hi;
	}
	int status, retval;
	gchar *savename = update_header_and_parse(&gfit, filename, PATHPARSE_MODE_WRITE_NOFAIL, TRUE, &status);
	if (status > 0) {
		retval = 1;
	} else {
		set_cursor_waiting(TRUE);
		retval = savefits(savename, &gfit);
		set_cursor_waiting(FALSE);
	}
	set_precision_switch();
	g_free(filename);
	g_free(savename);
	return retval;
}

int process_savebmp(int nb){
	gchar *filename = g_strdup_printf("%s.bmp", word[1]);
	int status, retval;
	gchar *savename = update_header_and_parse(&gfit, filename, PATHPARSE_MODE_WRITE_NOFAIL, TRUE, &status);
	if (status > 0) {
		retval = 1;
	} else {
		set_cursor_waiting(TRUE);
		retval = savebmp(savename, &gfit);
		set_cursor_waiting(FALSE);
	}
	g_free(filename);
	g_free(savename);
	return retval;
}

int process_synthstar(int nb) {
	set_cursor_waiting(TRUE);
	start_in_new_thread(do_synthstar, NULL);
	set_cursor_waiting(FALSE);
	return CMD_OK;
}

int process_unclip(int nb) {
	set_cursor_waiting(TRUE);
	start_in_new_thread(fix_saturated_stars, NULL);
	set_cursor_waiting(FALSE);
	return CMD_OK;
}

static gboolean end_denoise(gpointer p) {
	struct denoise_args *args = (struct denoise_args *) p;
	stop_processing_thread();// can it be done here in case there is no thread?
	adjust_cutoff_from_updated_gfit();
	redraw(REMAP_ALL);
	redraw_previews();
	set_cursor_waiting(FALSE);
	free(args);
	return FALSE;
}

gpointer run_nlbayes_on_fit(gpointer p) {
	denoise_args *args = (denoise_args *) p;
	struct timeval t_start, t_end;
	char *msg1 = NULL, *msg2 = NULL, *msg3 = NULL, *log_msg = NULL;
	int n = 0, m = 0, q = 0;
	n = snprintf(NULL, 0, _("NL-Bayes denoise (mod=%.3f"), args->modulation);
	msg1 = malloc(n + 1);
	n = snprintf(msg1, n + 1, _("NL-Bayes denoise (mod=%.3f"), args->modulation);
	if(args->da3d) {
		m = snprintf(NULL, 0, _(", DA3D enabled"));
		msg2 = malloc(m + 1);
		m = snprintf(msg2, m + 1, _(", DA3D enabled"));
	} else if (args->sos > 1) {
		m = snprintf(NULL, 0, _(", SOS enabled (iters=%d, rho=%.3f)"), args->sos, args->rho);
		msg2 = malloc(m + 1);
		m = snprintf(msg2, m + 1, _(", SOS enabled (iters=%d, rho=%.3f)"), args->sos, args->rho);
	} else if (args->do_anscombe) {
		m = snprintf(NULL, 0, _(", VST enabled"));
		msg2 = malloc(m + 1);
		m = snprintf(msg2, m + 1, _(", VST enabled"));
	}
	if (args->do_cosme) {
		q = snprintf(NULL, 0, _(", CC enabled)"));
		msg3 = malloc(q + 1);
		q = snprintf(msg3, q + 1, _(", CC enabled)"));
	} else {
		q = 1;
		msg3 = malloc(q + 1);
		q = snprintf(msg3, q + 1, _(")"));
	}
	log_msg = malloc(n + m + q + 1);
	if (m == 0 && q == 0)
		snprintf(log_msg, n + 1, "%s", msg1);
	else if (m > 0 && q == 0)
		snprintf(log_msg, n + m + 1, "%s%s", msg1, msg2);
	else if(m == 0 && q > 0)
		snprintf(log_msg, n + q + 1, "%s%s", msg1, msg3);
	else if (m > 0 && q > 0)
		snprintf(log_msg, n + m + q + 1, "%s%s%s", msg1, msg2, msg3);
	else
		snprintf(log_msg, 26, _("Error, this can't happen!"));

	if (msg1) free(msg1);
	if (msg2) free(msg2);
	if (msg3) free(msg3);

	siril_log_message("%s\n", log_msg);
	if (args->suppress_artefacts)
		siril_log_message(_("Colour artefact suppression active.\n"));
	free(log_msg);
	gettimeofday(&t_start, NULL);
	set_progress_bar_data(_("Starting NL-Bayes denoising..."), 0.0);

	int retval = 0;

	// Carry out cosmetic correction at the start, if selected
	if (args->do_cosme)
		denoise_hook_cosmetic(args->fit);

	if (args->fit == &gfit && args->fit->naxes[2] == 3 && args->suppress_artefacts) {
		fits *loop = NULL;
		if (new_fit_image(&loop, args->fit->rx, args->fit->ry, 1, args->fit->type)) {
			retval = 1;
		}
		loop->naxis = 1;
		loop->naxes[2] = 1;
		size_t npixels = args->fit->naxes[0] * args->fit->naxes[1];
		if (retval == 0) {
			if (args->fit->type == DATA_FLOAT) {
				for (size_t i = 0; i < 3; i++) {
					float *loop_fdata = (float*) calloc(npixels, sizeof(float));
					loop->fdata = loop_fdata;
					for (size_t j = 0 ; j < npixels ; j++) {
						loop_fdata[j] = args->fit->fpdata[i][j];
					}
					retval = do_nlbayes(loop, args->modulation, args->sos, args->da3d, args->rho, args->do_anscombe);
					for (size_t j = 0 ;j < npixels ; j++) {
						args->fit->fpdata[i][j] = loop->fdata[j];
					}
				}
				free(loop->fdata);
				loop->fdata = NULL;
			} else {
				for (size_t i = 0; i < 3; i++) {
					WORD *loop_data = (WORD*) calloc(npixels, sizeof(WORD));
					loop->data = loop_data;
					for (size_t j = 0 ; j < npixels ; j++) {
						loop_data[j] = args->fit->pdata[i][j];
					}
					retval = do_nlbayes(loop, args->modulation, args->sos, args->da3d, args->rho, args->do_anscombe);
					for (size_t j = 0 ;j < npixels ; j++) {
						args->fit->pdata[i][j] = loop->data[j];
					}
				}
				free(loop->data);
				loop->data = NULL;
			}
		clearfits(loop);
		}
	} else {
		retval = do_nlbayes(args->fit, args->modulation, args->sos, args->da3d, args->rho, args->do_anscombe);
	}
	if (args->fit == &gfit)
		notify_gfit_modified();
	gettimeofday(&t_end, NULL);
	show_time_msg(t_start, t_end, _("NL-Bayes execution time"));
	set_progress_bar_data(PROGRESS_TEXT_RESET, PROGRESS_RESET);
	siril_add_idle(end_denoise, args);
	return GINT_TO_POINTER(retval);
}

int process_denoise(int nb){
	gboolean error = FALSE;
	set_cursor_waiting(TRUE);
	denoise_args *args = calloc(1, sizeof(denoise_args));
	args->sos = 1;
	args->rho = 0.2f;
	args->modulation = 1.f;
	args->da3d = 0;
	args->do_anscombe = FALSE;
	args->do_cosme = TRUE;
	args->suppress_artefacts = FALSE;
	args->fit = &gfit;
	for (int i = 1; i < nb; i++) {
		char *arg = word[i], *end;
		if (!word[i])
			break;
		if (g_str_has_prefix(arg, "-vst")) {
			args->do_anscombe = TRUE;
		}
		else if (g_str_has_prefix(arg, "-da3d")) {
			args->da3d = 1;
		}
		else if (g_str_has_prefix(arg, "-indep")) {
			args->suppress_artefacts = TRUE;
		}
		else if (g_str_has_prefix(arg, "-nocosmetic")) {
			args->do_cosme = FALSE;
		}
		else if (g_str_has_prefix(arg, "-mod=")) {
			arg += 5;
			float mod = (float) g_ascii_strtod(arg, &end);
			if (mod <= 0.f || mod > 1.f) {
				siril_log_message(_("Error: modulation must be > 0.0 and <= 1.0.\n"));
				free(args);
				return CMD_OK;
			} else args->modulation = mod;
		}
		else if (g_str_has_prefix(arg, "-rho=")) {
			arg += 5;
			float rho = g_ascii_strtod(arg, &end);
			if (arg == end) error = TRUE;
			else if ((rho <= 0.f) || (rho >= 1.f)) {
				siril_log_message(_("Error in rho parameter: must be strictly > 0 and < 1, aborting.\n"));
				free(args);
				return CMD_ARG_ERROR;
			}
			if (!error) {
				args->rho = rho;
			}
		}
		else if (g_str_has_prefix(arg, "-sos=")) {
			arg += 5;
			unsigned sos = (int) g_ascii_strtod(arg, &end);
			if (arg == end) error = TRUE;
			else if (sos < 1) {
				siril_log_message(_("Error: SOS iterations must be >= 1. Defaulting to 1.\n"));
				sos = 1;
			} else if (sos > 10)
				siril_log_message(_("Note: high number of SOS iterations. Processing time may be lengthy...\n"));
			if (!error) {
				args->sos = sos;
			}
		}
	}
	if (args->do_anscombe && (args->sos != 1 || args->da3d)) {
		siril_log_color_message(_("Error: will not carry out DA3D or SOS iterations with Anscombe transform VST selected. aborting.\n"), "red");
		free(args);
		return CMD_ARG_ERROR;
	}
	if (args->do_anscombe)
		siril_log_message(_("Will apply generalised Anscombe variance stabilising transform.\n"));
	if (args->da3d) {
		siril_log_message(_("Will carry out final stage DA3D denoising.\n"));
		if (args->sos != 1) {
			siril_log_message(_("Will not carry out both DA3D and SOS. SOS iterations set to 1.\n"));
			args->sos = 1;
		}
	}
	start_in_new_thread(run_nlbayes_on_fit, args);

	return CMD_OK;
}

int process_starnet(int nb){
#ifdef HAVE_LIBTIFF
	if (!com.pref.starnet_exe || com.pref.starnet_exe[0] == '\0') {
		siril_log_color_message(_("Error: no StarNet executable set.\n"), "red");
		return CMD_FILE_NOT_FOUND;
	}
	if (starnet_executablecheck(com.pref.starnet_exe) == NIL) {
		siril_log_color_message(_("Error: StarNet executable (%s) is not valid.\n"), "red", com.pref.starnet_exe);
		return CMD_GENERIC_ERROR;
	}
	starnet_data *starnet_args = calloc(1, sizeof(starnet_data));
	starnet_args->linear = FALSE;
	starnet_args->seq = NULL;
	starnet_args->customstride = FALSE;
	starnet_args->upscale = FALSE;
	starnet_args->starmask = TRUE;
	starnet_args->follow_on = FALSE;
	starnet_args->starnet_fit = &gfit;
	gboolean error = FALSE;
	for (int i = 1; i < nb; i++) {
		char *arg = word[i], *end;
		if (!word[i])
			break;
		if (g_str_has_prefix(arg, "-stretch")) {
			starnet_args->linear = TRUE;
		}
		else if (g_str_has_prefix(arg, "-upscale")) {
			starnet_args->upscale = TRUE;
		}
		else if (g_str_has_prefix(arg, "-nostarmask")) {
			starnet_args->starmask = FALSE;
		}
		else if (g_str_has_prefix(arg, "-stride=")) {
			arg += 8;
			int stride = (int) g_ascii_strtod(arg, &end);
			if (arg == end) error = TRUE;
			else if ((stride < 2.0) || (stride > 512) || (stride % 2)) {
				siril_log_message(_("Error in stride parameter: must be a positive even integer, max 512, aborting.\n"));
				free(starnet_args);
				return CMD_ARG_ERROR;
			}
			if (!error) {
				starnet_args->stride = g_strdup_printf("%d", stride);
				starnet_args->customstride = TRUE;
			}
		}
		else {
			siril_log_message(_("Unknown parameter %s, aborting.\n"), arg);
			free(starnet_args);
			return CMD_ARG_ERROR;
		}
		if (error) {
			siril_log_message(_("Error parsing arguments, aborting.\n"));
			free(starnet_args);
			return CMD_ARG_ERROR;
		}
	}

	set_cursor_waiting(TRUE);
	start_in_new_thread(do_starnet, starnet_args);

#else
	siril_log_message(_("starnet command unavailable as Siril has not been compiled with libtiff.\n"));
#endif
	return CMD_OK;
}

int process_seq_starnet(int nb){
#ifdef HAVE_LIBTIFF
	if (!com.pref.starnet_exe || com.pref.starnet_exe[0] == '\0') {
		siril_log_color_message(_("Error: no StarNet executable set.\n"), "red");
		return CMD_FILE_NOT_FOUND;
	}
	if (starnet_executablecheck(com.pref.starnet_exe) == NIL) {
		siril_log_color_message(_("Error: StarNet executable (%s) is not valid.\n"), "red", com.pref.starnet_exe);
		return CMD_GENERIC_ERROR;
	}
	sequence *seq = load_sequence(word[1], NULL);
	if (!seq)
		return CMD_SEQUENCE_NOT_FOUND;
	if (check_seq_is_comseq(seq)) {
		free_sequence(seq, TRUE);
		seq = &com.seq;
	}
	starnet_data *starnet_args = calloc(1, sizeof(starnet_data));
	if (!starnet_args)
		return CMD_ALLOC_ERROR;
	starnet_args->linear = FALSE;
	starnet_args->customstride = FALSE;
	starnet_args->upscale = FALSE;
	starnet_args->starmask = TRUE;
	starnet_args->follow_on = FALSE;
//	starnet_args->starnet_fit = &gfit;
	gboolean error = FALSE;
	starnet_args->seq = seq;
	if (!starnet_args->seq) {
		siril_log_message(_("Error: cannot open sequence\n"));
		free(starnet_args);
		return CMD_SEQUENCE_NOT_FOUND;
	}

	for (int i = 2; i < nb; i++) {
		char *arg = word[i], *end;
		if (!word[i])
			break;
		if (g_str_has_prefix(arg, "-stretch")) {
			starnet_args->linear = TRUE;
		}
		else if (g_str_has_prefix(arg, "-upscale")) {
			starnet_args->upscale = TRUE;
		}
		else if (g_str_has_prefix(arg, "-nostarmask")) {
			starnet_args->starmask = FALSE;
		}
		else if (g_str_has_prefix(arg, "-stride=")) {
			arg += 8;
			int stride = (int) g_ascii_strtod(arg, &end);
			if (arg == end) error = TRUE;
			else if ((stride < 2.0) || (stride > 512) || (stride % 2)) {
				siril_log_message(_("Error in stride parameter: must be a positive even integer, max 512, aborting.\n"));
				if (!check_seq_is_comseq(starnet_args->seq))
					free_sequence(starnet_args->seq, TRUE);
				free(starnet_args);
				return CMD_ARG_ERROR;
			}
			if (!error) {
				sprintf(starnet_args->stride, "%d", stride);
				starnet_args->customstride = TRUE;
			}
		}
		else {
			siril_log_message(_("Unknown parameter %s, aborting.\n"), arg);
				if (!check_seq_is_comseq(starnet_args->seq))
					free_sequence(starnet_args->seq, TRUE);
				free(starnet_args);
			return CMD_ARG_ERROR;
		}
		if (error) {
			siril_log_message(_("Error parsing arguments, aborting.\n"));
			if (!check_seq_is_comseq(starnet_args->seq))
				free_sequence(starnet_args->seq, TRUE);
			free(starnet_args);
			return CMD_ARG_ERROR;
		}
	}
	set_cursor_waiting(TRUE);
	apply_starnet_to_sequence(starnet_args);

#else
	siril_log_message(_("starnet command unavailable as Siril has not been compiled with libtiff.\n"));
#endif
	return CMD_OK;
}

#ifdef HAVE_LIBJPEG
int process_savejpg(int nb){
	int quality = 100;

	if (nb == 3) {
		gchar *end;
		quality = g_ascii_strtoull(word[2], &end, 10);
		if (end == word[2] || quality < 10 || quality > 100) {
			siril_log_message(_("Invalid argument %s, aborting.\n"), word[2]);
			return CMD_ARG_ERROR;
		}
	}

	gchar *filename = g_strdup_printf("%s.jpg", word[1]);
	int status, retval;
	gchar *savename = update_header_and_parse(&gfit, filename, PATHPARSE_MODE_WRITE_NOFAIL, TRUE, &status);
	if (status > 0) {
		retval = 1;
	} else {
		set_cursor_waiting(TRUE);
		retval = savejpg(savename, &gfit, quality);
		set_cursor_waiting(FALSE);
	}
	g_free(filename);
	g_free(savename);
	return retval;
}
#endif

#ifdef HAVE_LIBPNG
int process_savepng(int nb){
	gchar *filename = g_strdup_printf("%s.png", word[1]);
	int status, retval;
	gchar *savename =update_header_and_parse(&gfit, filename, PATHPARSE_MODE_WRITE_NOFAIL, TRUE, &status);
	if (status > 0) {
		retval = 1;
	} else {
		set_cursor_waiting(TRUE);
		uint32_t bytes_per_sample = gfit.orig_bitpix != BYTE_IMG ? 2 : 1;
		retval = savepng(savename, &gfit, bytes_per_sample, gfit.naxes[2] == 3);
		set_cursor_waiting(FALSE);
	}
	g_free(filename);
	g_free(savename);
	return retval;
}
#endif

#ifdef HAVE_LIBTIFF
int process_savetif(int nb){
	uint16_t bitspersample = 16;
	gboolean tiff_compression = FALSE;
	gchar *astro_tiff = NULL;

	if (strcasecmp(word[0], "savetif8") == 0)
		bitspersample = 8;
	else if (strcasecmp(word[0], "savetif32") == 0)
		bitspersample = 32;

	for (int i = 2; i < nb; i++) {
		if (word[i] && !g_strcmp0(word[i], "-astro")) {
			astro_tiff = AstroTiff_build_header(&gfit);
		} else if (word[i] && !g_strcmp0(word[i], "-deflate")) {
			tiff_compression = TRUE;
		} else {
			siril_log_message(_("Unknown parameter %s, aborting.\n"), word[i]);
			return CMD_ARG_ERROR;
		}
	}

	gchar *filename = g_strdup_printf("%s.tif", word[1]);
	int status, retval;
	gchar *savename = update_header_and_parse(&gfit, filename, PATHPARSE_MODE_WRITE_NOFAIL, TRUE, &status);
	if (status > 0) {
		retval = 1;
	} else {
		set_cursor_waiting(TRUE);
		retval = savetif(filename, &gfit, bitspersample, astro_tiff, com.pref.copyright, tiff_compression, TRUE, TRUE);
		set_cursor_waiting(FALSE);
	}
	g_free(astro_tiff);
	g_free(filename);
	g_free(savename);
	return retval;
}
#endif

int process_savepnm(int nb){
	gchar *filename = g_strdup(word[1]);
	int status, retval;
	gchar *savename = update_header_and_parse(&gfit, filename, PATHPARSE_MODE_WRITE_NOFAIL, TRUE, &status);
	if (status > 0) {
		retval = 1;
	} else {
		set_cursor_waiting(TRUE);
		retval = saveNetPBM(savename, &gfit);
		set_cursor_waiting(FALSE);
	}
	g_free(filename);
	g_free(savename);
	return retval;
}

static gboolean merge_cfa_idle(gpointer arg) {
	initialize_display_mode();
	update_zoom_label();
	display_filename();
	set_precision_switch();
	sliders_mode_set_state(gui.sliders);
	init_layers_hi_and_lo_values(MIPSLOHI);
	set_cutoff_sliders_max_values();
	set_cutoff_sliders_values();
	set_display_mode();
	redraw(REMAP_ALL);
	sequence_list_change_current();
	return FALSE;
}

int process_rebayer(int nb){
	long maxpath = get_pathmax();
	char filename[maxpath];
	fits cfa0 = { 0 };
	fits cfa1 = { 0 };
	fits cfa2 = { 0 };
	fits cfa3 = { 0 };
	fits *out = NULL;
	sensor_pattern pattern = -1;
	if (nb < 5) {
		siril_log_color_message(_("Error, requires at least 4 arguments to specify the 4 files!\n"), "red");
		return CMD_WRONG_N_ARG;
	}

	set_cursor_waiting(TRUE);

	strncpy(filename, word[1], 250);
	filename[250] = '\0';
	expand_home_in_filename(filename, maxpath);
	int retval = readfits(filename, &cfa0, NULL, FALSE);
	strncpy(filename, word[2], 250);
	filename[250] = '\0';
	expand_home_in_filename(filename, maxpath);
	retval += readfits(filename, &cfa1, NULL, FALSE);
	strncpy(filename, word[3], 250);
	filename[250] = '\0';
	expand_home_in_filename(filename, maxpath);
	retval += readfits(filename, &cfa2, NULL, FALSE);
	strncpy(filename, word[4], 250);
	filename[250] = '\0';
	expand_home_in_filename(filename, maxpath);
	retval += readfits(filename, &cfa3, NULL, FALSE);
	if (retval) {
		siril_log_color_message(_("Error loading files!\n"), "red");
		return CMD_FILE_NOT_FOUND;
	}
	if (!strcmp(word[5], "RGGB")) {
		pattern = BAYER_FILTER_RGGB;
		siril_log_message(_("Reconstructing RGGB Bayer matrix.\n"));
	} else if (!strcmp(word[5], "BGGR")) {
		pattern = BAYER_FILTER_BGGR;
		siril_log_message(_("Reconstructing BGGR Bayer matrix.\n"));
	} else if (!strcmp(word[5], "GBRG")) {
		pattern = BAYER_FILTER_GBRG;
		siril_log_message(_("Reconstructing GBRG Bayer matrix.\n"));
	} else if (!strcmp(word[5], "GRBG")) {
		pattern = BAYER_FILTER_GRBG;
		siril_log_message(_("Reconstructing GRBG Bayer matrix.\n"));
	} else {
		siril_log_color_message(_("Invalid Bayer matrix specified!\n"), "red");
		return CMD_ARG_ERROR;
	}

	out = merge_cfa(&cfa0, &cfa1, &cfa2, &cfa3, pattern);
	siril_log_message("Bayer pattern produced: 1 layer, %dx%d pixels\n", out->rx, out->ry);
	close_single_image();
	copyfits(out, &gfit, CP_ALLOC | CP_COPYA | CP_FORMAT, -1);

	clear_stars_list(TRUE);
	com.seq.current = UNRELATED_IMAGE;
	if (!create_uniq_from_gfit(strdup(_("Unsaved Bayer pattern merge")), FALSE))
		com.uniq->comment = strdup(_("Bayer pattern merge"));

	if (!com.script) {
		open_single_image_from_gfit();
		siril_add_idle(merge_cfa_idle, NULL);
	}
	set_cursor_waiting(FALSE);
	return CMD_OK;
}

int process_imoper(int nb){
	image_operator oper;
	switch (word[0][1]) {
		case 'a':
		case 'A':
			oper = OPER_ADD;
			break;
		case 's':
		case 'S':
			oper = OPER_SUB;
			break;
		case 'm':
		case 'M':
			oper = OPER_MUL;
			break;
		case 'd':
		case 'D':
			oper = OPER_DIV;
			break;
		default:
			siril_log_color_message(_("Could not understand the requested operator\n"), "red");
			return CMD_ARG_ERROR;
	}

	fits fit = { 0 };
	if (readfits(word[1], &fit, NULL, !com.pref.force_16bit)) return CMD_INVALID_IMAGE;

	int retval = imoper(&gfit, &fit, oper, !com.pref.force_16bit);

	clearfits(&fit);
	notify_gfit_modified();
	return retval;
}

int process_addmax(int nb){
	fits fit = { 0 };

	if (readfits(word[1], &fit, NULL, gfit.type == DATA_FLOAT))
		return CMD_INVALID_IMAGE;
	if (addmax(&gfit, &fit) == 0) {
		adjust_cutoff_from_updated_gfit();
		redraw(REMAP_ALL);
		redraw_previews();
	}
	clearfits(&fit);
	return CMD_OK;
}

int process_fdiv(int nb){
	// combines an image division and a scalar multiplication.
	gchar *end;
	float norm = g_ascii_strtod(word[2], &end);
	if (end == word[2]) {
		siril_log_message(_("Invalid argument %s, aborting.\n"), word[2]);
		return CMD_ARG_ERROR;
	}

	fits fit = { 0 };
	if (readfits(word[1], &fit, NULL, !com.pref.force_16bit)) return CMD_INVALID_IMAGE;
	siril_fdiv(&gfit, &fit, norm, TRUE);

	clearfits(&fit);
	adjust_cutoff_from_updated_gfit();
	redraw(REMAP_ALL);
	redraw_previews();
	return CMD_OK;
}

int process_fmul(int nb){
	gboolean from8b = (gfit.orig_bitpix == BYTE_IMG); // get orig bitdepth of 8b before it gets converted to 32b by soper
	gchar *end;
	float coeff = g_ascii_strtod(word[1], &end);
	if (end == word[1] || coeff <= 0.f) {
		siril_log_message(_("Multiplying by a coefficient less than or equal to 0 is not possible.\n"));
		return CMD_ARG_ERROR;
	}
	soper(&gfit, coeff, OPER_MUL, TRUE);
	if (from8b) { // image is now 32b, need to reset slider max and update hi/lo
		invalidate_stats_from_fit(&gfit);
		image_find_minmax(&gfit);
		gfit.hi = (WORD)(gfit.maxi * USHRT_MAX_SINGLE);
		gfit.lo = (WORD)(gfit.mini * USHRT_MAX_SINGLE);
		set_cutoff_sliders_max_values();
	}

	adjust_cutoff_from_updated_gfit();
	redraw(REMAP_ALL);
	redraw_previews();
	return CMD_OK;
}

int process_entropy(int nb){
	rectangle area;
	float e = 0.f;

	if (com.selection.w > 0 && com.selection.h > 0) {
		area = com.selection;
		for (int c = 0; c < gfit.naxes[2]; c++)
			e += entropy(&gfit, c, &area, NULL);
	}
	else {
		for (int c = 0; c < gfit.naxes[2]; c++)
			e += entropy(&gfit, c, NULL, NULL);
	}
	siril_log_message(_("Entropy: %.3f\n"), e);
	return CMD_OK;
}

int process_gauss(int nb){
	gchar *end;
	double sigma = g_ascii_strtod(word[1], &end);
	if (end == word[1] || sigma <= 0.0) {
		siril_log_message(_("Invalid argument %s, aborting.\n"), word[1]);
		return CMD_ARG_ERROR;
	}
	unsharp(&gfit, sigma, 0.0, TRUE);
	//gaussian_blur_RT(&gfit, sigma, com.max_thread);

	char log[90];
	sprintf(log, "Gaussian filtering, sigma: %.2f", sigma);
	gfit.history = g_slist_append(gfit.history, strdup(log));
	notify_gfit_modified();
	return CMD_OK;
}

int process_getref(int nb) {
	sequence *seq = load_sequence(word[1], NULL);
	if (!seq) {
		siril_log_message(_("Error: cannot open sequence\n"));
		return CMD_SEQUENCE_NOT_FOUND;
	}

	int ref_image = seq->reference_image;
	if (seq->reference_image < 0) {
		siril_log_message(_("Reference image is undefined, the following would be used:\n"));
		ref_image = sequence_find_refimage(seq);
	}

	if (seq->type == SEQ_REGULAR) {
		long maxpath = get_pathmax();
		char filename[maxpath];
		fit_sequence_get_image_filename(seq, ref_image, filename, TRUE);
		siril_log_message(_("Image %d: '%s'\n"), ref_image, filename);
	}
	else siril_log_message(_("Image %d\n"), ref_image);

	if (!seq->imgparam[ref_image].incl)
		siril_log_message(_("Warning: this image is excluded from the sequence main processing list\n"));
	return CMD_OK;
}

int process_grey_flat(int nb) {
	if (isrgb(&gfit)) {
		return CMD_FOR_CFA_IMAGE;
	}

	compute_grey_flat(&gfit);
	adjust_cutoff_from_updated_gfit();
	redraw(REMAP_ALL);
	redraw_previews();

	return CMD_OK;
}

int process_makepsf(int nb) {
	gboolean error = FALSE;
	estk_data* data = malloc(sizeof(estk_data));
	reset_conv_args(data);
	cmd_errors status = CMD_OK;

	char *arg = word[1];
	if (!g_strcmp0(arg, "clear")) {
		if (get_thread_run()) {
			siril_log_message(_("Error: will not clear the PSF while a sequence is running.\n"));
			status = CMD_GENERIC_ERROR;
			goto terminate_makepsf;
		}
		reset_conv_kernel();
		siril_log_color_message(_("Deconvolution kernel cleared.\n"), "green");
		goto terminate_makepsf;
	} else {
		if (!g_strcmp0(arg, "save")) {
			siril_log_message(_("Save PSF to file:\n"));
			if (!word[2] || word[2][0] == '\0') {
				on_bdeconv_savekernel_clicked(NULL, NULL);
			} else {
				if (!(g_str_has_suffix(word[2], ".fit") || g_str_has_suffix(word[2], ".fits") || g_str_has_suffix(word[2], ".fts") || g_str_has_suffix(word[2], ".tif"))) {
					siril_log_color_message(_("Error: filename must have the extension \".fit\", \".fits\", \".fts\" or \".tif\"\n"), "red");
					status = CMD_ARG_ERROR;
					goto terminate_makepsf;
				}
				save_kernel(word[2]);
			}
			goto terminate_makepsf;
		}
		reset_conv_kernel();
		status = CMD_ARG_ERROR; // setting to this value as it will be the most likely error from now on
		if (!g_strcmp0(arg, "blind")) {
			if (!(single_image_is_loaded() || sequence_is_loaded())) {
				siril_log_message(_("Error: image or sequence must be loaded to carry out %s PSF estimation, aborting...\n"), "blind");
				status = CMD_GENERIC_ERROR;
				goto terminate_makepsf;
			}
			data->psftype = PSF_BLIND;
			siril_log_message(_("Blind kernel estimation:\n"));
			for (int i = 2; i < nb; i++) {
				char *arg = word[i], *end;
				if (!word[i])
					break;
				if (!g_strcmp0(arg, "-l0")) {
					siril_log_message(_("ℓ0 descent prior method\n"));
					data->blindtype = 1;
				}
				else if (!g_strcmp0(arg, "-si")) {
					siril_log_message(_("spectral irregularity method\n"));
					data->blindtype = 0;
				}
				else if (!g_strcmp0(arg, "-multiscale")) {
					siril_log_message(_("multiscale estimation\n"));
					data->multiscale = TRUE;
				}
				else if (g_str_has_prefix(arg, "-lambda=")) {
					arg += 8;
					float lambda = (float) g_ascii_strtod(arg, &end);
					if (arg == end) goto terminate_makepsf;
					if (error || lambda < 0.f || lambda > 100000.f) {
						siril_log_message(_("Error in %s parameter: must be in %s, aborting.\n"), "lambda", "]0,10000[");
						goto terminate_makepsf;
					}
					data->lambda = lambda;
					data->finaldeconvolutionweight = lambda;
					data->intermediatedeconvolutionweight = lambda;
				}
				else if (g_str_has_prefix(arg, "-comp=")) {
					arg += 6;
					float comp = (float) g_ascii_strtod(arg, &end);
					if (arg == end) goto terminate_makepsf;
					if (comp < 1.f || comp > 100000.f) {
						siril_log_message(_("Error in %s parameter: must be in %s, aborting.\n"), "compensation factor", "]1,10000[");
						goto terminate_makepsf;
					}
					data->compensationfactor = comp;
				}
				else if (g_str_has_prefix(arg, "-ks=")) {
					arg += 4;
					int ks = (int) g_ascii_strtod(arg, &end);
					if (arg == end) goto terminate_makepsf;
					if (ks < 3 || !(ks %2) || ks > min(gfit.rx, gfit.ry)) {
						siril_log_message(_("Error in ks parameter: must be odd and between 3 and minimum of (image height, image width), aborting.\n"));
						goto terminate_makepsf;
					}
					data->ks = ks;
				}
				else if (g_str_has_prefix(arg, "-savepsf=")) {
					if (data->savepsf_filename) {
						g_free(data->savepsf_filename);
						data->savepsf_filename = NULL;
					}
					arg += 9;
					if (arg[0] == '\0') {
						siril_log_message(_("Error: no filename specified, aborting.\n"));
						goto terminate_makepsf;
					} else {
						if (!(g_str_has_suffix(word[2], ".fit") || g_str_has_suffix(word[2], ".fits") || g_str_has_suffix(word[2], ".fts") || g_str_has_suffix(word[2], ".tif"))) {
							siril_log_color_message(_("Error: filename must have the extension \".fit\", \".fits\", \".fts\" or \".tif\"\n"), "red");
							goto terminate_makepsf;
						}
						data->savepsf_filename = g_strdup(arg);
						data->save_after = TRUE;
					}
				} else {
					siril_log_color_message(_("Unknown parameter %s, aborting.\n"), "red", arg);
					goto terminate_makepsf;
				}
			}
			start_in_new_thread(estimate_only, data);
			return CMD_OK;
		} else if (!g_strcmp0(arg, "stars")) {
			data->recalc_ks = FALSE;
			gboolean force_ks = FALSE;
			if (!(single_image_is_loaded() || sequence_is_loaded())) {
				siril_log_message(_("Error: image or sequence must be loaded to carry out %s PSF estimation, aborting...\n"), "star-based");
				status = CMD_GENERIC_ERROR;
				goto terminate_makepsf;
			}
			data->psftype = PSF_STARS;
			for (int i = 2; i < nb; i++) {
				char *arg = word[i], *end;
				if (!word[i])
					break;
				if (!g_strcmp0(arg, "-sym")) {
					siril_log_message(_("symmetric kernel\n"));
					data->symkern = TRUE;
				}
				else if (g_str_has_prefix(arg, "-ks=")) {
					arg += 4;
					int ks = (int) g_ascii_strtod(arg, &end);
					if (arg == end) goto terminate_makepsf;
					if (ks < 3 || !(ks %2) || ks > min(gfit.rx, gfit.ry)) {
						siril_log_message(_("Error in ks parameter: must be odd and between 3 and minimum of (image height, image width), aborting.\n"));
						goto terminate_makepsf;
					}
					data->ks = ks;
				}
				else if (g_str_has_prefix(arg, "-savepsf=")) {
					if (data->savepsf_filename) {
						g_free(data->savepsf_filename);
						data->savepsf_filename = NULL;
					}
					arg += 9;
					if (arg[0] == '\0') {
						siril_log_message(_("Error: no filename specified, aborting.\n"));
						goto terminate_makepsf;
					} else {
						if (!(g_str_has_suffix(word[2], ".fit") || g_str_has_suffix(word[2], ".fits") || g_str_has_suffix(word[2], ".fts") || g_str_has_suffix(word[2], ".tif"))) {
							siril_log_color_message(_("Error: filename must have the extension \".fit\", \".fits\", \".fts\" or \".tif\"\n"), "red");
							goto terminate_makepsf;
						}
						data->savepsf_filename = g_strdup(arg);
						data->save_after = TRUE;
					}
				} else {
					siril_log_color_message(_("Unknown parameter %s, aborting.\n"), "red", arg);
					goto terminate_makepsf;
				}
			}
			if (!force_ks) {
				data->recalc_ks = TRUE;
			}
			start_in_new_thread(estimate_only, data);
			return CMD_OK;
		} else if (!g_strcmp0(arg, "manual")) {
			siril_log_message(_("Manual PSF generation:\n"));
			data->psftype = PSF_MANUAL;
			for (int i = 2; i < nb; i++) {
				char *arg = word[i], *end;
				if (!word[i])
					break;
				if (!g_strcmp0(arg, "-gaussian")) {
					siril_log_message(_("Gaussian PSF\n"));
					data->profile = 0;
				}
				else if (!g_strcmp0(arg, "-moffat")) {
					siril_log_message(_("Moffat PSF\n"));
					data->profile = 1;
				}
				else if (!g_strcmp0(arg, "-disc")) {
					siril_log_message(_("Disc PSF\n"));
					data->profile = 2;
				}
				else if (!g_strcmp0(arg, "-airy")) {
					siril_log_message(_("Airy disc PSF\n"));
					data->profile = 3;
				}
				else if (g_str_has_prefix(arg, "-fwhm=")) {
					arg += 6;
					float val = (float) g_ascii_strtod(arg, &end);
					if (arg == end) goto terminate_makepsf;
					if ((val <= 0.f) || (val > 100.f)) {
						siril_log_message(_("Error in %s parameter: must be in %s, aborting.\n"), "fwhm", "]0,100]");
						goto terminate_makepsf;
					}
					data->psf_fwhm = val;
				}
				else if (g_str_has_prefix(arg, "-angle=")) {
					arg += 7;
					float val = (float) g_ascii_strtod(arg, &end);
					if (arg == end) goto terminate_makepsf;
					if ((val <= -360.f) || (val > 360.f)) {
						siril_log_message(_("Error in %s parameter: must be in %s, aborting.\n"), "angle", "]-360,360]");
						goto terminate_makepsf;
					}
					data->psf_angle = val;
				}
				else if (g_str_has_prefix(arg, "-ratio=")) {
					arg += 7;
					float val = (float) g_ascii_strtod(arg, &end);
					if (arg == end) goto terminate_makepsf;
					else if ((val < 1.f) || (val > 5.f)) {
						siril_log_message(_("Error in %s parameter: must be in %s, aborting.\n"), "ratio", "[1,5]");
						goto terminate_makepsf;
					}
					data->psf_ratio = val;
				}
				else if (g_str_has_prefix(arg, "-beta=")) {
					arg += 6;
					float val = (float) g_ascii_strtod(arg, &end);
					if (arg == end) goto terminate_makepsf;
					if ((val <= 0.f) || (val > 10.f)) {
						siril_log_message(_("Error in %s parameter: must be in %s, aborting.\n"), "beta", "]0,10]");
						goto terminate_makepsf;;
					}
					data->psf_beta = val;
				}
				else if (g_str_has_prefix(arg, "-dia=")) {
					arg += 5;
					float val = (float) g_ascii_strtod(arg, &end);
					if (arg == end) goto terminate_makepsf;
					if ((val <= 0.f) || (val > 5000.f)) {
						siril_log_message(_("Error in %s parameter: must be in %s, aborting.\n"), "dia", "]0,5000]");
						goto terminate_makepsf;
					}
					data->airy_diameter = val;
				}
				else if (g_str_has_prefix(arg, "-fl=")) {
					arg += 4;
					float val = (float) g_ascii_strtod(arg, &end);
					if (arg == end) goto terminate_makepsf;
					if ((val <= 0.f) || (val > 60000.f)) {
						siril_log_message(_("Error in %s parameter: must be in %s, aborting.\n"), "fl", "]0,60000]");
						goto terminate_makepsf;
					}
					data->airy_fl = val;
				}
				else if (g_str_has_prefix(arg, "-wl=")) {
					arg += 4;
					float val = (float) g_ascii_strtod(arg, &end);
					if (arg == end) goto terminate_makepsf;
					if ((val < 100.f) || (val > 30000.f)) {
						siril_log_message(_("Error in %s parameter: must be in %s, aborting.\n"), "wl", "[100,30000]");
						goto terminate_makepsf;
					}
					data->airy_wl = val;
				}
				else if (g_str_has_prefix(arg, "-pixelsize=")) {
					arg += 11;
					float val = (float) g_ascii_strtod(arg, &end);
					if (arg == end) goto terminate_makepsf;
					if ((val < 1.f) || (val > 30.f)) {
						siril_log_message(_("Error in %s parameter: must be in %s, aborting.\n"), "pixelsize", "[1,30]");
						goto terminate_makepsf;
					}
					data->airy_pixelsize = val;
				}
				else if (g_str_has_prefix(arg, "-obstruct=")) {
					arg += 10;
					float val = (float) g_ascii_strtod(arg, &end);
					if (arg == end) error = TRUE;
					else if ((val < 0.f) || (val >= 100.f)) {
						siril_log_message(_("Error in %s parameter: must be in %s, aborting.\n"), "obstruct", "[0,100[");
						goto terminate_makepsf;
					}
					data->airy_obstruction = val;
				}
				else if (g_str_has_prefix(arg, "-ks=")) {
					arg += 4;
					int ks = (int) g_ascii_strtod(arg, &end);
					if (arg == end) goto terminate_makepsf;
					if (ks < 3 || !(ks %2) || ks > min(gfit.rx, gfit.ry)) {
						siril_log_message(_("Error in ks parameter: must be odd and between 3 and minimum of (image height, image width), aborting.\n"));
						goto terminate_makepsf;
					}
					data->ks = ks;
				}
				else if (g_str_has_prefix(arg, "-savepsf=")) {
					if (data->savepsf_filename) {
						g_free(data->savepsf_filename);
						data->savepsf_filename = NULL;
					}
					arg += 9;
					if (arg[0] == '\0') {
						siril_log_message(_("Error: no filename specified, aborting.\n"));
						goto terminate_makepsf;
					} else {
						if (!(g_str_has_suffix(word[2], ".fit") || g_str_has_suffix(word[2], ".fits") || g_str_has_suffix(word[2], ".fts") || g_str_has_suffix(word[2], ".tif"))) {
							siril_log_color_message(_("Error: filename must have the extension \".fit\", \".fits\", \".fts\" or \".tif\"\n"), "red");
							goto terminate_makepsf;
						}
						data->savepsf_filename = g_strdup(arg);
						data->save_after = TRUE;
					}
				} else {
					siril_log_color_message(_("Unknown parameter %s, aborting.\n"), "red", arg);
					goto terminate_makepsf;
				}
			}
			start_in_new_thread(estimate_only,data);
			return CMD_OK;
		} else if (!g_strcmp0(arg, "load")) {
			siril_log_message(_("Load PSF from file:\n"));
			if (word[2] && word[2][0] != '\0') {
				if (load_kernel(word[2])) {
					siril_log_color_message(_("Error loading PSF.\n"), "red");
					status = CMD_FILE_NOT_FOUND;
					goto terminate_makepsf;
				}
			}
			data->psftype = PSF_PREVIOUS;
			status = CMD_OK;
			goto terminate_makepsf;
		} else {
			siril_log_message(_("Unknown parameter %s, aborting.\n"), arg);
		}
	}
terminate_makepsf:
	g_free(data->savepsf_filename);
	free(data);
	return status;
}

int process_deconvolve(int nb, nonblind_t type) {
	gboolean error = FALSE;
	gboolean kernel_loaded = FALSE;
	estk_data* data = calloc(1, sizeof(estk_data));
	reset_conv_args(data);
	data->regtype = REG_NONE_GRAD;
	if (type == DECONV_SB)
		data->finaliters = 1;
	if (type == DECONV_WIENER)
		data->alpha = 1.f / 500.f;
	for (int i = 1; i < nb; i++) {
		char *arg = word[i], *end;
		if (!word[i])
			break;
		if (g_str_has_prefix(arg, "-loadpsf=")) {
			arg += 9;
			if (arg[0] != '\0' && load_kernel(arg)) {
				siril_log_message(_("Error loading PSF.\n"));
				free(data);
				return CMD_FILE_NOT_FOUND;
			}
			kernel_loaded = TRUE;
		}
		else if (g_str_has_prefix(arg, "-alpha=")) {
			arg += 7;
			float alpha = (float) g_ascii_strtod(arg, &end);
			if (arg == end) error = TRUE;
			else if ((alpha < 0.f) || (alpha > 100000.f)) {
				siril_log_message(_("Error in alpha parameter: must be between 0 and 1e5, aborting.\n"));
				free(data);
				return CMD_ARG_ERROR;
			}
			if (!error) {
				data->alpha = alpha;
			}
		}
		else if (g_str_has_prefix(arg, "-iters=")) {
			arg += 7;
			float iters = (int) g_ascii_strtod(arg, &end);
			if (arg == end) error = TRUE;
			else if ((iters < 1) || (iters > 100000)) {
				siril_log_message(_("Error in iterations parameter: must be between 1 and 1e5, aborting.\n"));
				free(data);
				return CMD_ARG_ERROR;
			}
			if (!error) {
				data->finaliters = iters;
			}
		}
		else if (g_str_has_prefix(arg, "-stop=")) {
			arg += 6;
			float stopcriterion = (float) g_ascii_strtod(arg, &end);
			if (arg == end) error = TRUE;
			else if ((stopcriterion < 0.f) || (stopcriterion > 1.f)) {
				siril_log_message(_("Error in stop parameter: must be between 0 and 1, aborting.\n"));
				free(data);
				return CMD_ARG_ERROR;
			}
			if (!error) {
				data->stopcriterion = stopcriterion;
				data->stopcriterion_active = TRUE;
			}
		}
		else if (g_str_has_prefix(arg, "-gdstep=")) {
			arg += 8;
			float stepsize = (float) g_ascii_strtod(arg, &end);
			if (arg == end) error = TRUE;
			else if ((stepsize < 0.f) || (stepsize > 1.f)) {
				siril_log_message(_("Error in step size parameter: must be between 0 and 1, aborting.\n"));
				free(data);
				return CMD_ARG_ERROR;
			}
			if (!error) {
				data->stepsize = stepsize;
			}
		}
		else if (!g_strcmp0(arg, "-tv")) {
			 data->regtype = REG_TV_GRAD;
		}
		else if (!g_strcmp0(arg, "-mul")) {
			data->rl_method = RL_MULT;
		}
		else if (!g_strcmp0(arg, "-fh")) {
			data->regtype = REG_FH_GRAD;
		} else {
			siril_log_message(_("Unknown parameter %s, aborting.\n"), arg);
			free(data);
			return CMD_ARG_ERROR;
		}
	}

	if (error) {
		free(data);
		return CMD_ARG_ERROR;
	}
	// Guess the user's intentions for a kernel:
	// Order of preference is: if a PSF has specifically been loaded, use that, else
	// if com.stars is populated, assume the user wants to make a PSF from stars and
	// use that. If not, if com.kernel is already populated then use it. Otherwise,
	// do a blind deconvolution using the default parameters (and default l0 method).
	// A manual PSF, if required, must be created using the makepsf command and then rl
	// will detect it as an existing kernel and use it.

	if (kernel_loaded)
		data->psftype = PSF_PREVIOUS; // use loaded (existing) kernel
	else if (com.stars && com.stars[0])
		data->psftype = PSF_STARS; // PSF from stars
	else if (com.kernel && (com.kernelsize != 0))
		data->psftype = PSF_PREVIOUS; // use existing kernel
	else data->psftype = PSF_BLIND; // blind deconvolve

	data->nonblindtype = type;

	start_in_new_thread(deconvolve, data);

	return CMD_OK;
}

int process_seqdeconvolve(int nb, nonblind_t type) {
	sequence *seq = load_sequence(word[1], NULL);
	if (!seq) {
		return CMD_SEQUENCE_NOT_FOUND;
	}
	gboolean error = FALSE;
	gboolean kernel_loaded = FALSE;
	estk_data* data = calloc(1, sizeof(estk_data));
	reset_conv_args(data);
	data->regtype = REG_NONE_GRAD;
	if (type == DECONV_SB)
		data->finaliters = 1;
	if (type == DECONV_WIENER)
		data->alpha = 1.f / 500.f;
	for (int i = 2; i < nb; i++) {
		char *arg = word[i], *end;
		if (!word[i])
			break;
		if (g_str_has_prefix(arg, "-loadpsf=")) {
			arg += 9;
			if (arg[0] != '\0' && load_kernel(arg)) {
				siril_log_message(_("Error loading PSF.\n"));
				free(data);
				return CMD_FILE_NOT_FOUND;
			}
			kernel_loaded = TRUE;
		}
		else if (g_str_has_prefix(arg, "-alpha=")) {
			arg += 7;
			float alpha = (float) g_ascii_strtod(arg, &end);
			if (arg == end) error = TRUE;
			else if ((alpha < 0.f) || (alpha > 100000.f)) {
				siril_log_message(_("Error in alpha parameter: must be between 0 and 1e5, aborting.\n"));
				free(data);
				if (!check_seq_is_comseq(seq))
					free_sequence(seq, TRUE);
				return CMD_ARG_ERROR;
			}
			if (!error) {
				data->alpha = alpha;
			}
		}
		else if (g_str_has_prefix(arg, "-iters=")) {
			arg += 7;
			float iters = (int) g_ascii_strtod(arg, &end);
			if (arg == end) error = TRUE;
			else if ((iters < 1) || (iters > 100000)) {
				siril_log_message(_("Error in iterations parameter: must be between 1 and 1e5, aborting.\n"));
				free(data);
				if (!check_seq_is_comseq(seq))
					free_sequence(seq, TRUE);
				return CMD_ARG_ERROR;
			}
			if (!error) {
				data->finaliters = iters;
			}
		}
		else if (g_str_has_prefix(arg, "-stop=")) {
			arg += 6;
			float stopcriterion = (float) g_ascii_strtod(arg, &end);
			if (arg == end) error = TRUE;
			else if ((stopcriterion < 0.f) || (stopcriterion > 1.f)) {
				siril_log_message(_("Error in stop parameter: must be between 0 and 1, aborting.\n"));
				free(data);
				if (!check_seq_is_comseq(seq))
					free_sequence(seq, TRUE);
				return CMD_ARG_ERROR;
			}
			if (!error) {
				data->stopcriterion = stopcriterion;
				data->stopcriterion_active = TRUE;
			}
		}
		else if (g_str_has_prefix(arg, "-gdstep=")) {
			arg += 8;
			float stepsize = (float) g_ascii_strtod(arg, &end);
			if (arg == end) error = TRUE;
			else if ((stepsize < 0.f) || (stepsize > 1.f)) {
				siril_log_message(_("Error in step size parameter: must be between 0 and 1, aborting.\n"));
				free(data);
				if (!check_seq_is_comseq(seq))
					free_sequence(seq, TRUE);
				return CMD_ARG_ERROR;
			}
			if (!error) {
				data->stepsize = stepsize;
			}
		}
		else if (!g_strcmp0(arg, "-tv")) {
			 data->regtype = REG_TV_GRAD;
		}
		else if (!g_strcmp0(arg, "-mul")) {
			data->rl_method = RL_MULT;
		}
		else if (!g_strcmp0(arg, "-fh")) {
			data->regtype = REG_FH_GRAD;
		} else {
			siril_log_message(_("Unknown parameter %s, aborting.\n"), arg);
			free(data);
			return CMD_ARG_ERROR;
		}
	}

	if (error) {
		free(data);
		if (!check_seq_is_comseq(seq))
			free_sequence(seq, TRUE);
		return CMD_ARG_ERROR;
	}
	// Guess the user's intentions for a kernel:
	// Order of preference is the same as process_deconvolve() above.

	if (kernel_loaded)
		data->psftype = PSF_PREVIOUS; // use loaded (existing) kernel
	else if (com.stars && com.stars[0])
		data->psftype = PSF_STARS; // PSF from stars
	else if (com.kernel && (com.kernelsize != 0))
		data->psftype = PSF_PREVIOUS; // use existing kernel
	else data->psftype = PSF_BLIND; // blind deconvolve

	data->nonblindtype = type;

	deconvolve_sequence_command(data, seq);

	return CMD_OK;
}

int process_sb(int nb) {
	return process_deconvolve(nb, DECONV_SB);
}

int process_rl(int nb) {
	return process_deconvolve(nb, DECONV_RL);
}

int process_wiener(int nb) {
	return process_deconvolve(nb, DECONV_WIENER);
}

int process_seq_sb(int nb) {
	return process_seqdeconvolve(nb, DECONV_SB);
}

int process_seq_rl(int nb) {
	return process_seqdeconvolve(nb, DECONV_RL);
}

int process_seq_wiener(int nb) {
	return process_seqdeconvolve(nb, DECONV_WIENER);
}

int process_unsharp(int nb) {
	gchar *end;
	double sigma = g_ascii_strtod(word[1], &end);
	if (end == word[1] || sigma <= 0.0) {
		siril_log_message(_("Invalid argument %s, aborting.\n"), word[1]);
		return CMD_ARG_ERROR;
	}
	double multi = g_ascii_strtod(word[2], &end);
	if (end == word[2]) {
		siril_log_message(_("Invalid argument %s, aborting.\n"), word[2]);
		return CMD_ARG_ERROR;
	}
	unsharp(&(gfit), sigma, multi, TRUE);

	char log[90];
	sprintf(log, "Unsharp filtering, sigma: %.2f, coefficient: %.2f", sigma, multi);
	gfit.history = g_slist_append(gfit.history, strdup(log));
	notify_gfit_modified();
	return CMD_OK;
}

static gboolean crop_command_idle(gpointer arg) {
	// operations that are not in the generic idle of notify_gfit_modified()
	clear_stars_list(TRUE);
	delete_selected_area();
	reset_display_offset();
	update_zoom_label();
	return FALSE;
}

int process_crop(int nb) {
	if (is_preview_active()) {
		siril_log_message(_("It is impossible to crop the image when a filter with preview session is active. "
						"Please consider to close the filter dialog first.\n"));
		return CMD_GENERIC_ERROR;
	}

	rectangle area;
	if (com.selection.h && com.selection.w) {
		area = com.selection;
	} else {
		if (nb == 5) {
			gchar *end1, *end2;
			area.x = g_ascii_strtoull(word[1], &end1, 10);
			area.y = g_ascii_strtoull(word[2], &end2, 10);
			if (end1 == word[1] || area.x < 0 || end2 == word[2] || area.y < 0) {
				siril_log_message(_("Crop: x and y must be positive values.\n"));
				return CMD_ARG_ERROR;
			}
			area.w = g_ascii_strtoull(word[3], &end1, 10);
			area.h = g_ascii_strtoull(word[4], &end2, 10);
			if (end1 == word[3] || area.w < 0 || end2 == word[4] || area.h < 0) {
				siril_log_message(_("Crop: width and height must be greater than 0.\n"));
				return CMD_ARG_ERROR;
			}
			if (area.x + area.w > gfit.rx || area.y + area.h > gfit.ry) {
				siril_log_message(_("Crop: width and height, respectively, must be less than %d and %d.\n"), gfit.rx, gfit.ry);
				return CMD_ARG_ERROR;
			}
		}
		else {
			siril_log_message(_("Crop: select a region or provide x, y, width, height\n"));
			return CMD_ARG_ERROR;
		}
	}

	crop(&gfit, &area);

	char log[90];
	sprintf(log, _("Crop (x=%d, y=%d, w=%d, h=%d)"),
					area.x, area.y, area.w, area.h);
	gfit.history = g_slist_append(gfit.history, strdup(log));

	notify_gfit_modified();
	siril_add_idle(crop_command_idle, NULL);

	return CMD_OK;
}

int process_cd(int nb) {
	long maxpath = get_pathmax();
	char filename[maxpath];
	int retval;

	g_strlcpy(filename, word[1], maxpath - 1);

	expand_home_in_filename(filename, maxpath);
	retval = siril_change_dir(filename, NULL);
	if (!retval && !com.script) {
		if (com.pref.wd)
			g_free(com.pref.wd);
		com.pref.wd = g_strdup(com.wd);
		writeinitfile();
		set_GUI_CWD();
	}
	return retval;
}

int process_wrecons(int nb) {

	float coef[7];
	char *File_Name_Transform[3] = { "r_rawdata.wave", "g_rawdata.wave",
			"b_rawdata.wave" }, *dir[3];

	int nb_chan = gfit.naxes[2];

	g_assert(nb_chan == 1 || nb_chan == 3);

	const char *tmpdir = g_get_tmp_dir();

	for (int i = 0; i < nb - 1; ++i) {
		gchar *end;
		coef[i] = g_ascii_strtod(word[i + 1], &end);
		if (end == word[i + 1]) {
			siril_log_message(_("Wrong parameters.\n"));
			return CMD_ARG_ERROR;
		}
	}

	for (int i = 0; i < nb_chan; i++) {
		dir[i] = g_build_filename(tmpdir, File_Name_Transform[i], NULL);
		if (gfit.type == DATA_USHORT) {
			wavelet_reconstruct_file(dir[i], coef, gfit.pdata[i]);
		} else if (gfit.type == DATA_FLOAT) {
			wavelet_reconstruct_file_float(dir[i], coef, gfit.fpdata[i]);
		}
		else return CMD_GENERIC_ERROR;
		g_free(dir[i]);
	}

	adjust_cutoff_from_updated_gfit();
	redraw(REMAP_ALL);
	redraw_previews();
	return CMD_OK;
}

int process_ght_args(int nb, gboolean ght_seq, int stretchtype, ght_params *params, struct ght_data *seqdata) {
	int stretch_colourmodel = COL_INDEP;
	gboolean do_red = TRUE;
	gboolean do_green = TRUE;
	gboolean do_blue = TRUE;
	double D = NAN, B = 0.0 , LP = 0.0, SP = 0.0, HP = 1.0, BP = NAN;

	for (int i = (ght_seq ? 2 : 1) ; i < nb ; i++) {
		char *arg = word[i], *end;
		if (!word[i])
			break;
		if (!strcmp(arg, "R")) {
			do_green = FALSE;
			do_blue = FALSE;
		}
		else if (!strcmp(arg, "G")) {
			do_red = FALSE;
			do_blue = FALSE;
		}
		else if (!strcmp(arg, "B")) {
			do_green = FALSE;
			do_red = FALSE;
		}
		else if (!strcmp(arg, "RG")) {
			do_blue = FALSE;
		}
		else if (!strcmp(arg, "RB")) {
			do_green = FALSE;
		}
		else if (!strcmp(arg, "GB")) {
			do_red = FALSE;
		}
		else if (g_str_has_prefix(word[i], "-prefix=")) {
			if (ght_seq) {
				char *current = word[i], *value;
				value = current + 8;
				if (value[0] == '\0') {
					siril_log_message(_("Missing argument to %s, aborting.\n"), current);
					return CMD_ARG_ERROR;
				}
				seqdata->seqEntry = strdup(value);
			} else {
				return CMD_ARG_ERROR;
			}
		}
		else if (g_str_has_prefix(arg,"-BP=")) {
			if (stretchtype == STRETCH_LINEAR) {
				arg += 4;
				BP = g_ascii_strtod(arg, &end);
			} else {
				return CMD_ARG_ERROR;
			}
		}
		else if (g_str_has_prefix(arg, "-sat")) {
			stretch_colourmodel = COL_SAT;
		}
		else {
			if (stretchtype == STRETCH_LINEAR) {
				return CMD_ARG_ERROR;
			}
			else if (g_str_has_prefix(arg, "-human")) {
				stretch_colourmodel = COL_HUMANLUM;
			}
			else if (g_str_has_prefix(arg, "-even")) {
				stretch_colourmodel = COL_EVENLUM;
			}
			else if (g_str_has_prefix(arg, "-indep")) {
				stretch_colourmodel = COL_INDEP;
			}
			else if (g_str_has_prefix(arg,"-D=")) {
				arg += 3;
				D = g_ascii_strtod(arg, &end);
			}
			else if (g_str_has_prefix(arg,"-B=")) {
				if (stretchtype == STRETCH_PAYNE_NORMAL || stretchtype == STRETCH_PAYNE_INVERSE) {
					arg += 3;
					B = g_ascii_strtod(arg, &end);
				} else {
					return CMD_ARG_ERROR;
				}
			}
			else if (g_str_has_prefix(arg,"-LP=")) {
				arg += 4;
				LP = g_ascii_strtod(arg, &end);
			}
			else if (g_str_has_prefix(arg,"-SP=")) {
				arg += 4;
				SP = g_ascii_strtod(arg, &end);
			}
			else if (g_str_has_prefix(arg,"-HP=")) {
				arg += 4;
				HP = g_ascii_strtod(arg, &end);
			}
		}
	}
	if (stretchtype == STRETCH_LINEAR) {
		if (BP != BP) {
			siril_log_message(_("Error: BP must be specified between 0.0 and 1.0 using -BP=\n"));
			return CMD_WRONG_N_ARG;
		}
		if (BP < 0. || BP > 1.) {
			siril_log_message(_("Error: BP must be >= 0.0 and <= 1.0.\n"));
			return CMD_ARG_ERROR;
		}
		D = 0.0;
		B = 0.0;
		LP = 0.0;
		SP = 0.0;
		HP = 0.0;
	} else {
		if (D != D) {
			siril_log_message(_("Error: D must be specified between 0.0 and 1.0 using -D=\n"));
			return CMD_WRONG_N_ARG;
		}

		if (stretchtype == STRETCH_PAYNE_NORMAL || stretchtype == STRETCH_PAYNE_INVERSE) {
			if (B < 0. || B > 15.) {
				siril_log_message(_("Error: B must be >= 0.0 and <= 15.0.\n"));
				return CMD_ARG_ERROR;
			}
		} else {
			B = 0.0;
		}
		if (D <= 0. || D > 10.) {
			siril_log_message(_("Error: D must be > 0.0 and <= 10.0.\n"));
			return CMD_ARG_ERROR;
		}
		if (SP < 0. || SP > 1.) {
			siril_log_message(_("Error: SP must be >= 0.0 and <= 1.0.\n"));
			return CMD_ARG_ERROR;
		}
		if (LP < 0. || LP > SP) {
			siril_log_message(_("Error: LP must be >= 0.0 and <= SP.\n"));
			return CMD_ARG_ERROR;
		}
		if (HP < SP || HP > 1.) {
			siril_log_message(_("Error: HP must be >= SP and <= 1.0.\n"));
			return CMD_ARG_ERROR;
		}
		BP = 0.0;
		if (stretch_colourmodel == COL_SAT && (!(do_red && do_green && do_blue))) {
			siril_log_message(_("Error: saturation stretch requires that all channels must be selected.\n"));
			return CMD_ARG_ERROR;
		}
	}

	set_cursor_waiting(TRUE);
	params->B = (float) B;
	params->D = (float) expm1(D);
	params->LP = (float) LP;
	params->SP = (float) SP;
	params->HP = (float) HP;
	params->BP = (float) BP;
	params->stretchtype = stretchtype;
	params->payne_colourstretchmodel = stretch_colourmodel;
	params->do_red = do_red;
	params->do_green = do_green;
	params->do_blue = do_blue;
	return CMD_OK;
}

int process_seq_ghs(int nb, int stretchtype) {

	sequence *seq = load_sequence(word[1], NULL);
	if (!seq) {
		siril_log_message(_("Error: cannot open sequence\n"));
		return CMD_SEQUENCE_NOT_FOUND;
	}

	ght_params *params = calloc(1, sizeof(ght_params));
	if (!params) {
		if (seq != &com.seq)
			free_sequence(seq, TRUE);
		return CMD_ALLOC_ERROR;
	}

	struct ght_data *seqdata = calloc(1, sizeof(struct ght_data));
	if (!seqdata) {
		free(params);
		if (seq != &com.seq)
			free_sequence(seq, TRUE);
		return CMD_ALLOC_ERROR;
	} else {
		seqdata->seq = seq;
		seqdata->params_ght = params;
	}

	int retval = process_ght_args(nb, TRUE, stretchtype, params, seqdata);
	if (retval) {
		free(params);
		free(seqdata->seqEntry);
		free(seqdata);
		if (seq != &com.seq)
			free_sequence(seq, TRUE);
		return retval;
	}
	if (params->payne_colourstretchmodel == COL_SAT && seq->nb_layers != 3) {
		siril_log_message(_("Error: cannot apply saturation stretch to mono images.\n"));
		free(params);
		free(seqdata->seqEntry);
		free(seqdata);
		return CMD_ARG_ERROR;
	}
	if (!seqdata->seqEntry)
		seqdata->seqEntry = strdup("stretch_");

	apply_ght_to_sequence(seqdata);
	return CMD_OK;
}

int process_seq_ght(int nb) {
	return process_seq_ghs(nb, STRETCH_PAYNE_NORMAL);
}

int process_seq_invght(int nb) {
	return process_seq_ghs(nb, STRETCH_PAYNE_INVERSE);
}

int process_seq_modasinh(int nb) {
	return process_seq_ghs(nb, STRETCH_ASINH);
}

int process_seq_invmodasinh(int nb) {
	return process_seq_ghs(nb, STRETCH_INVASINH);
}

int process_seq_linstretch(int nb) {
	return process_seq_ghs(nb, STRETCH_LINEAR);
}

int process_ghs(int nb, int stretchtype) {
	struct ght_data *seqdata = NULL;

	ght_params *params = calloc(1, sizeof(ght_params));
	if (!params)
		return CMD_ALLOC_ERROR;

	int retval = process_ght_args(nb, FALSE, stretchtype, params, seqdata);
	if (retval) {
		free (params);
		return retval;
	}
	if (params->payne_colourstretchmodel == COL_SAT && gfit.naxes[2] != 3) {
		siril_log_message(_("Error: cannot apply saturation stretch to a mono image.\n"));
		free(params);
		return CMD_ARG_ERROR;
	}

	if (params->payne_colourstretchmodel == COL_SAT)
		apply_sat_ght_to_fits(&gfit, &gfit, params, TRUE);
	else
		apply_linked_ght_to_fits(&gfit, &gfit, params, TRUE);
	char log[100];
	switch (stretchtype) {
		case STRETCH_PAYNE_NORMAL:
			sprintf(log, "GHS (pivot: %.3f, amount: %.2f, local: %.1f [%.2f, %.2f])", params->SP, params->D, params->B, params->LP, params->HP);
			break;
		case STRETCH_PAYNE_INVERSE:
			sprintf(log, "Inverse GHS (pivot: %.3f, amount: %.2f, local: %.1f [%.2f, %.2f])", params->SP, params->D, params->B, params->LP, params->HP);
			break;
		case STRETCH_ASINH:
			sprintf(log, "GHS asinh (pivot: %.3f, amount: %.2f [%.2f, %.2f])", params->SP, params->D, params->LP, params->HP);
			break;
		case STRETCH_INVASINH:
			sprintf(log, "GHS inverse asinh (pivot: %.3f, amount: %.2f [%.2f, %.2f])", params->SP, params->D, params->LP, params->HP);
			break;
		case STRETCH_LINEAR:
			sprintf(log, "GHS BP shift (new BP: %.3f)", params->BP);
			break;
	}
	gfit.history = g_slist_append(gfit.history, strdup(log));
	free(params);

	notify_gfit_modified();
	return CMD_OK;
}

int process_ght(int nb) {
	return process_ghs(nb, STRETCH_PAYNE_NORMAL);
}

int process_invght(int nb) {
	return process_ghs(nb, STRETCH_PAYNE_INVERSE);
}

int process_modasinh(int nb) {
	return process_ghs(nb, STRETCH_ASINH);
}

int process_invmodasinh(int nb) {
	return process_ghs(nb, STRETCH_INVASINH);
}

int process_linstretch(int nb) {
	return process_ghs(nb, STRETCH_LINEAR);
}

int process_wavelet(int nb) {
	char *File_Name_Transform[3] = { "r_rawdata.wave", "g_rawdata.wave",
			"b_rawdata.wave" }, *dir[3];

	int Type_Transform, Nbr_Plan, maxplan, mins, chan, nb_chan;
	const char* tmpdir = g_get_tmp_dir();
	gchar *end1, *end2;

	Nbr_Plan = g_ascii_strtoull(word[1], &end1, 10);
	Type_Transform = g_ascii_strtoull(word[2], &end2, 10);

	nb_chan = gfit.naxes[2];
	g_assert(nb_chan <= 3);

	mins = min (gfit.rx, gfit.ry);
	maxplan = log(mins) / log(2) - 2;

	if (end1 == word[1] || Nbr_Plan > maxplan ){
		siril_log_message(_("Wavelet: maximum number of plans for this image size is %d\n"),
				maxplan);
		return CMD_ARG_ERROR;
	}

	if(end2 == word[2] || (Type_Transform != TO_PAVE_LINEAR && Type_Transform != TO_PAVE_BSPLINE)){
		siril_log_message(_("Wavelet: type must be %d or %d\n"), TO_PAVE_LINEAR, TO_PAVE_BSPLINE);
		return CMD_ARG_ERROR;
	}

	if (gfit.type == DATA_USHORT) {
		float *Imag = f_vector_alloc(gfit.rx * gfit.ry);
		if (!Imag) {
			PRINT_ALLOC_ERR;
			return CMD_ALLOC_ERROR;
		}

		for (chan = 0; chan < nb_chan; chan++) {
			dir[chan] = g_build_filename(tmpdir, File_Name_Transform[chan], NULL);
			wavelet_transform_file(Imag, gfit.ry, gfit.rx, dir[chan],
					Type_Transform, Nbr_Plan, gfit.pdata[chan]);
			g_free(dir[chan]);
		}

		free(Imag);
	} else if (gfit.type == DATA_FLOAT) {
		for (chan = 0; chan < nb_chan; chan++) {
			dir[chan] = g_build_filename(tmpdir, File_Name_Transform[chan], NULL);
			wavelet_transform_file_float(gfit.fpdata[chan], gfit.ry, gfit.rx, dir[chan],
					Type_Transform, Nbr_Plan);
			g_free(dir[chan]);
		}
	}
	else return CMD_INVALID_IMAGE;
	return CMD_OK;
}

int process_log(int nb){
	loglut(&gfit);
	adjust_cutoff_from_updated_gfit();
	redraw(REMAP_ALL);
	redraw_previews();
	return CMD_OK;
}

int process_linear_match(int nb) {
	fits ref = { 0 };
	gchar *end1, *end2;
	double a[3] = { 0.0 }, b[3] = { 0.0 };
	double low = g_ascii_strtod(word[2], &end1);
	double high = g_ascii_strtod(word[3], &end2);

	if (end1 == word[2] || low < 0 || low > 1) {
		siril_log_message(_("Low value must be in the [0, 1] range.\n"));
		return CMD_ARG_ERROR;
	}

	if (end1 == word[3] || high < 0 || high > 1) {
		siril_log_message(_("High value must be in the [0, 1] range.\n"));
		return CMD_ARG_ERROR;
	}

	if (readfits(word[1], &ref, NULL, gfit.type == DATA_FLOAT))
		return CMD_INVALID_IMAGE;
	if (!find_linear_coeff(&gfit, &ref, low, high, a, b, NULL)) {
		set_cursor_waiting(TRUE);
		apply_linear_to_fits(&gfit, a, b);

		adjust_cutoff_from_updated_gfit();
		redraw(REMAP_ALL);
		redraw_previews();
		set_cursor_waiting(FALSE);
	}
	clearfits(&ref);
	return CMD_OK;
}

int process_asinh(int nb) {
	gboolean human_luminance = FALSE;
	gchar *end;
	int arg_offset = 1;
	if (!strcmp(word[1], "-human")) {
		human_luminance = TRUE;
		arg_offset++;
	}
	if (nb <= arg_offset)
		return CMD_WRONG_N_ARG;
	double beta = g_ascii_strtod(word[arg_offset], &end);
	if (end == word[arg_offset] || beta < 1.0) {
		siril_log_message(_("Stretch must be greater than or equal to 1\n"));
		return CMD_ARG_ERROR;
	}
	arg_offset++;

	double offset = 0.0;
	if (nb > arg_offset) {
		offset = g_ascii_strtod(word[arg_offset], &end);
		if (end == word[arg_offset]) {
			siril_log_message(_("Invalid argument %s, aborting.\n"), word[arg_offset]);
			return CMD_ARG_ERROR;
		}
	}

	set_cursor_waiting(TRUE);
	asinhlut(&gfit, beta, offset, human_luminance);

	char log[90];
	sprintf(log, "Asinh stretch (amount: %.1f, offset: %.1f, human: %s)", beta, offset, human_luminance ? "yes" : "no");
	gfit.history = g_slist_append(gfit.history, strdup(log));

	notify_gfit_modified();
	return CMD_OK;
}

int process_clahe(int nb) {
	gchar *end;
	double clip_limit = g_ascii_strtod(word[1], &end);

	if (end == word[1] || clip_limit <= 0.0) {
		siril_log_message(_("Clip limit must be > 0.\n"));
		return CMD_ARG_ERROR;
	}

	int size = g_ascii_strtoull(word[2], &end, 10);

	if (end == word[2] || size <= 0.0) {
		siril_log_message(_("Tile size must be > 0.\n"));
		return CMD_ARG_ERROR;
	}

	struct CLAHE_data *args = malloc(sizeof(struct CLAHE_data));

	args->fit = &gfit;
	args->clip = clip_limit;
	args->tileSize = size;

	start_in_new_thread(clahe, args);

	return CMD_OK;
}

int process_ls(int nb){
	gchar *path = NULL;

	/* If a path is given in argument */
	if (nb > 1) {
		if (word[1][0] != '\0') {
			/* Absolute path */
			if (word[1][0] == G_DIR_SEPARATOR || word[1][0] == '~') {
				long maxpath = get_pathmax();
				char filename[maxpath];

				g_strlcpy(filename, word[1], 250);
				expand_home_in_filename(filename, maxpath);
				path = g_build_filename(filename, NULL);
			}
			/* Relative path */
			else {
				path = g_build_filename(com.wd, word[1], NULL);
			}
		}
		/* Should not happen */
		else {
			printf("Cannot list files in %s\n", word[1]);
			return CMD_GENERIC_ERROR;
		}
	}
	/* No paths are given in argument */
	else {
		if (!com.wd) {
			siril_log_message(_("Cannot list files, set working directory first.\n"));
			return CMD_GENERIC_ERROR;
		}
		path = g_strdup(com.wd);
	}
	if (path == NULL) {
		siril_log_message(_("Siril cannot open the directory.\n"));
		return CMD_NO_CWD;
	}

#ifndef _WIN32
	struct dirent **list;

	int n = scandir(path, &list, 0, alphasort);
	if (n < 0) {
		perror("scandir");
		siril_log_message(_("Siril cannot open the directory.\n"));
		g_free(path);
		return CMD_NO_CWD;
	}

	/* List the entries */
	for (int i = 0; i < n; ++i) {
		GStatBuf entrystat;
		gchar *filename;
		const char *ext;
		if (list[i]->d_name[0] == '.')
			continue; /* no hidden files */

		filename = g_build_filename(path, list[i]->d_name, NULL);

		if (g_lstat(filename, &entrystat)) {
			perror("stat");
			g_free(filename);
			break;
		}
		g_free(filename);
		if (S_ISLNK(entrystat.st_mode)) {
			siril_log_color_message(_("Link: %s\n"), "bold", list[i]->d_name);
			continue;
		}
		if (S_ISDIR(entrystat.st_mode)) {
			siril_log_color_message(_("Directory: %s\n"), "green",
					list[i]->d_name);
			continue;
		}
		ext = get_filename_ext(list[i]->d_name);
		if (!ext)
			continue;
		image_type type = get_type_for_extension(ext);
		if (type != TYPEUNDEF) {
			if (type == TYPEAVI || type == TYPESER)
				siril_log_color_message(_("Sequence: %s\n"), "salmon",
						list[i]->d_name);
			else if (type == TYPEFITS)
				siril_log_color_message(_("Image: %s\n"), "plum", list[i]->d_name);
			else
				siril_log_color_message(_("Image: %s\n"), "red", list[i]->d_name);
		} else if (!strncmp(ext, "seq", 3))
			siril_log_color_message(_("Sequence: %s\n"), "blue", list[i]->d_name);
	}
	for (int i = 0; i < n; i++)
		free(list[i]);
	free(list);
#else
	WIN32_FIND_DATAW fdFile;
	HANDLE hFind = NULL;
	char sPath[2048];

	//Specify a file mask. *.* = We want everything
	sprintf(sPath, "%s\\*.*", path);

	wchar_t *wpath = g_utf8_to_utf16(sPath, -1, NULL, NULL, NULL);
	if (wpath == NULL)
		return CMD_ALLOC_ERROR;

	if ((hFind = FindFirstFileW(wpath, &fdFile)) == INVALID_HANDLE_VALUE) {
		siril_log_message(_("Siril cannot open the directory.\n"));
		g_free(wpath);
		return CMD_NO_CWD;
	}

	g_free(wpath);
	do {
		//Find first file will always return "."
		//    and ".." as the first two directories.
		if (wcscmp(fdFile.cFileName, L".") != 0
				&& wcscmp(fdFile.cFileName, L"..") != 0) {

			gchar *filename = g_utf16_to_utf8(fdFile.cFileName, -1, NULL, NULL, NULL);
			//Is the entity a File or Folder?
			if (fdFile.dwFileAttributes & FILE_ATTRIBUTE_DIRECTORY) {
				siril_log_color_message(_("Directory: %s\n"), "green", filename);
			} else {
				const char *ext = get_filename_ext(filename);
				if (!ext)
					continue;
				image_type type = get_type_for_extension(ext);
				if (type != TYPEUNDEF) {
					if (type == TYPEAVI || type == TYPESER)
						siril_log_color_message(_("Sequence: %s\n"), "salmon", filename);
					else if (type == TYPEFITS)
						siril_log_color_message(_("Image: %s\n"), "plum", filename);
					else
						siril_log_color_message(_("Image: %s\n"), "red", filename);
				} else if (!strncmp(ext, "seq", 3))
					siril_log_color_message(_("Sequence: %s\n"), "blue", filename);

			}
			g_free(filename);
		}
	} while(FindNextFileW(hFind, &fdFile)); //Find the next file.

	FindClose(hFind); // Clean things up!
#endif
	siril_log_message(_("********* END OF THE LIST *********\n"));
	g_free(path);

	return CMD_OK;
}

int process_merge(int nb) {
	int retval = 0, nb_seq = nb-2;
	if (!com.wd) {
		siril_log_message(_("Merge: no working directory set.\n"));
		set_cursor_waiting(FALSE);
		return CMD_NO_CWD;
	}
	if (file_name_has_invalid_chars(word[nb - 1])) {
		siril_log_color_message(_("Specified output name %s contains forbidden characters, aborting\n"), "red", word[nb - 1]);
		return CMD_ARG_ERROR;
	}
	char *dest_dir = strdup(com.wd);
	char *outseq_name = NULL;
	sequence **seqs = calloc(nb_seq, sizeof(sequence *));
	GList *list = NULL;
	for (int i = 0; i < nb_seq; i++) {
		char *seqpath1 = strdup(word[i + 1]), *seqpath2 = strdup(word[i + 1]);
		char *dir = g_path_get_dirname(seqpath1);
		char *seqname = g_path_get_basename(seqpath2);
#ifdef _WIN32
		gchar **token = g_strsplit(dir, "/", -1);
		g_free(dir);
		dir = g_strjoinv(G_DIR_SEPARATOR_S, token);
		g_strfreev(token);
#endif
		if (dir[0] != '\0' && !(dir[0] == '.' && dir[1] == '\0'))
			siril_change_dir(dir, NULL);
		if (!(seqs[i] = load_sequence(seqname, NULL))) {
			siril_log_message(_("Could not open sequence `%s' for merging\n"), word[i + 1]);
			retval = 1;
			free(seqpath1); free(seqpath2);	g_free(seqname); g_free(dir);
			goto merge_clean_up;
		}
		g_free(seqname);
		if (seq_check_basic_data(seqs[i], FALSE) < 0) {
			siril_log_message(_("Sequence `%s' is invalid, could not merge\n"), word[i + 1]);
			retval = 1;
			free(seqpath1); free(seqpath2); g_free(dir);
			goto merge_clean_up;
		}

		if (i != 0 && (seqs[i]->rx != seqs[0]->rx ||
					seqs[i]->ry != seqs[0]->ry ||
					seqs[i]->nb_layers != seqs[0]->nb_layers ||
					seqs[i]->bitpix != seqs[0]->bitpix ||
					seqs[i]->type != seqs[0]->type)) {
			siril_log_message(_("All sequences must be the same format for merging. Sequence `%s' is different\n"), word[i + 1]);
			retval = 1;
			free(seqpath1); free(seqpath2); g_free(dir);
			goto merge_clean_up;
		}

		if (seqs[i]->type == SEQ_REGULAR) {
			// we need to build the list of files
			long maxpath = get_pathmax();
			char filename[maxpath];
			for (int image = 0; image < seqs[i]->number; image++) {
				fit_sequence_get_image_filename(seqs[i], image, filename, TRUE);
				list = g_list_append(list, g_build_filename(dir, filename, NULL));
			}
		}
		free(seqpath1); free(seqpath2); g_free(dir);
		siril_change_dir(dest_dir, NULL);	// they're all relative to this one
	}

	struct ser_struct out_ser;
	struct _convert_data *args = NULL;
	fitseq out_fitseq;
	char *destroot;
	switch (seqs[0]->type) {
		case SEQ_REGULAR:
			// use the conversion, it makes symbolic links or copies as a fallback
			destroot = strdup(word[nb - 1]);
			args = calloc(1, sizeof(struct _convert_data));
			args->start = 0;
			args->total = 0; // init to get it from glist_to_array()
			args->list = glist_to_array(list, &args->total);
			args->destroot = destroot;
			args->input_has_a_seq = FALSE;
			args->input_has_a_film = FALSE;
			args->debayer = FALSE;
			args->multiple_output = FALSE;
			args->output_type = SEQ_REGULAR;
			args->make_link = TRUE;
			gettimeofday(&(args->t_start), NULL);
			start_in_new_thread(convert_thread_worker, args);
			break;

		case SEQ_SER:
			if (g_str_has_suffix(word[nb - 1], ".ser"))
				outseq_name = g_strdup(word[nb - 1]);
			else outseq_name = g_strdup_printf("%s.ser", word[nb - 1]);
			if (ser_create_file(outseq_name, &out_ser, TRUE, seqs[0]->ser_file)) {
				siril_log_message(_("Failed to create the output SER file `%s'\n"), word[nb - 1]);
				retval = 1;
				goto merge_clean_up;
			}
			seqwriter_set_max_active_blocks(2);
			int written_frames = 0;
			for (int i = 0; i < nb_seq; i++) {
				for (unsigned int frame = 0; frame < seqs[i]->number; frame++) {
					seqwriter_wait_for_memory();
					fits *fit = calloc(1, sizeof(fits));
					if (ser_read_frame(seqs[i]->ser_file, frame, fit, FALSE, com.pref.debayer.open_debayer)) {
						siril_log_message(_("Failed to read frame %d from input sequence `%s'\n"), frame, word[i + 1]);
						retval = 1;
						seqwriter_release_memory();
						ser_close_and_delete_file(&out_ser);
						goto merge_clean_up;
					}

					if (ser_write_frame_from_fit(&out_ser, fit, written_frames)) {
						siril_log_message(_("Failed to write frame %d in merged sequence\n"), written_frames);
						retval = 1;
						seqwriter_release_memory();
						ser_close_and_delete_file(&out_ser);
						goto merge_clean_up;
					}
					written_frames++;
				}
			}
			if (ser_write_and_close(&out_ser)) {
				siril_log_message(_("Error while finalizing the merged sequence\n"));
				retval = 1;
			}
			break;

		case SEQ_FITSEQ:
			if (g_str_has_suffix(word[nb - 1], com.pref.ext))
				outseq_name = g_strdup(word[nb - 1]);
			else outseq_name = g_strdup_printf("%s%s", word[nb - 1], com.pref.ext);
			if (fitseq_create_file(outseq_name, &out_fitseq, -1)) {
				siril_log_message(_("Failed to create the output SER file `%s'\n"), word[nb - 1]);
				retval = 1;
				goto merge_clean_up;
			}
			g_free(outseq_name);
			outseq_name = NULL;
			seqwriter_set_max_active_blocks(2);
			written_frames = 0;
			for (int i = 0; i < nb_seq; i++) {
				for (unsigned int frame = 0; frame < seqs[i]->number; frame++) {
					seqwriter_wait_for_memory();
					fits *fit = calloc(1, sizeof(fits));
					if (fitseq_read_frame(seqs[i]->fitseq_file, frame, fit, FALSE, -1)) {
						siril_log_message(_("Failed to read frame %d from input sequence `%s'\n"), frame, word[i + 1]);
						retval = 1;
						seqwriter_release_memory();
						fitseq_close_and_delete_file(&out_fitseq);
						goto merge_clean_up;
					}

					if (fitseq_write_image(&out_fitseq, fit, written_frames)) {
						siril_log_message(_("Failed to write frame %d in merged sequence\n"), written_frames);
						retval = 1;
						seqwriter_release_memory();
						fitseq_close_and_delete_file(&out_fitseq);
						goto merge_clean_up;
					}
					written_frames++;
				}
			}
			if (fitseq_close_file(&out_fitseq)) {
				siril_log_message(_("Error while finalizing the merged sequence\n"));
				retval = 1;
			}
			break;
		default:
			siril_log_message(_("This type of sequence cannot be created by Siril, aborting the merge\n"));
			retval = 1;
	}

merge_clean_up:
	for (int i = 0; i < nb_seq; i++) {
		if (seqs[i])
			free_sequence(seqs[i], TRUE);
	}
	free(seqs);
	g_free(outseq_name);
	siril_change_dir(dest_dir, NULL);
	free(dest_dir);
	return retval;
}

int process_mirrorx_single(int nb){
	image_type imagetype;
	char *realname = NULL;
	if (stat_file(word[1], &imagetype, &realname)) {
		siril_log_color_message(_("Error opening image %s: file not found or not supported.\n"), "red", word[1]);
		free(realname);
		return CMD_FILE_NOT_FOUND;
	}
	if (imagetype != TYPEFITS && imagetype != TYPETIFF) {
		siril_log_color_message(_("This command is only supported with FITS and TIFF, able to contain orientation information\n"), "red");
		free(realname);
		return CMD_INVALID_IMAGE;
	}
	if (imagetype == TYPEFITS && fitseq_is_fitseq(realname, NULL)) {
		siril_log_color_message(_("This command is only supported with single FITS images, for the first HDU, not a FITS cube.\n"), "red");
		free(realname);
		return CMD_INVALID_IMAGE;
	}

	fits fit = { 0 };
	if (read_fits_metadata_from_path(realname, &fit)) {
		siril_log_color_message(_("Could not open file: %s\n"), "red", realname);
		clearfits(&fit);
		free(realname);
		return CMD_ARG_ERROR;
	}
	if (!strcmp(fit.row_order, "BOTTOM-UP")) {
		siril_log_message(_("Image data is already bottom-up\n"));
		clearfits(&fit);
		free(realname);
		return CMD_OK;
	}
	clearfits(&fit);
	siril_log_message(_("Mirroring image to convert to bottom-up data\n"));
	if (readfits(realname, &fit, NULL, FALSE)) {
		siril_log_color_message(_("Could not open file: %s\n"), "red", realname);
		clearfits(&fit);
		free(realname);
		return CMD_ARG_ERROR;
	}

	mirrorx(&fit, TRUE);

	int retval = CMD_OK;
	if (savefits(realname, &fit)) {
		siril_log_color_message(_("Could not save mirrored image: %s\n"), "red", realname);
		retval = CMD_ARG_ERROR;
	}
	clearfits(&fit);
	free(realname);
	return retval;
}

int process_mirrorx(int nb){
	if (nb == 2 && !strcmp(word[1], "-bottomup")) {
		if (!strcmp(gfit.row_order, "BOTTOM-UP")) {
			siril_log_message(_("Image data is already bottom-up\n"));
			return CMD_OK;
		}
		siril_log_message(_("Mirroring image to convert to bottom-up data\n"));
	}
	mirrorx(&gfit, TRUE);
	notify_gfit_modified();
	return CMD_OK;
}

int process_mirrory(int nb){
	mirrory(&gfit, TRUE);
	notify_gfit_modified();
	return CMD_OK;
}

int process_mtf(int nb) {
	struct mtf_params params;
	gboolean inverse = word[0][0] == 'i' || word[0][0] == 'I';
	gchar *end1, *end2, *end3;
	params.shadows = g_ascii_strtod(word[1], &end1);
	params.midtones = g_ascii_strtod(word[2], &end2);
	params.highlights = g_ascii_strtod(word[3], &end3);
	params.do_red = TRUE;
	params.do_green = TRUE;
	params.do_blue = TRUE;
	if (end1 == word[1] || end2 == word[2] || end3 == word[3] ||
			params.shadows < 0.0 || params.midtones <= 0.0 || params.highlights <= 0.0 ||
			params.shadows >= 1.0 || params.midtones >= 1.0 || params.highlights > 1.0) {
		siril_log_message(_("Invalid argument to %s, aborting.\n"), word[0]);
		return CMD_ARG_ERROR;
	}
	if (word[4]) {
		if (!strcmp(word[4], "R")) {
			params.do_green = FALSE;
			params.do_blue = FALSE;
		}
		if (!strcmp(word[4], "G")) {
			params.do_red = FALSE;
			params.do_blue = FALSE;
		}
		if (!strcmp(word[4], "B")) {
			params.do_green = FALSE;
			params.do_red = FALSE;
		}
		if (!strcmp(word[4], "RG")) {
			params.do_blue = FALSE;
		}
		if (!strcmp(word[4], "RB")) {
			params.do_green = FALSE;
		}
		if (!strcmp(word[4], "GB")) {
			params.do_red = FALSE;
		}
	}

	if (inverse)
		apply_linked_pseudoinverse_mtf_to_fits(&gfit, &gfit, params, TRUE);
	else apply_linked_mtf_to_fits(&gfit, &gfit, params, TRUE);

	char log[90];
	sprintf(log, "%s transfer (%.3f, %.4f, %.3f)",
			inverse ? "Inverse midtones" : "Midtones",
			params.shadows, params.midtones, params.highlights);
	gfit.history = g_slist_append(gfit.history, strdup(log));

	notify_gfit_modified();
	return CMD_OK;
}

int process_autoghs(int nb) {
	int argidx = 1;
	gboolean linked = FALSE;
	float shadows_clipping, b = 13.0f, hp = 0.7f, lp = 0.0f;

	if (!g_strcmp0(word[1], "-linked")) {
		linked = TRUE;
		argidx++;
	}

	gchar *end = NULL;
	shadows_clipping = g_ascii_strtod(word[argidx], &end);
	if (end == word[argidx]) {
		siril_log_message(_("Invalid argument %s, aborting.\n"), word[argidx]);
		return CMD_ARG_ERROR;
	}
	argidx++;

	float amount = g_ascii_strtod(word[argidx], &end);
	if (end == word[argidx]) {
		siril_log_message(_("Invalid argument %s, aborting.\n"), word[argidx]);
		return CMD_ARG_ERROR;
	}
	argidx++;

	while (argidx < nb) {
		if (g_str_has_prefix(word[argidx], "-b=")) {
			char *arg = word[argidx] + 3;
			b = g_ascii_strtod(arg, &end);
			if (arg == end || b < -5.0f || b > 15.0f) {
				siril_log_message(_("Invalid argument %s, aborting.\n"), word[argidx]);
				return CMD_ARG_ERROR;
			}
		}
		else if (g_str_has_prefix(word[argidx], "-hp=")) {
			char *arg = word[argidx] + 4;
			hp = g_ascii_strtod(arg, &end);
			if (arg == end || hp < 0.0f || hp > 1.0f) {
				siril_log_message(_("Invalid argument %s, aborting.\n"), word[argidx]);
				return CMD_ARG_ERROR;
			}
		}
		else if (g_str_has_prefix(word[argidx], "-lp=")) {
			char *arg = word[argidx] + 4;
			lp = g_ascii_strtod(arg, &end);
			if (arg == end || lp < 0.0f || lp > 1.0f) {
				siril_log_message(_("Invalid argument %s, aborting.\n"), word[argidx]);
				return CMD_ARG_ERROR;
			}
		}
		argidx++;
	}

	int nb_channels = (int)gfit.naxes[2];
	imstats *stats[3] = { NULL };
	int ret = compute_all_channels_statistics_single_image(&gfit, STATS_BASIC, MULTI_THREADED, stats);
	if (ret) {
		for (int i = 0; i < nb_channels; ++i) {
			free_stats(stats[i]);
		}
		return CMD_GENERIC_ERROR;
	}
	if (linked) {
		double median = 0.0, sigma = 0.0;
		for (int i = 0; i < nb_channels; ++i) {
			median += stats[i]->median;
			sigma += stats[i]->sigma;
			free_stats(stats[i]);
		}
		median /= nb_channels;
		sigma /= nb_channels;
		float SP = median + shadows_clipping * sigma;
		if (gfit.type == DATA_USHORT)
			SP *= (gfit.orig_bitpix == BYTE_IMG) ? INV_UCHAR_MAX_SINGLE : INV_USHRT_MAX_SINGLE;
		siril_log_message(_("Symmetry point SP=%f\n"), SP);

		ght_params params = { .B = b, .D = amount, .LP = lp, .SP = SP, .HP = hp,
			.BP = 0.0, STRETCH_PAYNE_NORMAL, COL_INDEP, TRUE, TRUE, TRUE };
		apply_linked_ght_to_fits(&gfit, &gfit, &params, TRUE);
	} else {
#ifdef _OPENMP
#pragma omp parallel for num_threads(com.max_thread) schedule(static) if(nb_channels > 1)
#endif
		for (int i = 0; i < nb_channels; ++i) {
			gboolean do_red = i == 0, do_green = i == 1, do_blue = i == 2;
			if (stats[i]) {
				float SP = stats[i]->median + shadows_clipping * stats[i]->sigma;
				if (gfit.type == DATA_USHORT)
					SP *= (gfit.orig_bitpix == BYTE_IMG) ? INV_UCHAR_MAX_SINGLE : INV_USHRT_MAX_SINGLE;
				siril_log_message(_("Symmetry point for channel %d: SP=%f\n"), i, SP);

				ght_params params = { .B = b, .D = amount, .LP = lp, .SP = SP, .HP = hp,
					.BP = 0.0, STRETCH_PAYNE_NORMAL, COL_INDEP, do_red, do_green, do_blue};
				apply_linked_ght_to_fits(&gfit, &gfit, &params, TRUE);

				free_stats(stats[i]);
			}
		}
	}

	char log[100];
	sprintf(log, "AutoGHS (%sk.sigma: %.2f, amount: %.2f, local: %.1f [%.2f, %.2f])",
			linked ? "linked, " : "", shadows_clipping, amount, b, lp, hp);
	gfit.history = g_slist_append(gfit.history, strdup(log));

	notify_gfit_modified();
	return CMD_OK;
}

int process_autostretch(int nb) {
	int arg_index = 1;
	gboolean linked = FALSE;
	if (nb > 1 && !strcmp(word[1], "-linked")) {
		linked = TRUE;
		arg_index++;
	}
	gchar *end = NULL;
	float shadows_clipping = AS_DEFAULT_SHADOWS_CLIPPING;
	if (nb > arg_index) {
		shadows_clipping = g_ascii_strtod(word[arg_index], &end);
		if (end == word[arg_index]) {
			siril_log_message(_("Invalid argument %s, aborting.\n"), word[arg_index]);
			return CMD_ARG_ERROR;
		}
		arg_index++;
	}

	float target_bg = AS_DEFAULT_TARGET_BACKGROUND;
	if (nb > arg_index) {
		target_bg = g_ascii_strtod(word[arg_index], &end);
		if (end == word[arg_index] || target_bg < 0.0f || target_bg > 1.0f) {
			siril_log_message(_("The target background value must be in the [0, 1] range\n"));
			return CMD_ARG_ERROR;
		}
	}

	siril_log_message(_("Computing %s auto-stretch with values %f and %f\n"),
			linked ? _("linked") : _("unlinked"), shadows_clipping, target_bg);
	if (linked) {
		struct mtf_params params;
		find_linked_midtones_balance(&gfit, shadows_clipping, target_bg, &params);
		params.do_red = TRUE;
		params.do_green = TRUE;
		params.do_blue = TRUE;
		apply_linked_mtf_to_fits(&gfit, &gfit, params, TRUE);
	} else {
		struct mtf_params params[3];
		find_unlinked_midtones_balance(&gfit, shadows_clipping, target_bg, params);
		apply_unlinked_mtf_to_fits(&gfit, &gfit, params);
	}

	char log[90];
	sprintf(log, "Autostretch (shadows: %.2f, target bg: %.2f, %s)",
			shadows_clipping, target_bg, linked ? "linked" : "unlinked");
	gfit.history = g_slist_append(gfit.history, strdup(log));

	notify_gfit_modified();
	return CMD_OK;
}

int process_binxy(int nb) {
	gchar *end;
	int factor = g_ascii_strtoull(word[1], &end, 10);
	if (end == word[1] || factor <= 0) {
		siril_log_message(_("Factor must be a number greater than 0.\n"), word[1]);
		return CMD_ARG_ERROR;
	}
	gboolean mean = TRUE;

	if (nb > 2 && !g_ascii_strncasecmp(word[2], "-sum", 4)) {
		mean = FALSE;
	}

	fits_binning(&gfit, factor, mean);

	notify_gfit_modified();
	return CMD_OK;
}

int process_resample(int nb) {
	gchar *end;
	gboolean clamp = TRUE;
	opencv_interpolation interpolation = OPENCV_LANCZOS4;
	int toX, toY;

	if (word[1][0] == '-') {
		if (g_str_has_prefix(word[1], "-height=")) {
			toY = g_ascii_strtoull(word[1] + 8, &end, 10);
			if (end == word[1] + 9) {
				siril_log_message(_("Missing argument to %s, aborting.\n"), word[1]);
				return CMD_ARG_ERROR;
			}
			toX = round_to_int(gfit.rx * (double)toY / gfit.ry);
		} else if (g_str_has_prefix(word[1], "-width=")) {
			toX = g_ascii_strtoull(word[1] + 7, &end, 10);
			if (end == word[1]+8) {
				siril_log_message(_("Missing argument to %s, aborting.\n"), word[1]);
				return CMD_ARG_ERROR;
			}
			toY = round_to_int(gfit.ry * (double)toX / gfit.rx);
		} else {
			siril_log_message(_("Unknown parameter %s, aborting.\n"), word[1]);
			return CMD_ARG_ERROR;
		}
	} else {
		double factor = g_ascii_strtod(word[1], &end);
		if (end == word[1] || factor <= 0.0 || factor > 5.0) {
			siril_log_message(_("Scale %lf not allowed. Should be between 0.0 and 5.0.\n"), factor);
			return CMD_ARG_ERROR;
		}
		if (factor == 1.0) {
			siril_log_message(_("Scale is 1.0. Not doing anything.\n"));
			return CMD_ARG_ERROR;
		}
		toX = round_to_int(factor * gfit.rx);
		toY = round_to_int(factor * gfit.ry);
	}

	for (int i = 2; i < nb; i++) {
		if (g_str_has_prefix(word[i], "-interp=")) {
			char *current = word[i], *value;
			value = current + 8;
			if (value[0] == '\0') {
				siril_log_message(_("Missing argument to %s, aborting.\n"), current);
				return CMD_ARG_ERROR;
			}
			if(!g_ascii_strncasecmp(value, "nearest", 7) || !g_ascii_strncasecmp(value, "ne", 2)) {
				interpolation = OPENCV_NEAREST;
				continue;
			}
			if(!g_ascii_strncasecmp(value, "cubic", 5) || !g_ascii_strncasecmp(value, "cu", 2)) {
				interpolation = OPENCV_CUBIC;
				continue;
			}
			if(!g_ascii_strncasecmp(value, "lanczos4", 8) || !g_ascii_strncasecmp(value, "la", 2)) {
				interpolation = OPENCV_LANCZOS4;
				continue;
			}
			if(!g_ascii_strncasecmp(value, "linear", 6) || !g_ascii_strncasecmp(value, "li", 2)) {
				interpolation = OPENCV_LINEAR;
				continue;
			}
			if(!g_ascii_strncasecmp(value, "area", 4) || !g_ascii_strncasecmp(value, "ar", 2)) {
				interpolation = OPENCV_AREA;
				continue;
			}
			siril_log_message(_("Unknown transformation type %s, aborting.\n"), value);
			return CMD_ARG_ERROR;
		} else if (!strcmp(word[i], "-noclamp")) {
			clamp = FALSE;
		} else {
			siril_log_message(_("Unknown parameter %s, aborting.\n"), word[i]);
			return CMD_ARG_ERROR;
		}
	}
	siril_log_message(_("Resampling to %d x %d pixels with %s interpolation\n"),
			toX, toY, interp_to_str(interpolation));
	int fromX = gfit.rx, fromY = gfit.ry;

	set_cursor_waiting(TRUE);
	verbose_resize_gaussian(&gfit, toX, toY, interpolation, clamp);

	char log[90];
	sprintf(log, "Resampled from %d x %d, %s interp%s", fromX, fromY, interp_to_str(interpolation),
			((interpolation == OPENCV_LANCZOS4 || interpolation == OPENCV_CUBIC) && clamp) ?
			", clamped" : "");
	gfit.history = g_slist_append(gfit.history, strdup(log));

	notify_gfit_modified();
	if (!com.script) update_MenuItem();
	return CMD_OK;
}

int process_rgradient(int nb) {
	if (gfit.orig_bitpix == BYTE_IMG) {
		siril_log_color_message(_("This process cannot be applied to 8b images\n"), "red");
		return CMD_INVALID_IMAGE;
	}

	gchar *endxc, *endyc, *enddR, *endda;

	struct rgradient_filter_data *args = malloc(sizeof(struct rgradient_filter_data));
	args->xc = g_ascii_strtod(word[1], &endxc);
	args->yc = g_ascii_strtod(word[2], &endyc);
	args->dR = g_ascii_strtod(word[3], &enddR);
	args->da = g_ascii_strtod(word[4], &endda);
	args->fit = &gfit;

	if (endxc == word[1] || endyc == word[2] || enddR == word[3]
			|| endda == word[4] || (args->xc >= args->fit->rx)
			|| (args->yc >= args->fit->ry)) {
		siril_log_message(_("The coordinates cannot be greater than the size of the image. "
				"Please change their values and retry.\n"));
		free(args);
		return CMD_ARG_ERROR;
	}

	start_in_new_thread(rgradient_filter, args);
	return CMD_OK;
}

int process_rotate(int nb) {
	gchar *end;
	set_cursor_waiting(TRUE);
	int crop = 1;
	gboolean has_selection = FALSE;
	rectangle area = { 0, 0, gfit.rx, gfit.ry };
	if (com.selection.w > 0 && com.selection.h > 0) {
		siril_log_color_message(_("Rotation will apply only to current selection, the resulting image will be cropped.\n"), "salmon");
		area = com.selection;
		has_selection = TRUE;
	}

	gboolean clamp = TRUE;
	int interpolation = OPENCV_LANCZOS4;
	double angle=0.0;

	angle = g_ascii_strtod(word[1], &end);
	if (end == word[1] || angle < 0.0 || angle > 360.0) {
		siril_log_message(_("Angle %lf not allowed. Should be between 0.0 and 360.0.\n"), angle);
		return CMD_ARG_ERROR;
	}

	for (int i = 2; i < nb; i++) {
		if (g_str_has_prefix(word[i], "-interp=")) {
			char *current = word[i], *value;
			value = current + 8;
			if (value[0] == '\0') {
				siril_log_message(_("Missing argument to %s, aborting.\n"), current);
				return CMD_ARG_ERROR;
			}
			if(!g_ascii_strncasecmp(value, "nearest", 7) || !g_ascii_strncasecmp(value, "ne", 2)) {
				interpolation = OPENCV_NEAREST;
				continue;
			}
			if(!g_ascii_strncasecmp(value, "cubic", 5) || !g_ascii_strncasecmp(value, "cu", 2)) {
				interpolation = OPENCV_CUBIC;
				continue;
			}
			if(!g_ascii_strncasecmp(value, "lanczos4", 8) || !g_ascii_strncasecmp(value, "la", 2)) {
				interpolation = OPENCV_LANCZOS4;
				continue;
			}
			if(!g_ascii_strncasecmp(value, "linear", 6) || !g_ascii_strncasecmp(value, "li", 2)) {
				interpolation = OPENCV_LINEAR;
				continue;
			}
			if(!g_ascii_strncasecmp(value, "area", 4) || !g_ascii_strncasecmp(value, "ar", 2)) {
				interpolation = OPENCV_AREA;
				continue;
			}
			siril_log_message(_("Unknown transformation type %s, aborting.\n"), value);
			return CMD_ARG_ERROR;
		} else if (!strcmp(word[i], "-noclamp")) {
			clamp = FALSE;
		} else if (!strcmp(word[i], "-nocrop")) {
			if (has_selection) {
				siril_log_color_message(_("-nocrop option is not valid if a selection is active. Ignoring\n"), "red");
			} else crop = 0;
		} else {
			siril_log_message(_("Unknown parameter %s, aborting.\n"), word[i]);
			return CMD_ARG_ERROR;
		}
	}
	siril_debug_print("%f\n",angle);

	if (angle == 0.0 || angle == 360.0) {
		siril_log_message(_("Angle is 0.0 or 360.0 degrees. Doing nothing...\n"));
		return CMD_ARG_ERROR;
	}
	verbose_rotate_image(&gfit, area, angle, interpolation, crop, clamp);

	// the new selection will match the current image
	if (has_selection) {
		com.selection = (rectangle){ 0, 0, gfit.rx, gfit.ry };
		new_selection_zone();
	}
	update_zoom_label();
	redraw(REMAP_ALL);
	redraw_previews();
	set_cursor_waiting(FALSE);
	return CMD_OK;
}

int process_rotatepi(int nb){
	if (verbose_rotate_fast(&gfit, 180))
		return CMD_GENERIC_ERROR;

	update_zoom_label();
	redraw(REMAP_ALL);
	redraw_previews();
	return CMD_OK;
}

int process_set(int nb) {
	gboolean is_get = word[0][0] == 'g' || word[0][0] == 'G';
	char *input = word[1];
	if (input[0] == '-') {
		if (is_get) {
			if (!strcmp(input, "-a"))
				return print_all_settings(FALSE);
			if (!strcmp(input, "-A"))
				return print_all_settings(TRUE);
			else return CMD_ARG_ERROR;
		}
		else {
			if (g_str_has_prefix(input, "-import=")) {
				char *filename = g_shell_unquote(input + 8, NULL);
				if (!filename || filename[0] == '\0') {
					siril_log_message(_("Missing argument to %s, aborting.\n"), input);
					return CMD_ARG_ERROR;
				}
				return readinitfile(filename);
			}
			else return CMD_ARG_ERROR;
		}
	}

	/* parsing a single variable command */
	int sep, len = strlen(input);
	for (sep = 1; sep < len; sep++)
		if (input[sep] == '.')
			break;
	if (sep == len) {
		siril_log_message("syntax: group.key=value\n");
		return 1;
	}
	input[sep] = '\0';
	if (is_get) {
		print_settings_key(input, input+sep+1, FALSE);
	} else {
		/* set */
		char fakefile[1024];
		int filelen = snprintf(fakefile, 1024, "[%s]\n%s\n", input, input+sep+1);
		GKeyFile *kf = g_key_file_new();
		g_key_file_load_from_data(kf, fakefile, filelen, G_KEY_FILE_NONE, NULL);
		return read_keyfile(kf) == 0;
	}
	return 0;
}

int process_set_mag(int nb) {
	gchar *end;
	double mag_reference = g_ascii_strtod(word[1], &end);
	if (end == word[1]) {
		siril_log_message(_("Wrong magnitude value.\n"));
		return CMD_ARG_ERROR;
	}

	gboolean found = FALSE;
	double mag = 0.0;
	if (gui.qphot) {
		mag = gui.qphot->mag;
		found = TRUE;
	} else {
		if (com.selection.w > 300 || com.selection.h > 300){
			siril_log_message(_("Current selection is too large. To determine the PSF, please make a selection around a single star.\n"));
			return CMD_SELECTION_ERROR;
		}
		if (com.selection.w <= 0 || com.selection.h <= 0){
			siril_log_message(_("Select an area first\n"));
			return CMD_SELECTION_ERROR;
		}
		psf_error error;
		struct phot_config *ps = phot_set_adjusted_for_image(&gfit);
		psf_star *result = psf_get_minimisation(&gfit, select_vport(gui.cvport), &com.selection, TRUE, ps, TRUE, com.pref.starfinder_conf.profile, &error);
		free(ps);
		if (result) {
			found = TRUE;
			mag = result->mag;
			free_psf(result);
		}
		else siril_log_message(_("PSF minimisation failed with error %d\n"), error);
	}
	if (found) {
		com.magOffset = mag_reference - mag;
		siril_log_message(_(
					"Relative magnitude: %.3lf, "
					"True reduced magnitude: %.3lf, "
					"Offset: %.3lf\n"
				   ), mag, mag_reference, com.magOffset);
	}
	return CMD_OK;
}

int process_set_photometry(int nb) {
	if (nb > 0) {
		double inner = -1.0, outer = -1.0, aperture = -1.0, gain = -1.0;
		int min = -65536, max = -1, force = -1;
		gboolean error = FALSE;
		for (int i = 1; i < nb; i++) {
			char *arg = word[i], *end;
			if (!word[i])
				break;
			if (g_str_has_prefix(arg, "-inner=")) {
				arg += 7;
				inner = g_ascii_strtod(arg, &end);
				if (arg == end) error = TRUE;
				else if (inner < 1.0) error = TRUE;
			}
			else if (g_str_has_prefix(arg, "-outer=")) {
				arg += 7;
				outer = g_ascii_strtod(arg, &end);
				if (arg == end) error = TRUE;
				else if (outer < 2.0) error = TRUE;
			}
			else if (g_str_has_prefix(arg, "-aperture=")) {
				arg += 10;
				aperture = g_ascii_strtod(arg, &end);
				if (arg == end) error = TRUE;
				else if (aperture < 1.0) error = TRUE;
			}
			else if (g_str_has_prefix(arg, "-gain=")) {
				arg += 6;
				gain = g_ascii_strtod(arg, &end);
				if (arg == end) error = TRUE;
				else if (gain <= 0.0) error = TRUE;
			}
			else if (g_str_has_prefix(arg, "-min_val=")) {
				arg += 9;
				min = g_ascii_strtoll(arg, &end, 10);
				if (arg == end) error = TRUE;
				else if (min >= 65535) error = TRUE;
			}
			else if (g_str_has_prefix(arg, "-max_val=")) {
				arg += 9;
				max = g_ascii_strtoull(arg, &end, 10);
				if (arg == end) error = TRUE;
				else if (max == 0 || max > 65535) error = TRUE;
			}
			else if (g_str_has_prefix(arg, "-force_radius=")) {
				arg += 14;
				if (*arg == 'y')
					force = 1;
				else if (*arg == 'n')
					force = 0;
				else error = TRUE;
			}
			else {
				siril_log_message(_("Unknown parameter %s, aborting.\n"), arg);
				return CMD_ARG_ERROR;
			}
		}

		if (error) {
			siril_log_message(_("Error parsing arguments, aborting.\n"));
			return CMD_ARG_ERROR;
		}
		if (inner > 0) {
			if (outer > 0) {
				if (outer > inner) {
					com.pref.phot_set.inner = inner;
					com.pref.phot_set.outer = outer;
				} else {
					siril_log_message(_("Inner radius value must be less than outer. Please change the value."));
					error = TRUE;
				}
			} else {
				if (com.pref.phot_set.outer > inner) {
					com.pref.phot_set.inner = inner;
				} else {
					siril_log_message(_("Inner radius value must be less than outer. Please change the value."));
					error = TRUE;
				}
			}
		}
		else if (outer > 0) {
			if (outer > com.pref.phot_set.inner) {
				com.pref.phot_set.outer = outer;
			} else {
					siril_log_message(_("Inner radius value must be less than outer. Please change the value."));
					error = TRUE;
				}
		}
		if (aperture > 0.0)
			com.pref.phot_set.aperture = aperture;
		if (force == 0)
			com.pref.phot_set.force_radius = FALSE;
		else if (force == 1)
			com.pref.phot_set.force_radius = TRUE;
		if (gain > 0.0)
			com.pref.phot_set.gain = gain;
		if (min >= -65536) {
			if (max > 0) {
				if (min < max) {
					com.pref.phot_set.minval = (double)min;
					com.pref.phot_set.maxval = (double)max;
				} else {
					siril_log_message(_("minimum value must be smaller than the maximum\n"));
					error = TRUE;
				}
			} else {
				if ((double)min < com.pref.phot_set.maxval) {
					com.pref.phot_set.minval = (double)min;
				} else {
					siril_log_message(_("minimum value must be smaller than the maximum\n"));
					error = TRUE;
				}
			}
		} else if (max > 0) {
			if (com.pref.phot_set.minval < max) {
				com.pref.phot_set.maxval = max;
			} else {
				siril_log_message(_("minimum value must be smaller than the maximum\n"));
				error = TRUE;
			}
		}

		if (error) {
			siril_log_message(_("Error parsing arguments, aborting.\n"));
			return CMD_ARG_ERROR;
		}
	}
	siril_log_message(_("Local background annulus radius: %.1f to %.1f, aperture: %.1f (%s), camera conversion gain: %f e-/ADU, using pixels with values ]%f, %f[\n"),
			com.pref.phot_set.inner,
			com.pref.phot_set.outer,
			com.pref.phot_set.aperture,
			com.pref.phot_set.force_radius ? _("forced") : _("unused, dynamic"),
			com.pref.phot_set.gain,
			com.pref.phot_set.minval,
			com.pref.phot_set.maxval);
	return CMD_OK;
}

int process_set_ref(int nb) {
	sequence *seq = load_sequence(word[1], NULL);
	gchar *end;

	if (!seq) {
		return CMD_SEQUENCE_NOT_FOUND;
	}
	if (check_seq_is_comseq(seq)) {
		free_sequence(seq, TRUE);
		seq = &com.seq;
	}
	int n = g_ascii_strtoull(word[2], &end, 10) - 1;
	if (end == word[2] || n < 0 || n >= seq->number) {
		siril_log_message(_("The reference image must be set between 1 and %d\n"), seq->number);
		return CMD_ARG_ERROR;
	}

	seq->reference_image = n;
	// a reference image should not be excluded to avoid confusion
	if (!seq->imgparam[seq->reference_image].incl) {
		seq->imgparam[seq->reference_image].incl = TRUE;
	}

	writeseqfile(seq);
	if (check_seq_is_comseq(seq)) {
		fix_selnum(&com.seq, FALSE);
		seq_load_image(&com.seq, n, TRUE);
		update_stack_interface(TRUE);
		update_reg_interface(FALSE);
		adjust_sellabel();
		drawPlot();
	} else {
		free_sequence(seq, FALSE);
	}

	return CMD_OK;
}

int process_unset_mag(int nb) {
	com.magOffset = 0.0;
	return CMD_OK;
}

int process_set_mag_seq(int nb) {
	gchar *end;
	double mag = g_ascii_strtod(word[1], &end);
	if (end == word[1]) {
		siril_log_message(_("Wrong magnitude value.\n"));
		return CMD_ARG_ERROR;
	}

	int i;
	for (i = 0; i < MAX_SEQPSF && com.seq.photometry[i]; i++);
	com.seq.reference_star = i - 1;
	if (i == 0) {
		siril_log_message(_("Run a PSF for the sequence first (see seqpsf)\n"));
		return CMD_NEED_INIT_FIRST;
	}
	com.seq.reference_mag = mag;
	siril_log_message(_("Reference magnitude has been set for star %d to %f and will be computed for each image\n"), i - 1, mag);
	drawPlot();
	return CMD_OK;
}

int process_set_ext(int nb) {
	if (word[1]) {
		if ((g_ascii_strncasecmp(word[1], "fit", 3))
				&& (g_ascii_strncasecmp(word[1], "fts", 3))
				&& (g_ascii_strncasecmp(word[1], "fits", 4))) {
			siril_log_message(_("FITS extension unknown: %s\n"), word[1]);
			return CMD_ARG_ERROR;
		}

		g_free(com.pref.ext);
		gchar *lower = g_ascii_strdown(word[1], strlen(word[1]));
		com.pref.ext = g_strdup_printf(".%s", lower);
		g_free(lower);
		writeinitfile();
	}

	return CMD_OK;
}

int process_set_findstar(int nb) {
	int startoptargs = 1;
	double sigma = com.pref.starfinder_conf.sigma;
	double minbeta = com.pref.starfinder_conf.min_beta;
	double roundness = com.pref.starfinder_conf.roundness;
	int radius = com.pref.starfinder_conf.radius;
	double focal_length = com.pref.starfinder_conf.focal_length;
	double pixel_size_x = com.pref.starfinder_conf.pixel_size_x;
	gboolean relax_checks = com.pref.starfinder_conf.relax_checks;
	int convergence = com.pref.starfinder_conf.convergence;
	starprofile profile = com.pref.starfinder_conf.profile;
	double minA = com.pref.starfinder_conf.min_A;
	double maxA = com.pref.starfinder_conf.max_A;
	double maxr = com.pref.starfinder_conf.max_r;
	gchar *end;

	if (nb > startoptargs) {
		for (int i = startoptargs; i < nb; i++) {
			char *current = word[i], *value;
			if (current) {
				if (g_str_has_prefix(current, "-radius=")) {
					value = current + 8;
					radius = g_ascii_strtoull(value, &end, 10);
					if (end == value || radius < 3 || radius > 50) {
						siril_log_message(_("Wrong parameter values. Radius must be between 3 and 50, aborting.\n"));
						return CMD_ARG_ERROR;
					}
				} else if (g_str_has_prefix(current, "-sigma=")) {
					value = current + 7;
					sigma = g_ascii_strtod(value, &end);
					if (end == value || sigma < 0.05) {
						siril_log_message(_("Wrong parameter values. Sigma must be greater than 0.05, aborting\n"));
						return CMD_ARG_ERROR;
					}
				} else if (g_str_has_prefix(current, "-minbeta=")) {
					value = current + 9;
					minbeta = g_ascii_strtod(value, &end);
					if (end == value || minbeta < 0.0 || minbeta >= MOFFAT_BETA_UBOUND) {
						siril_log_message(_("Wrong parameter values. Minimum beta must be greater than or equal to 0.0 and less than %.0f, aborting\n"), MOFFAT_BETA_UBOUND);
						return CMD_ARG_ERROR;
					}
				} else if (g_str_has_prefix(current, "-gaussian")) {
					profile = PSF_GAUSSIAN;
				} else if (g_str_has_prefix(current, "-moffat")) {
					profile = PSF_MOFFAT_BFREE;
				} else if (g_str_has_prefix(current, "-roundness=")) {
					value = current + 11;
					roundness = g_ascii_strtod(value, &end);
					if (end == value || roundness < 0.0 || roundness > 0.95) {
						siril_log_message(_("Wrong parameter values. Roundness must be between 0 and 0.95, aborting.\n"));
						return CMD_ARG_ERROR;
					}
				} else if (g_str_has_prefix(current, "-focal=")) {
					value = current + 7;
					focal_length = g_ascii_strtod(value, &end);
					if (end == value || focal_length < 0) {
						siril_log_message(_("Wrong parameter values. Focal length must be greater than 0, aborting.\n"));
						return CMD_ARG_ERROR;
					}
				} else if (g_str_has_prefix(current, "-pixelsize=")) {
					value = current + 11;
					pixel_size_x = g_ascii_strtod(value, &end);
					if (end == value || pixel_size_x < 0) {
						siril_log_message(_("Wrong parameter values. Pixel size must be greater than 0, aborting.\n"));
						return CMD_ARG_ERROR;
					}
				} else if (g_str_has_prefix(current, "-relax=")) {
					value = current + 7;
					if (!(g_ascii_strcasecmp(value, "on"))) relax_checks = TRUE;
					else if (!(g_ascii_strcasecmp(value, "off"))) relax_checks = FALSE;
					else {
						siril_log_message(_("Wrong parameter values. Auto must be set to on or off, aborting.\n"));
						return CMD_ARG_ERROR;
					}
				} else if (g_str_has_prefix(current, "-convergence=")) {
					value = current + 13;
					convergence = g_ascii_strtoull(value, &end, 10);
					if (end == value || convergence < 1 || convergence > 3) {
						siril_log_message(_("Wrong parameter values. Convergence must be between 1 and 3, aborting.\n"));
						return CMD_ARG_ERROR;
					}
				} else if (g_str_has_prefix(current, "-minA=")) {
					value = current + 6;
					minA = g_ascii_strtod(value, &end);
					if (end == value) {
						siril_log_message(_("Wrong parameter value %s.\n"), current);
						return CMD_ARG_ERROR;
					}
				} else if (g_str_has_prefix(current, "-maxA=")) {
					value = current + 6;
					maxA = g_ascii_strtod(value, &end);
					if (end == value) {
						siril_log_message(_("Wrong parameter value %s.\n"), current);
						return CMD_ARG_ERROR;
					}
				} else if (g_str_has_prefix(current, "-maxR=")) {
					value = current + 6;
					maxr = g_ascii_strtod(value, &end);
					if (end == value || maxr <= 0.0 || maxr > 1.0) {
						siril_log_message(_("Wrong parameter value %s.\n"), current);
						return CMD_ARG_ERROR;
					}
				} else if (!g_ascii_strcasecmp(current, "reset")) {
					siril_log_message(_("Resetting findstar parameters to default values.\n"));
					sigma = 1.;
					roundness = 0.5;
					radius = DEF_BOX_RADIUS;
					focal_length = 0.;
					pixel_size_x = 0.;
					relax_checks = FALSE;
					convergence = 1;
					profile = PSF_GAUSSIAN;
					minbeta = 1.5;
					minA = 0.0;
					maxA = 0.0;
					maxr = 1.0;
				} else {
					siril_log_message(_("Unknown parameter %s, aborting.\n"), current);
					return CMD_ARG_ERROR;
				}
			}
		}
	}

	siril_log_message(_("sigma = %3.2f\n"), sigma);
	com.pref.starfinder_conf.sigma = sigma;
	if (maxr != 1.0 && maxr > roundness)
		siril_log_message(_("roundness range = [%f, %f]\n"), roundness, maxr);
	else {
		siril_log_message(_("roundness = %3.2f\n"), roundness);
		maxr = 1.0;
	}
	com.pref.starfinder_conf.roundness = roundness;
	com.pref.starfinder_conf.max_r = maxr;
	siril_log_message(_("radius = %d\n"), radius);
	com.pref.starfinder_conf.radius = radius;
	if ((minA > 0.0 || maxA > 0.0) && minA < maxA)
		siril_log_message(_("amplitude range = [%f, %f]\n"), minA, maxA);
	else {
		siril_log_message(_("amplitude range unlimited\n"));
		minA = 0.0; maxA = 0.0;
	}
	com.pref.starfinder_conf.min_A = minA;
	com.pref.starfinder_conf.max_A = maxA;
	siril_log_message(_("convergence = %d\n"), convergence);
	com.pref.starfinder_conf.convergence = convergence;
	siril_log_message(_("focal = %3.1f\n"), focal_length);
	com.pref.starfinder_conf.focal_length = focal_length;
	siril_log_message(_("pixelsize = %3.2f\n"), pixel_size_x);
	com.pref.starfinder_conf.pixel_size_x = pixel_size_x;
	siril_log_message(_("relax = %s\n"), (relax_checks) ? "on" : "off");
	com.pref.starfinder_conf.relax_checks = relax_checks;
	siril_log_message(_("profile = %s\n"), (profile == PSF_GAUSSIAN) ? "Gaussian" : "Moffat");
	com.pref.starfinder_conf.profile = profile;
	if (profile != PSF_GAUSSIAN) {
		siril_log_message(_("minimum beta = %3.2f\n"), minbeta);
		com.pref.starfinder_conf.min_beta = minbeta;
	}
	return CMD_OK;
}

int process_unset_mag_seq(int nb) {
	com.seq.reference_star = -1;
	com.seq.reference_mag = -1001.0;
	siril_log_message(_("Reference magnitude unset for sequence\n"));
	drawPlot();
	return CMD_OK;
}

int process_pm(int nb) {
	/* First we want to replace all variable by filename if exist. Return error if not
	 * Variables start and end by $ token.
	 */
	gchar *expression = g_shell_unquote(word[1], NULL);
	gchar *next, *cur;
	int count = 0;
	float min = -1.f;
	float max = -1.f;

	cur = expression;
	while ((next = strchr(cur, '$')) != NULL) {
		cur = next + 1;
		count++;
	}

	if (count == 0) {
		siril_log_message(_("You need to add at least one image as variable. Use $ tokens to surround the file names .\n"));
		return CMD_ARG_ERROR;
	} else if (count % 2 != 0) {
		siril_log_message(_("There is an unmatched $. Please check the expression.\n"));
		return CMD_ARG_ERROR;
	}

	/* parse rescale option if exist */
	if (nb > 1) {
		if (!g_strcmp0(word[2], "-rescale")) {
			if (nb == 5) {
				gchar *end;
				min = g_ascii_strtod(word[3], &end);
				if (end == word[3] || min < 0 || min > 1) {
					siril_log_message(_("Rescale can only be done in the [0, 1] range.\n"));
					return CMD_ARG_ERROR;
				}
				max = g_ascii_strtod(word[4], &end);
				if (end == word[4] || max < 0 || max > 1) {
					siril_log_message(_("Rescale can only be done in the [0, 1] range.\n"));
					return CMD_ARG_ERROR;
				}
			} else {
				min = 0.f;
				max = 1.f;
			}
		}
	}

	struct pixel_math_data *args = malloc(sizeof(struct pixel_math_data));
	args->nb_rows = count / 2; // this is the number of variable
	args->varname = calloc(args->nb_rows, sizeof(gchar *));

	cur = expression;

	/* List all variables */
	char *start = cur;
	char *end = cur;
	gboolean first = TRUE;
	int i = 0;
	while (*cur) {
		if (*cur == '$') {
			if (first) {
				start = cur;
				first = FALSE;
			} else {
				end = cur;
				first = TRUE;
			}
		}
		if (start < end && *start) {
			*end = 0;
			gboolean found = FALSE;
			for (int j = 0; j < i; j++) {
				gchar *test = g_strrstr(args->varname[j], start + 1);
				if (test)
					found = TRUE;
			}
			if (!found)
				args->varname[i++] = g_strdup(start + 1);
			start = cur = end;
		}
		cur++;
	}
	args->nb_rows = i; // this is the final number of variables
	args->varname = realloc(args->varname, i * sizeof(gchar *));

	int width = -1;
	int height = -1;
	int channel = -1;

	for (int j = 0; j < args->nb_rows; j++) {
		int w, h, c;
		if (load_pm_var(args->varname[j], j, &w, &h, &c)) {
			if (j > 0)
				free_pm_var(j - 1);
			free(args->varname);
			free(args);
			return CMD_INVALID_IMAGE;
		}

		if (channel == -1) {
			width = w;
			height = h;
			channel = c;
		} else {
			if (w != width || height != h || channel != c) {
				siril_log_message(_("Image must have same dimension\n"));
				free_pm_var(args->nb_rows);
				free(args->varname);
				free(args);
				return CMD_INVALID_IMAGE;
			}
		}
	}

	/* remove tokens */
	g_free(expression);
	expression = g_shell_unquote(word[1], NULL);

	// Now need to replace the original variable names between the $ signs in expression with
	// the new generic variable names.
	// This ensures the variable names in the expression passed to pm match the variable names
	// that are stored in args->varname
	gchar** chunks = g_strsplit(expression, "$", count + 1);
<<<<<<< HEAD
	int idx;
	for (int i = 0, j = 1; i < count / 2 ; i++) {
=======
	for (int i = 0, j = 1; i < count / 2 ; i++) {
		int idx = 0;
>>>>>>> 9ede6034
		int k;
		for (k = 0; k < args->nb_rows; k++) {
			if (!g_strcmp0(chunks[2 * i + 1], args->varname[k])) {
				idx = k + 1;
				break;
			}
		}
		if (idx != k + 1) idx = j;
		g_free(chunks[2 * i + 1]);
		chunks[2 * i + 1] = g_strdup_printf("var_%d", idx);
		j++;
	}
	g_free(expression);
	expression = g_strjoinv(NULL, chunks);
	g_strfreev(chunks);

<<<<<<< HEAD
	//		// Rewrite the variable names to var_1, var_2 etc. now the files are loaded.
	//		// This avoids conflicts where characters are permitted in filenames but cannot
	//		// be used in pixelmath variable names.
	//		// We will amend the expression to match below.
=======
	// Rewrite the variable names to var_1, var_2 etc. now the files are loaded.
	// This avoids conflicts where characters are permitted in filenames but cannot
	// be used in pixelmath variable names.
	// We will amend the expression to match below.
>>>>>>> 9ede6034
	for (int j = 0; j < args->nb_rows; j++) {
		g_free(args->varname[j]);
		args->varname[j] = g_strdup_printf("var_%d", j + 1);
	}

	remove_spaces_from_str(expression);

	fits *fit = NULL;
	if (new_fit_image(&fit, width, height, channel, DATA_FLOAT)) {
		free_pm_var(args->nb_rows);
		free(args->varname);
		free(args);
		return CMD_GENERIC_ERROR;
	}

	args->expression1 = expression;
	args->expression2 = NULL;
	args->expression3 = NULL;
	args->single_rgb = TRUE;
	args->fit = fit;
	args->ret = 0;
	args->from_ui = FALSE;
	if (min >= 0.f) {
		args->rescale = TRUE;
		args->min = min;
		args->max = max;
	} else {
		args->rescale = FALSE;
	}

	start_in_new_thread(apply_pixel_math_operation, args);

	return CMD_OK;
}

int process_psf(int nb){
	if (com.selection.w > 300 || com.selection.h > 300){
		siril_log_message(_("Current selection is too large. To determine the PSF, please make a selection around a single star.\n"));
		return CMD_SELECTION_ERROR;
	}
	if (com.selection.w <= 0 || com.selection.h <= 0){
		siril_log_message(_("Select an area first\n"));
		return CMD_SELECTION_ERROR;
	}

	if (gfit.naxes[2] > 1 && nb == 1 && com.headless) {
		siril_log_color_message(_("Please display the channel on which you want to compute the PSF or use -channel argument\n"), "red");
		return CMD_GENERIC_ERROR;
	}

	int channel = com.headless ? 0 : select_vport(gui.cvport);
	if (nb == 2) {
		gchar *next;
		channel = g_ascii_strtoull(word[1], &next, 10);
		if (word[1] == next || channel > (int)gfit.naxes[2]) {
			siril_log_message(_("Please provide the channel number starting from 0 for red\n"));
			return CMD_ARG_ERROR;
		}
	}

	starprofile profile = com.pref.starfinder_conf.profile;
	psf_error error;
	struct phot_config *ps = phot_set_adjusted_for_image(&gfit);
	psf_star *result = psf_get_minimisation(&gfit, channel, &com.selection, TRUE, ps, TRUE, profile, &error);
	free(ps);
	if (result) {
		gchar *str = format_psf_result(result, &com.selection, &gfit, NULL);
		free_psf(result);
		siril_log_message("%s\n", str);
	}
	else siril_log_message(_("PSF minimisation failed with error %d\n"), error);
	return CMD_OK;
}

int process_seq_tilt(int nb) {
	gboolean draw_polygon = FALSE;

	sequence *seq;
	seq = load_sequence(word[1], NULL);
	if (!seq)
		return CMD_SEQUENCE_NOT_FOUND;
	if (check_seq_is_comseq(seq)) {
		free_sequence(seq, TRUE);
		seq = &com.seq;
		draw_polygon = TRUE;
	}
	// through GUI, in case the specified sequence is not the loaded sequence
	// load it before running
	if (!com.script && seq != &com.seq) {
		set_seq(word[1]);
		free_sequence(seq, TRUE);
		seq = &com.seq;
		draw_polygon = TRUE;
	}

	struct tilt_data *args = calloc(sizeof(struct tilt_data), 1);
	args->seq = seq;
	args->draw_polygon = draw_polygon;

	apply_tilt_to_sequence(args);
	return CMD_OK;
}

/* com.pref.phot_set.outer needs to be set at this point */
static int parse_star_position_arg(char *arg, sequence *seq, fits *first, rectangle *seqpsf_area, gchar **target_descr) {
	rectangle area;
	if (g_str_has_prefix(arg, "-at=") || g_str_has_prefix(arg, "-refat=")) {
		gchar *value, *end;
		if (arg[1] == 'a')
			value = arg + 4;
		else value = arg + 7;
		int x = g_ascii_strtoull(value, &end, 10);
		if (end == value) return CMD_ARG_ERROR;
		if (*end != ',') return CMD_ARG_ERROR;
		end++;
		value = end;
		int y = g_ascii_strtoull(value, &end, 10);
		if (end == value) return CMD_ARG_ERROR;

		double start = 1.5 * com.pref.phot_set.outer;
		double size = 3 * com.pref.phot_set.outer;

		area.x = x - start;
		area.y = y - start;
		area.w = size;
		area.h = size;
		if (area.x < 0 || area.y < 0 ||
				area.h <= 0 || area.w <= 0 ||
				area.x + area.w >= first->rx ||
				area.y + area.h >= first->ry) {
			siril_log_message(_("The given coordinates are not in the image, aborting\n"));
			return CMD_ARG_ERROR;
		}

		if (enforce_area_in_image(&area, seq, 0)) {
			siril_log_message(_("Selection was not completely inside the first image of the sequence, aborting.\n"));
			return CMD_SELECTION_ERROR;
		}
		if (target_descr && arg[1] != 'a')
			*target_descr = g_strdup_printf("at %d, %d", x, y);
	}
	else if (g_str_has_prefix(arg, "-wcs=") || g_str_has_prefix(arg, "-refwcs=")) {
		char *value;
		if (arg[1] == 'w')
			value = arg + 5;
		else value = arg + 8;
		char *sep = strchr(value, ',');
		if (!sep) {
			siril_log_message(_("Invalid argument to %s, aborting.\n"), arg);
			return CMD_ARG_ERROR;
		}
		*sep++ = '\0';
		char *end;
		double ra = g_ascii_strtod(value, &end);
		if (end == value) {
			siril_log_message(_("Invalid argument to %s, aborting.\n"), arg);
			return CMD_ARG_ERROR;
		}
		double dec = g_ascii_strtod(sep, &end);
		if (end == sep) {
			siril_log_message(_("Invalid argument to %s, aborting.\n"), arg);
			return CMD_ARG_ERROR;
		}

		if (!has_wcs(first)) {
			siril_log_message(_("The reference image of the sequence does not have the WCS information required for star selection by equatorial coordinates\n"));
			return CMD_FOR_PLATE_SOLVED;
		}
		double fx, fy;
		if (wcs2pix(first, ra, dec, &fx, &fy)) {
			siril_log_message(_("The given coordinates are not in the image, aborting\n"));
			return CMD_ARG_ERROR;
		}
		double dx, dy;
		fits_to_display(fx, fy, &dx, &dy, first->ry);
		double start = 1.5 * com.pref.phot_set.outer;
		double size = 3 * com.pref.phot_set.outer;
		area.x = dx - start;
		area.y = dy - start;
		area.w = size;
		area.h = size;
		if (area.x < 0 || area.y < 0 ||
				area.h <= 0 || area.w <= 0 ||
				area.x + area.w >= first->rx ||
				area.y + area.h >= first->ry) {
			siril_log_message(_("The given coordinates are not in the image, aborting\n"));
			return CMD_ARG_ERROR;
		}
		siril_log_message(_("Coordinates of the star: %.1f, %.1f\n"), dx, dy);
		if (target_descr && arg[1] != 'a')
			*target_descr = g_strdup_printf("at %f, %f", ra, dec);
	}
	else {
		siril_log_message(_("Invalid argument %s, aborting.\n"), arg);
		return CMD_ARG_ERROR;
	}
	*seqpsf_area = area;
	return CMD_OK;
}

/* seqpsf [sequencename channel { -at=x,y | -wcs=ra,dec }] */
int process_seq_psf(int nb) {
	if (com.script && nb < 4) {
		siril_log_message(_("Arguments are not optional when called from a script\n"));
		return CMD_ARG_ERROR;
	}
	if (!com.headless && !sequence_is_loaded() && nb < 4) {
		siril_log_message(_("Arguments are optional only if a sequence is already loaded and selection around a star made\n"));
		return CMD_ARG_ERROR;
	}

	sequence *seq = NULL;
	int layer;
	if (nb < 4) {
		seq = &com.seq;
		layer = select_vport(gui.cvport);

		if (com.selection.w > 300 || com.selection.h > 300) {
			siril_log_message(_("Current selection is too large. To determine the PSF, please make a selection around a single star.\n"));
			return CMD_SELECTION_ERROR;
		}
		if (com.selection.w <= 0 || com.selection.h <= 0) {
			siril_log_message(_("Select an area first\n"));
			return CMD_SELECTION_ERROR;
		}
	} else {
		seq = load_sequence(word[1], NULL);
		if (!seq) {
			return CMD_SEQUENCE_NOT_FOUND;
		}
		if (!com.script && seq != &com.seq) {
			set_seq(word[1]);
			free_sequence(seq, TRUE);
			seq = &com.seq;
		}

		fits first = { 0 };
		if (seq_read_frame_metadata(seq, 0, &first)) {
			free_sequence(seq, TRUE);
			return CMD_GENERIC_ERROR;
		}
		seq->current = 0;

		gchar *end;
		layer = g_ascii_strtoull(word[2], &end, 10);
		if (end == word[2] || layer >= seq->nb_layers) {
			siril_log_message(_("PSF cannot be computed on channel %d for this sequence of %d channels\n"), layer, seq->nb_layers);
			free_sequence(seq, TRUE);
			clearfits(&first);
			return CMD_ARG_ERROR;
		}

		rectangle area;
		if (parse_star_position_arg(word[3], seq, &first, &area, NULL)) {
			free_sequence(seq, TRUE);
			clearfits(&first);
			return 1;
		}
		com.selection = area;
		clearfits(&first);
	}

	framing_mode framing = REGISTERED_FRAME;
	if (framing == REGISTERED_FRAME && !seq->regparam[layer])
		framing = ORIGINAL_FRAME;
	if (framing == ORIGINAL_FRAME) {
		if (com.headless)
			framing = FOLLOW_STAR_FRAME;
		else {
			GtkToggleButton *follow = GTK_TOGGLE_BUTTON(lookup_widget("followStarCheckButton"));
			if (gtk_toggle_button_get_active(follow))
				framing = FOLLOW_STAR_FRAME;
		}
	}
	siril_log_message(_("Running the PSF on the sequence, layer %d\n"), layer);
	int retval = seqpsf(seq, layer, FALSE, FALSE, framing, TRUE, com.script);
	if (seq != &com.seq)
		free_sequence(seq, TRUE);
	return retval;
}

// light_curve sequencename channel [-autoring] { -ninalist=file | [-auto] { -at=x,y | -wcs=ra,dec [-refat=x,y] [-refwcs=ra,dec] ... } }
int process_light_curve(int nb) {
	sequence *seq = load_sequence(word[1], NULL);
	if (!seq)
		return CMD_SEQUENCE_NOT_FOUND;
	if (check_seq_is_comseq(seq)) {
		free_sequence(seq, TRUE);
		seq = &com.seq;
		clear_all_photometry_and_plot(); // calls GTK+ code, but we're not in a script here
	}
	siril_debug_print("reference image in seqfile is %d\n", seq->reference_image);
	int refimage = 0;
	gboolean seq_has_wcs;
	if ((seq_has_wcs = sequence_has_wcs(seq, &refimage)))
		seq->reference_image = refimage;
	seq->current = refimage;	// seqpsf computes transformations from current

	gchar *end;
	int layer = g_ascii_strtoull(word[2], &end, 10);
	if (end == word[2] || layer >= seq->nb_layers) {
		siril_log_message(_("PSF cannot be computed on channel %d for this sequence of %d channels\n"), layer, seq->nb_layers);
		if (seq != &com.seq)
			free_sequence(seq, TRUE);
		return CMD_ARG_ERROR;
	}

	if (sequence_drifts(seq, layer, seq->rx / 4))
		return CMD_GENERIC_ERROR;

	int argidx = 3;
	gboolean autoring = FALSE;
	if (!g_strcmp0(word[argidx], "-autoring")) {
		autoring = TRUE;
		if (nb == 3) {
			siril_log_message(_("Missing argument to command\n"));
			return CMD_ARG_ERROR;
		}
		argidx++;
	}

	fits first = { 0 };
	if (autoring) {
		if (seq_read_frame(seq, refimage, &first, FALSE, -1)) {
			if (seq != &com.seq)
				free_sequence(seq, TRUE);
			return CMD_GENERIC_ERROR;
		}
		float fwhm = measure_image_FWHM(&first, layer);
		if (fwhm <= 0.0f) {
			siril_log_color_message(_("Could not find stars in the first image, aborting.\n"), "red");
			if (seq != &com.seq)
				free_sequence(seq, TRUE);
			clearfits(&first);
			return CMD_GENERIC_ERROR;
		}
		/* automatic aperture is 2 times each star's FWHM, which can be
		 * significantly larger than the mean FWHM that we get here */
		com.pref.phot_set.inner = com.pref.phot_set.auto_inner_factor * fwhm;
		com.pref.phot_set.outer = com.pref.phot_set.auto_outer_factor * fwhm;
		siril_log_message(_("Setting inner and outer photometry ring radii to %.1f and %.1f (FWHM is %f)\n"),
				com.pref.phot_set.inner, com.pref.phot_set.outer, fwhm);
	} else {
		if (seq_read_frame_metadata(seq, refimage, &first)) {
			if (seq != &com.seq)
				free_sequence(seq, TRUE);
			return CMD_GENERIC_ERROR;
		}
		siril_log_message(_("Using preconfigured inner and outer photometry ring radii of %.1f and %.1f\n"),
				com.pref.phot_set.inner, com.pref.phot_set.outer);
	}
	g_assert(com.pref.phot_set.inner < com.pref.phot_set.outer);

	struct light_curve_args *args = calloc(1, sizeof(struct light_curve_args));
	if (!args) {
		PRINT_ALLOC_ERR;
		clearfits(&first);
		return CMD_ALLOC_ERROR;
	}

	/* we have a sequence and channel, now we iterate with seqpsf on the list of stars */
	if (g_str_has_prefix(word[argidx], "-ninastars=")) {
		char *file = word[argidx] + 11;
		if (file[0] == '\0') {
			siril_log_message(_("Missing argument to %s, aborting.\n"), word[argidx]);
			free(args);
			clearfits(&first);
			return CMD_GENERIC_ERROR;
		}
		if (!seq_has_wcs) {
			siril_log_message(_("No image in the sequence was found with the WCS information required for star selection by equatorial coordinates, plate solve the reference or the first\n"));
			free(args);
			clearfits(&first);
			return CMD_FOR_PLATE_SOLVED;
		}
		if (parse_nina_stars_file_using_WCS(args, file, TRUE, TRUE, &first)) {
			free_light_curve_args(args);
			clearfits(&first);
			return CMD_GENERIC_ERROR;
		}
	} else {
		args->areas = malloc((nb - argidx) * sizeof(rectangle));
		for (int arg_index = argidx; arg_index < nb; arg_index++) {
			if (parse_star_position_arg(word[arg_index], seq, &first,
						&args->areas[arg_index - argidx], &args->target_descr)) {
				free_light_curve_args(args);
				clearfits(&first);
				return CMD_ARG_ERROR;;
			}
		}
		args->nb = nb - argidx;
	}
	clearfits(&first);
	args->seq = seq;
	args->layer = layer;
	args->display_graph = FALSE;
	siril_debug_print("starting PSF analysis of %d stars\n", args->nb);

	start_in_new_thread(light_curve_worker, args);
	return CMD_OK;
}

int process_seq_crop(int nb) {
	sequence *seq = load_sequence(word[1], NULL);
	if (!seq) {
		return CMD_SEQUENCE_NOT_FOUND;
	}

	rectangle area;

	int startoptargs = 6;

	if (nb >= startoptargs) {
		gchar *endx, *endy, *endw, *endh;

		area.x = g_ascii_strtoull(word[2], &endx, 10);
		area.y = g_ascii_strtoull(word[3], &endy, 10);
		area.w = g_ascii_strtoull(word[4], &endw, 10);
		area.h = g_ascii_strtoull(word[5], &endh, 10);

		if (endx == word[2] || endy == word[3] || area.x < 0 || area.y < 0) {
			siril_log_message(_("Crop: x and y must be positive values.\n"));
			if (!check_seq_is_comseq(seq))
				free_sequence(seq, TRUE);
			return CMD_ARG_ERROR;
		}
		if (endw == word[4] || endh == word[5] || area.w <= 0 || area.h <= 0) {
			siril_log_message(_("Crop: width and height must be greater than 0.\n"));
			if (!check_seq_is_comseq(seq))
				free_sequence(seq, TRUE);
			return CMD_ARG_ERROR;
		}
	} else {
		siril_log_message(_("Crop: select a region or provide x, y, width, height\n"));
		if (!check_seq_is_comseq(seq))
			free_sequence(seq, TRUE);
		return CMD_ARG_ERROR;
	}
	gchar *end1, *end2;
	int rx = g_ascii_strtoull(word[4], &end1, 10);
	int ry = g_ascii_strtoull(word[5], &end2, 10);

	if (end1 == word[4] || end2 == word[5] || rx > seq->rx || ry > seq->ry) {
		siril_log_message(_("Crop: width and height, respectively, must be less than %d and %d.\n"),
				seq->rx, seq->ry);
		if (!check_seq_is_comseq(seq))
			free_sequence(seq, TRUE);
		return CMD_ARG_ERROR;
	}

	struct crop_sequence_data *args = calloc(1, sizeof(struct crop_sequence_data));

	args->seq = seq;
	args->area = area;
	args->prefix = strdup("cropped_");

	if (nb > startoptargs) {
		for (int i = startoptargs; i < nb; i++) {
			if (word[i]) {
				if (g_str_has_prefix(word[i], "-prefix=")) {
					char *current = word[i], *value;
					value = current + 8;
					if (value[0] == '\0') {
						siril_log_message(_("Missing argument to %s, aborting.\n"), current);
						free(args);
						if (!check_seq_is_comseq(seq))
							free_sequence(seq, TRUE);
						return CMD_ARG_ERROR;
					}
					args->prefix = strdup(value);
				}
			}
		}
	}

	crop_sequence(args);
	return CMD_OK;
}

int process_bg(int nb) {
	WORD us_bg;

	for (int layer = 0; layer < gfit.naxes[2]; layer++) {
		double bg = background(&gfit, layer, &com.selection, MULTI_THREADED);
		if (gfit.type == DATA_USHORT) {
			us_bg = round_to_WORD(bg);
			bg = bg / get_normalized_value(&gfit);
		} else if (gfit.type == DATA_FLOAT) {
			us_bg = float_to_ushort_range(bg);
		} else return CMD_INVALID_IMAGE;
		siril_log_message(_("Background value (channel: #%d): %d (%.3e)\n"), layer, us_bg, bg);
	}
	return CMD_OK;
}

int process_bgnoise(int nb) {
	evaluate_noise_in_image();
	return CMD_OK;
}

int process_histo(int nb) {
	GError *error = NULL;
	gchar *end;
	int nlayer = g_ascii_strtoull(word[1], &end, 10);
	const gchar* clayer;

	if (end == word[1] || nlayer > 3 || nlayer < 0)
		return CMD_INVALID_IMAGE;
	gsl_histogram *histo = computeHisto(&gfit, nlayer);
	if (!isrgb(&gfit))
		clayer = "bw";		//if B&W
	else
		clayer = channel_number_to_name(nlayer);
	gchar *filename = g_strdup_printf("histo_%s.dat", clayer);

	GFile *file = g_file_new_for_path(filename);
	g_free(filename);

	GOutputStream *output_stream = (GOutputStream*) g_file_replace(file, NULL, FALSE,
			G_FILE_CREATE_NONE, NULL, &error);

	if (output_stream == NULL) {
		if (error != NULL) {
			g_warning("%s\n", error->message);
			g_clear_error(&error);
			fprintf(stderr, "Cannot save histo\n");
		}
		g_object_unref(file);
		return CMD_FILE_NOT_FOUND;
	}
	for (size_t i = 0; i < USHRT_MAX + 1; i++) {
		gchar *buffer = g_strdup_printf("%zu %d\n", i, (int) gsl_histogram_get (histo, i));

		if (!g_output_stream_write_all(output_stream, buffer, strlen(buffer), NULL, NULL, &error)) {
			g_warning("%s\n", error->message);
			g_free(buffer);
			g_clear_error(&error);
			g_object_unref(output_stream);
			g_object_unref(file);
			return CMD_GENERIC_ERROR;
		}
		g_free(buffer);
	}

	siril_log_message(_("The file %s has been created for the %s layer.\n"), g_file_peek_path(file), clayer);

	g_object_unref(output_stream);
	g_object_unref(file);
	gsl_histogram_free(histo);
	return CMD_OK;
}

int process_tilt(int nb) {
	if (word[1] && !g_ascii_strcasecmp(word[1], "clear")) {
		clear_sensor_tilt();
		siril_log_message(_("Clearing tilt information\n"));
		redraw(REDRAW_OVERLAY);
	} else {
		set_cursor_waiting(TRUE);
		draw_sensor_tilt(&gfit);
		set_cursor_waiting(FALSE);
	}

	return CMD_OK;
}

int process_inspector(int nb) {
	compute_aberration_inspector();
	return CMD_OK;
}

int process_thresh(int nb){
	gchar *end1, *end2;
	int maxlevel = (gfit.orig_bitpix == BYTE_IMG) ? UCHAR_MAX : USHRT_MAX;
	int lo = g_ascii_strtoull(word[1], &end1, 10);
	if (end1 == word[1] || lo < 0 || lo > maxlevel) {
		siril_log_message(_("Replacement value is out of range (0 - %d)\n"), maxlevel);
		return CMD_ARG_ERROR;
	}
	int hi = g_ascii_strtoull(word[2], &end2, 10);
	if (end2 == word[2] || hi < 0 || hi > maxlevel) {
		siril_log_message(_("Replacement value is out of range (0 - %d)\n"), maxlevel);
		return CMD_ARG_ERROR;
	}
	if (lo >= hi) {
		siril_log_message(_("lo must be strictly smaller than hi\n"));
		return CMD_ARG_ERROR;
	}
	threshlo(&gfit, lo);
	threshhi(&gfit, hi);

	char log[90];
	sprintf(log, "Image clamped to [%d, %d]", lo, hi);
	gfit.history = g_slist_append(gfit.history, strdup(log));
	notify_gfit_modified();
	return CMD_OK;
}

int process_threshlo(int nb) {
	gchar *end;
	int maxlevel = (gfit.orig_bitpix == BYTE_IMG) ? UCHAR_MAX : USHRT_MAX;
	int lo = g_ascii_strtoull(word[1], &end, 10);
	if (end == word[1] || lo < 0 || lo > maxlevel) {
		siril_log_message(_("Replacement value is out of range (0 - %d)\n"), maxlevel);
		return CMD_ARG_ERROR;
	}
	threshlo(&gfit, lo);

	char log[90];
	sprintf(log, "Image clamped to [%d, max]", lo);
	gfit.history = g_slist_append(gfit.history, strdup(log));
	notify_gfit_modified();
	return CMD_OK;
}

int process_threshhi(int nb) {
	gchar *end;
	int maxlevel = (gfit.orig_bitpix == BYTE_IMG) ? UCHAR_MAX : USHRT_MAX;
	int hi = g_ascii_strtoull(word[1], &end, 10);
	if (end == word[1] || hi < 0 || hi > maxlevel) {
		siril_log_message(_("Replacement value is out of range (0 - %d)\n"), maxlevel);
		return CMD_ARG_ERROR;
	}
	threshhi(&gfit, hi);

	char log[90];
	sprintf(log, "Image clamped to [min, %d]", hi);
	gfit.history = g_slist_append(gfit.history, strdup(log));
	notify_gfit_modified();
	return CMD_OK;
}

int process_neg(int nb) {
	set_cursor_waiting(TRUE);
	pos_to_neg(&gfit);
	gfit.history = g_slist_append(gfit.history, strdup("Image made negative"));
	notify_gfit_modified();
	return CMD_OK;
}

int process_nozero(int nb){
	gchar *end;
	int level = g_ascii_strtoull(word[1], &end, 10);
	int maxlevel = (gfit.orig_bitpix == BYTE_IMG) ? UCHAR_MAX : USHRT_MAX;
	if (end == word[1] || level < 0 || level > maxlevel) {
		siril_log_message(_("Replacement value is out of range (0 - %d)\n"), maxlevel);
		return CMD_ARG_ERROR;
	}
	nozero(&gfit, (WORD)level);

	char log[90];
	sprintf(log, "Replaced zeros with %d", level);
	gfit.history = g_slist_append(gfit.history, strdup(log));
	notify_gfit_modified();
	return CMD_OK;
}

int process_ddp(int nb) {
	gchar *end;
	float level = (float) g_ascii_strtod(word[1], &end);
	if (end == word[1] || level < 0 || level > USHRT_MAX_SINGLE) {
		siril_log_message(_("Level value is incorrect\n"));
		return CMD_ARG_ERROR;
	}
	float coeff = g_ascii_strtod(word[2], &end);
	if (end == word[2] || coeff < 0) {
		siril_log_message(_("Coeff value is incorrect\n"));
		return CMD_ARG_ERROR;
	}
	float sigma = g_ascii_strtod(word[3], &end);
	if (end == word[3] || sigma < 0) {
		siril_log_message(_("Sigma value is incorrect\n"));
		return CMD_ARG_ERROR;
	}
	ddp(&gfit, level, coeff, sigma);
	notify_gfit_modified();
	return CMD_OK;
}

int process_new(int nb){
	int width, height, layers;
	gchar *end, *endw, *endh;

	width = g_ascii_strtod(word[1], &endw);
	height = g_ascii_strtod(word[2], &endh);
	layers = g_ascii_strtoull(word[3], &end, 10);
	if (end == word[3] || (layers != 1 && layers != 3)) {
		siril_log_message(_("Number of layers MUST be 1 or 3\n"));
		return CMD_ARG_ERROR;
	}
	if (endw == word[1] || endh == word[2] || !height || !width) {
		siril_log_message(_("Width and Height must be positive values.\n"));
		return CMD_ARG_ERROR;
	}

	close_single_image();
	close_sequence(FALSE);

	fits *fit = &gfit;
	if (new_fit_image(&fit, width, height, layers, DATA_FLOAT))
		return CMD_GENERIC_ERROR;
	memset(gfit.fdata, 0, width * height * layers * sizeof(float));

	com.seq.current = UNRELATED_IMAGE;
	create_uniq_from_gfit(strdup(_("new empty image")), FALSE);
	open_single_image_from_gfit();
	return CMD_OK;
}

int process_visu(int nb) {
	gchar *end1, *end2;
	int low = g_ascii_strtoull(word[1], &end1, 10);
	int high = g_ascii_strtoull(word[2], &end2, 10);
	if ((end2 == word[2] || high > USHRT_MAX) || (end1 == word[1] || low < 0)) {
		siril_log_message(_("Values must be positive and less than %d.\n"), USHRT_MAX);
		return CMD_ARG_ERROR;
	}
	visu(&gfit, low, high);
	return CMD_OK;
}

int process_ffill(int nb) {
	gchar *end;
	rectangle area;
	int level = g_ascii_strtoull(word[1], &end, 10);
	if (end == word[1] || level < 0 || level > USHRT_MAX) {
		siril_log_message(_("Value must be positive and less than %d.\n"), USHRT_MAX);
		return CMD_ARG_ERROR;
	}

	if ((!com.selection.h) || (!com.selection.w)) {
		if (nb == 6) {
			gchar *endx, *endy, *endw, *endh;
			area.x = g_ascii_strtoull(word[2], &endx, 10);
			area.y = g_ascii_strtoull(word[3], &endy, 10);
			area.w = g_ascii_strtoull(word[4], &endw, 10);
			area.h = g_ascii_strtoull(word[5], &endh, 10);
			if (endx == word[2] || endy == word[3] || endw == word[4]
					|| endh == word[5] || (area.w + area.x > gfit.rx)
					|| (area.h + area.y > gfit.ry)) {
				siril_log_message(_("Wrong parameters.\n"));
				return CMD_ARG_ERROR;
			}
		}
		else {
			siril_log_message(_("Fill2: select a region or provide x, y, width, height\n"));
			return CMD_ARG_ERROR;
		}
	} else {
		area = com.selection;
	}
	int retval = fill(&gfit, level, &area);
	if (retval) {
		siril_log_message(_("Wrong parameters.\n"));
		return CMD_ARG_ERROR;
	}
	area.x = gfit.rx - area.x - area.w;
	area.y = gfit.ry - area.y - area.h;
	fill(&gfit, level, &area);
	redraw(REMAP_ALL);
	return CMD_OK;
}

cmd_errors parse_findstar(struct starfinder_data *args, int start, int nb) {
	for (int i = start; i < nb; i++) {
		char *current = word[i], *value;
		if (g_str_has_prefix(current, "-out=")) {
			value = current + 5;
			if (value[0] == '\0') {
				siril_log_message(_("Missing argument to %s, aborting.\n"), current);
				return CMD_ARG_ERROR;
			}
			/* Make sure path exists */
			gchar *dirname = g_path_get_dirname(value);
			if (g_mkdir_with_parents(dirname, 0755) < 0) {
				siril_log_color_message(_("Cannot create output folder: %s\n"), "red", dirname);
				g_free(dirname);
				return CMD_GENERIC_ERROR;
			}
			g_free(dirname);
			args->starfile = g_strdup(value);
			siril_debug_print("Findstar: saving at %s\n", args->starfile);
		} else if (g_str_has_prefix(word[i], "-layer=")) {
			int nb_layers = (start == 2) ? args->im.from_seq->nb_layers : args->im.fit->naxes[2];
			if (nb_layers == 1) {  // handling mono case
				siril_log_message(_("This sequence is mono, ignoring layer number.\n"));
				continue;
			}
			value = current + 7;
			gchar *end;
			int layer = g_ascii_strtoull(value, &end, 10);
			if (end == value || layer < 0 || layer > 2) {
				siril_log_message(_("Unknown layer number %s, must be between 0 and 2, will use green layer.\n"), value);
				layer = GLAYER;
				continue;
			}
			args->layer = layer;
		} else if (g_str_has_prefix(word[i], "-maxstars=")) {
			char *current = word[i], *value;
			value = current + 10;
			if (value[0] == '\0') {
				siril_log_message(_("Missing argument to %s, aborting.\n"), current);
				return CMD_ARG_ERROR;
			}
			gchar *end;
			int max_stars = g_ascii_strtoull(value, &end, 10);
			if (end == value || max_stars > MAX_STARS_FITTED || max_stars < MIN_STARS_FITTED) {
				// limiting values to avoid too long computation or too low number of candidates
				siril_log_message(_("Max number of stars %s not allowed. Should be between %d and %d.\n"), value, MIN_STARS_FITTED, MAX_STARS_FITTED);
				return CMD_ARG_ERROR;
			}
			args->max_stars_fitted = max_stars;
		} else {
			siril_log_message(_("Unknown parameter %s, aborting.\n"), current);
			return CMD_ARG_ERROR;
		}
	}
	return CMD_OK;
}

int process_findstar(int nb) {
	int layer;
	if (!com.script) {
		layer = select_vport(gui.cvport);
	} else {
		layer = (gfit.naxes[2] > 1) ? GLAYER : RLAYER;
	}

	struct starfinder_data *args = calloc(1, sizeof(struct starfinder_data));
	args->layer = layer;
	args->im.fit = &gfit;
	if (sequence_is_loaded() && com.seq.current >= 0) {
		args->im.from_seq = &com.seq;
		args->im.index_in_seq = com.seq.current;
	} else {
		args->im.from_seq = NULL;
		args->im.index_in_seq = -1;
	}

	// initializing args
	args->starfile = NULL;
	args->max_stars_fitted = 0;
	args->threading = MULTI_THREADED;
	args->update_GUI = TRUE;
	siril_debug_print("findstar profiling %s stars\n", (com.pref.starfinder_conf.profile == PSF_GAUSSIAN) ? "Gaussian" : "Moffat");

	cmd_errors argparsing = parse_findstar(args, 1, nb);

	if (argparsing) {
		if (args->starfile) g_free(args->starfile);
		free(args);
		return argparsing;
	}
	start_in_new_thread(findstar_worker, args);

	return CMD_OK;
}

int process_seq_findstar(int nb) {
	sequence *seq = load_sequence(word[1], NULL);
	if (!seq)
		return CMD_SEQUENCE_NOT_FOUND;
	if (check_seq_is_comseq(seq)) {
		free_sequence(seq, TRUE);
		seq = &com.seq;
	}

	struct starfinder_data *args = calloc(1, sizeof(struct starfinder_data));
	int layer;
	if (!com.script && check_seq_is_comseq(seq)) { // we use vport only if seq is com.seq
		layer = select_vport(gui.cvport);
	} else {
		layer = (seq->nb_layers > 1) ? GLAYER : RLAYER;
	}
	// initializing findstar args
	args->layer = layer;
	args->im.fit = NULL;
	args->im.from_seq = seq;
	args->im.index_in_seq = -1;
	args->max_stars_fitted = 0;
	args->update_GUI = FALSE;
	args->save_to_file = TRUE;
#ifdef HAVE_WCSLIB
	args->save_eqcoords = TRUE;	// managed in apply_findstar_to_sequence()
#else
	args->save_eqcoords = FALSE;
#endif
	args->starfile = NULL;
	cmd_errors argparsing = parse_findstar(args, 2, nb);

	if (argparsing) {
		if (args->starfile) g_free(args->starfile);
		free(args);
		if (!check_seq_is_comseq(seq))
			free_sequence(seq, TRUE);
		return argparsing;
	}
	if (args->starfile) {
		siril_log_message(_("Option -out= is not available for sequences, ignoring\n"));
		g_free(args->starfile);
		args->starfile = NULL;
	}

	return apply_findstar_to_sequence(args);
}

int process_findhot(int nb){
	if (gfit.naxes[2] != 1) {
		siril_log_message(_("find_hot must be applied on an one-channel master-dark frame"));
		return CMD_NEED_INIT_FIRST;
	}
	GError *error = NULL;
	long icold, ihot;
	gchar type, *end;
	double sig[2];

	sig[0] = g_ascii_strtod(word[2], &end);
	if (end == word[2]) {
		siril_log_message(_("Invalid argument %s, aborting.\n"), word[2]);
		return CMD_ARG_ERROR;
	}
	sig[1] = g_ascii_strtod(word[3], &end);
	if (end == word[3]) {
		siril_log_message(_("Invalid argument %s, aborting.\n"), word[3]);
		return CMD_ARG_ERROR;
	}

	deviant_pixel *dev = find_deviant_pixels(&gfit, sig, &icold, &ihot, FALSE);
	siril_log_message(_("%ld cold and %ld hot pixels\n"), icold, ihot);

	gchar *filename = g_strdup_printf("%s.lst", word[1]);
	GFile *file = g_file_new_for_path(filename);

	GOutputStream *output_stream = (GOutputStream*) g_file_replace(file, NULL, FALSE,
			G_FILE_CREATE_NONE, NULL, &error);

	if (output_stream == NULL) {
		if (error != NULL) {
			g_warning("%s\n", error->message);
			g_clear_error(&error);
			siril_log_message(_("Could not open file: %s\n"), filename);
		}
		g_object_unref(file);
		g_free(filename);
		return CMD_FILE_NOT_FOUND;
	}
	g_free(filename);

	for (int i = 0; i < icold + ihot; i++) {
		int y = gfit.ry - (int) dev[i].p.y - 1;  /* FITS is stored bottom to top */
		if (dev[i].type == HOT_PIXEL)
			type = 'H';
		else
			type = 'C';
		gchar *buffer = g_strdup_printf("P %d %d %c\n", (int) dev[i].p.x, y, type);
		if (!g_output_stream_write_all(output_stream, buffer, strlen(buffer), NULL, NULL, &error)) {
			g_warning("%s\n", error->message);
			g_free(buffer);
			g_clear_error(&error);
			g_object_unref(output_stream);
			g_object_unref(file);
			return CMD_GENERIC_ERROR;
		}
		g_free(buffer);
	}

	free(dev);
	g_object_unref(output_stream);
	g_object_unref(file);

	return CMD_OK;
}

int process_fix_xtrans(int nb) {
	fix_xtrans_ac(&gfit);
	adjust_cutoff_from_updated_gfit();
	redraw(REMAP_ALL);
	return CMD_OK;
}

int process_cosme(int nb) {
	gchar *filename;
	int retval = 0;

	if (!g_str_has_suffix(word[1], ".lst")) {
		filename = g_strdup_printf("%s.lst", word[1]);
	} else {
		filename = g_strdup(word[1]);
	}

	if (!g_file_test(filename, G_FILE_TEST_EXISTS)) {
		siril_log_color_message(_("File [%s] does not exist.\n"), "red", filename);
		g_free(filename);
		return CMD_FILE_NOT_FOUND;
	}

	GFile *file = g_file_new_for_path(filename);

	int is_cfa = (word[0][5] == '_') ? 1 : 0;

	retval = apply_cosme_to_image(&gfit, file, is_cfa);

	g_free(filename);
	if (file)
		g_object_unref(file);
	if (retval)
		siril_log_color_message(_("There were some errors, please check your input file.\n"), "salmon");

	invalidate_stats_from_fit(&gfit);
	adjust_cutoff_from_updated_gfit();
	redraw(REMAP_ALL);
	redraw_previews();
	return CMD_OK;
}

int process_seq_cosme(int nb) {
	sequence *seq = load_sequence(word[1], NULL);
	if (!seq) {
		return CMD_SEQUENCE_NOT_FOUND;
	}

	gchar *filename;

	if (!g_str_has_suffix(word[2], ".lst")) {
		filename = g_strdup_printf("%s.lst", word[2]);
	} else {
		filename = g_strdup(word[2]);
	}

	if (!g_file_test(filename, G_FILE_TEST_EXISTS)) {
		siril_log_color_message(_("File [%s] does not exist.\n"), "red", filename);
		if (!check_seq_is_comseq(seq))
			free_sequence(seq, TRUE);
		g_free(filename);
		return CMD_FILE_NOT_FOUND;
	}

	GFile *file = g_file_new_for_path(filename);
	g_free(filename);

	struct cosme_data *args = calloc(1, sizeof(struct cosme_data));
	args->prefix = strdup("cosme_");

	if (g_str_has_prefix(word[3], "-prefix=")) {
		char *current = word[3], *value;
		value = current + 8;
		if (value[0] == '\0') {
			free_sequence(seq, TRUE);
			g_object_unref(file);
			if (!check_seq_is_comseq(seq))
				free_sequence(seq, TRUE);
			free(args);
			siril_log_message(_("Missing argument to %s, aborting.\n"), current);
			return CMD_ARG_ERROR;
		}
		args->prefix = strdup(value);
	}

	args->seq = seq;
	args->is_cfa = (word[0][8] == '_') ? 1 : 0;
	args->file = file;
	args->fit = &gfit;

	apply_cosme_to_sequence(args);

	return CMD_OK;
}

int process_fmedian(int nb){
	struct median_filter_data *args = malloc(sizeof(struct median_filter_data));
	gchar *end1, *end2;
	args->ksize = g_ascii_strtoull(word[1], &end1, 10);
	args->amount = g_ascii_strtod(word[2], &end2);
	args->iterations = 1;

	if (end1 == word[1] || !(args->ksize & 1) || args->ksize < 2 || args->ksize > 15) {
		siril_log_message(_("The size of the kernel MUST be odd and in the range [3, 15].\n"));
		free(args);
		return CMD_ARG_ERROR;
	}
	if (end2 == word[2] || args->amount < 0.0 || args->amount > 1.0) {
		siril_log_message(_("Modulation value MUST be between 0 and 1\n"));
		free(args);
		return CMD_ARG_ERROR;
	}
	args->fit = &gfit;

	start_in_new_thread(median_filter, args);

	return CMD_OK;
}

/* The name of this command should be COG in english but this choice
 * was done to be consistent with IRIS
 */
int process_cdg(int nb) {
	float x_avg, y_avg;

	if (!FindCentre(&gfit, &x_avg, &y_avg)) {
		siril_log_message(_("Center of gravity coordinates are (%.3lf, %.3lf)\n"), x_avg, y_avg);
		return CMD_OK;
	}
	return CMD_GENERIC_ERROR;
}

int process_clear(int nb) {
	if (com.script) return CMD_OK;
	GtkTextView *text = GTK_TEXT_VIEW(lookup_widget("output"));
	GtkTextBuffer *tbuf = gtk_text_view_get_buffer(text);
	GtkTextIter start_iter, end_iter;
	gtk_text_buffer_get_start_iter(tbuf, &start_iter);
	gtk_text_buffer_get_end_iter(tbuf, &end_iter);
	gtk_text_buffer_delete(tbuf, &start_iter, &end_iter);
	return CMD_OK;
}

int process_clearstar(int nb){
	clear_stars_list(TRUE);
	adjust_cutoff_from_updated_gfit();
	redraw(REDRAW_OVERLAY);
	redraw_previews();
	return CMD_OK;
}

int process_close(int nb) {
	close_sequence(FALSE);
	close_single_image();
	return CMD_OK;
}

int process_fill(int nb){
	rectangle area;
	gchar *end;

	if ((!com.selection.h) || (!com.selection.w)) {
		if (nb == 6) {
			gchar *endx, *endy, *endw, *endh;
			area.x = g_ascii_strtoull(word[2], &endx, 10);
			area.y = g_ascii_strtoull(word[3], &endy, 10);
			area.w = g_ascii_strtoull(word[4], &endw, 10);
			area.h = g_ascii_strtoull(word[5], &endh, 10);
			if (endx == word[2] || endy == word[3] || endw == word[4]
					|| endh == word[5] || (area.w + area.x > gfit.rx)
					|| (area.h + area.y > gfit.ry)) {
				siril_log_message(_("Wrong parameters.\n"));
				return CMD_ARG_ERROR;
			}
		}
		else {
			area.w = gfit.rx; area.h = gfit.ry;
			area.x = 0; area.y = 0;
		}
	} else {
		area = com.selection;
	}
	int level = g_ascii_strtoull(word[1], &end, 10);
	if (end == word[1] || level < 0 || level > USHRT_MAX) {
		siril_log_message(_("Value must be positive and less than %d.\n"), USHRT_MAX);
		return CMD_ARG_ERROR;
	}
	int retval = fill(&gfit, level, &area);
	if (retval) {
		siril_log_message(_("Wrong parameters.\n"));
		return CMD_ARG_ERROR;
	}
	redraw(REMAP_ALL);
	return CMD_OK;
}

int process_offset(int nb) {
	gchar *end;

	int level = g_ascii_strtoull(word[1], &end, 10);
	if (end == word[1]) {
		siril_log_message(_("Wrong parameters.\n"));
		return CMD_ARG_ERROR;
	}
	off(&gfit, (float)level);
	adjust_cutoff_from_updated_gfit();
	redraw(REMAP_ALL);
	redraw_previews();
	return CMD_OK;
}

int process_scnr(int nb){
	struct scnr_data *args = malloc(sizeof(struct scnr_data));
	args->type = SCNR_AVERAGE_NEUTRAL;
	args->amount = 0.0;
	args->fit = &gfit;
	args->preserve = TRUE;

	int argidx = 1;
	if (argidx < nb && !g_strcmp0(word[1], "-nopreserve")) {
		args->preserve = FALSE;
		argidx++;
	}

	if (argidx < nb) {
		gchar *end;
		args->type = g_ascii_strtoull(word[argidx], &end, 10);
		if (end == word[argidx] || args->type > 3) {
			siril_log_message(_("Type can either be 0 (average neutral) or 1 (maximum neutral), 2 (maximum mask) or 3 (additive mask)\n"));
			free(args);
			return CMD_ARG_ERROR;
		}
		argidx++;
	}

	if (argidx < nb && (args->type == SCNR_MAXIMUM_MASK || args->type == SCNR_ADDITIVE_MASK)) {
		gchar *end;
		args->amount = g_ascii_strtod(word[argidx], &end);
		if (end == word[argidx] || args->amount < 0.0 || args->amount > 1.0) {
			siril_log_message(_("Amount can only be [0, 1]\n"));
			free(args);
			return CMD_ARG_ERROR;
		}
	}

	char log[90];
	char amountstr[30] = "";
	if (args->type == SCNR_MAXIMUM_MASK || args->type == SCNR_ADDITIVE_MASK)
		sprintf(amountstr, "amount %.2f, ", args->amount);
	sprintf(log, "SCNR green removal (%s, %s%spreserving lightness)",
			scnr_type_to_string(args->type), amountstr,
			args->preserve ? "" : "not ");
	gfit.history = g_slist_append(gfit.history, strdup(log));

	start_in_new_thread(scnr, args);
	return CMD_OK;
}

int process_fft(int nb){
	struct fft_data *args = malloc(sizeof(struct fft_data));

	args->fit = &gfit;
	args->type = strdup(word[0]);
	args->modulus = strdup(word[1]);
	args->phase = strdup(word[2]);
	args->type_order = 0;

	start_in_new_thread(fourier_transform, args);

	return CMD_OK;
}

int process_fixbanding(int nb) {
	struct banding_data *args = malloc(sizeof(struct banding_data));
	args->seq = NULL;
	gchar *end1, *end2;

	args->amount = g_ascii_strtod(word[1], &end1);
	if (end1 == word[1] || args->amount < 0 || args->amount > 4) {
		siril_log_message(_("Amount value must be in the [0, 4] range.\n"));
		free(args);
		return CMD_ARG_ERROR;
	}
	args->sigma = g_ascii_strtod(word[2], &end2);
	if (end2 == word[2] || args->sigma < 0 || args->sigma > 5) {
		siril_log_message(_("1/sigma value must be in the [0, 5] range.\n"));
		free(args);
		return CMD_ARG_ERROR;
	}

	args->protect_highlights = TRUE;
	args->applyRotation = FALSE;
	args->fit = &gfit;
	if (nb > 3) {
		int arg_index = 3;
		while (arg_index < nb && word[arg_index]) {
			char *arg = word[arg_index];
			if (!g_strcmp0(arg, "-vertical")) {
				args->applyRotation = TRUE;
			} else {
				siril_log_message(_("Unknown parameter %s, aborting.\n"), arg);
				return CMD_ARG_ERROR;
			}
			arg_index++;
		}
	}
	start_in_new_thread(BandingEngineThreaded, args);
	return CMD_OK;
}

int process_seq_fixbanding(int nb) {
	struct banding_data *args = calloc(1, sizeof(struct banding_data));
	gchar *end1 = NULL, *end2 = NULL;
	args->seq = NULL;

	sequence *seq = load_sequence(word[1], NULL);
	if (!seq) {
		free (args);
		return CMD_SEQUENCE_NOT_FOUND;
	}
	args->seq = seq;
	args->amount = g_ascii_strtod(word[2], &end1);
	if (end1 == word[2] || args->amount < 0 || args->amount > 4) {
		siril_log_message(_("Amount value must be in the [0, 4] range.\n"));
		if (!check_seq_is_comseq(args->seq))
			free_sequence(args->seq, TRUE);
		free(args);
		return CMD_ARG_ERROR;
	}
	args->sigma = g_ascii_strtod(word[3], &end2);
	if (end2 == word[3] || args->sigma < 0 || args->sigma > 5) {
		siril_log_message(_("1/sigma value must be in the [0, 5] range.\n"));
		if (!check_seq_is_comseq(args->seq))
			free_sequence(args->seq, TRUE);
		free(args);
		return CMD_ARG_ERROR;
	}
	// settings default optional values
	args->protect_highlights = TRUE;
	args->applyRotation = FALSE;
	args->fit = NULL;

	if (nb > 4) {
		int arg_index = 4;
		while (arg_index < nb && word[arg_index]) {
			char *arg = word[arg_index];
			if (g_str_has_prefix(arg, "-prefix=")) {
				char *value = arg + 8;
				if (value[0] == '\0') {
					siril_log_message(_("Missing argument to %s, aborting.\n"), arg);
					if (!check_seq_is_comseq(args->seq))
						free_sequence(args->seq, TRUE);
					free((char*) args->seqEntry);
					free(args);
					return CMD_ARG_ERROR;
				}
				args->seqEntry = strdup(value);
			} else if (!g_strcmp0(arg, "-vertical")) {
				args->applyRotation = TRUE;
			} else {
				siril_log_message(_("Unknown parameter %s, aborting.\n"), arg);
				free((char*) args->seqEntry);
				printf("seqEntry freed");
				if (!check_seq_is_comseq(args->seq))
					free_sequence(args->seq, TRUE);
				free(args);
				return CMD_ARG_ERROR;
			}
			arg_index++;
		}
	}
	if (!args->seqEntry)
		args->seqEntry = strdup("unband_");

	apply_banding_to_sequence(args);
	return CMD_OK;
}

int process_subsky(int nb) {
	sequence *seq = NULL;
	int degree = 0, samples = 20;
	double tolerance = 1.0, smooth = 0.5;
	gboolean dithering;
	background_interpolation interp;
	char *prefix = NULL;

	int arg_index = 1;
	gboolean is_sequence = (word[0][2] == 'q');

	if (is_sequence) {
		arg_index = 2;
		dithering = TRUE;
		seq = load_sequence(word[1], NULL);
		if (!seq) {
			return CMD_SEQUENCE_NOT_FOUND;
		}
	} else {
		if (!single_image_is_loaded()) return CMD_IMAGE_NOT_FOUND;
		dithering = FALSE;
	}

	if (!strcmp(word[arg_index], "-rbf"))
		interp = BACKGROUND_INTER_RBF;
	else {
		gchar *end;
		interp = BACKGROUND_INTER_POLY;
		degree = g_ascii_strtoull(word[arg_index], &end, 10);
		if (end == word[arg_index] || degree < 1 || degree > 4) {
			siril_log_message(_("Polynomial degree order must be within the [1, 4] range.\n"));
			return CMD_ARG_ERROR;
		}
	}

	arg_index++;
	while (arg_index < nb && word[arg_index]) {
		char *arg = word[arg_index];
		if (is_sequence && g_str_has_prefix(arg, "-prefix=")) {
			if (prefix) {
				siril_log_message(_("There can be only one prefix argument"));
				free(prefix);
				return CMD_ARG_ERROR;
			}
			char *value = arg + 8;
			if (value[0] == '\0') {
				siril_log_message(_("Missing argument to %s, aborting.\n"), arg);
				return CMD_ARG_ERROR;
			}
			prefix = strdup(value);
		}
		else if (g_str_has_prefix(arg, "-samples=")) {
			gchar *end;
			char *value = arg + 9;
			samples = g_ascii_strtoull(value, &end, 10);
			if (end == value || samples <= 1) {
				siril_log_message(_("Invalid argument to %s, aborting.\n"), arg);
				free(prefix);
				return CMD_ARG_ERROR;
			}
		}
		else if (g_str_has_prefix(arg, "-tolerance=")) {
			char *next, *value = arg + 11;
			tolerance = g_ascii_strtod(value, &next);
			if (next == value || tolerance < 0.0) {
				siril_log_message(_("Invalid argument to %s, aborting.\n"), arg);
				free(prefix);
				return CMD_ARG_ERROR;
			}
		}
		else if (g_str_has_prefix(arg, "-smooth=")) {
			char *next, *value = arg + 8;
			smooth = g_ascii_strtod(value, &next);
			if (next == value || smooth < 0.0 || smooth > 1.0) {
				siril_log_message(_("Invalid argument to %s, aborting.\n"), arg);
				free(prefix);
				return CMD_ARG_ERROR;
			}
			if (interp != BACKGROUND_INTER_RBF)
				siril_log_color_message(_("smooth parameter is unused with the polynomial model, ignoring.\n"), "salmon");
		}
		else if (is_sequence && !g_strcmp0(arg, "-nodither")) {
			dithering = FALSE;
		}
		else if (!is_sequence && !g_strcmp0(arg, "-dither")) {
			dithering = TRUE;
		}
		else {
			siril_log_message(_("Unknown parameter %s, aborting.\n"), arg);
			free(prefix);
			return CMD_ARG_ERROR;
		}
		arg_index++;
	}

	struct background_data *args = calloc(1, sizeof(struct background_data));
	args->nb_of_samples = samples;
	args->tolerance = tolerance;
	args->correction = BACKGROUND_CORRECTION_SUBTRACT;
	args->interpolation_method = interp;
	args->degree = (poly_order) (degree - 1);
	args->smoothing = smooth;
	args->threads = com.max_thread;
	args->dither = dithering;
	args->from_ui = FALSE;
	siril_debug_print("dithering: %s\n", dithering ? "enabled" : "disabled");

	if (is_sequence) {
		args->seq = seq;
		args->seqEntry = prefix ? prefix : strdup("bkg_");

		apply_background_extraction_to_sequence(args);
	} else {
		args->seq = NULL;
		args->seqEntry = NULL;
		args->fit = &gfit;

		if (!generate_background_samples(samples, tolerance))
			start_in_new_thread(remove_gradient_from_image, args);
	}

	return CMD_OK;
}

int process_findcosme(int nb) {
	sequence *seq = NULL;
	int i = 0;

	gboolean is_sequence = (word[0][0] == 's');

	if (is_sequence) {
		seq = load_sequence(word[1], NULL);
		if (!seq) {
			return CMD_SEQUENCE_NOT_FOUND;
		}
		i++;
	}

	struct cosmetic_data *args = calloc(1, sizeof(struct cosmetic_data));
	gchar *end1, *end2;

	args->seq = seq;
	args->sigma[0] = g_ascii_strtod(word[1 + i], &end1);
	if (end1 == word[1 + i] || args->sigma[0] < 0) {
		siril_log_message(_("Sigma low must be positive.\n"));
		free(args);
		return CMD_ARG_ERROR;
	}
	args->sigma[1] = g_ascii_strtod(word[2 + i], &end2);
	if (end2 == word[2 + i] || args->sigma[1] < 0) {
		siril_log_message(_("Sigma high must be positive.\n"));
		free(args);
		return CMD_ARG_ERROR;
	}

	args->is_cfa = (word[0][10] == '_' || word[0][13] == '_');	// find_cosme_cfa or seqfind_cosme_cfa
	args->amount = 1.0;
	args->fit = &gfit;

	if (is_sequence) {
		args->seqEntry = strdup("cc_");
		args->threading = SINGLE_THREADED;

		int startoptargs = i + 3;
		int nb_command_max = i + 4;
		if (nb > startoptargs) {
			for (int j = startoptargs; j < nb_command_max; j++) {
				if (word[j]) {
					if (g_str_has_prefix(word[j], "-prefix=")) {
						char *current = word[j], *value;
						value = current + 8;
						if (value[0] == '\0') {
							siril_log_message(_("Missing argument to %s, aborting.\n"), current);
							return CMD_ARG_ERROR;
						}
						args->seqEntry = strdup(value);
					}
				}
			}
		}
		apply_cosmetic_to_sequence(args);
	} else {
		args->threading = MULTI_THREADED;
		start_in_new_thread(autoDetectThreaded, args);
	}

	return CMD_OK;
}

int select_unselect(gboolean select) {
	char *end1, *end2;
	int from = g_ascii_strtoull(word[2], &end1, 10);
	int to = g_ascii_strtoull(word[3], &end2, 10);
	sequence *seq = load_sequence(word[1], NULL);
	if (!seq) {
		return CMD_SEQUENCE_NOT_FOUND;
	}
	if (check_seq_is_comseq(seq)) {
		free_sequence(seq, TRUE);
		seq = &com.seq;
	}
	if (end1 == word[2] || from < 1 || from > seq->number) {
		siril_log_message(_("The second argument must be between 1 and the number of images.\n"));
			if (!check_seq_is_comseq(seq))
				free_sequence(seq, TRUE);
		return CMD_ARG_ERROR;
	}
	if (end2 == word[3] || to < from) {
		siril_log_message(_("The third argument must be larger or equal than the \"from\" argument.\n"));
			if (!check_seq_is_comseq(seq))
				free_sequence(seq, TRUE);
		return CMD_ARG_ERROR;
	}
	if (to > seq->number) {
		siril_log_color_message(_("The third argument is larger than the number of images.\n"), "salmon");
		siril_log_message(_("Re-adjusting to %d.\n"), "salmon", seq->number);
		to = seq->number;
	}
	for (int i = from - 1; i <= to - 1; i++) { // use real index
		if (i >= seq->number) break;
		if (seq->imgparam[i].incl != select) {
			seq->imgparam[i].incl = select;
			if (select)
				seq->selnum++;
			else
				seq->selnum--;
		}
		if (!select && seq->reference_image == i) {
			seq->reference_image = -1;
		}
	}
	writeseqfile(seq);
	if (check_seq_is_comseq(seq)) {
		fix_selnum(&com.seq, FALSE);
		update_stack_interface(TRUE);
		update_reg_interface(FALSE);
		adjust_sellabel();
		drawPlot();
	}
	siril_log_message(_("Selection update finished, %d images are selected in the sequence\n"), seq->selnum);

	if (!check_seq_is_comseq(seq))
		free_sequence(seq, TRUE);

	return CMD_OK;
}

int process_select(int nb){
	return select_unselect(TRUE);
}

int process_unselect(int nb){
	return select_unselect(FALSE);
}

int process_split(int nb){
	struct extract_channels_data *args = malloc(sizeof(struct extract_channels_data));
	if (!args) {
		PRINT_ALLOC_ERR;
		return CMD_ALLOC_ERROR;
	}

	args->channel[0] = g_strdup_printf("%s%s", word[1], com.pref.ext);
	args->channel[1] = g_strdup_printf("%s%s", word[2], com.pref.ext);
	args->channel[2] = g_strdup_printf("%s%s", word[3], com.pref.ext);

	args->fit = calloc(1, sizeof(fits));
	if (copyfits(&gfit, args->fit, CP_ALLOC | CP_COPYA | CP_FORMAT, -1)) {
		siril_log_message(_("Could not copy the input image, aborting.\n"));
		free(args->fit);
		free(args->channel[0]);
		free(args->channel[1]);
		free(args->channel[2]);
		free(args);
		return CMD_ALLOC_ERROR;
	}

	if (nb > 4) {
		if (!g_ascii_strcasecmp(word[4], "-hsl")) {
			args->type = EXTRACT_HSL;
			args->str_type = _("HSL");
		} else if (!g_ascii_strcasecmp(word[4], "-hsv")) {
			args->type = EXTRACT_HSV;
			args->str_type = _("HSV");
		} else if (!g_ascii_strcasecmp(word[4], "-lab")) {
			args->type = EXTRACT_CIELAB;
			args->str_type = _("CieLAB");
		} else {
			args->type = EXTRACT_RGB;
			args->str_type = _("RGB");
		}
	} else {
		args->type = EXTRACT_RGB;
		args->str_type = _("RGB");
	}

	copy_fits_metadata(&gfit, args->fit);
	start_in_new_thread(extract_channels, args);
	return CMD_OK;
}

int process_split_cfa(int nb) {
	char *filename = NULL;
	int ret = 1;

	fits f_cfa0 = { 0 }, f_cfa1 = { 0 }, f_cfa2 = { 0 }, f_cfa3 = { 0 };

	if (sequence_is_loaded() && !single_image_is_loaded()) {
		filename = g_path_get_basename(com.seq.seqname);
	}
	else {
		if (com.uniq->filename != NULL) {
			char *tmp = remove_ext_from_filename(com.uniq->filename);
			filename = g_path_get_basename(tmp);
			free(tmp);
		}
	}

	gchar *cfa0 = g_strdup_printf("CFA0_%s%s", filename, com.pref.ext);
	gchar *cfa1 = g_strdup_printf("CFA1_%s%s", filename, com.pref.ext);
	gchar *cfa2 = g_strdup_printf("CFA2_%s%s", filename, com.pref.ext);
	gchar *cfa3 = g_strdup_printf("CFA3_%s%s", filename, com.pref.ext);

	if (gfit.type == DATA_USHORT) {
		if (!(ret = split_cfa_ushort(&gfit, &f_cfa0, &f_cfa1, &f_cfa2, &f_cfa3))) {
			ret = save1fits16(cfa0, &f_cfa0, 0) ||
				save1fits16(cfa1, &f_cfa1, 0) ||
				save1fits16(cfa2, &f_cfa2, 0) ||
				save1fits16(cfa3, &f_cfa3, 0);
		}
	}
	else if (gfit.type == DATA_FLOAT) {
		if (!(ret = split_cfa_float(&gfit, &f_cfa0, &f_cfa1, &f_cfa2, &f_cfa3))) {
			ret = save1fits32(cfa0, &f_cfa0, 0) ||
				save1fits32(cfa1, &f_cfa1, 0) ||
				save1fits32(cfa2, &f_cfa2, 0) ||
				save1fits32(cfa3, &f_cfa3, 0);
		}
	}

	g_free(cfa0); g_free(cfa1);
	g_free(cfa2); g_free(cfa3);
	clearfits(&f_cfa0); clearfits(&f_cfa1);
	clearfits(&f_cfa2); clearfits(&f_cfa3);
	free(filename);
	return ret;
}

int process_extractGreen(int nb) {
	char *filename = NULL;
	int ret = 1;

	fits f_green = { 0 };

	if (sequence_is_loaded() && !single_image_is_loaded()) {
		filename = g_path_get_basename(com.seq.seqname);
	}
	else {
		if (com.uniq->filename != NULL) {
			char *tmp = remove_ext_from_filename(com.uniq->filename);
			filename = g_path_get_basename(tmp);
			free(tmp);
		}
	}

	sensor_pattern pattern = get_bayer_pattern(&gfit);

	gchar *green = g_strdup_printf("Green_%s%s", filename, com.pref.ext);
	if (gfit.type == DATA_USHORT) {
		if (!(ret = extractGreen_ushort(&gfit, &f_green, pattern))) {
			ret = save1fits16(green, &f_green, 0);
		}
	}
	else if (gfit.type == DATA_FLOAT) {
		if (!(ret = extractGreen_float(&gfit, &f_green, pattern))) {
			ret = save1fits32(green, &f_green, 0);
		}
	} else {
		g_free(filename);
		g_free(green);
		clearfits(&f_green);
		return CMD_INVALID_IMAGE;
	}

	g_free(green);
	clearfits(&f_green);
	free(filename);
	return ret;

}

int process_extractHa(int nb) {
	char *filename = NULL;
	int ret = 1;

	fits f_Ha = { 0 };

	if (sequence_is_loaded() && !single_image_is_loaded()) {
		filename = g_path_get_basename(com.seq.seqname);
	}
	else {
		if (com.uniq->filename != NULL) {
			char *tmp = remove_ext_from_filename(com.uniq->filename);
			filename = g_path_get_basename(tmp);
			free(tmp);
		}
	}

	sensor_pattern pattern = get_bayer_pattern(&gfit);

	gchar *Ha = g_strdup_printf("Ha_%s%s", filename, com.pref.ext);
	if (gfit.type == DATA_USHORT) {
		if (!(ret = extractHa_ushort(&gfit, &f_Ha, pattern))) {
			ret = save1fits16(Ha, &f_Ha, 0);
		}
	}
	else if (gfit.type == DATA_FLOAT) {
		if (!(ret = extractHa_float(&gfit, &f_Ha, pattern))) {
			ret = save1fits32(Ha, &f_Ha, 0);
		}
	} else ret = CMD_INVALID_IMAGE;

	g_free(Ha);
	clearfits(&f_Ha);
	free(filename);
	return ret;
}

int process_extractHaOIII(int nb) {
	gchar *filename = NULL;
	int ret = 1;
	extraction_scaling scaling = SCALING_NONE;

	fits f_Ha = { 0 }, f_OIII = { 0 };

	if (sequence_is_loaded() && !single_image_is_loaded()) {
		filename = g_path_get_basename(com.seq.seqname);
	}
	else {
		if (com.uniq->filename != NULL) {
			char *tmp = remove_ext_from_filename(com.uniq->filename);
			filename = g_path_get_basename(tmp);
			free(tmp);
		}
	}
	if (word[1]) {
		if (g_str_has_prefix(word[1], "-resample=")) {
			char *current = word[1], *value;
			value = current + 10;
			if (value[0] == '\0') {
				siril_log_message(_("Missing argument to %s, aborting.\n"), word[1]);
				g_free(filename);
				return CMD_ARG_ERROR;
			} else if (!strcasecmp(value, "ha")) {
				scaling = SCALING_HA_UP;
			} else if (!strcasecmp(value, "oiii")) {
				scaling = SCALING_OIII_DOWN;
			}
		}
	}

	sensor_pattern pattern = get_bayer_pattern(&gfit);

	gchar *Ha = g_strdup_printf("Ha_%s%s", filename, com.pref.ext);
	gchar *OIII = g_strdup_printf("OIII_%s%s", filename, com.pref.ext);
	if (gfit.type == DATA_USHORT) {
		if (!(ret = extractHaOIII_ushort(&gfit, &f_Ha, &f_OIII, pattern, scaling))) {
			ret = save1fits16(Ha, &f_Ha, 0) ||
					save1fits16(OIII, &f_OIII, 0);
		}
	}
	else if (gfit.type == DATA_FLOAT) {
		if (!(ret = extractHaOIII_float(&gfit, &f_Ha, &f_OIII, pattern, scaling))) {
			ret = save1fits32(Ha, &f_Ha, 0) ||
					save1fits32(OIII, &f_OIII, 0);
		}
	} else {
		g_free(Ha);
		g_free(OIII);
		g_free(filename);
		return CMD_INVALID_IMAGE;
	}

	g_free(Ha);
	g_free(OIII);
	clearfits(&f_Ha);
	clearfits(&f_OIII);
	g_free(filename);
	return ret;
}

int process_seq_mtf(int nb) {
	sequence *seq = load_sequence(word[1], NULL);
	if (!seq) {
		return CMD_SEQUENCE_NOT_FOUND;
	}

	struct mtf_data *args = malloc(sizeof(struct mtf_data));

	args->seq = seq;
	args->fit = &gfit;
	args->seqEntry = strdup("mtf_");
	gchar *end1, *end2, *end3;
	args->params.shadows = g_ascii_strtod(word[2], &end1);
	args->params.midtones = g_ascii_strtod(word[3], &end2);
	args->params.highlights = g_ascii_strtod(word[4], &end3);
	args->params.do_red = TRUE;
	args->params.do_green = TRUE;
	args->params.do_blue = TRUE;
	if (end1 == word[2] || end2 == word[3] || end3 == word[4] ||
			args->params.shadows < 0.0 || args->params.midtones <= 0.0 || args->params.highlights <= 0.0 ||
			args->params.shadows >= 1.0 || args->params.midtones >= 1.0 || args->params.highlights > 1.0) {
		siril_log_message(_("Invalid argument to %s, aborting.\n"), word[0]);
		free(args->seqEntry);
		free(args);
		if (!check_seq_is_comseq(seq))
			free_sequence(seq, TRUE);
		return CMD_ARG_ERROR;
	}

	int startoptargs = 5;
	if (nb > startoptargs) {
		for (int i = startoptargs; i < nb; i++) {
			if (word[i]) {
				if (!strcmp(word[i], "R")) {
					args->params.do_green = FALSE;
					args->params.do_blue = FALSE;
				}
				if (!strcmp(word[i], "G")) {
					args->params.do_red = FALSE;
					args->params.do_blue = FALSE;
				}
				if (!strcmp(word[i], "B")) {
					args->params.do_green = FALSE;
					args->params.do_red = FALSE;
				}
				if (!strcmp(word[i], "RG")) {
					args->params.do_blue = FALSE;
				}
				if (!strcmp(word[i], "RB")) {
					args->params.do_green = FALSE;
				}
				if (!strcmp(word[i], "GB")) {
					args->params.do_red = FALSE;
				}
				if (g_str_has_prefix(word[i], "-prefix=")) {
					char *current = word[i], *value;
					value = current + 8;
					if (value[0] == '\0') {
						siril_log_message(_("Missing argument to %s, aborting.\n"), current);
						if (!check_seq_is_comseq(seq))
							free_sequence(seq, TRUE);
						return CMD_ARG_ERROR;
					}
					args->seqEntry = strdup(value);
				}
			}
		}
	}

	apply_mtf_to_sequence(args);

	return CMD_OK;
}

int process_seq_split_cfa(int nb) {
	sequence *seq = load_sequence(word[1], NULL);
	if (!seq) {
		return CMD_SEQUENCE_NOT_FOUND;
	}

	if (seq->nb_layers > 1) {
		return CMD_FOR_CFA_IMAGE;
	}

	struct split_cfa_data *args = calloc(1, sizeof(struct split_cfa_data));

	args->seq = seq;
	args->fit = &gfit;
	args->seqEntry = strdup("CFA_"); // propose to default to "CFA" for consistency of output names with single image split_cfa

	int startoptargs = 2;
	if (nb > startoptargs) {
		for (int i = startoptargs; i < nb; i++) {
			if (word[i]) {
				if (g_str_has_prefix(word[i], "-prefix=")) {
					char *current = word[i], *value;
					value = current + 8;
					if (value[0] == '\0') {
						siril_log_message(_("Missing argument to %s, aborting.\n"), word[i]);
						if (!check_seq_is_comseq(seq))
							free_sequence(seq, TRUE);
						free(args);
						return CMD_ARG_ERROR;
					}
					args->seqEntry = strdup(value);
				}
			}
			else {
				siril_log_message(_("Unknown parameter %s, aborting.\n"), word[i]);
				if (!check_seq_is_comseq(seq))
					free_sequence(seq, TRUE);
				free(args);
				return CMD_ARG_ERROR;
			}
		}
	}

	apply_split_cfa_to_sequence(args);

	return CMD_OK;
}

int process_seq_merge_cfa(int nb) {
	sequence *seq = load_sequence(word[1], NULL);
	if (!seq)
		return CMD_SEQUENCE_NOT_FOUND;

	if (seq->nb_layers > 1) {
		if (!check_seq_is_comseq(seq))
			free_sequence(seq, TRUE);
		return CMD_FOR_CFA_IMAGE;
	}

	struct merge_cfa_data *args = calloc(1, sizeof(struct merge_cfa_data));
	if(!args)
		return CMD_ALLOC_ERROR;

	if (!strcmp(word[2], "RGGB")) {
		args->pattern = BAYER_FILTER_RGGB;
	} else if (!strcmp(word[2], "BGGR")) {
		args->pattern = BAYER_FILTER_BGGR;
	} else if (!strcmp(word[2], "GBRG")) {
		args->pattern = BAYER_FILTER_GBRG;
	} else if (!strcmp(word[2], "GRBG")) {
		args->pattern = BAYER_FILTER_GRBG;
	} else {
		siril_log_color_message(_("Invalid Bayer matrix specified!\n"), "red");
		if (!check_seq_is_comseq(seq))
			free_sequence(seq, TRUE);
		free(args);
		return CMD_ARG_ERROR;
	}
	siril_log_message(_("Reconstructing %s Bayer matrix.\n"), word[2]);
	args->seq = seq;
	args->seqEntryIn = strdup("CFA_"); // propose to default to "CFA" for consistency of output names with single image split_cfa
	args->seqEntryOut = strdup("mCFA_");

	int startoptargs = 3;
	if (nb > startoptargs) {
		for (int i = startoptargs; i < nb; i++) {
			if (word[i]) {
				if (g_str_has_prefix(word[i], "-inprefix=")) {
					char *current = word[i], *value;
					value = current + 8;
					if (value[0] == '\0') {
						siril_log_message(_("Missing argument to %s, aborting.\n"), word[i]);
						free(args);
						if (!check_seq_is_comseq(seq))
							free_sequence(seq, TRUE);
						return CMD_ARG_ERROR;
					}
					args->seqEntryIn = strdup(value);
				} else if (g_str_has_prefix(word[i], "-outprefix=")) {
					char *current = word[i], *value;
					value = current + 8;
					if (value[0] == '\0') {
						siril_log_message(_("Missing argument to %s, aborting.\n"), word[i]);
						if (!check_seq_is_comseq(seq))
							free_sequence(seq, TRUE);
						free(args);
						return CMD_ARG_ERROR;
					}
					args->seqEntryOut = strdup(value);
				}
			}
			else {
				siril_log_message(_("Unknown parameter %s, aborting.\n"), word[i]);
				if (!check_seq_is_comseq(seq))
					free_sequence(seq, TRUE);
				free(args);
				return CMD_ARG_ERROR;
			}
		}
	}

	apply_mergecfa_to_sequence(args);

	return CMD_OK;
}

int process_seq_extractHa(int nb) {
	sequence *seq = load_sequence(word[1], NULL);
	if (!seq) {
		return CMD_SEQUENCE_NOT_FOUND;
	}

	if (seq->nb_layers > 1) {
		free_sequence(seq, TRUE);
		return CMD_FOR_CFA_IMAGE;
	}

	struct split_cfa_data *args = calloc(1, sizeof(struct split_cfa_data));

	args->seq = seq;
	args->seqEntry = strdup("Ha_");

	int startoptargs = 2;
	if (nb > startoptargs) {
		for (int i = startoptargs; i < nb; i++) {
			if (word[i]) {
				if (g_str_has_prefix(word[i], "-prefix=")) {
					char *current = word[i], *value;
					value = current + 8;
					if (value[0] == '\0') {
						siril_log_message(_("Missing argument to %s, aborting.\n"), word[i]);
						free(args);
						if (!check_seq_is_comseq(seq))
							free_sequence(seq, TRUE);
						return CMD_ARG_ERROR;
					}
					args->seqEntry = strdup(value);
				}
				else {
					siril_log_message(_("Unknown parameter %s, aborting.\n"), word[i]);
						if (!check_seq_is_comseq(seq))
							free_sequence(seq, TRUE);
					free(args);
					return CMD_ARG_ERROR;
				}
			}
		}
	}

	apply_extractHa_to_sequence(args);

	return CMD_OK;
}

int process_seq_extractGreen(int nb) {
	sequence *seq = load_sequence(word[1], NULL);
	if (!seq) {
		return CMD_SEQUENCE_NOT_FOUND;
	}

	if (seq->nb_layers > 1) {
		free_sequence(seq, TRUE);
		return CMD_FOR_CFA_IMAGE;
	}

	struct split_cfa_data *args = calloc(1, sizeof(struct split_cfa_data));

	args->seq = seq;
	args->seqEntry = strdup("Green_");

	int startoptargs = 2;
	if (nb > startoptargs) {
		for (int i = startoptargs; i < nb; i++) {
			if (word[i]) {
				if (g_str_has_prefix(word[i], "-prefix=")) {
					char *current = word[i], *value;
					value = current + 8;
					if (value[0] == '\0') {
						siril_log_message(_("Missing argument to %s, aborting.\n"), word[i]);
						free(args);
						if (!check_seq_is_comseq(seq))
							free_sequence(seq, TRUE);
						return CMD_ARG_ERROR;
					}
					args->seqEntry = strdup(value);
				}
				else {
					siril_log_message(_("Unknown parameter %s, aborting.\n"), word[i]);
					if (!check_seq_is_comseq(seq))
						free_sequence(seq, TRUE);
					free(args);
					return CMD_ARG_ERROR;
				}
			}
		}
	}

	apply_extractGreen_to_sequence(args);

	return CMD_OK;
}

int process_seq_extractHaOIII(int nb) {
	sequence *seq = load_sequence(word[1], NULL);
	if (!seq) {
		return CMD_SEQUENCE_NOT_FOUND;
	}

	if (seq->nb_layers > 1) {
		free_sequence(seq, TRUE);
		return CMD_FOR_CFA_IMAGE;
	}

	struct split_cfa_data *args = calloc(1, sizeof(struct split_cfa_data));
	args->scaling = SCALING_NONE;

	if (word[2]) {
		if (g_str_has_prefix(word[2], "-resample=")) {
			char *current = word[2], *value;
			value = current + 10;
			if (value[0] == '\0') {
				siril_log_message(_("Missing argument to %s, aborting.\n"), word[2]);
				if (!check_seq_is_comseq(seq))
					free_sequence(seq, TRUE);
				free(args);
				return CMD_ARG_ERROR;
			} else if (!strcmp(value, "ha")) {
				args->scaling = SCALING_HA_UP;
			} else if (!strcmp(value, "oiii")) {
				args->scaling = SCALING_OIII_DOWN;
			}
		}
	}

	args->seq = seq;

	apply_extractHaOIII_to_sequence(args);

	return CMD_OK;
}

int process_stat(int nb){
	int nplane, layer, option = STATS_BASIC;
	char layername[6];

	nplane = gfit.naxes[2];
	gboolean cfa = FALSE;
	int argidx = 1;
	if (nb == 2 && !g_strcmp0(word[1], "-cfa") && nplane == 1 && gfit.bayer_pattern[0] != '\0') {
		siril_debug_print("Running stats on CFA\n");
		nplane = 3;
		cfa = TRUE;
		argidx++;
	}
	if (nb == argidx + 1 && !g_strcmp0(word[argidx], "main"))
		option = STATS_MAIN;

	for (layer = 0; layer < nplane; layer++) {
		int super_layer = layer;
		if (cfa)
			super_layer = -layer - 1;
		imstats* stat = statistics(NULL, -1, &gfit, super_layer, &com.selection, STATS_MAIN, MULTI_THREADED);
		if (!stat) {
			siril_log_message(_("Statistics computation failed for channel %d (all nil?).\n"), layer);
			continue;
		}

		switch (layer) {
			case 0:
				if (nplane == 1)
					strcpy(layername, "B&W");
				else
					strcpy(layername, "Red");
				break;
			case 1:
				strcpy(layername, "Green");
				break;
			case 2:
				strcpy(layername, "Blue");
				break;
		}

		if (option == STATS_BASIC) {
			if (gfit.type == DATA_USHORT) {
				siril_log_message(_("%s layer: Mean: %0.1f, Median: %0.1f, Sigma: %0.1f, "
							"Min: %0.1f, Max: %0.1f, bgnoise: %0.1f\n"),
						layername, stat->mean, stat->median, stat->sigma,
						stat->min, stat->max, stat->bgnoise);
			} else {
				siril_log_message(_("%s layer: Mean: %0.1f, Median: %0.1f, Sigma: %0.1f, "
							"Min: %0.1f, Max: %0.1f, bgnoise: %0.1f\n"),
						layername, stat->mean * USHRT_MAX_DOUBLE,
						stat->median * USHRT_MAX_DOUBLE,
						stat->sigma * USHRT_MAX_DOUBLE,
						stat->min * USHRT_MAX_DOUBLE,
						stat->max * USHRT_MAX_DOUBLE,
						stat->bgnoise * USHRT_MAX_DOUBLE);
			}

		} else if (option == STATS_MAIN) {
			if (gfit.type == DATA_USHORT) {
				siril_log_message(_("%s layer: Mean: %0.1f, Median: %0.1f, Sigma: %0.1f, "
							"Min: %0.1f, Max: %0.1f, bgnoise: %0.1f, "
							"avgDev: %0.1f, MAD: %0.1f, sqrt(BWMV): %0.1f\n"),
						layername, stat->mean, stat->median, stat->sigma,
						stat->min, stat->max, stat->bgnoise, stat->avgDev,
						stat->mad, stat->sqrtbwmv);
			} else {
				siril_log_message(_("%s layer: Mean: %0.1f, Median: %0.1f, Sigma: %0.1f, "
							"Min: %0.1f, Max: %0.1f, bgnoise: %0.1f, "
							"avgDev: %0.1f, MAD: %0.1f, sqrt(BWMV): %0.1f\n"),
						layername, stat->mean * USHRT_MAX_DOUBLE,
						stat->median * USHRT_MAX_DOUBLE,
						stat->sigma * USHRT_MAX_DOUBLE,
						stat->min * USHRT_MAX_DOUBLE,
						stat->max * USHRT_MAX_DOUBLE,
						stat->bgnoise * USHRT_MAX_DOUBLE,
						stat->avgDev * USHRT_MAX_DOUBLE,
						stat->mad * USHRT_MAX_DOUBLE,
						stat->sqrtbwmv * USHRT_MAX_DOUBLE);
			}
		}
		free_stats(stat);
	}
	return CMD_OK;
}

int process_seq_stat(int nb) {
	sequence *seq = load_sequence(word[1], NULL);
	if (!seq) {
		return CMD_SEQUENCE_NOT_FOUND;
	}
	if (check_seq_is_comseq(seq)) {
		free_sequence(seq, TRUE);
		seq = &com.seq;
	}

	struct stat_data *args = calloc(1, sizeof(struct stat_data));
	args->seq = seq;
	args->csv_name = g_strdup(word[2]);
	args->selection = com.selection;
	args->option = STATS_MAIN;
	args->cfa = FALSE;

	if (nb > 3) {
		if (!g_strcmp0(word[3], "main")) {
			args->option = STATS_MAIN;
		} else if (!g_strcmp0(word[3], "full")) {
			args->option = STATS_NORM | STATS_MAIN; // adding STATS_MAIN to include also AVGDEV and SQRTBWMV
		} else if (!g_strcmp0(word[3], "basic")) {
			args->option = STATS_BASIC;
		} else if (!g_strcmp0(word[3], "-cfa")) {
			args->cfa = TRUE;
		} else {
			siril_log_message(_("Unknown parameter %s, aborting.\n"), word[3]);
			if (!check_seq_is_comseq(seq))
				free_sequence(seq, TRUE);
			free(args);
			return CMD_ARG_ERROR;
		}
		if (nb > 4) {
			if (!g_strcmp0(word[4], "-cfa")) {
				args->cfa = TRUE;
			} else {
				siril_log_message(_("Unknown parameter %s, aborting.\n"), word[4]);
				if (!check_seq_is_comseq(seq))
					free_sequence(seq, TRUE);
				free(args);
				return CMD_ARG_ERROR;
			}
		}
	}

	apply_stats_to_sequence(args);

	return CMD_OK;
}

// Only for FITS images
int process_jsonmetadata(int nb) {
#ifdef HAVE_JSON_GLIB
	/* we need both the file descriptor to read the header and the data to
	 * compute stats, so we need the file name even in the case of a loaded
	 * image, but we may use the loaded data if the option is provided, to
	 * avoid reading it for nothing */
	char *input_filename = word[1];
	gchar *output_filename = NULL;
	gboolean use_gfit = FALSE, compute_stats = TRUE;
	for (int i = 2; i < nb; i++) {
		if (g_str_has_prefix(word[i], "-out=") && word[i][5] != '\0')
			output_filename = g_strdup(word[i] + 5);
		else if (!strcmp(word[i], "-stats_from_loaded")) {
			use_gfit = TRUE;
			if (!gfit.rx || !gfit.ry) {
				siril_log_color_message(_("No image appears to be loaded, reloading from '%s'\n"), "salmon", input_filename);
				use_gfit = FALSE;
			}
		} else if (!strcmp(word[i], "-nostats"))
			compute_stats = FALSE;
		else {
			siril_log_message(_("Unknown parameter %s, aborting.\n"), word[i]);
			return CMD_ARG_ERROR;
		}
	}
	if (!output_filename)
		output_filename = replace_ext(input_filename, ".json");

	int status = 0;
	fitsfile *fptr;
	if (siril_fits_open_diskfile_img(&fptr, input_filename, READONLY, &status)) {
		report_fits_error(status);
		return CMD_GENERIC_ERROR;
	}

	GSList *header = read_header_keyvals_strings(fptr);

	imstats *stats[3] = { NULL };
	int nb_channels;
	if (compute_stats) {
		if (use_gfit) {
			compute_all_channels_statistics_single_image(&gfit, STATS_BASIC | STATS_FOR_CFA, MULTI_THREADED, stats);
			gboolean cfa = gfit.bayer_pattern[0] != '\0';
			nb_channels = cfa ? 3 : (int)gfit.naxes[2];
		} else {
			fits fit = { 0 };
			fit.fptr = fptr;
			if (read_fits_metadata(&fit) || read_fits_with_convert(&fit, input_filename, FALSE)) {
				fits_close_file(fptr, &status);
				return CMD_GENERIC_ERROR;
			}
			compute_all_channels_statistics_single_image(&fit, STATS_BASIC | STATS_FOR_CFA, MULTI_THREADED, stats);
			gboolean cfa = fit.bayer_pattern[0] != '\0';
			nb_channels = cfa ? 3 : (int)fit.naxes[2];
			clearfits(&fit);
		}
	}
	fits_close_file(fptr, &status);

	// https://gnome.pages.gitlab.gnome.org/json-glib/class.Builder.html
	JsonBuilder *builder = json_builder_new();
	json_builder_begin_object(builder);
	json_builder_set_member_name(builder, "headers");
	json_builder_begin_array(builder);
	GSList *ptr = header;
	while (ptr) {
		json_builder_begin_object(builder);
		header_record *r = ptr->data;
		json_builder_set_member_name(builder, "key");
		json_builder_add_string_value(builder, r->key);
		json_builder_set_member_name(builder, "value");
		json_builder_add_string_value(builder, r->value);
		json_builder_end_object(builder);
		ptr = ptr->next;
	}
	json_builder_end_array(builder);

	if (compute_stats) {
		json_builder_set_member_name(builder, "statistics");
		json_builder_begin_object(builder);
		for (int i = 0; i < nb_channels; ++i) {
			if (stats[i]) {
				char channame[20];
				sprintf(channame, "channel%d", i);
				json_builder_set_member_name(builder, channame);
				json_builder_begin_object(builder);
				json_builder_set_member_name(builder, "mean");
				json_builder_add_double_value(builder, stats[i]->mean);
				json_builder_set_member_name(builder, "median");
				json_builder_add_double_value(builder, stats[i]->median);
				json_builder_set_member_name(builder, "sigma");
				json_builder_add_double_value(builder, stats[i]->sigma);
				json_builder_set_member_name(builder, "noise");
				json_builder_add_double_value(builder, stats[i]->bgnoise);
				json_builder_set_member_name(builder, "min");
				json_builder_add_double_value(builder, stats[i]->min);
				json_builder_set_member_name(builder, "max");
				json_builder_add_double_value(builder, stats[i]->max);
				json_builder_set_member_name(builder, "total_pix_count");
				json_builder_add_double_value(builder, stats[i]->total);
				json_builder_set_member_name(builder, "good_pix_count");
				json_builder_add_double_value(builder, stats[i]->ngoodpix);
				json_builder_end_object(builder);
				// BASIC: median, mean, sigma, noise, min, max
				free_stats(stats[i]);
			}
		}
		json_builder_end_object(builder);
	}
	json_builder_end_object(builder);

	JsonGenerator *gen = json_generator_new();
	JsonNode *root = json_builder_get_root(builder);
	json_generator_set_root(gen, root);
	json_generator_set_pretty(gen, TRUE);
	GError *err = NULL;
	int retval = CMD_OK;
	if (!json_generator_to_file(gen, output_filename, &err)) {
		siril_log_message(_("Failed to save the JSON file %s: %s\n"), output_filename, err->message);
		retval = CMD_GENERIC_ERROR;
	}
	else siril_log_message(_("Save metadata to the JSON file '%s'\n"), output_filename);
	g_free(output_filename);

#ifdef DEBUG_TEST
	gchar *str = json_generator_to_data(gen, NULL);
	printf("JSON:\n%s\n", str);
#endif

	json_node_free(root);
	g_object_unref(gen);
	g_object_unref(builder);
	return retval;
#else
	siril_log_message(_("json-glib was not found at build time, cannot proceed. Install and rebuild.\n"));
	return CMD_GENERIC_ERROR;
#endif
}

int header_hook(struct generic_seq_metadata_args *args, fitsfile *fptr, int index) {
	char str[FLEN_VALUE] = { 0 };
	int status = 0;
	fits_read_keyword(fptr, args->key, str, NULL, &status);
	if (status)
		strcpy(str, "not found");
	if (args->output_stream) {
		GError *error = NULL;
		if (!g_output_stream_printf(args->output_stream, NULL, NULL, &error, "%d,%s\n", index, str)) {
			g_warning("%s\n", error->message);
			g_clear_error(&error);
			return 1;
		}
	}
	else siril_log_message(_("Image %d, %s = %s\n"), index, args->key, str);
	return status;
}

int process_seq_header(int nb) {
	sequence *seq = load_sequence(word[1], NULL);
	if (!seq)
		return CMD_SEQUENCE_NOT_FOUND;
	if (seq->type != SEQ_REGULAR && seq->type != SEQ_FITSEQ) {
		siril_log_message(_("This command can only run for FITS images\n"));
		if (!check_seq_is_comseq(seq))
			free_sequence(seq, TRUE);
		return CMD_GENERIC_ERROR;
	}

	GOutputStream* output_stream = NULL;
	if (nb > 3 && g_str_has_prefix(word[3], "-out=")) {
		const char *arg = word[3] + 5;
		if (arg[0] == '\0') {
			siril_log_message(_("Missing argument to %s, aborting.\n"), word[3]);
			return CMD_ARG_ERROR;
		}
		GFile *file = g_file_new_for_path(arg);
		GError *error = NULL;
		output_stream = (GOutputStream*) g_file_replace(file, NULL, FALSE, G_FILE_CREATE_NONE, NULL, &error);
		g_object_unref(file);
		if (!output_stream) {
			if (error) {
				siril_log_color_message(_("Failed to create output file: %s\n"), "red", error->message);
				g_clear_error(&error);
			}
			return CMD_ARG_ERROR;
		}
		if (!g_output_stream_printf(output_stream, NULL, NULL, NULL, "# image number,%s\n", word[2])) {
			siril_log_color_message(_("Failed to write to output file\n"), "red");
			return CMD_ARG_ERROR;
		}
	}

	struct generic_seq_metadata_args *args = calloc(1, sizeof(struct generic_seq_metadata_args));
	args->seq = seq;
	args->key = g_strdup(word[2]);
	args->image_hook = header_hook;
	args->output_stream = output_stream;
	start_in_new_thread(generic_sequence_metadata_worker, args);
	return 0;
}

int process_link(int nb) {
	if (word[1][0] == '-') {
		siril_log_message(_("First argument is the converted sequence name and shall not start with a -\n"));
		return CMD_ARG_ERROR;
	}
	if (file_name_has_invalid_chars(word[1])) {
		siril_log_color_message(_("Specified output name %s contains forbidden characters, aborting\n"), "red", word[1]);
		return CMD_ARG_ERROR;
	}
	char *destroot = strdup(word[1]);
	int idx = 1;

	for (int i = 2; i < nb; i++) {
		char *current = word[i], *value;
		if (g_str_has_prefix(current, "-start=")) {
			value = current + 7;
			gchar *end;
			idx = g_ascii_strtoull(value, &end, 10);
			if (end == value || idx <= 0 || idx >= INDEX_MAX) {
				siril_log_message(_("Invalid argument to %s, aborting.\n"), current);
				free(destroot);
				return CMD_ARG_ERROR;
			}
		} else if (g_str_has_prefix(current, "-out=")) {
			value = current + 5;
			if (value[0] == '\0') {
				siril_log_message(_("Missing argument to %s, aborting.\n"), current);
				free(destroot);
				return CMD_ARG_ERROR;
			}
			if (!g_file_test(value, G_FILE_TEST_EXISTS)) {
				if (g_mkdir_with_parents(value, 0755) < 0) {
					siril_log_color_message(_("Cannot create output folder: %s\n"), "red", value);
					free(destroot);
					return CMD_GENERIC_ERROR;
				}
			}
			gchar *filename = g_build_filename(value, destroot, NULL);
			free(destroot);
			destroot = strdup(filename);
			g_free(filename);
		}
		else {
			siril_log_message(_("Unknown parameter %s, aborting.\n"), current);
			free(destroot);
			return CMD_ARG_ERROR;
		}
	}

	GDir *dir;
	GError *error = NULL;
	if ((dir = g_dir_open(com.wd, 0, &error)) == NULL){
		siril_log_message(_("Link: error opening working directory %s.\n"), com.wd);
		fprintf (stderr, "Link: %s\n", error->message);
		g_clear_error(&error);
		set_cursor_waiting(FALSE);
		free(destroot);
		return CMD_GENERIC_ERROR;
	}

	int count = 0;
	const gchar *file;
	GList *list = NULL;
	while ((file = g_dir_read_name(dir)) != NULL) {
		const char *ext = get_filename_ext(file);
		if (!ext || file[0] == '.')
			continue;
		image_type type = get_type_for_extension(ext);
		if (type == TYPEFITS) {
			list = g_list_append(list, g_build_filename(com.wd, file, NULL));
			count++;
		}
	}
	g_dir_close(dir);
	if (!count) {
		siril_log_message(_("No FITS files were found for link\n"));
		free(destroot);
		return CMD_GENERIC_ERROR;
	}
	/* sort list */
	list = g_list_sort(list, (GCompareFunc) strcompare);
	/* convert the list to an array for parallel processing */
	char **files_to_link = glist_to_array(list, &count);

	int nb_allowed;
	if (!allow_to_open_files(count, &nb_allowed)) {
		siril_log_message(_("You should pass an extra argument -fitseq to convert your sequence to fitseq format.\n"));
		g_strfreev(files_to_link);
		free(destroot);
		return CMD_GENERIC_ERROR;
	}

	gchar *str = ngettext("Link: processing %d FITS file...\n", "Link: processing %d FITS files...\n", count);
	str = g_strdup_printf(str, count);
	siril_log_color_message(str, "green");
	g_free(str);

	if (!com.wd) {
		siril_log_message(_("Link: no working directory set.\n"));
		g_strfreev(files_to_link);
		free(destroot);
		return CMD_GENERIC_ERROR;
	}

	struct _convert_data *args = malloc(sizeof(struct _convert_data));
	args->start = idx;
	args->list = files_to_link;
	args->total = count;
	args->destroot = destroot;
	args->input_has_a_seq = FALSE;
	args->input_has_a_film = FALSE;
	args->debayer = FALSE;
	args->multiple_output = FALSE;
	args->output_type = SEQ_REGULAR; // fallback if symlink does not work
	args->make_link = TRUE;
	gettimeofday(&(args->t_start), NULL);
	start_in_new_thread(convert_thread_worker, args);

	return CMD_OK;
}

int process_convert(int nb) {
	gboolean raw_only = word[0][7] != '\0';
	if (!com.wd) {
		siril_log_message(_("Conversion: no working directory set.\n"));
		return CMD_NO_CWD;
	}

	if (word[1][0] == '-') {
		siril_log_message(_("First argument is the converted sequence name and shall not start with a -\n"));
		return CMD_ARG_ERROR;
	}
	if (file_name_has_invalid_chars(word[1])) {
		siril_log_color_message(_("Specified output name %s contains forbidden characters, aborting\n"), "red", word[1]);
		return CMD_ARG_ERROR;
	}
	char *destroot = strdup(word[1]);
	int idx = 1;
	gboolean debayer = FALSE;
	gboolean make_link = !raw_only;
	sequence_type output = SEQ_REGULAR;

	for (int i = 2; i < nb; i++) {
		char *current = word[i], *value;
		if (!strcmp(current, "-debayer")) {
			debayer = TRUE;
			make_link = FALSE;
		} else if (!strcmp(current, "-fitseq")) {
			output = SEQ_FITSEQ;
			if (!g_str_has_suffix(destroot, com.pref.ext))
				str_append(&destroot, com.pref.ext);
		} else if (!strcmp(current, "-ser")) {
			output = SEQ_SER;
			if (!g_str_has_suffix(destroot, ".ser"))
				str_append(&destroot, ".ser");
		} else if (g_str_has_prefix(current, "-start=")) {
			value = current + 7;
			gchar *end;
			idx = g_ascii_strtoull(value, &end, 10);
			if (end == value || idx <= 0 || idx >= INDEX_MAX) {
				siril_log_message(_("Invalid argument to %s, aborting.\n"), current);
				free(destroot);
				return CMD_ARG_ERROR;
			}
		} else if (g_str_has_prefix(current, "-out=")) {
			value = current + 5;
			if (value[0] == '\0') {
				siril_log_message(_("Missing argument to %s, aborting.\n"), current);
				free(destroot);
				return CMD_ARG_ERROR;
			}
			if (!g_file_test(value, G_FILE_TEST_EXISTS)) {
				if (g_mkdir_with_parents(value, 0755) < 0) {
					siril_log_color_message(_("Cannot create output folder: %s\n"), "red", value);
					free(destroot);
					return CMD_GENERIC_ERROR;
				}
			}
			gchar *filename = g_build_filename(value, destroot, NULL);
			g_free(destroot);
			destroot = strdup(filename);
			g_free(filename);
		}
		else {
			siril_log_message(_("Unknown parameter %s, aborting.\n"), current);
			free(destroot);
			return CMD_ARG_ERROR;
		}
	}

	GDir *dir;
	GError *error = NULL;
	if ((dir = g_dir_open(com.wd, 0, &error)) == NULL){
		siril_log_message(_("Conversion: error opening working directory %s.\n"), com.wd);
		fprintf (stderr, "Conversion: %s\n", error->message);
		g_clear_error(&error);
		set_cursor_waiting(FALSE);
		free(destroot);
		return CMD_NO_CWD;
	}

	int count = 0;
	const gchar *file;
	GList *list = NULL;
	while ((file = g_dir_read_name(dir)) != NULL) {
		const char *ext = get_filename_ext(file);
		if (!ext || file[0] == '.')
			continue;
		image_type type = get_type_for_extension(ext);
		if (type == TYPERAW && output == SEQ_SER && !g_ascii_strcasecmp(ext, "raf") && !debayer) {
			siril_log_message(_("FujiFilm XTRANS sensors are not supported by SER v2 (CFA-style) standard. You may use FITS sequences instead."));
			g_list_free_full(list, g_free);
			free(destroot);
			return CMD_GENERIC_ERROR;
		}
		if ((raw_only && type == TYPERAW) ||
				(!raw_only && type != TYPEUNDEF && type != TYPEAVI && type != TYPESER)) {
			list = g_list_append(list, g_build_filename(com.wd, file, NULL));
			count++;
		}
	}
	g_dir_close(dir);
	if (!count) {
		if (raw_only)
			siril_log_message(_("No RAW files were found for conversion\n"));
		else siril_log_message(_("No files were found for conversion\n"));
		free(destroot);
		return CMD_GENERIC_ERROR;
	}
	/* sort list */
	list = g_list_sort(list, (GCompareFunc) strcompare);
	/* convert the list to an array for parallel processing */
	gchar **files_to_convert = glist_to_array(list, &count);

	int nb_allowed;
	if (!allow_to_open_files(count, &nb_allowed) && output == SEQ_REGULAR) {
		siril_log_message(_("You should pass an extra argument -fitseq to convert your sequence to fitseq format.\n"));
		g_strfreev(files_to_convert);
		free(destroot);
		return CMD_GENERIC_ERROR;
	}

	gchar *str = ngettext("Convert: processing %d file...\n", "Convert: processing %d files...\n", count);
	siril_log_color_message(str, "green", count);

	struct _convert_data *args = malloc(sizeof(struct _convert_data));
	args->start = idx;
	args->list = files_to_convert;
	args->total = count;
	args->destroot = destroot;
	args->input_has_a_seq = FALSE;
	args->input_has_a_film = FALSE;
	args->debayer = debayer;
	args->output_type = output;
	args->multiple_output = FALSE;
	args->make_link = make_link;
	gettimeofday(&(args->t_start), NULL);
	start_in_new_thread(convert_thread_worker, args);
	return CMD_OK;
}

int process_register(int nb) {
	struct registration_args *reg_args = NULL;
	struct registration_method *method = NULL;
	char *msg;

	sequence *seq = load_sequence(word[1], NULL);
	if (!seq) {
		return CMD_SEQUENCE_NOT_FOUND;
	}
	if (check_seq_is_comseq(seq)) {
		free_sequence(seq, TRUE);
		seq = &com.seq;
	}

	reg_args = calloc(1, sizeof(struct registration_args));

	/* filling the arguments for registration */
	reg_args->seq = seq;
	reg_args->reference_image = sequence_find_refimage(seq);
	reg_args->follow_star = FALSE;
	reg_args->matchSelection = FALSE;
	reg_args->no_output = FALSE;
	reg_args->x2upscale = FALSE;
	reg_args->prefix = strdup("r_");
	reg_args->min_pairs = 10; // 10 is good enough to ensure good matching
	reg_args->max_stars_candidates = MAX_STARS_FITTED;
	reg_args->type = HOMOGRAPHY_TRANSFORMATION;
	reg_args->layer = (reg_args->seq->nb_layers == 3) ? 1 : 0;
	reg_args->interpolation = OPENCV_LANCZOS4;
	reg_args->clamp = TRUE;

	/* check for options */
	for (int i = 2; i < nb; i++) {
		if (!strcmp(word[i], "-drizzle")) {
			reg_args->x2upscale = TRUE;
		} else if (!strcmp(word[i], "-noout")) {
			reg_args->no_output = TRUE;
		} else if (!strcmp(word[i], "-noclamp")) {
			reg_args->clamp = FALSE;
		} else if (!strcmp(word[i], "-2pass")) {
			reg_args->two_pass = TRUE;
			reg_args->no_output = TRUE;
		} else if (!strcmp(word[i], "-nostarlist")) {
			reg_args->no_starlist = TRUE;
		} else if (!strcmp(word[i], "-selected")) {
			reg_args->filters.filter_included = TRUE;
		} else if (g_str_has_prefix(word[i], "-transf=")) {
			char *current = word[i], *value;
			value = current + 8;
			if (value[0] == '\0') {
				siril_log_message(_("Missing argument to %s, aborting.\n"), current);
				goto terminate_register_on_error;
			}
			if(!g_ascii_strncasecmp(value, "shift", 5)) {
#ifdef HAVE_CV44
				reg_args->type = SHIFT_TRANSFORMATION;
				continue;
#else
				siril_log_color_message(_("Shift-only registration is only possible with OpenCV 4.4\n"), "red");
				goto terminate_register_on_error;
#endif
			}
			if(!g_ascii_strncasecmp(value, "similarity", 10)) {
				reg_args->type = SIMILARITY_TRANSFORMATION;
				continue;
			}
			if(!g_ascii_strncasecmp(value, "affine", 6)) {
				reg_args->type = AFFINE_TRANSFORMATION;
				continue;
			}
			if(!g_ascii_strncasecmp(value, "homography", 10)) {
				reg_args->type = HOMOGRAPHY_TRANSFORMATION;
				continue;
			}
			siril_log_message(_("Unknown transformation type %s, aborting.\n"), value);
			goto terminate_register_on_error;
		} else if (g_str_has_prefix(word[i], "-layer=")) {
			if (reg_args->seq->nb_layers == 1) {  // handling mono case
				siril_log_message(_("This sequence is mono, ignoring layer number.\n"));
				continue;
			}
			char *current = word[i], *value;
			value = current + 7;
			gchar *end;
			int layer = g_ascii_strtoull(value, &end, 10);
			if (end == value || layer < 0 || layer > 2) {
				siril_log_message(_("Unknown layer number %s, must be between 0 and 2, will use green layer.\n"), value);
				if (end == value) break;
				else continue;
			}
			reg_args->layer = layer;
		} else if (g_str_has_prefix(word[i], "-prefix=")) {
			char *current = word[i], *value;
			value = current + 8;
			if (value[0] == '\0') {
				siril_log_message(_("Missing argument to %s, aborting.\n"), current);
				goto terminate_register_on_error;
			}
			reg_args->prefix = strdup(value);
		} else if (g_str_has_prefix(word[i], "-minpairs=")) {
			char *current = word[i], *value;
			value = current + 10;
			if (value[0] == '\0') {
				siril_log_message(_("Missing argument to %s, aborting.\n"), current);
				goto terminate_register_on_error;
			}
			gchar *end;
			int min_pairs = g_ascii_strtoull(value, &end, 10);
			if (end == value || min_pairs < 4) { // using absolute min_pairs required by homography
				gchar *str = g_strdup_printf(_("%d smaller than minimum allowable star pairs: %d, aborting.\n"), min_pairs, reg_args->min_pairs);
				siril_log_message(str);
				g_free(str);
				goto terminate_register_on_error;
			}
			reg_args->min_pairs = min_pairs;
		} else if (g_str_has_prefix(word[i], "-maxstars=")) {
			char *current = word[i], *value;
			value = current + 10;
			if (value[0] == '\0') {
				siril_log_message(_("Missing argument to %s, aborting.\n"), current);
				goto terminate_register_on_error;
			}
			gchar *end;
			int max_stars = g_ascii_strtoull(value, &end, 10);
			if (end == value || max_stars > MAX_STARS_FITTED || max_stars < MIN_STARS_FITTED) {
				// limiting values to avoid too long computation or too low number of candidates
				siril_log_message(_("Max number of stars %s not allowed. Should be between %d and %d.\n"), value, MIN_STARS_FITTED, MAX_STARS_FITTED);
				goto terminate_register_on_error;
			}
			reg_args->max_stars_candidates = max_stars;
		} else if (g_str_has_prefix(word[i], "-interp=")) {
			char *current = word[i], *value;
			value = current + 8;
			if (value[0] == '\0') {
				siril_log_message(_("Missing argument to %s, aborting.\n"), current);
				goto terminate_register_on_error;
			}
			if(!g_ascii_strncasecmp(value, "nearest", 7) || !g_ascii_strncasecmp(value, "ne", 2)) {
				reg_args->interpolation = OPENCV_NEAREST;
				continue;
			}
			if(!g_ascii_strncasecmp(value, "cubic", 5) || !g_ascii_strncasecmp(value, "cu", 2)) {
				reg_args->interpolation = OPENCV_CUBIC;
				continue;
			}
			if(!g_ascii_strncasecmp(value, "lanczos4", 8) || !g_ascii_strncasecmp(value, "la", 2)) {
				reg_args->interpolation = OPENCV_LANCZOS4;
				continue;
			}
			if(!g_ascii_strncasecmp(value, "linear", 6) || !g_ascii_strncasecmp(value, "li", 2)) {
				reg_args->interpolation = OPENCV_LINEAR;
				continue;
			}
			if(!g_ascii_strncasecmp(value, "none", 4) || !g_ascii_strncasecmp(value, "no", 2)) {
				reg_args->interpolation = OPENCV_NONE;
				continue;
			}
			if(!g_ascii_strncasecmp(value, "area", 4) || !g_ascii_strncasecmp(value, "ar", 2)) {
				reg_args->interpolation = OPENCV_AREA;
				continue;
			}
			siril_log_message(_("Unknown transformation type %s, aborting.\n"), value);
			goto terminate_register_on_error;
		}
		else {
			siril_log_message(_("Unknown parameter %s, aborting.\n"), word[i]);
			goto terminate_register_on_error;
		}
	}

	/* getting the selected registration method */
	method = malloc(sizeof(struct registration_method));
	if (reg_args->two_pass) {
		method->name = _("Two-Pass Global Star Alignment (deep-sky)");
		method->method_ptr = &register_multi_step_global;
	} else {
		method->name = _("Global Star Alignment (deep-sky)");
		method->method_ptr = &register_star_alignment;
	}
	method->sel = REQUIRES_NO_SELECTION;
	method->type = REGTYPE_DEEPSKY;
	reg_args->func = method->method_ptr;

	if (reg_args->no_starlist && !reg_args->two_pass)
		siril_log_message(_("The -nostarlist option has an effect only when -2pass is used, ignoring\n"));

	// testing free space
	if (!reg_args->no_output) {
		int nb_frames = reg_args->filters.filter_included ? reg_args->seq->selnum : reg_args->seq->number;
		int64_t size = seq_compute_size(reg_args->seq, nb_frames, get_data_type(seq->bitpix));
		if (reg_args->x2upscale)
			size *= 4;
		if (test_available_space(size)) {
			siril_log_color_message(_("Not enough space to save the output images, aborting\n"), "red");
			goto terminate_register_on_error;
		}
	}
	if (reg_args->interpolation == OPENCV_NONE && !(reg_args->type == SHIFT_TRANSFORMATION)) {
#ifdef HAVE_CV44
		reg_args->type = SHIFT_TRANSFORMATION;
		siril_log_color_message(_("Forcing the registration transformation to shift, which is the only transformation compatible with no interpolation\n"), "salmon");

#else
		siril_log_color_message(_("Forcing the registration transformation to shift, which is the only transformation compatible with no interpolation, is not compatible with OpenCV below 4.4. Aborting\n"), "red");
		goto terminate_register_on_error;
#endif
	}

	if (reg_args->interpolation == OPENCV_NONE && (reg_args->x2upscale || reg_args->seq->is_variable)) {
		siril_log_color_message(_("When interpolation is set to None, the images must be of same size and no upscaling can be applied. Aborting\n"), "red");
		goto terminate_register_on_error;
	}

	get_the_registration_area(reg_args, method);	// sets selection
	reg_args->run_in_thread = TRUE;
	reg_args->load_new_sequence = FALSE;	// don't load it for command line execution

	msg = siril_log_color_message(_("Registration: processing using method: %s\n"), "green", method->name);
	free(method);
	msg[strlen(msg) - 1] = '\0';

	if (reg_args->interpolation == OPENCV_AREA ||
			reg_args->interpolation == OPENCV_LINEAR ||
			reg_args->interpolation == OPENCV_NEAREST ||
			reg_args->interpolation == OPENCV_NONE ||
			reg_args->no_output)
		reg_args->clamp = FALSE;
	if (reg_args->clamp)
		siril_log_message(_("Interpolation clamping active\n"));

	set_progress_bar_data(msg, PROGRESS_RESET);

	start_in_new_thread(register_thread_func, reg_args);
	return CMD_OK;

terminate_register_on_error:
	free(reg_args);
	free_sequence(seq, TRUE);
	free(method);
	return CMD_ARG_ERROR;
}

// returns 1 if arg was parsed
static int parse_filter_args(char *current, struct seq_filter_config *arg) {
	char *value;
	if (g_str_has_prefix(current, "-filter-fwhm=")) {
		value = strchr(current, '=') + 1;
		if (value[0] != '\0') {
			char *end;
			float val = strtof(value, &end);
			if (end == value) {
				siril_log_message(_("Could not parse argument `%s' to the filter `%s', aborting.\n"), value, current);
				return CMD_ARG_ERROR;
			}
			if (*end == '%' || *end == 'k') {
				arg->f_fwhm_p = val;
				arg->f_fwhm_k = (*end == 'k');
			}
			else arg->f_fwhm = val;
		} else {
			siril_log_message(_("Missing argument to %s, aborting.\n"), current);
			return CMD_ARG_ERROR;
		}
	} else if (g_str_has_prefix(current, "-filter-wfwhm=")) {
		value = strchr(current, '=') + 1;
		if (value[0] != '\0') {
			char *end;
			float val = strtof(value, &end);
			if (end == value) {
				siril_log_message(_("Could not parse argument `%s' to the filter `%s', aborting.\n"), value, current);
				return CMD_ARG_ERROR;
			}
			if (*end == '%' || *end == 'k') {
				arg->f_wfwhm_p = val;
				arg->f_wfwhm_k = (*end == 'k');
			}
			else arg->f_wfwhm = val;
		} else {
			siril_log_message(_("Missing argument to %s, aborting.\n"), current);
			return CMD_ARG_ERROR;
		}
	} else if (g_str_has_prefix(current, "-filter-round=") ||
			g_str_has_prefix(current, "-filter-roundness=")) {
		value = strchr(current, '=') + 1;
		if (value[0] != '\0') {
			char *end;
			float val = strtof(value, &end);
			if (end == value) {
				siril_log_message(_("Could not parse argument `%s' to the filter `%s', aborting.\n"), value, current);
				return CMD_ARG_ERROR;
			}
			if (*end == '%' || *end == 'k') {
				arg->f_round_p = val;
				arg->f_round_k = (*end == 'k');
			}
			else arg->f_round = val;
		} else {
			siril_log_message(_("Missing argument to %s, aborting.\n"), current);
			return CMD_ARG_ERROR;
		}
	} else if (g_str_has_prefix(current, "-filter-qual=") ||
			g_str_has_prefix(current, "-filter-quality=")) {
		value = strchr(current, '=') + 1;
		if (value[0] != '\0') {
			char *end;
			float val = strtof(value, &end);
			if (end == value) {
				siril_log_message(_("Could not parse argument `%s' to the filter `%s', aborting.\n"), value, current);
				return CMD_ARG_ERROR;
			}
			if (*end == '%' || *end == 'k') {
				arg->f_quality_p = val;
				arg->f_quality_k = (*end == 'k');
			}
			else arg->f_quality = val;
		} else {
			siril_log_message(_("Missing argument to %s, aborting.\n"), current);
			return CMD_ARG_ERROR;
		}
	} else if (g_str_has_prefix(current, "-filter-bkg=") ||
			g_str_has_prefix(current, "-filter-background=")) {
		value = strchr(current, '=') + 1;
		if (value[0] != '\0') {
			char *end;
			float val = strtof(value, &end);
			if (end == value) {
				siril_log_message(_("Could not parse argument `%s' to the filter `%s', aborting.\n"), value, current);
				return CMD_ARG_ERROR;
			}
			if (*end == '%' || *end == 'k') {
				arg->f_bkg_p = val;
				arg->f_bkg_k = (*end == 'k');
			}
			else arg->f_bkg = val;
		} else {
			siril_log_message(_("Missing argument to %s, aborting.\n"), current);
			return CMD_ARG_ERROR;
		}
	} else if (g_str_has_prefix(current, "-filter-nbstars=")) {
		value = strchr(current, '=') + 1;
		if (value[0] != '\0') {
			char *end;
			float val = strtof(value, &end);
			if (end == value) {
				siril_log_message(_("Could not parse argument `%s' to the filter `%s', aborting.\n"), value, current);
				return CMD_ARG_ERROR;
			}
			if (*end == '%' || *end == 'k') {
				arg->f_nbstars_p = val;
				arg->f_nbstars_k = (*end == 'k');
			}
			else arg->f_nbstars = val;
		} else {
			siril_log_message(_("Missing argument to %s, aborting.\n"), current);
			return CMD_ARG_ERROR;
		}
	} else if (g_str_has_prefix(current, "-filter-incl") ||
			g_str_has_prefix(current, "-filter-included")) {
		arg->filter_included = TRUE;
	}
	else return 0;
	return 1;
}

int process_seq_applyreg(int nb) {
	struct registration_args *reg_args = NULL;

	sequence *seq = load_sequence(word[1], NULL);
	if (!seq)
		return CMD_SEQUENCE_NOT_FOUND;

	reg_args = calloc(1, sizeof(struct registration_args));

	// check that registration exists for one layer at least
	int layer = -1;
	if (seq->regparam) {
		for (int i = 0; i < seq->nb_layers; i++) {
			if (seq->regparam[i]) {
				layer = i;
				break;
			}
		}
	}
	if (layer == -1) {
		siril_log_color_message(_("No registration data exists for this sequence, aborting\n"), "red");
		goto terminate_register_on_error;
	}

	/* filling the arguments for registration */
	reg_args->func = &register_apply_reg;
	reg_args->seq = seq;
	reg_args->reference_image = sequence_find_refimage(seq);
	reg_args->no_output = FALSE;
	reg_args->x2upscale = FALSE;
	reg_args->prefix = strdup("r_");
	reg_args->layer = layer;
	reg_args->interpolation = OPENCV_LANCZOS4;
	reg_args->clamp = TRUE;
	reg_args->framing = FRAMING_CURRENT;

	/* check for options */
	for (int i = 2; i < nb; i++) {
		if (!strcmp(word[i], "-drizzle")) {
			reg_args->x2upscale = TRUE;
		} else if (g_str_has_prefix(word[i], "-prefix=")) {
			char *current = word[i], *value;
			value = current + 8;
			if (value[0] == '\0') {
				siril_log_message(_("Missing argument to %s, aborting.\n"), current);
				goto terminate_register_on_error;
			}
			reg_args->prefix = strdup(value);
		} else if (!strcmp(word[i], "-noclamp")) {
			reg_args->clamp = FALSE;
		} else if (g_str_has_prefix(word[i], "-interp=")) {
			char *current = word[i], *value;
			value = current + 8;
			if (value[0] == '\0') {
				siril_log_message(_("Missing argument to %s, aborting.\n"), current);
				goto terminate_register_on_error;
			}
			if(!g_ascii_strncasecmp(value, "nearest", 7) || !g_ascii_strncasecmp(value, "ne", 2)) {
				reg_args->interpolation = OPENCV_NEAREST;
				continue;
			}
			if(!g_ascii_strncasecmp(value, "cubic", 5) || !g_ascii_strncasecmp(value, "cu", 2)) {
				reg_args->interpolation = OPENCV_CUBIC;
				continue;
			}
			if(!g_ascii_strncasecmp(value, "lanczos4", 8) || !g_ascii_strncasecmp(value, "la", 2)) {
				reg_args->interpolation = OPENCV_LANCZOS4;
				continue;
			}
			if(!g_ascii_strncasecmp(value, "linear", 6) || !g_ascii_strncasecmp(value, "li", 2)) {
				reg_args->interpolation = OPENCV_LINEAR;
				continue;
			}
			if(!g_ascii_strncasecmp(value, "none", 4) || !g_ascii_strncasecmp(value, "no", 2)) {
				reg_args->interpolation = OPENCV_NONE;
				continue;
			}
			if(!g_ascii_strncasecmp(value, "area", 4) || !g_ascii_strncasecmp(value, "ar", 2)) {
				reg_args->interpolation = OPENCV_AREA;
				continue;
			}
			siril_log_message(_("Unknown transformation type %s, aborting.\n"), value);
			goto terminate_register_on_error;
		} else if (g_str_has_prefix(word[i], "-framing=")) {
			char *current = word[i], *value;
			value = current + 9;
			if (value[0] == '\0') {
				siril_log_message(_("Missing argument to %s, aborting.\n"), current);
				goto terminate_register_on_error;
			}
			if(!g_ascii_strncasecmp(value, "current", 7)) {
				reg_args->framing = FRAMING_CURRENT;
				continue;
			}
			if(!g_ascii_strncasecmp(value, "min", 3)) {
				reg_args->framing = FRAMING_MIN;
				continue;
			}
			if(!g_ascii_strncasecmp(value, "max", 3)) {
				reg_args->framing = FRAMING_MAX;
				continue;
			}
			if(!g_ascii_strncasecmp(value, "cog", 3)) {
				reg_args->framing = FRAMING_COG;
				continue;
			}
			siril_log_message(_("Unknown framing type %s, aborting.\n"), value);
			goto terminate_register_on_error;
		} else if (g_str_has_prefix(word[i], "-layer=")) {
			if (reg_args->seq->nb_layers == 1) {  // handling mono case
				siril_log_message(_("This sequence is mono, ignoring layer number.\n"));
				continue;
			}
			char *current = word[i], *value;
			value = current + 7;
			gchar *end;
			int layer2 = g_ascii_strtoull(value, &end, 10);
			if (end == value) {
				siril_log_message(_("Invalid argument to %s, aborting.\n"), value);
				continue;
			}
			if (!(seq->regparam[layer2])) {
				siril_log_color_message(_("Registration data does not exist for layer #%d, will use layer #%d instead.\n"), "red", layer2, layer);
				continue;
			}
			reg_args->layer = layer2;
		} else if (parse_filter_args(word[i], &reg_args->filters)) {
			;
		} else {
			siril_log_message(_("Unknown parameter %s, aborting.\n"), word[i]);
			goto terminate_register_on_error;
		}
	}

	// sanity checks are done in register_apply_reg

	reg_args->run_in_thread = TRUE;
	reg_args->load_new_sequence = FALSE;	// don't load it for command line execution

	if (reg_args->interpolation == OPENCV_AREA || reg_args->interpolation == OPENCV_LINEAR || reg_args->interpolation == OPENCV_NEAREST || reg_args->interpolation == OPENCV_NONE)
		reg_args->clamp = FALSE;
	if (reg_args->clamp)
		siril_log_message(_("Interpolation clamping active\n"));

	set_progress_bar_data(_("Registration: Applying existing data"), PROGRESS_RESET);

	start_in_new_thread(register_thread_func, reg_args);
	return CMD_OK;

terminate_register_on_error:
	if (!check_seq_is_comseq(seq))
		free_sequence(seq, TRUE);
	free(reg_args->new_seq_name);
	free(reg_args);
	return CMD_ARG_ERROR;
}

// parse normalization and filters from the stack command line, starting at word `first'
static int parse_stack_command_line(struct stacking_configuration *arg, int first,
		gboolean med_options_allowed, gboolean rej_options_allowed, gboolean out_allowed) {
	while (word[first]) {
		char *current = word[first], *value;
		if (!strcmp(current, "-nonorm") || !strcmp(current, "-no_norm"))
			arg->force_no_norm = TRUE;
		else if (!strcmp(current, "-output_norm")) {
			if (!med_options_allowed) {
				siril_log_message(_("Output normalization is allowed only with median or mean stacking, ignoring.\n"));
			} else {
				arg->output_norm = TRUE;
			}
		} else if (!strcmp(current, "-weight_from_noise")) {
			if (!rej_options_allowed) {
				siril_log_message(_("Weighting is allowed only with average stacking, ignoring.\n"));
			} else if (arg->norm == NO_NORM) {
				siril_log_message(_("Weighting is allowed only if normalization has been activated, ignoring.\n"));
			} else if (arg->apply_nbstack_weights || arg->apply_wfwhm_weights || arg->apply_nbstars_weights) {
				siril_log_message(_("Only one weighting method can be used\n"));
			} else {
				arg->apply_noise_weights = TRUE;
			}
		} else if (!strcmp(current, "-weight_from_wfwhm")) {
			if (!rej_options_allowed) {
				siril_log_message(_("Weighting is allowed only with average stacking, ignoring.\n"));
			} else if (arg->apply_nbstack_weights || arg->apply_noise_weights || arg->apply_nbstars_weights) {
				siril_log_message(_("Only one weighting method can be used\n"));
			} else {
				arg->apply_wfwhm_weights = TRUE;
			}
		} else if (!strcmp(current, "-weight_from_nbstars")) {
			if (!rej_options_allowed) {
				siril_log_message(_("Weighting is allowed only with average stacking, ignoring.\n"));
			} else if (arg->apply_nbstack_weights || arg->apply_noise_weights || arg->apply_wfwhm_weights) {
				siril_log_message(_("Only one weighting method can be used\n"));
			} else {
				arg->apply_nbstars_weights = TRUE;
			}
		} else if (!strcmp(current, "-weight_from_nbstack")) {
			if (!rej_options_allowed) {
				siril_log_message(_("Weighting is allowed only with average stacking, ignoring.\n"));
			} else if (arg->norm == NO_NORM) {
				siril_log_message(_("Weighting is allowed only if normalization has been activated, ignoring.\n"));
			} else if (arg->apply_noise_weights || arg->apply_wfwhm_weights || arg->apply_nbstars_weights) {
				siril_log_message(_("Only one weighting method can be used\n"));
			} else {
				arg->apply_nbstack_weights = TRUE;
			}
		} else if (!strcmp(current, "-fastnorm")) {
			if (!med_options_allowed) {
				siril_log_message(_("Fast normalization is allowed only with average stacking, ignoring.\n"));
			} else if (arg->norm == NO_NORM) {
				siril_log_message(_("Fast normalization is allowed only if normalization has been activated, ignoring.\n"));
			} else {
				arg->lite_norm = TRUE;
			}
		} else if (g_str_has_prefix(current, "-norm=")) {
			if (!med_options_allowed) {
				siril_log_message(_("Normalization options are not allowed in this context, ignoring.\n"));
			} else {
				value = current + 6;
				if (!strcmp(value, "add"))
					arg->norm = ADDITIVE;
				else if (!strcmp(value, "addscale"))
					arg->norm = ADDITIVE_SCALING;
				else if (!strcmp(value, "mul"))
					arg->norm = MULTIPLICATIVE;
				else if (!strcmp(value, "mulscale"))
					arg->norm = MULTIPLICATIVE_SCALING;
			}
		} else if (!strcmp(current, "-rgb_equal")) {
			if (!med_options_allowed) {
				siril_log_message(_("RGB equalization is allowed only with average stacking, ignoring.\n"));
			} else if (arg->norm == NO_NORM) {
				siril_log_message(_("RGB equalization is allowed only if normalization has been activated, ignoring.\n"));
			} else {
				arg->equalizeRGB = TRUE;
			}
		} else if (parse_filter_args(current, &arg->filters)) {
			;
		} else if (g_str_has_prefix(current, "-out=")) {
			if (out_allowed) {
				value = current + 5;
				if (value[0] == '\0') {
					siril_log_message(_("Missing argument to %s, aborting.\n"), current);
					return CMD_ARG_ERROR;
				}
				arg->result_file = g_strdup(value);
			}
			else {
				siril_log_message(_("Output filename option is not allowed in this context, ignoring.\n"));
			}
		} else if (g_str_has_prefix(current, "-rejmap")) {
			if (!rej_options_allowed) {
				siril_log_message(_("Rejection maps can only be created with rejection stacking, ignoring.\n"));
			} else if (arg->type_of_rejection == NO_REJEC) {
				siril_log_message(_("Rejection maps can only be created if rejection has been activated, ignoring.\n"));
			} else {
				arg->create_rejmaps = TRUE;
				arg->merge_lowhigh_rejmaps = TRUE;
				if (current[strlen(current)-1] == 's')
					arg->merge_lowhigh_rejmaps = FALSE;
			}
		} else {
			siril_log_message(_("Unexpected argument to stacking `%s', aborting.\n"), current);
			return CMD_ARG_ERROR;
		}
		first++;
	}
	return CMD_OK;
}

static int stack_one_seq(struct stacking_configuration *arg) {
	sequence *seq = readseqfile(arg->seqfile);
	if (!seq) {
		siril_log_message(_("No sequence `%s' found.\n"), arg->seqfile);
		return -1;
	}
	gchar *error = NULL;
	if (seq_check_basic_data(seq, FALSE) == -1) {
		free(seq);
		return CMD_GENERIC_ERROR;
	}
	siril_log_message(_("Stacking sequence %s\n"), seq->seqname);

	struct stacking_args args = { 0 };
	args.seq = seq;
	args.ref_image = sequence_find_refimage(seq);
	// the three below: used only if method is average w/ rejection
	if (arg->method == stack_mean_with_rejection && (arg->sig[0] != 0.0 || arg->sig[1] != 0.0)) {
		args.sig[0] = arg->sig[0];
		args.sig[1] = arg->sig[1];
		args.type_of_rejection = arg->type_of_rejection;
		args.create_rejmaps = arg->create_rejmaps;
		args.merge_lowhigh_rejmaps = arg->merge_lowhigh_rejmaps;
	} else {
		args.type_of_rejection = NO_REJEC;
		siril_log_message(_("Not using rejection for stacking\n"));
	}
	args.coeff.offset = NULL;
	args.coeff.mul = NULL;
	args.coeff.scale = NULL;
	if (!arg->force_no_norm &&
			(arg->method == stack_median || arg->method == stack_mean_with_rejection))
		args.normalize = arg->norm;
	else args.normalize = NO_NORM;
	args.method = arg->method;
	args.force_norm = FALSE;
	args.output_norm = arg->output_norm;
	args.equalizeRGB = arg->equalizeRGB;
	args.lite_norm = arg->lite_norm;
	args.reglayer = get_registration_layer(args.seq);
	args.apply_noise_weights = arg->apply_noise_weights;
	args.apply_nbstack_weights = arg->apply_nbstack_weights;
	args.apply_wfwhm_weights = arg->apply_wfwhm_weights;
	args.apply_nbstars_weights = arg->apply_nbstars_weights;

	// manage registration data
	if (!test_regdata_is_valid_and_shift(args.seq, args.reglayer)) {
		siril_log_color_message(_("Stacking has detected registration data on layer %d with more than simple shifts. You should apply existing registration before stacking\n"), "red", args.reglayer);
		free_sequence(seq, TRUE);
		return CMD_GENERIC_ERROR;
	}

	// manage filters
	if (convert_parsed_filter_to_filter(&arg->filters, seq,
				&args.filtering_criterion, &args.filtering_parameter) ||
			setup_filtered_data(&args)) {
		free_sequence(seq, TRUE);
		return CMD_GENERIC_ERROR;
	}
	args.description = describe_filter(seq, args.filtering_criterion, args.filtering_parameter);
	args.use_32bit_output = evaluate_stacking_should_output_32bits(args.method,
			args.seq, args.nb_images_to_stack, &error);
	if (error) {
		siril_log_color_message(error, "red");
		free_sequence(seq, TRUE);
		return CMD_GENERIC_ERROR;
	}

	main_stack(&args);

	int retval = args.retval;
	clean_end_stacking(&args);
	free(args.image_indices);
	free(args.description);
	free(args.critical_value);

	if (!retval) {
		bgnoise_async(&args.result, TRUE);
		// preparing the output filename
		// needs to be done after stack is completed to have
		// stack-specific keywords available for parsing if needed
		long maxpath = get_pathmax();
		if (!arg->result_file) {
			char filename[maxpath];
			char *suffix = g_str_has_suffix(seq->seqname, "_") ||
				g_str_has_suffix(seq->seqname, "-") ? "" : "_";
			snprintf(filename, maxpath - 1, "%s%sstacked%s", seq->seqname, suffix, com.pref.ext);
			arg->result_file = g_strdup(filename);
		} else { // the name is to be parsed (including folder creation if required)
			int status = PATHPARSE_ERR_OK;
			gchar *expression = g_strdup(arg->result_file);
			gchar *parsedname = update_header_and_parse(&args.result, expression, PATHPARSE_MODE_WRITE_NOFAIL, TRUE, &status);
			char filename[maxpath];
			if (!parsedname || parsedname[0] == '\0') { // we cannot handout a NULL filename
				snprintf(filename, maxpath - 1, "unknown");
			} else {
				snprintf(filename, maxpath - 1, "%s", parsedname);
			}
			g_free(arg->result_file);
			arg->result_file = g_strdup(filename);
			g_free(parsedname);
			g_free(expression);
		}
		/* Make sure path exists */
		gchar *dirname = g_path_get_dirname(arg->result_file);
		if (g_mkdir_with_parents(dirname, 0755) < 0) {
			siril_log_color_message(_("Cannot create output folder: %s\n"), "red", dirname);
			g_free(dirname);
			retval = CMD_GENERIC_ERROR;
		}
		g_free(dirname);
		if (savefits(arg->result_file, &args.result)) {
			siril_log_color_message(_("Could not save the stacking result %s\n"),
					"red", arg->result_file);
			retval = CMD_GENERIC_ERROR;
		}
		else ++arg->number_of_loaded_sequences;

		if (args.create_rejmaps) {
			siril_log_message(_("Saving rejection maps\n"));
			if (args.merge_lowhigh_rejmaps) {
				char new_ext[30];
				sprintf(new_ext, "_low+high_rejmap%s", com.pref.ext);
				gchar *low_filename = replace_ext(arg->result_file, new_ext);
				soper_unscaled_div_ushort_to_float(args.rejmap_low, args.nb_images_to_stack);
				describe_stack_for_history(&args, &args.rejmap_low->history, TRUE, FALSE);
				savefits(low_filename, args.rejmap_low);
				g_free(low_filename);
			} else {
				char new_ext[30];
				sprintf(new_ext, "_low_rejmap%s", com.pref.ext);
				gchar *low_filename = replace_ext(arg->result_file, new_ext);
				soper_unscaled_div_ushort_to_float(args.rejmap_low, args.nb_images_to_stack);
				describe_stack_for_history(&args, &args.rejmap_low->history, TRUE, TRUE);
				savefits(low_filename, args.rejmap_low);
				g_free(low_filename);

				sprintf(new_ext, "_high_rejmap%s", com.pref.ext);
				gchar *high_filename = replace_ext(arg->result_file, new_ext);
				soper_unscaled_div_ushort_to_float(args.rejmap_high, args.nb_images_to_stack);
				describe_stack_for_history(&args, &args.rejmap_low->history, TRUE, FALSE);
				savefits(high_filename, args.rejmap_high);
				g_free(high_filename);
			}
		}

		bgnoise_await();
	} else {
		siril_log_color_message(_("Stacking failed, please check the log to fix your issue.\n"), "red");
	}

	free_sequence(seq, TRUE);
	clearfits(&args.result);
	if (args.create_rejmaps) {
		clearfits(args.rejmap_low);
		free(args.rejmap_low);
		if (!args.merge_lowhigh_rejmaps) {
			clearfits(args.rejmap_high);
			free(args.rejmap_high);
		}
	}
	return retval;
}

static gpointer stackall_worker(gpointer garg) {
	GDir *dir;
	GError *error = NULL;
	const gchar *file;
	struct timeval t_end;
	struct stacking_configuration *arg = (struct stacking_configuration *)garg;
	gboolean was_in_script = com.script;
	com.script = TRUE;

	siril_log_message(_("Looking for sequences in current working directory...\n"));
	if (check_seq() || (dir = g_dir_open(com.wd, 0, &error)) == NULL) {
		siril_log_message(_("Error while searching sequences or opening the directory.\n"));
		if (error) {
			fprintf(stderr, "stackall: %s\n", error->message);
			g_clear_error(&error);
		}
		siril_add_idle(end_generic, NULL);
		return NULL;
	}

	siril_log_message(_("Starting stacking of found sequences...\n"));
	while ((file = g_dir_read_name(dir)) != NULL) {
		if (g_str_has_suffix(file, ".seq")) {
			arg->seqfile = strdup(file);
			stack_one_seq(arg);

			g_free(arg->result_file);
			arg->result_file = NULL;
			g_free(arg->seqfile);
		}
	}

	siril_log_message(_("Stacked %d sequences successfully.\n"), arg->number_of_loaded_sequences);
	gettimeofday(&t_end, NULL);
	show_time(arg->t_start, t_end);
	g_dir_close(dir);
	free(arg);
	com.script = was_in_script;
	siril_add_idle(end_generic, NULL);
	return NULL;
}

int process_stackall(int nb) {
	struct stacking_configuration *arg;

	arg = calloc(1, sizeof(struct stacking_configuration));
	arg->norm = NO_NORM;

	// stackall { sum | min | max } [-filter-fwhm=value[%|k]] [-filter-wfwhm=value[%|k]] [-filter-round=value[%|k]] [-filter-quality=value[%|k]] [-filter-bkg=value[%|k]] [-filter-nbstars=value[%|k]] [-filter-incl[uded]]
	// stackall { med | median } [-nonorm, norm=] [-filter-incl[uded]]
	// stackall { rej | mean } sigma_low sigma_high [-nonorm, norm=] [-filter-fwhm=value[%|k]] [-filter-round=value[%|k]] [-filter-bkg=value[%|k]] [-filter-nbstars=value[%|k]] [-filter-quality=value[%|k]] [-filter-incl[uded]] [-weighted]
	if (!word[1]) {
		arg->method = stack_summing_generic;
	} else {
		int start_arg_opt = 2;
		gboolean allow_rej_options = FALSE, allow_med_options = FALSE;
		if (!strcmp(word[1], "sum")) {
			arg->method = stack_summing_generic;
		} else if (!strcmp(word[1], "max")) {
			arg->method = stack_addmax;
		} else if (!strcmp(word[1], "min")) {
			arg->method = stack_addmin;
		} else if (!strcmp(word[1], "med") || !strcmp(word[1], "median")) {
			arg->method = stack_median;
			allow_med_options = TRUE;
		} else if (!strcmp(word[1], "rej") || !strcmp(word[1], "mean")) {
			int shift = 1;
			gchar *end1, *end2;

			if (!strcmp(word[3], "p") || !strcmp(word[3], "percentile")) {
				arg->type_of_rejection = PERCENTILE;
			} else if (!strcmp(word[3], "s") || !strcmp(word[3], "sigma")) {
				arg->type_of_rejection = SIGMA;
			} else if (!strcmp(word[3], "a") || !strcmp(word[3], "mad")) {
				arg->type_of_rejection = MAD;
			} else if (!strcmp(word[3], "m") || !strcmp(word[3], "median")) {
				arg->type_of_rejection = SIGMEDIAN;
			} else if (!strcmp(word[3], "l") || !strcmp(word[3], "linear")) {
				arg->type_of_rejection = LINEARFIT;
			} else if (!strcmp(word[3], "w") || !strcmp(word[3], "winsorized")) {
				arg->type_of_rejection = WINSORIZED;
			} else if (!strcmp(word[3], "g") || !strcmp(word[3], "generalized")) {
				arg->type_of_rejection = GESDT;
			} else {
				arg->type_of_rejection = WINSORIZED;
				shift = 0;
			}
			if (!word[2 + shift] || !word[3 + shift] || (arg->sig[0] = g_ascii_strtod(word[2 + shift], &end1)) < 0.0
					|| (arg->sig[1] = g_ascii_strtod(word[3 + shift], &end2)) < 0.0 || end1 == word[2 + shift] || end2 == word[3 + shift]) {
				siril_log_color_message(_("The average stacking with rejection requires two extra arguments: sigma low and high.\n"), "red");
				goto failure;
			}
			if (((arg->type_of_rejection == GESDT))
					&& (arg->sig[0] > 1.0 || (arg->sig[1] > 1.0))) {
				siril_log_color_message(_("Extra parameters of GESDT rejection algorithm must be between 0 and 1, default is 0.3 and 0.05.\n"), "red");
				goto failure;
			}
			if (((arg->type_of_rejection == PERCENTILE))
					&& (arg->sig[0] > 1.0 || (arg->sig[1] > 1.0))) {
				siril_log_color_message(_("Extra parameters of percentile rejection algorithm must be between 0 and 1, default is 0.2 and 0.1.\n"), "red");
				goto failure;
			}
			arg->method = stack_mean_with_rejection;
			start_arg_opt = 4 + shift;
			allow_med_options = TRUE;
			allow_rej_options = TRUE;
		}
		else {
			siril_log_color_message(_("Stacking method type '%s' is invalid\n"), "red", word[2]);
			goto failure;
		}
		if (parse_stack_command_line(arg, start_arg_opt, allow_med_options, allow_rej_options, FALSE))
			goto failure;
	}

	gettimeofday(&arg->t_start, NULL);

	start_in_new_thread(stackall_worker, arg);
	return CMD_OK;

failure:
	g_free(arg->result_file);
	g_free(arg->seqfile);
	free(arg);
	return CMD_ARG_ERROR;
}

static gpointer stackone_worker(gpointer garg) {
	int retval = 0;
	struct timeval t_end;
	struct stacking_configuration *arg = (struct stacking_configuration *)garg;
	gboolean was_in_script = com.script;
	com.script = TRUE;

	retval = stack_one_seq(arg);

	if (retval) {
		if (retval == ST_ALLOC_ERROR) {
			siril_log_message(_("It looks like there is a memory allocation error, change memory settings and try to fix it.\n"));
		}
	} else {
		siril_log_message(_("Stacked sequence successfully.\n"));
	}

	gettimeofday(&t_end, NULL);
	show_time(arg->t_start, t_end);

	g_free(arg->result_file);
	g_free(arg->seqfile);
	free(arg);
	com.script = was_in_script;
	siril_add_idle(end_generic, NULL);
	return GINT_TO_POINTER(retval);
}

int process_stackone(int nb) {
	struct stacking_configuration *arg = calloc(1, sizeof(struct stacking_configuration));
	arg->norm = NO_NORM;

	sequence *seq = load_sequence(word[1], &arg->seqfile);
	if (!seq)
		goto failure;
	free_sequence(seq, TRUE);

	// stack seqfilename { sum | min | max } [-filter-fwhm=value[%|k]] [-filter-wfwhm=value[%|k]] [-filter-round=value[%|k]] [-filter-quality=value[%|k]] [-filter-bkg=value[%|k]] [-filter-nbstars=value[%|k]] [-filter-incl[uded]] [-out=result_filename]
	// stack seqfilename { med | median } [-nonorm, norm=] [-filter-incl[uded]] [-out=result_filename]
	// stack seqfilename { rej | mean } [type_of_rejection] sigma_low sigma_high [-nonorm, norm=] [-filter-fwhm=value[%|k]] [-filter-round=value[%|k]] [-filter-quality=value[%|k]] [-filter-bkg=value[%|k]] [-filter-nbstars=value[%|k]] [-filter-incl[uded]] [-weighted] [-out=result_filename]
	if (!word[2]) {
		arg->method = stack_summing_generic;
	} else {
		int start_arg_opt = 3;
		gchar *end1, *end2;
		gboolean allow_rej_options = FALSE, allow_med_options = FALSE;
		if (!strcmp(word[2], "sum")) {
			arg->method = stack_summing_generic;
		} else if (!strcmp(word[2], "max")) {
			arg->method = stack_addmax;
		} else if (!strcmp(word[2], "min")) {
			arg->method = stack_addmin;
		} else if (!strcmp(word[2], "med") || !strcmp(word[2], "median")) {
			arg->method = stack_median;
			allow_med_options = TRUE;
		} else if (!strcmp(word[2], "rej") || !strcmp(word[2], "mean")) {
			int shift = 1, base_shift = 5;
			if (nb < 4) {
				siril_log_color_message(_("Missing arguments for rejection stacking.\n"), "red");
				goto failure;
			}
			if (!strcmp(word[3], "p") || !strcmp(word[3], "percentile")) {
				arg->type_of_rejection = PERCENTILE;
			} else if (!strcmp(word[3], "s") || !strcmp(word[3], "sigma")) {
				arg->type_of_rejection = SIGMA;
			} else if (!strcmp(word[3], "a") || !strcmp(word[3], "mad")) {
				arg->type_of_rejection = MAD;
			} else if (!strcmp(word[3], "m") || !strcmp(word[3], "median")) {
				arg->type_of_rejection = SIGMEDIAN;
			} else if (!strcmp(word[3], "l") || !strcmp(word[3], "linear")) {
				arg->type_of_rejection = LINEARFIT;
			} else if (!strcmp(word[3], "w") || !strcmp(word[3], "winsorized")) {
				arg->type_of_rejection = WINSORIZED;
			} else if (!strcmp(word[3], "g") || !strcmp(word[3], "generalized")) {
				arg->type_of_rejection = GESDT;
			} else if (!strcmp(word[3], "n") || !strcmp(word[3], "none")) {
				arg->type_of_rejection = NO_REJEC;
			} else {
				arg->type_of_rejection = WINSORIZED;
				shift = 0;
			}
			if ((nb < 4 + shift + 1) || !word[3 + shift] || !word[4 + shift] ||
					!string_is_a_number(word[3 + shift]) ||
					!string_is_a_number(word[4 + shift]) ||
					(arg->sig[0] = g_ascii_strtod(word[3 + shift], &end1)) < 0.0 ||
					(arg->sig[1] = g_ascii_strtod(word[4 + shift], &end2)) < 0.0 ||
					end1 == word[3 + shift] || end2 == word[4 + shift]) {
				if (arg->type_of_rejection != NO_REJEC) {
					siril_log_color_message(_("The average stacking with rejection requires two extra arguments: sigma low and high.\n"), "red");
					goto failure;
				} else {
					base_shift = 3;
				}
			}
			if (((arg->type_of_rejection == GESDT))
					&& (arg->sig[0] > 1.0 || (arg->sig[1] > 1.0))) {
				siril_log_color_message(_("Extra parameters of GESDT rejection algorithm must be between 0 and 1, default is 0.3 and 0.05.\n"), "red");
				goto failure;
			}
			if (((arg->type_of_rejection == PERCENTILE))
					&& (arg->sig[0] > 1.0 || (arg->sig[1] > 1.0))) {
				siril_log_color_message(_("Extra parameters of percentile rejection algorithm must be between 0 and 1, default is 0.2 and 0.1.\n"), "red");
				goto failure;
			}
			arg->method = stack_mean_with_rejection;
			start_arg_opt = base_shift + shift;
			allow_med_options = TRUE;
			allow_rej_options = TRUE;
		}
		else {
			siril_log_color_message(_("Stacking method type '%s' is invalid\n"), "red", word[2]);
			goto failure;
		}
		if (parse_stack_command_line(arg, start_arg_opt, allow_med_options, allow_rej_options, TRUE))
			goto failure;
	}

	gettimeofday(&arg->t_start, NULL);

	start_in_new_thread(stackone_worker, arg);
	return CMD_OK;

failure:
	g_free(arg->result_file);
	g_free(arg->seqfile);
	free(arg);
	return CMD_ARG_ERROR;
}

/* preprocess sequencename [-bias=filename|value] [-dark=filename] [-flat=filename] [-cc=dark [siglo sighi] || -cc=bpm bpmfile] [-cfa] [-debayer] [-fix_xtrans] [-equalize_cfa] [-opt] [-prefix=] [-fitseq]
 * preprocess_single filename [-bias=filename|value] [-dark=filename] [-flat=filename] [-cc=dark [siglo sighi] || -cc=bpm bpmfile] [-cfa] [-debayer] [-fix_xtrans] [-equalize_cfa] [-opt] [-prefix=]
 */
struct preprocessing_data *parse_preprocess_args(int nb, sequence *seq) {
	int retvalue = 0;
	struct preprocessing_data *args = calloc(1, sizeof(struct preprocessing_data));
	fits reffit = { 0 };
	int bitpix;
	char *realname = NULL;
	image_type imagetype;
	if (seq) {
		if (seq->type == SEQ_SER) {
			// to be able to check allow_32bit_output. Overridden by -fitseq if required
			args->output_seqtype = SEQ_SER;
		}
		args->seq = seq;
		args->is_sequence = TRUE;
		bitpix = seq->bitpix;
		// loading the sequence reference image's metadata in case it's needed
		int image_to_load = sequence_find_refimage(seq);
		if (seq_read_frame_metadata(seq, image_to_load, &reffit)) {
			siril_log_message(_("Could not load the reference image of the sequence, aborting.\n"));
			retvalue = CMD_INVALID_IMAGE;
			goto prepro_parse_end;
		}
	}
	else {
		if (stat_file(word[1], &imagetype, &realname)) {
			siril_log_color_message(_("Error opening image %s: file not found or not supported.\n"), "red", word[1]);
			retvalue = CMD_FILE_NOT_FOUND;
			goto prepro_parse_end;
		}
		if (read_fits_metadata_from_path(realname, &reffit)) {
			siril_log_message(_("Could not load the image, aborting.\n"));
			retvalue = CMD_INVALID_IMAGE;
			goto prepro_parse_end;
		}
		bitpix = reffit.bitpix;
	}
	args->ppprefix = "pp_";
	args->bias_level = FLT_MAX;

	//cosmetic_correction init
	args->sigma[0] = -1.00; /* cold pixels */
	args->sigma[1] =  3.00; /* hot pixels - used if -cc=dark but not sigmas specified */
	args->use_cosmetic_correction = FALSE;// dy default, CC is not activated
	args->cc_from_dark = FALSE;
	args->bad_pixel_map_file = NULL;
	args->ignore_exclusion = FALSE;

	/* checking for options */
	for (int i = 2; i < nb; i++) {
		if (g_str_has_prefix(word[i], "-bias=")) {
			gchar *expression = g_shell_unquote(word[i] + 6, NULL);
			if (expression && expression[0] == '=') {
				// parsing offset level
				int offsetlevel = evaluateoffsetlevel(expression + 1, &reffit);
				if (!offsetlevel) {
					siril_log_message(_("The offset value could not be parsed from expression: %s, aborting.\n"), expression +1);
					retvalue = 1;
					g_free(expression);
					break;
				} else {
					g_free(expression);
					siril_log_message(_("Synthetic offset: Level = %d\n"), offsetlevel);
					int maxlevel = (bitpix == BYTE_IMG) ? UCHAR_MAX : USHRT_MAX;
					if ((offsetlevel > maxlevel) || (offsetlevel < -maxlevel) ) {   // not excluding all neg values here to allow defining a pedestal
						siril_log_message(_("The offset value is out of allowable bounds [-%d,%d], aborting.\n"), maxlevel, maxlevel);
						retvalue = CMD_ARG_ERROR;
						break;
					} else {
						args->bias_level = (float)offsetlevel;
						args->bias_level *= (bitpix == BYTE_IMG) ? INV_UCHAR_MAX_SINGLE : INV_USHRT_MAX_SINGLE; //converting to [0 1] to use with soper
						args->use_bias = TRUE;
					}
				}
			} else {
				g_free(expression);
				int status;
				expression = path_parse(&reffit, word[i] + 6, PATHPARSE_MODE_READ, &status);
				if (status) {
					retvalue = CMD_GENERIC_ERROR;
					break;
				}
				args->bias = calloc(1, sizeof(fits));
				if (!readfits(expression, args->bias, NULL, !com.pref.force_16bit)) {
					args->use_bias = TRUE;
					// if input is 8b, we assume 32b master needs to be rescaled
					if ((args->bias->type == DATA_FLOAT) && (bitpix == BYTE_IMG)) {
						soper(args->bias, USHRT_MAX_SINGLE / UCHAR_MAX_SINGLE, OPER_MUL, TRUE);
					}
				} else {
					retvalue = CMD_INVALID_IMAGE;
					free(args->bias);
					g_free(expression);
					break;
				}
				g_free(expression);
			}
		} else if (g_str_has_prefix(word[i], "-dark=")) {
			args->dark = calloc(1, sizeof(fits));
			int status;
			gchar *expression = path_parse(&reffit, word[i] + 6, PATHPARSE_MODE_READ, &status);
			if (status > 0) { // negative status are warnings
				retvalue = CMD_GENERIC_ERROR;
				free(args->dark);
				break;
			}
			if (!readfits(expression, args->dark, NULL, !com.pref.force_16bit)) {
				args->use_dark = TRUE;
				// if input is 8b, we assume 32b master needs to be rescaled
				if ((args->dark->type == DATA_FLOAT) && (bitpix == BYTE_IMG)) {
					soper(args->dark, USHRT_MAX_SINGLE / UCHAR_MAX_SINGLE, OPER_MUL, TRUE);
				}
			} else {
				retvalue = CMD_INVALID_IMAGE;
				free(args->dark);
				g_free(expression);
				break;
			}
			g_free(expression);
		} else if (g_str_has_prefix(word[i], "-flat=")) {
			args->flat = calloc(1, sizeof(fits));
			int status;
			gchar *expression = path_parse(&reffit, word[i] + 6, PATHPARSE_MODE_READ, &status);
			if (status) {
				retvalue = CMD_GENERIC_ERROR;
				free(args->flat);
				break;
			}
			if (!readfits(expression, args->flat, NULL, !com.pref.force_16bit)) {
				args->use_flat = TRUE;
				// no need to deal with bitdepth conversion as flat is just a division (unlike darks which need to be on same scale)
			} else {
				retvalue = CMD_INVALID_IMAGE;
				free(args->flat);
				g_free(expression);
				break;
			}
			g_free(expression);
		} else if (g_str_has_prefix(word[i], "-prefix=")) {
			char *current = word[i], *value;
			value = current + 8;
			if (value[0] == '\0') {
				siril_log_message(_("Missing argument to %s, aborting.\n"), current);
				retvalue = CMD_ARG_ERROR;
				break;
			}
			args->ppprefix = strdup(value);
		} else if (!strcmp(word[i], "-opt")) {
			if (bitpix == BYTE_IMG) {
				siril_log_color_message(_("Dark optimization: This process cannot be applied to 8b images\n"), "red");
				retvalue = CMD_INVALID_IMAGE;
				break;
			}
			args->use_dark_optim = TRUE;
		} else if (!strcmp(word[i], "-fix_xtrans")) {
			args->fix_xtrans = TRUE;
		} else if (!strcmp(word[i], "-all")) {
			args->ignore_exclusion = TRUE;
		} else if (!strcmp(word[i], "-cfa")) {
			args->is_cfa = TRUE;
		} else if (!strcmp(word[i], "-debayer")) {
			args->debayer = TRUE;
		} else if (!strcmp(word[i], "-equalize_cfa")) {
			args->equalize_cfa = TRUE;
		} else if (seq && !strcmp(word[i], "-fitseq")) {
			args->output_seqtype = SEQ_FITSEQ;
		} else if (g_str_has_prefix(word[i], "-cc=")) {
			char *current = word[i], *value;
			value = current + 4;
			args->use_cosmetic_correction = TRUE;// dy default, CC is not activated
			if (value[0] == '\0') {
				siril_log_message(_("Missing argument to %s, aborting.\n"), current);
				retvalue = CMD_ARG_ERROR;
				break;
			}
			if (!strcmp(value, "dark")) {
				if (!args->use_dark){
					siril_log_message(_("You must specify a masterdark with -dark= before activating this option, aborting.\n"));
					retvalue = CMD_ARG_ERROR;
					break;
				}
				args->cc_from_dark = TRUE;
				//either we use the default sigmas or we try to read the next two checking for sigma low and high
				if (i + 2 < nb) {
					gchar *end1, *end2;
					args->sigma[0] = g_ascii_strtod(word[i + 1], &end1);
					args->sigma[1] = g_ascii_strtod(word[i + 2], &end2);

					if (word[i + 1] && word[i + 2] && word[i + 1] != end1
							&& word[i + 2] != end2) {
						i += 2;
					}

					if (args->sigma[0] == 0.0) args->sigma[0] = -1.00;
					if (args->sigma[1] == 0.0) args->sigma[1] = -1.00;
				}
				if (args->sigma[0] > 0)
					siril_log_message(_("Cosmetic correction from masterdark: using sigma %.2lf for cold pixels.\n"), args->sigma[0]);
				else
					siril_log_message(_("Cosmetic correction from masterdark: deactivated for cold pixels.\n"));
				if (args->sigma[1] > 0)
					siril_log_message(_("Cosmetic correction from masterdark: using sigma %.2lf for hot pixels.\n"), args->sigma[1]);
				else
					siril_log_message(_("Cosmetic correction from masterdark: deactivated for hot pixels.\n"));
			} else if (!strcmp(value, "bpm")) {
				if (word[i + 1] && word[i + 1][0] != '\0') {
					args->bad_pixel_map_file = g_file_new_for_path(word[i + 1]);
					if (!check_for_cosme_file_sanity(args->bad_pixel_map_file)) {
						//g_object_unref(args->bad_pixel_map_file); // This is unreferenced in check_for_cosme_file_sanity
						args->bad_pixel_map_file = NULL;
						siril_log_message(_("Could not open file %s, aborting.\n"), word[i + 1]);
						retvalue = 1;
						break;
					} else {
						siril_log_message(_("Cosmetic correction from Bad Pixel Map: %s.\n"), word[i + 1]);
						i++;
					}
				} else {
					siril_log_message(_("You must specify a bad pixel map file with -cc=bpm option, aborting.\n"));
					retvalue = CMD_ARG_ERROR;
					break;
				}
			} else {
				siril_log_message(_("Unknown argument %s, aborting.\n"), word[i]);
				retvalue = CMD_ARG_ERROR;
				break;
			}
		}
		else {
			siril_log_message(_("Unknown parameter %s, aborting.\n"), word[i]);
			retvalue = CMD_ARG_ERROR;
			break;
		}
	}

prepro_parse_end:
	clearfits(&reffit);
	free(realname);
	if (retvalue) {
		clear_preprocessing_data(args);
		free(args);
		return NULL;
	}
	return args;
}

int process_calibrate(int nb) {
	if (word[1][0] == '\0')
		return CMD_ARG_ERROR;

	sequence *seq = load_sequence(word[1], NULL);
	if (!seq) {
		return CMD_SEQUENCE_NOT_FOUND;
	}

	struct preprocessing_data *args = parse_preprocess_args(nb, seq);
	if (!args) {
		free_sequence(seq, TRUE);
		return CMD_ARG_ERROR;
	}

	siril_log_color_message(_("Preprocessing...\n"), "green");
	args->autolevel = TRUE;
	args->normalisation = 1.0f;	// will be updated anyway
	args->allow_32bit_output = (args->output_seqtype == SEQ_REGULAR
			|| args->output_seqtype == SEQ_FITSEQ) && !com.pref.force_16bit;

	start_sequence_preprocessing(args);
	return CMD_OK;
}

int process_calibrate_single(int nb) {
	if (word[1][0] == '\0')
		return CMD_ARG_ERROR;

	struct preprocessing_data *args = parse_preprocess_args(nb, NULL);
	if (!args)
		return CMD_ARG_ERROR;

	siril_log_color_message(_("Preprocessing...\n"), "green");
	args->autolevel = TRUE;
	args->normalisation = 1.0f;	// will be updated anyway
	args->allow_32bit_output = !com.pref.force_16bit;

	return preprocess_given_image(word[1], args);
}

int process_preprocess(int nb) {
	PRINT_DEPRECATED_WARNING("calibrate");
	return (process_calibrate(nb));
}

int process_preprocess_single(int nb) {
	PRINT_DEPRECATED_WARNING("calibrate_single");
	return (process_calibrate_single(nb));
}

int process_set_32bits(int nb) {
	com.pref.force_16bit = word[0][3] == '1';
	if (com.pref.force_16bit)
		siril_log_message(_("16-bit per channel in processed images mode is active\n"));
	else siril_log_message(_("32-bit per channel in processed images mode is active\n"));
	writeinitfile();
	return CMD_OK;
}

int process_set_compress(int nb) {
	if (word[1][0] != '0' && word[1][0] != '1' && word[1][0] != 'y' && word[1][0] != 'n' && word[1][1] != '\0') {
		siril_log_message(_("Invalid argument %s, aborting.\n"), word[1]);
		return CMD_ARG_ERROR;
	}
	gboolean compress = word[1][0] == '1' || word[1][0] == 'y';
	int method = 0;
	double q = 16.0, hscale= 4.0;

	if (compress) {
		if (!word[2] || !word[3] || (!g_str_has_prefix(word[2], "-type="))) {
			siril_log_message(_("Please specify the type of compression and quantization value.\n"));
			return CMD_ARG_ERROR;
		}
		gchar *comp = NULL;
		if (!g_ascii_strncasecmp(word[2] + 6, "rice", 4)) {
			method = RICE_COMP;
			comp = g_strdup("rice");
		} else if (!g_ascii_strncasecmp(word[2] + 6, "gzip1", 5)) {
			method = GZIP1_COMP;
			comp = g_strdup("GZIP1");
		} else if (!g_ascii_strncasecmp(word[2] + 6, "gzip2", 5)) {
			method = GZIP2_COMP;
			comp = g_strdup("GZIP2");
		}
		// hcompress with mode 2 is not working in cfitsio
		// see https://gitlab.com/free-astro/siril/-/issues/696#note_932398268
		/*else if (!g_ascii_strncasecmp(word[2] + 6, "hcompress", 9)) {
			method = HCOMPRESS_COMP;
			if (!word[4]) {
				siril_log_message(_("Please specify the value of hcompress scale factor.\n"));
				g_free(comp);
				return CMD_GENERIC_ERROR;
			}
			hscale = g_ascii_strtod(word[4], NULL);
			comp = g_strdup_printf("hcompress (scale factor = %.2lf) ", hscale);
		}*/ else {
//			siril_log_message(_("Wrong type of compression. Choices are rice, gzip1, gzip2 or hcompress\n"));
			siril_log_message(_("Wrong type of compression. Choices are rice, gzip1, gzip2\n"));
			return CMD_ARG_ERROR;
		}
		if (!word[3]) {
			siril_log_message(_("Please specify the value of quantization.\n"));
			g_free(comp);
			return CMD_ARG_ERROR;
		}
		gchar *end;
		q = g_ascii_strtod(word[3], &end);
		if (end == word[3] || (q == 0.0 && (method == RICE_COMP || method == HCOMPRESS_COMP))) {
			siril_log_message(_("Quantization can only be equal to 0 for GZIP1 and GZIP2 algorithms.\n"));
			return CMD_ARG_ERROR;
		}
		siril_log_message(_("Compression enabled with the %s algorithm and a quantization value of %.2lf\n"), comp, q);
		g_free(comp);
	} else {
		siril_log_message(_("No compression enabled.\n"));
	}
	com.pref.comp.fits_enabled = compress;
	com.pref.comp.fits_method = method;
	com.pref.comp.fits_quantization = q;
	com.pref.comp.fits_hcompress_scale = hscale;
	writeinitfile();
	return CMD_OK;
}

#ifdef _OPENMP
int process_set_cpu(int nb){
	int proc_in, proc_out, proc_max;
	gchar *end;

	proc_in = g_ascii_strtoull(word[1], &end, 10);
	proc_max = omp_get_num_procs();
	if (end == word[1] || proc_in > proc_max || proc_in < 1) {
		siril_log_message(_("Number of logical processors MUST be greater "
				"than 0 and lower or equal to %d.\n"), proc_max);
		return CMD_ARG_ERROR;
	}
	omp_set_num_threads(proc_in);

#pragma omp parallel
	{
		proc_out = omp_get_num_threads();
	}

	gchar *str = ngettext("Using now %d logical processor\n", "Using now %d logical processors\n", proc_out);
	str = g_strdup_printf(str, proc_out);
	siril_log_message(str);
	g_free(str);

	com.max_thread = proc_out;
	if (!com.script)
		update_spinCPU(0);

	return CMD_OK;
}
#endif

int process_set_mem(int nb) {
	gchar *end;
	double ratio = g_ascii_strtod(word[1], &end);
	if (end == word[1] || ratio < 0.05 || ratio > 4.0) {
		siril_log_message(_("The accepted range for the ratio of memory used for stacking is [0.05, 4], with values below the available memory recommended\n"));
		return CMD_ARG_ERROR;
	}
	if (ratio > 1.0) {
		siril_log_message(_("Setting the ratio of memory used for stacking above 1 will require the use of on-disk memory, which can be very slow and is unrecommended (%g requested)\n"), ratio);
	}
	com.pref.memory_ratio = ratio;
	com.pref.mem_mode = RATIO;
	writeinitfile();
	siril_log_message(_("Usable memory for stacking changed to %g\n"), ratio);
	return CMD_OK;
}

int process_help(int nb) {
	command *current = commands;
	if (nb == 1)
		siril_log_message(_("********* LIST OF AVAILABLE COMMANDS *********\n"));
	while (current->process) {
		if (nb == 2) {
			if (!g_ascii_strcasecmp(current->name, word[1])) {
				siril_log_message("%s\n", current->usage);
				char *def = strdup(current->definition);
				log_several_lines(def);
				free(def);
				siril_log_message(_("Can be used in a script: %s\n"), current->scriptable ? _("YES") : _("NO"));
				break;
			}
		}
		else siril_log_message("%s\n", current->usage);
		current++;
	}
	if (nb == 1)
		siril_log_message(_("********* END OF THE LIST *********\n"));
	if (nb == 2 && !current->process)
		siril_log_message(_("Error: command %s is not available\n"), word[1]);
	return CMD_OK;
}

int process_capabilities(int nb) {
	// don't translate these strings, they must be easy to parse
#ifdef SIRIL_UNSTABLE
	siril_log_message("unreleased %s %s-%s for %s (%s)\n", PACKAGE, VERSION, SIRIL_GIT_VERSION_ABBREV,
			SIRIL_BUILD_PLATFORM_FAMILY, CPU_ARCH);
#else
	siril_log_message("%s %s for %s (%s)\n", PACKAGE, VERSION, SIRIL_BUILD_PLATFORM_FAMILY, CPU_ARCH);
#endif
#ifdef _OPENMP
	siril_log_message("OpenMP available (%d %s)\n", com.max_thread,
			ngettext("processor", "processors", com.max_thread));
#else
	siril_log_message("OpenMP unavailable\n");
#endif
	siril_log_message("Detected system available memory: %d MB\n", (int)(get_available_memory() / BYTES_IN_A_MB));
	siril_log_message("Can%s create symbolic links\n", test_if_symlink_is_ok(FALSE) ? "" : "not");
#ifndef HAVE_CV44
	siril_log_message("OpenCV 4.2 used, shift-only registration transformation unavailable\n");
#endif
#ifdef HAVE_NETWORKING
	siril_log_message("Build with networking capabilities\n");
#endif
#ifdef HAVE_LIBCURL
	siril_log_message("Built with libcurl\n");
#endif
#ifdef HAVE_JSON_GLIB
	siril_log_message("Built with json-glib\n");
#endif
#ifdef HAVE_WCSLIB
	siril_log_message("Built with wcslib\n");
#endif
#ifdef HAVE_EXIV2
	siril_log_message("Built with exiv2\n");
#endif

	siril_log_message("Can read and write FITS files\n");
	siril_log_message("Can read and write SER files\n");
	siril_log_message("Can read and write BMP files\n");
	siril_log_message("Can read and write NetPBM files\n");
#ifdef HAVE_LIBRAW
	siril_log_message("Can read DSLR RAW files\n");
#endif
#ifdef HAVE_LIBJPEG
	siril_log_message("Can read and write JPEG files\n");
#endif
#ifdef HAVE_LIBPNG
	siril_log_message("Can read and write PNG files\n");
#endif
#ifdef HAVE_LIBTIFF
	siril_log_message("Can read and write TIFF and Astro-TIFF files\n");
#endif
#ifdef HAVE_LIBHEIF
	siril_log_message("Can read HEIF files\n");
#endif
	siril_log_message("Can read IRIS PIC files\n");
#ifdef HAVE_FFMS2
	siril_log_message("Can read films\n");
#endif
#ifdef HAVE_FFMPEG
	siril_log_message("Can export films\n");
#endif
	siril_log_message("Can export uncompressed AVI\n");
	return CMD_OK;
}

int process_exit(int nb) {
	gtk_main_quit();
	return CMD_OK;
}

int process_extract(int nb) {
	int Nbr_Plan, maxplan, mins;
	gchar *end;

	Nbr_Plan = g_ascii_strtoull(word[1], &end, 10);

	mins = min (gfit.rx, gfit.ry);
	maxplan = log(mins) / log(2) - 2;

	if (end == word[1] || Nbr_Plan > maxplan){
		siril_log_message(_("Wavelet: maximum number of plans for this image size is %d\n"),
				maxplan);
		return CMD_GENERIC_ERROR;
	}

	struct wavelets_filter_data *args = malloc(sizeof(struct wavelets_filter_data));

	args->Type = TO_PAVE_BSPLINE;
	args->Nbr_Plan = Nbr_Plan;
	args->fit = &gfit;
	start_in_new_thread(extract_plans, args);

	return CMD_OK;
}

int process_reloadscripts(int nb){
	return refresh_scripts(FALSE, NULL);
}

int process_requires(int nb) {
	gchar **version, **required;
	gint major, minor, micro;
	gint req_major, req_minor, req_micro;
	gchar *endmaj, *endmin, *endmicro, *endreqmaj, *endreqmin, *endreqmicro;

	version = g_strsplit(PACKAGE_VERSION, ".", 3);
	required = g_strsplit(word[1], ".", 3);

	if (g_strv_length(required) != 3) {
		siril_log_color_message(_("Required version is not correct.\n"), "red");

		g_strfreev(version);
		g_strfreev(required);
		return CMD_GENERIC_ERROR;
	}

	major = g_ascii_strtoull(version[0], &endmaj, 10);
	minor = g_ascii_strtoull(version[1], &endmin, 10);
	micro = g_ascii_strtoull(version[2], &endmicro, 10);

	req_major = g_ascii_strtoull(required[0], &endreqmaj, 10);
	req_minor = g_ascii_strtoull(required[1], &endreqmin, 10);
	req_micro = g_ascii_strtoull(required[2], &endreqmicro, 10);

	if (endmaj == version[0] || endmin == version[1] || endmicro == version[2]
			|| endreqmaj == required[0] || endreqmin == required[1]
			|| endreqmicro == required[2]) {
		siril_log_message(_("Wrong parameters.\n"));
		g_strfreev(version);
		g_strfreev(required);
		return CMD_ARG_ERROR;
	}

	g_strfreev(version);
	g_strfreev(required);

	if ((major > req_major || (major == req_major && minor > req_minor)
			|| (major == req_major && minor == req_minor && micro >= req_micro))) {
		// no need to output something in script conditions
		if (!com.script) {
			siril_log_message(_("The required version of Siril is ok.\n"));
		}
		return CMD_OK;
	} else {
		if (!com.script) {
			siril_log_color_message(_("A newer version of Siril is required, please update your version.\n"), "red");
		} else {
			siril_log_color_message(_("The script you are executing requires a newer version of Siril to run (%s), aborting.\n"), "red", word[1]);
		}
		return CMD_GENERIC_ERROR;
	}
}

int process_boxselect(int nb){
	/* first case: no argument, printing current selection */
	if (nb == 1) {
		if (com.selection.w > 0 && com.selection.h > 0)
			siril_log_message(_("Current selection [x, y, w, h]: %d %d %d %d\n"),
					com.selection.x, com.selection.y,
					com.selection.w, com.selection.h);
		else siril_log_message(_("No current selection in image\n"));
		return CMD_OK;
	}

	/* second case: clearing the selection */
	if (nb > 1 && !strcmp(word[1], "-clear")) {
		if (nb > 2) {
			siril_log_message(_("Too many arguments to boxselect, use either -clear or the coordinates, not both.\n"));
			return CMD_ARG_ERROR;
		}
		delete_selected_area();
		siril_log_message(_("Selected area in image was cleared\n"));
		return CMD_OK;
	}

	/* third case: setting a new selection */
	if (nb != 5) {
		siril_log_message(_("Please specify x, y, w and h, aborting\n"));
		return CMD_ARG_ERROR;
	}

	gboolean parse_error = FALSE;
	int x, y, w, h;
	char *end;
	x = g_ascii_strtoull(word[1], &end, 10);
	if (word[1] == end) parse_error = TRUE;
	y = g_ascii_strtoull(word[2], &end, 10);
	if (word[2] == end) parse_error = TRUE;
	w = g_ascii_strtoull(word[3], &end, 10);
	if (word[3] == end) parse_error = TRUE;
	h = g_ascii_strtoull(word[4], &end, 10);
	if (word[4] == end) parse_error = TRUE;
	if (parse_error || w == 0 || h == 0) {
		siril_log_message(_("Please specify x, y, w and h, aborting\n"));
		return CMD_ARG_ERROR;
	}
	if (x+w > gfit.rx || y+h > gfit.ry) {
		siril_log_message(_("The provided coordinates are outside the dimension of the currently loaded image (%d x %d).\n"), gfit.rx, gfit.ry);
		return CMD_ARG_ERROR;
	}

	if (com.selection.w > 0 && com.selection.h > 0)
		siril_log_message(_("Overriding previous selection\n"));

	com.selection.x = x;
	com.selection.y = y;
	com.selection.w = w;
	com.selection.h = h;
	siril_log_message(_("Current selection [x, y, w, h]: %d %d %d %d\n"), x, y, w, h);
	if (!com.script)
		new_selection_zone();
	return CMD_OK;
}

int process_rgbcomp(int nb) {
	fits r = { 0 }, g = { 0 }, b = { 0 };
	fits rgb = { 0 }, *rgbptr = &rgb;
	int retval = 0, next_arg;
	char *default_result_name;

	if (g_str_has_prefix(word[1], "-lum=")) {
		char *lum_file = word[1] + 5;
		if (nb < 3) {
			return CMD_WRONG_N_ARG;
		}

		gboolean had_an_rgb_image = FALSE;
		fits l = { 0 };
		if (readfits(lum_file, &l, NULL, TRUE)) return CMD_INVALID_IMAGE;
		if (readfits(word[2], &r, NULL, TRUE)) { clearfits(&l); return CMD_INVALID_IMAGE; }
		/* colors can be a single color image or 3 mono */
		if (r.naxis == 3) {
			extract_fits(&r, &g, 1, FALSE);
			extract_fits(&r, &b, 2, FALSE);
			keep_only_first_channel(&r);
			had_an_rgb_image = TRUE;
			next_arg = 3;
		} else {
			if (nb < 5) {
				return CMD_WRONG_N_ARG;
			}
			if (readfits(word[3], &g, NULL, TRUE)) {
				clearfits(&l); clearfits(&r);
				return CMD_INVALID_IMAGE;
			}
			if (readfits(word[4], &b, NULL, TRUE)) {
				clearfits(&l); clearfits(&r); clearfits(&g);
				return CMD_INVALID_IMAGE;
			}
			next_arg = 5;
		}

		if (l.naxes[2] != 1 || check_loaded_fits_params(&l, &r, &g, &b, NULL)) {
			clearfits(&l); clearfits(&r); clearfits(&g); clearfits(&b);
			siril_log_message(_("Image must all have the same dimensions and be monochrome\n"));
			return CMD_ARG_ERROR;
		}

		if (new_fit_image(&rgbptr, l.rx, l.ry, 3, DATA_FLOAT)) {
			clearfits(&l); clearfits(&r); clearfits(&g); clearfits(&b);
			PRINT_ALLOC_ERR;
			return CMD_ALLOC_ERROR;
		}
		if (had_an_rgb_image)
			merge_fits_headers_to_result(rgbptr, &l, &r, NULL);
		else merge_fits_headers_to_result(rgbptr, &l, &r, &g, &b, NULL);
		rgbptr->history = g_slist_append(rgbptr->history, strdup("LRGB composition"));

		size_t nbpix = l.naxes[0] * l.naxes[1];
		for (size_t i = 0; i < nbpix; i++) {
			gdouble h, s, el, rd, gd, bd;
			rgb_to_hsl(r.fdata[i], g.fdata[i], b.fdata[i], &h, &s, &el);
			hsl_to_rgb(h, s, l.fdata[i], &rd, &gd, &bd);
			rgb.fpdata[RLAYER][i] = (float)rd;
			rgb.fpdata[GLAYER][i] = (float)gd;
			rgb.fpdata[BLAYER][i] = (float)bd;
		}
		clearfits(&l);
		default_result_name = "composed_lrgb";
	} else {
		if (readfits(word[1], &r, NULL, TRUE)) return CMD_INVALID_IMAGE;
		if (readfits(word[2], &g, NULL, TRUE)) { clearfits(&r); return CMD_INVALID_IMAGE; }
		if (readfits(word[3], &b, NULL, TRUE)) { clearfits(&r); clearfits(&g); return CMD_INVALID_IMAGE; }
		if (r.naxes[2] != 1 || check_loaded_fits_params(&r, &g, &b, NULL)) {
			clearfits(&r); clearfits(&g); clearfits(&b);
			siril_log_message(_("Image must all have the same dimensions and be monochrome\n"));
			return CMD_ARG_ERROR;
		}

		if (new_fit_image(&rgbptr, r.rx, r.ry, 3, DATA_FLOAT)) {
			clearfits(&r); clearfits(&g); clearfits(&b);
			PRINT_ALLOC_ERR;
			return CMD_ALLOC_ERROR;
		}
		merge_fits_headers_to_result(rgbptr, &r, &g, &b, NULL);
		rgbptr->history = g_slist_append(rgbptr->history, strdup("RGB composition"));
		size_t nbpix = r.naxes[0] * r.naxes[1];
		for (size_t i = 0; i < nbpix; i++) {
			rgb.fpdata[RLAYER][i] = r.fdata[i];
			rgb.fpdata[GLAYER][i] = g.fdata[i];
			rgb.fpdata[BLAYER][i] = b.fdata[i];
		}
		next_arg = 4;
		default_result_name = "composed_rgb";
	}

	clearfits(&r); clearfits(&g); clearfits(&b);
	gchar *result_filename;
	if (nb == next_arg + 1 && g_str_has_prefix(word[next_arg], "-out=") &&
			word[next_arg][5] != '\0') {
		result_filename = word[next_arg] + 5;
		if (g_str_has_suffix(result_filename, com.pref.ext))
			result_filename = g_strdup(result_filename);
		else result_filename = g_strdup_printf("%s%s", result_filename, com.pref.ext);
	} else result_filename = g_strdup_printf("%s%s", default_result_name, com.pref.ext);

	retval = savefits(result_filename, rgbptr);
	g_free(result_filename);
	clearfits(rgbptr);

	return retval;
}

// used for plate solver and PCC commands
int process_pcc(int nb) {
	gboolean noflip = FALSE, plate_solve = !has_wcs(&gfit), downsample = FALSE;
	SirilWorldCS *target_coords = NULL;
	double forced_focal = -1.0, forced_pixsize = -1.0;
	double mag_offset = 0.0, target_mag = -1.0;
	online_catalog cat = CAT_AUTO;
	gboolean pcc_command = word[0][1] == 'c'; // not 'platesolve' or 'seqplatesolve'
	gboolean seqps = word[0][0] == 's';
	sequence *seq = NULL;

	gboolean local_cat = local_catalogues_available();
	int next_arg = 1;
	if (seqps) {
		if (!(seq = load_sequence(word[1], NULL)))
			return CMD_SEQUENCE_NOT_FOUND;
		next_arg++;
	}

	// check if we have target_coords
	if (nb > next_arg && (word[next_arg][0] != '-' || (word[next_arg][1] >= '0' && word[next_arg][1] <= '9'))) {
		char *sep = strchr(word[next_arg], ',');
		if (!sep) {
			if (nb == 2) {
				siril_log_message(_("Could not parse target coordinates\n"));
				return CMD_ARG_ERROR;
			}
			target_coords = siril_world_cs_new_from_objct_ra_dec(word[next_arg], word[next_arg+1]);
			next_arg += 2;
		}
		else {
			*sep++ = '\0';
			target_coords = siril_world_cs_new_from_objct_ra_dec(word[next_arg], sep);
			next_arg++;
		}
		if (!target_coords) {
			siril_log_message(_("Could not parse target coordinates\n"));
			return CMD_ARG_ERROR;
		}
	}

	while (nb > next_arg && word[next_arg]) {
		if (!strcmp(word[next_arg], "-noflip"))
			noflip = TRUE;
		else if (!strcmp(word[next_arg], "-platesolve"))
			plate_solve = TRUE;
		else if (!strcmp(word[next_arg], "-downscale"))
			downsample = TRUE;
		else if (g_str_has_prefix(word[next_arg], "-focal=")) {
			char *arg = word[next_arg] + 7;
			gchar *end;
			forced_focal = g_ascii_strtod(arg, &end);
			if (end == arg || forced_focal <= 0.0) {
				siril_log_message(_("Invalid argument to %s, aborting.\n"), word[next_arg]);
				if (target_coords)
					siril_world_cs_unref(target_coords);
				return CMD_ARG_ERROR;
			}
		}
		else if (g_str_has_prefix(word[next_arg], "-pixelsize=")) {
			char *arg = word[next_arg] + 11;
			gchar *end;
			forced_pixsize = g_ascii_strtod(arg, &end);
			if (end == arg || forced_pixsize <= 0.0) {
				siril_log_message(_("Invalid argument to %s, aborting.\n"), word[next_arg]);
				if (target_coords)
					siril_world_cs_unref(target_coords);
				return CMD_ARG_ERROR;
			}
		}
		else if (g_str_has_prefix(word[next_arg], "-limitmag=")) {
			char *arg = word[next_arg] + 10;
			gchar *end;
			double value;
			value = g_ascii_strtod(arg, &end);
			if (end == arg) {
				siril_log_message(_("Invalid argument to %s, aborting.\n"), word[next_arg]);
				if (target_coords)
					siril_world_cs_unref(target_coords);
				return CMD_ARG_ERROR;
			}
			if (arg[0] == '-' || arg[0] == '+')
				mag_offset = value;
			else target_mag = value;
		}
		else if (g_str_has_prefix(word[next_arg], "-catalog=")) {
			char *arg = word[next_arg] + 9;
			if (!g_strcmp0(arg, "tycho2"))
				cat = CAT_TYCHO2;
			else if (!g_strcmp0(arg, "nomad"))
				cat = CAT_NOMAD;
			else if (!g_strcmp0(arg, "gaia"))
				cat = CAT_GAIADR3;
			else if (!g_strcmp0(arg, "ppmxl"))
				cat = CAT_PPMXL;
			else if (!g_strcmp0(arg, "brightstars"))
				cat = CAT_BRIGHT_STARS;
			else if (!g_strcmp0(arg, "apass"))
				cat = CAT_APASS;
			else {
				siril_log_message(_("Invalid argument to %s, aborting.\n"), word[next_arg]);
				if (target_coords)
					siril_world_cs_unref(target_coords);
				return CMD_ARG_ERROR;
			}
			if (pcc_command && cat != CAT_NOMAD && cat != CAT_APASS) {
				siril_log_message(_("Catalog can only be NOMAD or APASS for photometric usage\n"));
				if (target_coords)
					siril_world_cs_unref(target_coords);
				return CMD_ARG_ERROR;
			}
		}
		else if (!pcc_command && !g_ascii_strcasecmp(word[next_arg], "-localasnet")) {
			if (cat != CAT_AUTO)
				siril_log_message(_("Specifying a catalog has no effect for astrometry.net solving\n"));
#ifndef HAVE_WCSLIB
			siril_log_color_message(_("Astrometry.net interaction relies on the missing WCSLIB software, cannot continue.\n"), "red");
			return CMD_ARG_ERROR;
#else
			cat = CAT_ASNET;
			local_cat = TRUE;
#endif
		} else {
			siril_log_message(_("Invalid argument %s, aborting.\n"), word[next_arg]);
			if (target_coords)
				siril_world_cs_unref(target_coords);
			return CMD_ARG_ERROR;
		}
		next_arg++;
	}

	if (local_cat && cat == CAT_AUTO)
		cat = CAT_LOCAL;
	if (local_cat && cat != CAT_LOCAL && cat != CAT_ASNET) {
		siril_log_color_message(_("Using remote %s instead of local NOMAD catalogue\n"),
				"salmon", catalog_to_str(cat));
		local_cat = FALSE;
	}

	if (seqps) {
		struct astrometry_data *args = calloc(1, sizeof(struct astrometry_data));
		args->pixel_size = forced_pixsize;
		args->focal_length = forced_focal;
		args->use_local_cat = local_cat;
		args->onlineCatalog = cat;
		args->cat_center = target_coords;
		args->downsample = downsample;
		args->autocrop = TRUE;
		args->flip_image = !noflip;
		args->manual = FALSE;
		if (target_mag > -1.0) {
			args->mag_mode = LIMIT_MAG_ABSOLUTE;
			args->magnitude_arg = target_mag;
		}
		else if (mag_offset != 0.0) {
			args->mag_mode = LIMIT_MAG_AUTO_WITH_OFFSET;
			args->magnitude_arg = mag_offset;
		}
		else args->mag_mode = LIMIT_MAG_AUTO;
		args->for_sequence = TRUE;
		args->verbose = FALSE;
		args->for_photometry_cc = FALSE;

		start_sequence_astrometry(seq, args);
		return CMD_OK;
	}

	if (plate_solve && !target_coords) {
		target_coords = get_eqs_from_header(&gfit);
		if (cat != CAT_ASNET) {
			if (!target_coords) {
				siril_log_color_message(_("Cannot plate solve, no target coordinates passed and image header doesn't contain any either\n"), "red");
				return CMD_INVALID_IMAGE;
			}
		}
		if (target_coords) {
			siril_log_message(_("Using target coordinate from image header: %f, %f\n"),
					siril_world_cs_get_alpha(target_coords),
					siril_world_cs_get_delta(target_coords));
		}
	}

	if (pcc_command) {
		if (plate_solve)
			siril_log_message(_("Photometric color correction will use plate solving first\n"));
		else siril_log_message(_("Photometric color correction will use WCS information and bypass internal plate solver\n"));
	} else if (!plate_solve) {
		siril_log_message(_("Image is already plate solved. Nothing will be done.\n"));
		return CMD_OK;
	}

	struct astrometry_data *args = NULL;	// filled only if running a plate solve
	struct photometric_cc_data *pcc_args = NULL;	// filled only if pcc_command

	if (plate_solve) {
		args = calloc(1, sizeof(struct astrometry_data));
		args->fit = &gfit;
		args->verbose = TRUE;
	}
	if (pcc_command) {
		pcc_args = calloc(1, sizeof(struct photometric_cc_data));
		pcc_args->fit = &gfit;
		pcc_args->bg_auto = TRUE;
	}

	/* populating plate solve arguments */
	if (forced_pixsize > 0.0) {
		if (!plate_solve)
			siril_log_message(_("Focal length and pixel size are only used for plate solving, ignored now\n"));
		else {
			args->pixel_size = forced_pixsize;
			siril_log_message(_("Using provided pixel size: %.2f\n"), args->pixel_size);
		}
	} else if (plate_solve) {
		args->pixel_size = max(gfit.pixel_size_x, gfit.pixel_size_y);
		if (args->pixel_size <= 0.0) {
			args->pixel_size = com.pref.starfinder_conf.pixel_size_x;
			if (args->pixel_size <= 0.0) {
				siril_log_color_message(_("Pixel size not found in image or in settings, cannot proceed\n"), "red");
				if (target_coords)
					siril_world_cs_unref(target_coords);
				free(args);
				free(pcc_args);
				return CMD_INVALID_IMAGE;
			}
			siril_log_message(_("Using pixel size from preferences: %.2f\n"), args->pixel_size);
		}
		else siril_log_message(_("Using pixel size from image: %.2f\n"), args->pixel_size);
	}
	if (forced_focal > 0.0) {
		if (!plate_solve) {
			if (forced_pixsize <= 0.0)
				siril_log_message(_("Focal length and pixel size are only used for plate solving, ignored now\n"));
		} else {
			args->focal_length = forced_focal;
			siril_log_message(_("Using provided focal length: %.2f\n"), args->focal_length);
		}
	} else if (plate_solve) {
		args->focal_length = gfit.focal_length;
		if (args->focal_length <= 0.0) {
			args->focal_length = com.pref.starfinder_conf.focal_length;
			if (args->focal_length <= 0.0) {
				siril_log_color_message(_("Focal length not found in image or in settings, cannot proceed\n"), "red");
				if (target_coords)
					siril_world_cs_unref(target_coords);
				free(args);
				free(pcc_args);
				return CMD_INVALID_IMAGE;
			}
			siril_log_message(_("Using focal length from preferences: %.2f\n"), args->focal_length);
		}
		else siril_log_message(_("Using focal length from image: %.2f\n"), args->focal_length);
	}

	if (target_mag > -1.0) {
		if (cat == CAT_ASNET)
			siril_log_message(_("Magnitude alteration arguments are useless for astrometry.net plate solving\n"));
		if (args) {
			args->mag_mode = LIMIT_MAG_ABSOLUTE;
			args->magnitude_arg = target_mag;
		}
		if (pcc_args) {
			pcc_args->mag_mode = LIMIT_MAG_ABSOLUTE;
			pcc_args->magnitude_arg = target_mag;
		}
	}
	else if (mag_offset != 0.0) {
		if (cat == CAT_ASNET)
			siril_log_message(_("Magnitude alteration arguments are useless for astrometry.net plate solving\n"));
		if (args) {
			args->mag_mode = LIMIT_MAG_AUTO_WITH_OFFSET;
			args->magnitude_arg = mag_offset;
		}
		if (pcc_args) {
			pcc_args->mag_mode = LIMIT_MAG_AUTO_WITH_OFFSET;
			pcc_args->magnitude_arg = mag_offset;
		}
	}
	else {
		if (args)
			args->mag_mode = LIMIT_MAG_AUTO;
		if (pcc_args)
			pcc_args->mag_mode = LIMIT_MAG_AUTO;
	}

	if (plate_solve) {
		args->use_local_cat = local_cat;
		if (cat == CAT_ASNET)
			args->filename = g_strdup(com.uniq->filename);
		args->onlineCatalog = cat;
		args->cat_center = target_coords;
		args->downsample = downsample;
		args->autocrop = TRUE;
		args->flip_image = !noflip;
		args->manual = FALSE;
		process_plate_solver_input(args);
	}

	if (pcc_command) {
		pcc_args->use_local_cat = local_cat;
		pcc_args->catalog = cat;
		if (plate_solve) {
			args->for_photometry_cc = TRUE;
			args->pcc = pcc_args;
		}
	}

	if (plate_solve)
		start_in_new_thread(plate_solver, args);
	else {
		start_in_new_thread(photometric_cc_standalone, pcc_args);
	}

	return CMD_OK;
}

int process_nomad(int nb) {
	float limit_mag = 13.0f;
	gboolean photometric = FALSE;
	online_catalog cat = CAT_AUTO;
	if (!has_wcs(&gfit)) {
		siril_log_color_message(_("This command only works on plate solved images\n"), "red");
		return CMD_FOR_PLATE_SOLVED;
	}
	int arg_idx = 1;
	while (arg_idx < nb) {
		if (g_str_has_prefix(word[arg_idx], "-catalog=")) {
			char *arg = word[arg_idx] + 9;
			if (!g_strcmp0(arg, "tycho2"))
				cat = CAT_TYCHO2;
			else if (!g_strcmp0(arg, "nomad"))
				cat = CAT_NOMAD;
			else if (!g_strcmp0(arg, "gaia"))
				cat = CAT_GAIADR3;
			else if (!g_strcmp0(arg, "ppmxl"))
				cat = CAT_PPMXL;
			else if (!g_strcmp0(arg, "brightstars"))
				cat = CAT_BRIGHT_STARS;
			else if (!g_strcmp0(arg, "apass"))
				cat = CAT_APASS;
			else {
				siril_log_message(_("Invalid argument to %s, aborting.\n"), word[arg_idx]);
				return CMD_ARG_ERROR;
			}
		}
		else if (g_str_has_prefix(word[arg_idx], "-phot")) {
			photometric = TRUE;
		} else {
			gchar *end;
			limit_mag = g_ascii_strtod(word[arg_idx], &end);
			if (end == word[arg_idx]) {
				siril_log_message(_("Invalid argument %s, aborting.\n"), word[arg_idx]);
				return CMD_ARG_ERROR;
			}
		}
		arg_idx++;
	}

	pcc_star *stars;
	int nb_stars;
	double ra, dec;
	center2wcs(&gfit, &ra, &dec);
	double resolution = get_wcs_image_resolution(&gfit);
	uint64_t sqr_radius = ((uint64_t) gfit.rx * gfit.rx + (uint64_t) gfit.ry * gfit.ry) / 4;
	double radius = resolution * sqrt((double)sqr_radius);	// in degrees
	siril_debug_print("centre coords: %f, %f, radius: %f\n", ra, dec, radius);

	if (cat == CAT_AUTO) {
		// stars coordinates are the raw wcs2pix values, so FITS/WCS coordinates
		if (get_photo_stars_from_local_catalogues(ra, dec, radius, &gfit, limit_mag, &stars, &nb_stars)) {
			siril_log_color_message(_("Failed to get data from the local catalogue, is it installed?\n"), "red");
			return CMD_GENERIC_ERROR;
		}
		siril_debug_print("Got %d stars from the trixels of this target (mag limit %.2f)\n", nb_stars, limit_mag);
	} else {
		SirilWorldCS *center = siril_world_cs_new_from_a_d(ra, dec);
		GFile *catalog_file = download_catalog(cat, center, radius * 60.0, limit_mag);
		siril_world_cs_unref(center);
		if (!catalog_file) {
			siril_log_message(_("Could not download the online star catalog.\n"));
			return CMD_GENERIC_ERROR;
		}
		siril_log_message(_("The %s catalog has been successfully downloaded.\n"), catalog_to_str(cat));

		/* project using WCS */
		if (project_catalog_with_WCS(catalog_file, &gfit, photometric, &stars, &nb_stars))
			return CMD_GENERIC_ERROR;
	}

	clear_stars_list(FALSE);
	int j = 0;
	for (int i = 0; i < nb_stars && j < MAX_STARS; i++) {
		if (stars[i].x < 0.0 || stars[i].x >= gfit.rx ||
				stars[i].y < 0.0 || stars[i].y >= gfit.ry)
			continue;
		if (!com.stars)
			com.stars = new_fitted_stars(MAX_STARS);
		com.stars[j] = new_psf_star();
		fits_to_display(stars[i].x, stars[i].y, &com.stars[j]->xpos, &com.stars[j]->ypos, gfit.ry);
		com.stars[j]->fwhmx = 5.0f;
		com.stars[j]->fwhmy = 5.0f;
		com.stars[j]->layer = 0;
		com.stars[j]->angle = 0.0f;
		j++;
	}
	if (j > 0)
		com.stars[j] = NULL;
	free(stars);
	siril_log_message("%d stars found%s in the image (mag limit %.2f)\n", j,
			photometric ? " with valid photometry data" : "", limit_mag);
	redraw(REDRAW_OVERLAY);
	return CMD_OK;
}

int process_sso() {
	if (!has_wcs(&gfit)) {
		siril_log_color_message(_("This command only works on plate solved images\n"), "red");
		return CMD_FOR_PLATE_SOLVED;
	}

	if (!gfit.date_obs) {
		siril_log_color_message(_("This command only works on images that have observation date information\n"), "red");
		return CMD_INVALID_IMAGE;
	}

	purge_temp_user_catalogue();

	double lim_mag = 20.0;
	struct astrometry_data *args = calloc(1, sizeof(struct astrometry_data));
	args->fit = &gfit;

	char *arg = word[1];
	if (word[1] && g_str_has_prefix(arg, "-mag=")) {
		char *next, *value = arg + 5;
		lim_mag = g_ascii_strtod(value, &next);
		if (next == value) {
			siril_log_message(_("Invalid argument to %s, aborting.\n"), arg);
			free(args);
			redraw(REDRAW_OVERLAY);
			return CMD_ARG_ERROR;
		}
	}

	args->limit_mag = lim_mag;
	args->focal_length = gfit.focal_length;
	args->pixel_size = gfit.pixel_size_x;
	args->scale = get_resolution(args->focal_length, args->pixel_size);
	if (args->scale == 0.0) {
		siril_log_message(_("Could not compute image resolution\n"));
		free(args);
		redraw(REDRAW_OVERLAY);
		return CMD_INVALID_IMAGE;
	}

	start_in_new_thread(search_in_online_conesearch, args);
	return CMD_OK;
}

static gboolean end_process_catsearch(gpointer p) {
	GtkToggleToolButton *button = GTK_TOGGLE_TOOL_BUTTON(lookup_widget("annotate_button"));
	refresh_found_objects();
	if (!gtk_toggle_tool_button_get_active(button)) {
		gtk_toggle_tool_button_set_active(button, TRUE);
	} else {
		redraw(REDRAW_OVERLAY);
	}
	return end_generic(NULL);
}

int process_catsearch(int nb){
	if (!has_wcs(&gfit)) {
		siril_log_color_message(_("This command only works on plate solved images\n"), "red");
		return CMD_FOR_PLATE_SOLVED;
	}
	set_cursor_waiting(TRUE);

	gchar *result;
	if (nb > 2) {
		// replace with build_string_from_words(word+1);
		GString *str = g_string_new(word[1]);
		int i = 2;
		while (i < nb && word[i]) {
			g_string_append_printf(str, " %s", word[i]);
			i++;
		}
		gchar *name = g_string_free(str, FALSE);
		result = search_object(name);
		g_free(name);
	} else {
		result = search_object(word[1]);
	}

	if (result && !parse_buffer(result, 20.0)) {
		siril_add_idle(end_process_catsearch, NULL);
	}
	return CMD_OK;
}

int process_start_ls(int nb) {
	// start_ls [-dark=filename] [-flat=filename] [-rotate] [-32bits] [-gradient_removal] [-watch_files]"
	gchar *dark_file = NULL, *flat_file = NULL;
	gboolean use_file_watcher = FALSE/*, remove_gradient = FALSE*/, shift_reg = TRUE, use_32b = FALSE;
	for (int i = 1; i < nb; i++) {
		if (!word[i])
			continue;
		if (g_str_has_prefix(word[i], "-dark="))
			dark_file = g_shell_unquote(word[i] + 6, NULL);
		else if (g_str_has_prefix(word[i], "-flat="))
			flat_file = g_shell_unquote(word[i] + 6, NULL);
		else if (!strcmp(word[i], "-gradient_removal")) {
			//remove_gradient = TRUE;
			siril_log_message("gradient removal in live stacking is not yet implemented\n");
			return CMD_GENERIC_ERROR;
		} else if (!strcmp(word[i], "-watch_files")) {
			//use_file_watcher = TRUE;
			siril_log_message("file watcher in headless live stacking is not yet implemented\n");
			return CMD_GENERIC_ERROR;
		} else if (!strcmp(word[i], "-rotate")) {
			shift_reg = FALSE;
		} else if (!strcmp(word[i], "-32bits")) {
			use_32b = TRUE;
		} else {
			siril_log_message(_("Unknown option provided: %s\n"), word[i]);
			return CMD_ARG_ERROR;
		}
	}

	return start_livestack_from_command(dark_file, flat_file, use_file_watcher/*, remove_gradient*/, shift_reg, use_32b);
}

int process_livestack(int nb) {
	// livestack filename [-out=result]
	if (!livestacking_is_started()) {
		siril_log_message(_("Live stacking needs to be initialized with the START_LS command first\n"));
		return CMD_NEED_INIT_FIRST;
	}
	if (livestacking_uses_filewatcher()) {
		siril_log_message(_("Live stacking was configured to use file watching, not this command\n"));
		return CMD_ARG_ERROR;
	}

	image_type type;
	char *filename;
	if (stat_file(word[1], &type, &filename)) {
		siril_log_message(_("Could not open file: %s\n"), word[1]);
		return CMD_INVALID_IMAGE;
	}

	livestacking_queue_file(filename);
	return CMD_NO_WAIT;
}

int process_stop_ls(int nb) {
	if (!livestacking_is_started()) {
		siril_log_message(_("Live stacking needs to be initialized with the START_LS command first\n"));
		return CMD_NEED_INIT_FIRST;
	}
	stop_live_stacking_engine();
	return CMD_OK;
}

int process_parse(int nb) {
	pathparse_mode mode = PATHPARSE_MODE_WRITE;
	if (nb == 3) {
		if (g_strcmp0(word[2], "-r")) {
			siril_log_message(_("Invalid argument %s, aborting.\n"), word[2]);
			return CMD_ARG_ERROR;
		}
		mode = PATHPARSE_MODE_READ;
	} else if (nb > 3) {
		return CMD_WRONG_N_ARG;
	}
	int status;
	gchar *expression = NULL;
	if (gfit.header) { // fits or astrotiff - do not update the header
		expression = path_parse(&gfit, word[1], mode, &status);
	} else {
		expression = update_header_and_parse(&gfit, word[1], mode, FALSE, &status);
	}
	siril_log_message(_("String in: %s\n"), word[1]);
	siril_log_message(_("String out: %s\n"), expression);
	g_free(expression);
	return CMD_OK;
}

int process_show(int nb) {
	// show [-clear] { -list=file | [name] ra dec }
	SirilWorldCS *coords = NULL;
	if (!has_wcs(&gfit)) {
		siril_log_color_message(_("This command only works on plate solved images\n"), "red");
		return CMD_FOR_PLATE_SOLVED;
	}
	char *name = " ";
	int next_arg = 1;
	if (!g_strcmp0(word[next_arg], "-clear")) {
		next_arg++;
		purge_temp_user_catalogue();
		if (nb == 2) {
			redraw(REDRAW_OVERLAY);
			return CMD_OK;
		}
	}

	if (g_str_has_prefix(word[next_arg], "-list=")) {
		const char *file = word[next_arg] + 6;
		if (load_csv_targets_to_temp(file))
			return CMD_ARG_ERROR;
		goto display;
	}

	GtkToggleToolButton *button = NULL;
parse_coords:
	if (nb > next_arg && (word[next_arg][1] >= '0' && word[next_arg][1] <= '9')) {
		// code from process_pcc
		char *sep = strchr(word[next_arg], ',');
		if (!sep) {
			if (nb <= next_arg) {
				siril_log_message(_("Could not parse target coordinates\n"));
				return CMD_ARG_ERROR;
			}
			coords = siril_world_cs_new_from_objct_ra_dec(word[next_arg], word[next_arg+1]);
			next_arg += 2;
		}
		else {
			*sep++ = '\0';
			coords = siril_world_cs_new_from_objct_ra_dec(word[next_arg], sep);
			next_arg++;
		}
		if (!coords) {
			siril_log_message(_("Could not parse target coordinates\n"));
			return CMD_ARG_ERROR;
		}
	}
	else {
		if (nb > next_arg + 1) {
			name = word[next_arg];
			next_arg++;
			goto parse_coords;
		}
		siril_log_message(_("Invalid argument %s, aborting.\n"), word[next_arg]);
		return CMD_ARG_ERROR;
	}

	add_object_in_catalogue(name, coords, TRUE, TRUE);	// with the first TRUE, it's in tmp

display:
	/* display the new 'found_object' */
	button = GTK_TOGGLE_TOOL_BUTTON(lookup_widget("annotate_button"));
	if (!gtk_toggle_tool_button_get_active(button)) {
		gtk_toggle_tool_button_set_active(button, TRUE);
	} else {
		refresh_found_objects();
		redraw(REDRAW_OVERLAY);
	}
	siril_world_cs_unref(coords);
	return CMD_OK;
}<|MERGE_RESOLUTION|>--- conflicted
+++ resolved
@@ -3670,13 +3670,8 @@
 	// This ensures the variable names in the expression passed to pm match the variable names
 	// that are stored in args->varname
 	gchar** chunks = g_strsplit(expression, "$", count + 1);
-<<<<<<< HEAD
-	int idx;
-	for (int i = 0, j = 1; i < count / 2 ; i++) {
-=======
 	for (int i = 0, j = 1; i < count / 2 ; i++) {
 		int idx = 0;
->>>>>>> 9ede6034
 		int k;
 		for (k = 0; k < args->nb_rows; k++) {
 			if (!g_strcmp0(chunks[2 * i + 1], args->varname[k])) {
@@ -3693,17 +3688,10 @@
 	expression = g_strjoinv(NULL, chunks);
 	g_strfreev(chunks);
 
-<<<<<<< HEAD
-	//		// Rewrite the variable names to var_1, var_2 etc. now the files are loaded.
-	//		// This avoids conflicts where characters are permitted in filenames but cannot
-	//		// be used in pixelmath variable names.
-	//		// We will amend the expression to match below.
-=======
 	// Rewrite the variable names to var_1, var_2 etc. now the files are loaded.
 	// This avoids conflicts where characters are permitted in filenames but cannot
 	// be used in pixelmath variable names.
 	// We will amend the expression to match below.
->>>>>>> 9ede6034
 	for (int j = 0; j < args->nb_rows; j++) {
 		g_free(args->varname[j]);
 		args->varname[j] = g_strdup_printf("var_%d", j + 1);
