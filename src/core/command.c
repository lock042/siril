--- conflicted
+++ resolved
@@ -9700,7 +9700,6 @@
 	return CMD_OK;
 }
 
-<<<<<<< HEAD
 int process_spcc_list(int nb) {
 	GList *list = NULL;
 	gboolean is_osc_sensor = FALSE;
@@ -9741,7 +9740,9 @@
 		siril_log_message("%s\n", is_osc_sensor ? object->model : object->name);
 		list = list->next;
 	}
-=======
+	return CMD_OK;
+}
+
 int process_disto(int nb) {
 	if (!has_wcs(&gfit) || !gfit.wcslib->lin.dispre) {
 		siril_log_color_message(_("This command only works on plate solved images with distorsions included\n"), "red");
@@ -9762,6 +9763,5 @@
 		siril_log_message(_("Unknown parameter %s, aborting.\n"), word[1]);
 		return CMD_ARG_ERROR;
 	}
->>>>>>> 5102272d
 	return CMD_OK;
 }