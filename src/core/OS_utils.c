/*
 * This file is part of Siril, an astronomy image processor.
 * Copyright (C) 2005-2011 Francois Meyer (dulle at free.fr)
 * Copyright (C) 2012-2020 team free-astro (see more in AUTHORS file)
 * Reference site is https://free-astro.org/index.php/Siril
 *
 * Siril is free software: you can redistribute it and/or modify
 * it under the terms of the GNU General Public License as published by
 * the Free Software Foundation, either version 3 of the License, or
 * (at your option) any later version.
 *
 * Siril is distributed in the hope that it will be useful,
 * but WITHOUT ANY WARRANTY; without even the implied warranty of
 * MERCHANTABILITY or FITNESS FOR A PARTICULAR PURPOSE. See the
 * GNU General Public License for more details.
 *
 * You should have received a copy of the GNU General Public License
 * along with Siril. If not, see <http://www.gnu.org/licenses/>.
 */

#ifndef _GNU_SOURCE
#define _GNU_SOURCE
#endif
#ifdef HAVE_CONFIG_H
#  include <config.h>
#endif

#include <stdio.h>
#include <stdlib.h>
#include <string.h>
#include <fcntl.h>

#ifdef _WIN32
#include <windows.h>
#include <psapi.h>
#include <direct.h>
#include <shlobj.h>
#include <tchar.h>
#include <io.h>
#include <fcntl.h>
#else
#include <sys/resource.h>
#endif
#if defined(__unix__) || defined(OS_OSX)
#include <sys/param.h>		// define or not BSD macro
#endif
#ifdef OS_OSX
#include <mach/task.h>
#include <mach/mach_init.h>
#include <mach/mach_types.h>
#include <mach/mach_host.h>
#include <sys/sysctl.h>
#include <mach/vm_statistics.h>
#endif
#ifdef HAVE_SYS_STATVFS_H
#include <sys/statvfs.h>
#endif
#if HAVE_SYS_VFS_H
#include <sys/vfs.h>
#elif HAVE_SYS_MOUNT_H
#if HAVE_SYS_PARAM_H
#include <sys/param.h>
#endif
#include <sys/mount.h>
#endif

#include "core/siril.h"
#include "core/proto.h"
#include "gui/utils.h"
#include "gui/progress_and_log.h"
#include "gui/message_dialog.h"

#include "OS_utils.h"

/**
 * Find the space remaining in a directory, in bytes.
 * @param name the path of the directory to be tested
 * @return the disk space remaining in bytes, or a negative value if error
 */
#if HAVE_SYS_STATVFS_H
static gint64 find_space(const gchar *name) {
	struct statvfs st;
	gint64 available;
	if (statvfs (name, &st))
		return (gint64) -1;
	available = st.f_bavail;        // force 64 bits
	return available * st.f_frsize;
}
#elif (HAVE_SYS_VFS_H || HAVE_SYS_MOUNT_H)
static gint64 find_space(const gchar *name) {
	struct statfs st;
	gint64 available;
	if (statfs (name, &st))
		return (gint64) -1;
	available = st.f_bavail;        // force 64 bits
        return available * st.f_bsize;
}
#elif defined _WIN32
static gint64 find_space(const gchar *name) {
	ULARGE_INTEGER avail;
	gint64 sz;

	gchar *localdir = g_path_get_dirname(name);
	wchar_t *wdirname = g_utf8_to_utf16(localdir, -1, NULL, NULL, NULL);

	if (!GetDiskFreeSpaceExW(wdirname, &avail, NULL, NULL))
		sz = (gint64) -1;
	else
		sz = avail.QuadPart;

	g_free(localdir);
	g_free(wdirname);
	return sz;
}
#else
static gint64 find_space(const gchar *name) {
	return (gint64) -1;
}
#endif /*HAVE_SYS_STATVFS_H*/

/**
 * Compute the used RAM and returns the value in bytes.
 * @return
 */
static guint64 update_used_RAM_memory() {
#if defined(__linux__) || defined(__CYGWIN__)
	static gboolean initialized = FALSE;
	static long page_size;
	static gint fd = -1;
	gchar buffer[128];
	gint size;
	guint64 resident;
	guint64 shared;

	if (!initialized) {
		page_size = getpagesize();

		if (page_size > 0)
			fd = g_open("/proc/self/statm", O_RDONLY);

		initialized = TRUE;
	}

	if (fd < 0)
		return (guint64) 0;

	if (lseek(fd, 0, SEEK_SET))
		return (guint64) 0;

	size = read(fd, buffer, sizeof(buffer) - 1);

	if (size <= 0)
		return (guint64) 0;

	buffer[size] = '\0';

	if (sscanf(buffer, "%*u %" G_GUINT64_FORMAT " %" G_GUINT64_FORMAT, &resident, &shared) != 2)
		return (guint64) 0;

	return (guint64) (resident /*- shared*/) * page_size;
#elif defined(OS_OSX)
#ifndef TASK_VM_INFO_REV0_COUNT /* phys_footprint added in REV1 */
	struct mach_task_basic_info t_info;
	mach_msg_type_number_t t_info_count = MACH_TASK_BASIC_INFO_COUNT;

	if (task_info(mach_task_self(), MACH_TASK_BASIC_INFO, (task_info_t)&t_info, &t_info_count) != KERN_SUCCESS)
		return (guint64) 0;
	else
		return ((guint64) t_info.resident_size);
#else
	task_vm_info_data_t t_info;
	mach_msg_type_number_t t_info_count = TASK_VM_INFO_COUNT;

	if (task_info(mach_task_self(), TASK_VM_INFO, (task_info_t)&t_info, &t_info_count) != KERN_SUCCESS)
		return (guint64) 0;
	else
		return ((guint64) t_info.phys_footprint);
#endif
#elif defined(BSD) /* BSD (DragonFly BSD, FreeBSD, OpenBSD, NetBSD). In fact, it could work with linux */
	struct rusage usage;

	getrusage(RUSAGE_SELF, &usage);
	return ((guint64) usage.ru_maxrss * 1024UL);
#elif defined(_WIN32) /* Windows */
	PROCESS_MEMORY_COUNTERS memCounter;

	if (GetProcessMemoryInfo(GetCurrentProcess(), &memCounter, sizeof(memCounter)))
		return (memCounter.WorkingSetSize);
	return (guint64) 0;
#else
	return (guint64) 0;
#endif
}

/**
 * Updates RAM memory used by siril, available free disk space
 * and displays information on the control window.
 * @return always return TRUE
 */
gboolean update_displayed_memory() {
	set_GUI_MEM(update_used_RAM_memory(), "labelmem");
	set_GUI_DiskSpace(find_space(com.wd), "labelFreeSpace");
	set_GUI_DiskSpace(find_space(get_swap_dir()), "free_mem_swap");
	return TRUE;
}

#define MAX_COMP_FREESPACE_RATIO 3

/**
 * Test if there is enough free disk space by returning the difference
 * in bytes between available free disk space and the size given as parameter
 * @param req_size available space to be tested
 * @return 0 if there is enough disk space, 1 otherwise, -1 on error.
 */
int test_available_space(gint64 req_size) {
	gint64 free_space = find_space(com.wd);
	int res = -1;
	if (free_space < 0) {
		siril_log_message(_("Error while computing available free disk space.\n"));
		return res;
	}
	if (req_size <= 0) {
		siril_log_message(_("Error in requested space disk.\n"));
		return res;
	}

	if (req_size > free_space) {
		char * msg;
		gchar *avail = g_format_size_full(free_space, G_FORMAT_SIZE_IEC_UNITS);
		gchar *required = g_format_size_full(req_size, G_FORMAT_SIZE_IEC_UNITS);
		gchar *missing = g_format_size_full(req_size - free_space, G_FORMAT_SIZE_IEC_UNITS);
		if (com.pref.comp.fits_enabled) {
			if (req_size / free_space < MAX_COMP_FREESPACE_RATIO) {
				msg = siril_log_message(_("Compression enabled: There may no be enough free disk space to perform this operation: "
						"%s available for %s needed (missing %s)\n"),
						avail, required, missing);
				queue_message_dialog(GTK_MESSAGE_WARNING, _("Compression enabled: There may not be enough free disk space to perform this operation"), msg);
			} else {
				msg = siril_log_message(_("Compression enabled: It is likely that there is not enough free disk space to perform this operation: "
						"%s available for %s needed (missing %s)\n"),
						avail, required, missing);
				queue_message_dialog(GTK_MESSAGE_WARNING, _("Compression enabled: It is likely that there is not enough free disk space to perform this operation"), msg);
			}
			res = 0;
		} else {
			msg = siril_log_message(_("Not enough free disk space to perform this operation: "
						"%s available for %s needed (missing %s)\n"),
						avail, required, missing);
			queue_message_dialog(GTK_MESSAGE_ERROR, _("Not enough disk space"), msg);
			res = 1;
		}
		g_free(avail);
		g_free(required);
		g_free(missing);
		return res;
	}
	siril_debug_print("Tested free space ok: %" G_GINT64_FORMAT " for %" G_GINT64_FORMAT " MB free\n",
			(gint64)(req_size / BYTES_IN_A_MB), (gint64)(free_space / BYTES_IN_A_MB));
	return 0;
}

/**
 * Gets available memory for stacking process
 * @return available memory in Bytes, 0 if it fails.
 */
guint64 get_available_memory() {
#if defined(__linux__) || defined(__CYGWIN__)
	static gboolean initialized = FALSE;
	static gint64 last_check_time = 0;
	static gint fd;
	static guint64 available;
	static gboolean has_available = FALSE;
	gint64 time;

	if (!initialized) {
		fd = g_open("/proc/meminfo", O_RDONLY);

		initialized = TRUE;
	}

	if (fd < 0)
		return (guint64) 0;

	/* we don't have a config option for limiting the swap size, so we simply
	 * return the free space available on the filesystem containing the swap
	 */

	time = g_get_monotonic_time();

	if (time - last_check_time >= G_TIME_SPAN_SECOND) {
		gchar buffer[512];
		gint size;
		gchar *str;

		last_check_time = time;

		has_available = FALSE;

		if (lseek(fd, 0, SEEK_SET))
			return (guint64) 0;

		size = read(fd, buffer, sizeof(buffer) - 1);

		if (size <= 0)
			return (guint64) 0;

		buffer[size] = '\0';

		str = strstr(buffer, "MemAvailable:");

		if (!str)
			return (guint64) 0;

		available = strtoull(str + 13, &str, 0);

		if (!str)
			return (guint64) 0;

		for (; *str; str++) {
			if (*str == 'k') {
				available <<= 10;
				break;
			} else if (*str == 'M') {
				available <<= 20;
				break;
			}
		}

		if (!*str)
			return (guint64) 0;

		has_available = TRUE;
	}

	if (!has_available)
		return (guint64) 0;

	return available;
#elif defined(OS_OSX)
	guint64 mem = (guint64) 0; /* this is the default value if we can't retrieve any values */
	vm_size_t page_size;
	mach_port_t mach_port;
	mach_msg_type_number_t count;
	vm_statistics64_data_t vm_stats;

	mach_port = mach_host_self();
	count = sizeof(vm_stats) / sizeof(natural_t);
	if (KERN_SUCCESS == host_page_size(mach_port, &page_size) &&
			KERN_SUCCESS == host_statistics64(mach_port, HOST_VM_INFO,
					(host_info64_t)&vm_stats, &count))	{

		gint64 unused_memory = ((gint64)vm_stats.free_count +
				(gint64)vm_stats.inactive_count +
				(gint64)vm_stats.wire_count) * (gint64) page_size;

		mem = (guint64) (unused_memory);
	}
	return mem;
#elif defined(BSD) /* BSD (DragonFly BSD, FreeBSD, OpenBSD, NetBSD). ----------- */
	guint64 mem = (guint64) 0; /* this is the default value if we can't retrieve any values */
	FILE* fp = fopen("/var/run/dmesg.boot", "r");
	if (fp != NULL) {
		size_t bufsize = 1024 * sizeof(char);
		gchar *buf = g_new(gchar, bufsize);
		long value = -1L;
		while (getline(&buf, &bufsize, fp) >= 0) {
			if (strncmp(buf, "avail memory", 12) != 0)
				continue;
			sscanf(buf, "%*s%*s%*s%ld", &value);
			break;
		}
		fclose(fp);
		g_free(buf);
		if (value != -1L)
			mem = (guint64) (value * 1024UL);
	}
	return mem;
#elif defined(_WIN32) /* Windows */
	guint64 mem = (guint64) 0; /* this is the default value if we can't retrieve any values */
	MEMORYSTATUSEX memStatusEx = { 0 };
	memStatusEx.dwLength = sizeof(MEMORYSTATUSEX);
	if (GlobalMemoryStatusEx(&memStatusEx)) {
		mem = (guint64) (memStatusEx.ullAvailPhys);
	}
	return mem;
#else
	fprintf(stderr, "Siril failed to get available free RAM memory\n");
	return (guint64) 0;
#endif
}

/**
 * Get max memory depending on memory management mode
 * @return return the max memory, and -1 for unlimited
 */
int get_max_memory_in_MB() {
	int retval;
	switch (com.pref.stack.mem_mode) {
		default:
		case RATIO:
			retval = round_to_int(com.pref.stack.memory_ratio *
					(double)get_available_memory() / BYTES_IN_A_MB);
			break;
		case AMOUNT:
			retval = round_to_int(com.pref.stack.memory_amount * 1024.0);
			break;
		case UNLIMITED:
			return -1;
	}
	if (sizeof(void *) == 4 && retval > 1900) {
		siril_log_message(_("Limiting processing to 1900 MiB allocations (32-bit system)\n"));
		retval = 1900;
	}
	return retval;
}

/**
 *
 * @param filename
 * @param size
 */
#ifdef _WIN32
/* stolen from gimp which in turn stole it from glib 2.35 */
gchar* get_special_folder(int csidl) {
	wchar_t path[MAX_PATH + 1];
	HRESULT hr;
	LPITEMIDLIST pidl = NULL;
	BOOL b;
	gchar *retval = NULL;

	hr = SHGetSpecialFolderLocation(NULL, csidl, &pidl);
	if (hr == S_OK) {
		b = SHGetPathFromIDListW(pidl, path);
		if (b)
			retval = g_utf16_to_utf8(path, -1, NULL, NULL, NULL);
		CoTaskMemFree(pidl);
	}
	return retval;
}
#endif

/**
 * Check how many files a process can have open and try to extend the limit if possible.
 * The max files depends of the Operating System and of cfitsio (NMAXFILES)
 * @param nb_frames number of file processed
 * @param nb_allowed_file the maximum of file that can be opened
 * @return TRUE if the system can open all the files, FALSE otherwise
 */
gboolean allow_to_open_files(int nb_frames, int *nb_allowed_file) {
	int open_max, maxfile, MAX_NO_FILE_CFITSIO, MAX_NO_FILE;
	float version;

	/* get the limit of cfitsio */
	fits_get_version(&version);
	MAX_NO_FILE_CFITSIO = (version < 3.45f) ? 1000 : 10000;

	/* get the OS limit and extend it if possible */
#ifdef _WIN32
	MAX_NO_FILE = min(MAX_NO_FILE_CFITSIO, 2048);
	open_max = _getmaxstdio();
	if (open_max < MAX_NO_FILE) {
		/* extend the limit to 2048 if possible
		 * 2048 is the maximum on WINDOWS */
		_setmaxstdio(MAX_NO_FILE);
		open_max = _getmaxstdio();
	}
#else
	struct rlimit rlp;

/* we first set the limit to the CFITSIO limit */
	MAX_NO_FILE = MAX_NO_FILE_CFITSIO;
	if (getrlimit(RLIMIT_NOFILE, &rlp) == 0) {
		MAX_NO_FILE = (rlp.rlim_max == RLIM_INFINITY) ?
						MAX_NO_FILE_CFITSIO : rlp.rlim_max;

		if (rlp.rlim_cur != RLIM_INFINITY) {
			open_max = rlp.rlim_cur;
			MAX_NO_FILE = min(MAX_NO_FILE_CFITSIO, MAX_NO_FILE);
			if (open_max < MAX_NO_FILE) {
				rlp.rlim_cur = MAX_NO_FILE;
				/* extend the limit to NMAXFILES if possible */
				int retval = setrlimit(RLIMIT_NOFILE, &rlp);
				if (!retval) {
					getrlimit(RLIMIT_NOFILE, &rlp);
					open_max = rlp.rlim_cur;
				}
			}
		} else { // no soft limits
			open_max = MAX_NO_FILE;
		}
	} else {
		open_max = sysconf(_SC_OPEN_MAX); // if no success with getrlimit, try with sysconf
	}
#endif // _WIN32

	maxfile = min(open_max, MAX_NO_FILE);
	siril_debug_print("Maximum of files that will be opened=%d\n", maxfile);
	*nb_allowed_file = maxfile;

	return nb_frames < maxfile;
}

SirilWidget *siril_file_chooser_open(GtkWindow *parent, GtkFileChooserAction action) {
	gchar *title;
	SirilWidget *w;
	if (action == GTK_FILE_CHOOSER_ACTION_SELECT_FOLDER) {
		title = g_strdup(_("Select Folder"));
	} else {
		title = g_strdup(_("Open File"));
	}
	w = gtk_file_chooser_dialog_new(title, parent, action, _("_Cancel"),
			GTK_RESPONSE_CANCEL, _("_Open"), GTK_RESPONSE_ACCEPT,
			NULL);
	g_free(title);
	return w;
}

SirilWidget *siril_file_chooser_add(GtkWindow *parent, GtkFileChooserAction action) {
	return gtk_file_chooser_dialog_new(_("Add Files"), parent, action,
			_("_Cancel"), GTK_RESPONSE_CANCEL, _("_Add"), GTK_RESPONSE_ACCEPT,
			NULL);
}

SirilWidget *siril_file_chooser_save(GtkWindow *parent, GtkFileChooserAction action) {
	return gtk_file_chooser_dialog_new(_("Save File"), parent, action,
			_("_Cancel"), GTK_RESPONSE_CANCEL, _("_Save"), GTK_RESPONSE_ACCEPT,
			NULL);
}

gint siril_dialog_run(SirilWidget *widgetdialog) {
	return gtk_dialog_run(GTK_DIALOG(GTK_FILE_CHOOSER(widgetdialog)));
}

void siril_widget_destroy(SirilWidget *widgetdialog) {
	gtk_widget_destroy(widgetdialog);
}

#ifdef _WIN32
/* origin of sources: https://stackoverflow.com/questions/24171017/win32-console-application-that-can-open-windows */
int ReconnectIO(int OpenNewConsole) {
	int hConHandle;
	HANDLE lStdHandle;
	FILE *fp;
	int MadeConsole;

	MadeConsole = 0;
	if (!AttachConsole(ATTACH_PARENT_PROCESS)) {
		if (!OpenNewConsole)
			return 0;

		MadeConsole = 1;
		if (!AllocConsole())
			return 0;
	}

	// STDOUT to the console
	lStdHandle = GetStdHandle(STD_OUTPUT_HANDLE);
	hConHandle = _open_osfhandle((intptr_t) lStdHandle, _O_TEXT);
	fp = _fdopen(hConHandle, "w");
	*stdout = *fp;
	setvbuf( stdout, NULL, _IONBF, 0);

	// STDIN to the console
	lStdHandle = GetStdHandle(STD_INPUT_HANDLE);
	hConHandle = _open_osfhandle((intptr_t) lStdHandle, _O_TEXT);
	fp = _fdopen(hConHandle, "r");
	*stdin = *fp;
	setvbuf( stdin, NULL, _IONBF, 0);

	// STDERR to the console
	lStdHandle = GetStdHandle(STD_ERROR_HANDLE);
	hConHandle = _open_osfhandle((intptr_t) lStdHandle, _O_TEXT);
	fp = _fdopen(hConHandle, "w");
	*stderr = *fp;
	setvbuf(stderr, NULL, _IONBF, 0);

	return MadeConsole;
}
#endif

<<<<<<< HEAD

#ifdef _WIN32
char* siril_real_path(const char *source) {
	HANDLE hFile;
	DWORD maxchar = 2048;

	wchar_t *wsource = g_utf8_to_utf16(source, -1, NULL, NULL, NULL);
	if ( wsource == NULL ) {
		return NULL ;
	}

	if (!(GetFileAttributesW(wsource) & FILE_ATTRIBUTE_REPARSE_POINT)) { /* Ce n'est pas un lien symbolique , je sors */
		g_free(wsource);
		return NULL;
	}

	wchar_t *wFilePath = g_new(wchar_t, maxchar + 1);
	if (!wFilePath) {
		PRINT_ALLOC_ERR;
		g_free(wsource);
		return NULL;
	}
	wFilePath[0] = 0;

	hFile = CreateFileW(wsource, GENERIC_READ, FILE_SHARE_READ, NULL,
			OPEN_EXISTING, 0, NULL);
	if (hFile == INVALID_HANDLE_VALUE) {
		g_free(wFilePath);
		g_free(wsource);
		return NULL;
	}

	GetFinalPathNameByHandleW(hFile, wFilePath, maxchar, 0);

	gchar *gFilePath = g_utf16_to_utf8(wFilePath + 4, -1, NULL, NULL, NULL); // +4 = enleve les 4 caracteres du prefixe "//?/"
	g_free(wsource);
	g_free(wFilePath);
	CloseHandle(hFile);
	return gFilePath;
}
#endif
=======
// for debug purposes
void log_used_mem(gchar *when) {
	int used = update_used_RAM_memory();
	gchar *mem = g_format_size_full(used, G_FORMAT_SIZE_IEC_UNITS);
	siril_debug_print("Used memory %s: %s\n", when, mem);
	g_free(mem);
}
>>>>>>> 54437823
<|MERGE_RESOLUTION|>--- conflicted
+++ resolved
@@ -576,11 +576,7 @@
 
 	return MadeConsole;
 }
-#endif
-
-<<<<<<< HEAD
-
-#ifdef _WIN32
+
 char* siril_real_path(const char *source) {
 	HANDLE hFile;
 	DWORD maxchar = 2048;
@@ -620,12 +616,11 @@
 	return gFilePath;
 }
 #endif
-=======
+
 // for debug purposes
 void log_used_mem(gchar *when) {
 	int used = update_used_RAM_memory();
 	gchar *mem = g_format_size_full(used, G_FORMAT_SIZE_IEC_UNITS);
 	siril_debug_print("Used memory %s: %s\n", when, mem);
 	g_free(mem);
-}
->>>>>>> 54437823
+}