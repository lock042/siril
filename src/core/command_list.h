#ifndef SRC_CORE_COMMAND_LIST_H_
#define SRC_CORE_COMMAND_LIST_H_


#include "core/siril.h"
#include "core/command.h"
#include "core/command_def.h"

#define MAX_COMMAND_WORDS 50		// max number of words to split in command line input

extern char *word[MAX_COMMAND_WORDS];	// NULL terminated

typedef enum {
	REQ_CMD_NONE = (1 << 0),
	REQ_CMD_SINGLE_IMAGE = (1 << 1),
	REQ_CMD_SEQUENCE = (1 << 2),
	REQ_CMD_FOR_CFA = (1 << 3),
	REQ_CMD_FOR_MONO = (1 << 4),
	REQ_CMD_FOR_RGB = (1 << 5),
	REQ_CMD_SELECTION = (1 << 6),
	REQ_CMD_NO_THREAD = (1 << 10)
} cmd_prerequires;

typedef
struct {
	char *name;
	int nbarg;
	char *usage;
	int (* process)(int);
	char *definition;
	gboolean scriptable;
	cmd_prerequires prerequires;
} command;

static command commands[] = {
	/* name, nbarg, usage, function pointer, description, scriptable */
	{"addmax", 1, "addmax filename", process_addmax, STR_ADDMAX, FALSE, REQ_CMD_SINGLE_IMAGE},
	{"autostretch", 0, "autostretch [-linked] [shadowsclip [targetbg]]", process_autostretch, STR_AUTOSTRETCH, TRUE, REQ_CMD_SINGLE_IMAGE | REQ_CMD_SEQUENCE},
	{"asinh", 1, "asinh [-human] stretch [offset]", process_asinh, STR_ASINH, TRUE, REQ_CMD_SINGLE_IMAGE},

	{"bg", 0, "bg", process_bg, STR_BG, TRUE, REQ_CMD_SINGLE_IMAGE | REQ_CMD_SEQUENCE},
	{"bgnoise", 0, "bgnoise", process_bgnoise, STR_BGNOISE, TRUE, REQ_CMD_SINGLE_IMAGE | REQ_CMD_SEQUENCE},
	{"boxselect", 0, "boxselect [-clear] [x y width height]", process_boxselect, STR_BOXSELECT, TRUE, REQ_CMD_SINGLE_IMAGE | REQ_CMD_SEQUENCE | REQ_CMD_NO_THREAD},

	{"capabilities", 0, "capabilities", process_capabilities, STR_CAPABILITIES, TRUE, REQ_CMD_NONE},
	{"cd", 1, "cd directory", process_cd, STR_CD, TRUE, REQ_CMD_NONE},
	{"cdg", 0, "cdg", process_cdg, STR_CDG, TRUE, REQ_CMD_SINGLE_IMAGE},
	{"clahe", 2, "clahe cliplimit tileSize", process_clahe, STR_CLAHE, TRUE, REQ_CMD_SINGLE_IMAGE | REQ_CMD_NO_THREAD},
	{"clear", 0, "clear", process_clear, STR_CLEAR, FALSE, REQ_CMD_NONE},
	{"clearstar", 0, "clearstar", process_clearstar, STR_CLEARSTAR, FALSE, REQ_CMD_NONE},
	{"close", 0, "close", process_close, STR_CLOSE, TRUE, REQ_CMD_NONE},
	{"convert", 1, "convert basename [-debayer] [-fitseq] [-ser] [-start=index] [-out=]", process_convert, STR_CONVERT, TRUE, REQ_CMD_NO_THREAD},
	{"convertraw", 1, "convertraw basename [-debayer] [-fitseq] [-ser] [-start=index] [-out=]", process_convertraw, STR_CONVERTRAW, TRUE, REQ_CMD_NO_THREAD},
	{"cosme", 1, "cosme [filename].lst", process_cosme, STR_COSME, TRUE, REQ_CMD_SINGLE_IMAGE},
	{"cosme_cfa", 1, "cosme_cfa [filename].lst", process_cosme, STR_COSME_CFA, TRUE, REQ_CMD_SINGLE_IMAGE | REQ_CMD_FOR_CFA},
	{"crop", 0, "crop [x y width height]", process_crop, STR_CROP, TRUE, REQ_CMD_SINGLE_IMAGE},

	{"ddp", 3, "ddp level coef sigma", process_ddp, STR_DDP, FALSE, REQ_CMD_SINGLE_IMAGE},
<<<<<<< HEAD
	{"detect_trail", 0, "detect_trail [ksigma] [layer] [minlen]", process_detect_trail, STR_DETECT_TRAIL, TRUE, REQ_CMD_SINGLE_IMAGE},
=======
	{"denoise", 0, "denoise [-noscosmetic] [-mod=m] [ -vst | -da3d | -sos=n [-rho=r] ]", process_denoise, STR_DENOISE, TRUE, REQ_CMD_SINGLE_IMAGE},
>>>>>>> b064d07e
#ifdef _WIN32
	{"dir", 0, "dir", process_ls, STR_LS, FALSE, REQ_CMD_NONE},
#endif
	{"dumpheader", 0, "dumpheader", process_dumpheader, STR_DUMPHEADER, TRUE, REQ_CMD_SINGLE_IMAGE | REQ_CMD_SEQUENCE},

	{"entropy", 0, "entropy", process_entropy, STR_ENTROPY, TRUE, REQ_CMD_SINGLE_IMAGE},
	{"exit", 0, "exit", process_exit, STR_EXIT, TRUE, REQ_CMD_NONE},
	{"extract", 1, "extract NbPlans", process_extract, STR_EXTRACT, TRUE, REQ_CMD_SINGLE_IMAGE},
	{"extract_Ha", 0, "extract_Ha", process_extractHa, STR_EXTRACTHA, TRUE, REQ_CMD_SINGLE_IMAGE | REQ_CMD_FOR_CFA},
	{"extract_Green", 0, "extract_Green", process_extractGreen, STR_EXTRACTGREEN, TRUE, REQ_CMD_SINGLE_IMAGE | REQ_CMD_FOR_CFA},
	{"extract_HaOIII", 0, "extract_HaOIII", process_extractHaOIII, STR_EXTRACTHAOIII, TRUE, REQ_CMD_SINGLE_IMAGE | REQ_CMD_FOR_CFA},

	{"fdiv", 2, "fdiv filename scalar", process_fdiv, STR_FDIV, TRUE, REQ_CMD_SINGLE_IMAGE},
	{"fftd", 2, "fftd modulus phase", process_fft, STR_FFTD, TRUE, REQ_CMD_SINGLE_IMAGE | REQ_CMD_NO_THREAD},
	{"ffti", 2, "ffti modulus phase", process_fft, STR_FFTI, TRUE, REQ_CMD_SINGLE_IMAGE | REQ_CMD_NO_THREAD},
	{"fill", 1, "fill value [x y width height]", process_fill, STR_FILL, TRUE, REQ_CMD_SINGLE_IMAGE},
	{"fill2", 1, "fill2 value [x y width height]", process_fill2, STR_FILL2, TRUE, REQ_CMD_SINGLE_IMAGE},
	{"find_cosme", 2, "find_cosme cold_sigma hot_sigma", process_findcosme, STR_FIND_COSME, TRUE, REQ_CMD_SINGLE_IMAGE | REQ_CMD_NO_THREAD},
	{"find_cosme_cfa", 2, "find_cosme_cfa cold_sigma hot_sigma", process_findcosme, STR_FIND_COSME_CFA, TRUE, REQ_CMD_SINGLE_IMAGE | REQ_CMD_FOR_CFA | REQ_CMD_NO_THREAD},
	{"find_hot", 3, "find_hot filename cold_sigma hot_sigma", process_findhot, STR_FIND_HOT, TRUE, REQ_CMD_SINGLE_IMAGE},
	{"findstar", 0, "findstar [-out=] [-layer=] [-maxstars=]", process_findstar, STR_FINDSTAR, TRUE, REQ_CMD_SINGLE_IMAGE | REQ_CMD_SEQUENCE},
	{"fix_xtrans", 0, "fix_xtrans", process_fix_xtrans, STR_FIXXTRANS, TRUE, REQ_CMD_SINGLE_IMAGE | REQ_CMD_SEQUENCE | REQ_CMD_FOR_MONO},
	{"fixbanding", 2, "fixbanding amount sigma", process_fixbanding, STR_FIXBANDING, TRUE, REQ_CMD_SINGLE_IMAGE | REQ_CMD_NO_THREAD},
	{"fmedian", 2, "fmedian ksize modulation", process_fmedian, STR_FMEDIAN, TRUE, REQ_CMD_SINGLE_IMAGE | REQ_CMD_NO_THREAD},
	{"fmul", 1, "fmul scalar", process_fmul, STR_FMUL, TRUE, REQ_CMD_SINGLE_IMAGE},

	{"gauss", 1, "gauss sigma", process_gauss, STR_GAUSS, TRUE, REQ_CMD_SINGLE_IMAGE},
	{"get", 1, "get { -a | -A | variable }", process_set, STR_GET, TRUE, REQ_CMD_NONE},
	{"ght", 5, "ght [-human | -even | -independent] D B LP SP HP [channels]", process_ght, STR_GHT, TRUE, REQ_CMD_SINGLE_IMAGE},
	{"grey_flat", 0, "grey_flat", process_grey_flat, STR_GREY_FLAT, TRUE, REQ_CMD_SINGLE_IMAGE},

	{"help", 0, "help [command]", process_help, STR_HELP, TRUE, REQ_CMD_NONE},
	{"histo", 1, "histo channel (channel=0, 1, 2 with 0: red, 1: green, 2: blue)", process_histo, STR_HISTO, TRUE, REQ_CMD_SINGLE_IMAGE},

	/* commands open filename and current image */
	{"iadd", 1, "iadd filename", process_imoper, STR_IADD, TRUE, REQ_CMD_SINGLE_IMAGE},
	{"idiv", 1, "idiv filename", process_imoper, STR_IDIV, TRUE, REQ_CMD_SINGLE_IMAGE},
	{"inspector", 0, "inspector", process_inspector, STR_INSPECTOR, FALSE, REQ_CMD_SINGLE_IMAGE | REQ_CMD_SEQUENCE},
	{"invght", 5, "invght [-human | -even | -independent] D B LP SP HP [channels]", process_invght, STR_INVGHT, TRUE, REQ_CMD_SINGLE_IMAGE},
	{"invmodasinh", 4, "invmodasinh [-human | -even | -independent] D LP SP HP [channels]", process_invmodasinh, STR_INVMODASINH, TRUE, REQ_CMD_SINGLE_IMAGE},
	{"imul", 1, "imul filename", process_imoper, STR_IMUL, TRUE, REQ_CMD_SINGLE_IMAGE},
	{"isub", 1, "isub filename", process_imoper, STR_ISUB, TRUE, REQ_CMD_SINGLE_IMAGE},


	{"light_curve", 3, "light_curve sequencename channel { -ninastars=file | { -at=x,y | -wcs=ra,dec } { -refat=x,y | -refwcs=ra,dec } ...}", process_light_curve, STR_LIGHTCURVE, TRUE, REQ_CMD_NO_THREAD},
	{"linear_match", 2, "linear_match reference low high", process_linear_match, STR_LMATCH, TRUE, REQ_CMD_SINGLE_IMAGE}, /* logarifies current image */
	{"link", 1, "link basename [-start=index] [-out=]", process_link, STR_LINK, TRUE, REQ_CMD_NO_THREAD},
	{"linstretch", 1, "linstretch BP [channels]", process_linstretch, STR_LINSTRETCH, TRUE, REQ_CMD_SINGLE_IMAGE},
	{"load", 1, "load filename[.ext]", process_load, STR_LOAD, TRUE, REQ_CMD_NONE},
	// specific loads are not required, but could be used to force the
	// extension to a higher priority in case two files with same basename
	// exist (stat_file() manages that priority order for now).
	{"log", 0, "log", process_log, STR_LOG, TRUE, REQ_CMD_SINGLE_IMAGE}, /* logarifies current image */
#ifndef _WIN32
	{"ls", 0, "ls", process_ls, STR_LS, FALSE, REQ_CMD_NONE},
#endif

	{"merge", 3, "merge sequence1 sequence2 [sequence3 ...] output_sequence", process_merge, STR_MERGE, TRUE, REQ_CMD_NONE},
	{"mirrorx", 0, "mirrorx", process_mirrorx, STR_MIRRORX, TRUE, REQ_CMD_SINGLE_IMAGE},
	{"mirrory", 0, "mirrory", process_mirrory, STR_MIRRORY, TRUE, REQ_CMD_SINGLE_IMAGE},
	{"modasinh", 4, "modasinh [-human | -even | -independent] D LP SP HP [channels]", process_modasinh, STR_MODASINH, TRUE, REQ_CMD_SINGLE_IMAGE},
	{"mtf", 3, "mtf low mid high [channels]", process_mtf, STR_MTF, TRUE, REQ_CMD_SINGLE_IMAGE | REQ_CMD_SEQUENCE},

	{"neg", 0, "neg", process_neg, STR_NEG, TRUE, REQ_CMD_SINGLE_IMAGE},
	{"new", 3, "new width height nb_channel", process_new, STR_NEW, FALSE, REQ_CMD_NONE},
	{"nomad", 0, "nomad [limit_magnitude]", process_nomad, STR_NOMAD, FALSE, REQ_CMD_SINGLE_IMAGE | REQ_CMD_SEQUENCE},
	{"nozero", 1, "nozero level", process_nozero, STR_NOZERO, TRUE, REQ_CMD_SINGLE_IMAGE}, /* replaces null values by level */

	{"offset", 1, "offset value", process_offset, STR_OFFSET, TRUE, REQ_CMD_SINGLE_IMAGE},

	{"pcc", 0, "pcc [image_center_coords] [-noflip] [-platesolve] [-focal=] [-pixelsize=]", process_pcc, STR_PCC, TRUE, REQ_CMD_SINGLE_IMAGE},
	{"pm", 1, "pm \"expression\" [-rescale [low] [high]]", process_pm, STR_PM, TRUE, REQ_CMD_NONE},
	{"preprocess", 1, "preprocess sequencename [-bias=filename] [-dark=filename] [-flat=filename] [-cc=dark [siglo sighi] || -cc=bpm bpmfile] [-cfa] [-debayer] [-fix_xtrans] [-equalize_cfa] [-opt] [-prefix=] [-fitseq]", process_preprocess, STR_PREPROCESS, TRUE, REQ_CMD_NONE},
	{"preprocess_single", 1, "preprocess_single imagename [-bias=filename] [-dark=filename] [-flat=filename] [-cfa] [-debayer] [-fix_xtrans] [-equalize_cfa] [-opt] [-prefix=]", process_preprocess_single, STR_PREPROCESS_SINGLE, TRUE, REQ_CMD_NONE},
	{"psf", 0, "psf [channel]", process_psf, STR_PSF, TRUE, REQ_CMD_SINGLE_IMAGE},

	{"register", 1, "register sequence [-2pass] [-noout] [-drizzle] [-prefix=] [-minpairs=] [-transf=] [-layer=] [-maxstars=] [-nostarlist] [-interp=] [-selected]", process_register, STR_REGISTER, TRUE, REQ_CMD_NO_THREAD},
	{"reloadscripts", 0, "reloadscripts", process_reloadscripts, STR_RELOADSCRIPTS, FALSE, REQ_CMD_NONE},
	{"requires", 1, "requires version", process_requires, STR_REQUIRES, TRUE, REQ_CMD_NONE},
	{"resample", 1, "resample factor", process_resample, STR_RESAMPLE, TRUE, REQ_CMD_SINGLE_IMAGE},
	{"rgbcomp", 2, "rgbcomp [-lum=image [rgb_image]] [red green blue] [-out=result_filename]", process_rgbcomp, STR_RGBCOMP, TRUE, REQ_CMD_NONE},
	{"rgradient", 4, "rgradient xc yc dR dalpha", process_rgradient, STR_RGRADIENT, TRUE, REQ_CMD_SINGLE_IMAGE | REQ_CMD_NO_THREAD},
	{"rl", 3, "rl sigma corner_radius_boost iterations", process_rl, STR_RL, TRUE, REQ_CMD_SINGLE_IMAGE | REQ_CMD_NO_THREAD},
	{"rmgreen", 0, "rmgreen [type]", process_scnr, STR_RMGREEN, TRUE, REQ_CMD_SINGLE_IMAGE | REQ_CMD_FOR_RGB | REQ_CMD_NO_THREAD},
	{"rotate", 1, "rotate degree [-nocrop]", process_rotate, STR_ROTATE, TRUE, REQ_CMD_SINGLE_IMAGE},
	{"rotatePi", 0, "rotatePi", process_rotatepi, STR_ROTATEPI, TRUE, REQ_CMD_SINGLE_IMAGE},

	{"satu", 1, "satu amount [background_factor [hue_range_index]]", process_satu, STR_SATU, TRUE, REQ_CMD_SINGLE_IMAGE | REQ_CMD_FOR_RGB | REQ_CMD_NO_THREAD},
	{"save", 1, "save filename", process_save, STR_SAVE, TRUE, REQ_CMD_SINGLE_IMAGE | REQ_CMD_SEQUENCE},
	{"savebmp", 1, "savebmp filename", process_savebmp, STR_SAVEBMP, TRUE, REQ_CMD_SINGLE_IMAGE},
#ifdef HAVE_LIBJPEG
	{"savejpg", 1, "savejpg filename [quality]", process_savejpg, STR_SAVEJPG, TRUE, REQ_CMD_SINGLE_IMAGE},
#endif
#ifdef HAVE_LIBPNG
	{"savepng", 1, "savepng filename", process_savepng, STR_SAVEPNG, TRUE, REQ_CMD_SINGLE_IMAGE},
#endif
	{"savepnm", 1, "savepnm filename", process_savepnm, STR_SAVEPNM, TRUE, REQ_CMD_SINGLE_IMAGE},
#ifdef HAVE_LIBTIFF
	{"savetif", 1, "savetif filename", process_savetif, STR_SAVETIF, TRUE, REQ_CMD_SINGLE_IMAGE},
	{"savetif32", 1, "savetif32 filename", process_savetif, STR_SAVETIF32, TRUE, REQ_CMD_SINGLE_IMAGE},
	{"savetif8", 1, "savetif8 filename", process_savetif, STR_SAVETIF8, TRUE, REQ_CMD_SINGLE_IMAGE},
#endif
	{"select", 2, "select from to", process_select, STR_SELECT, FALSE, REQ_CMD_SEQUENCE},
	{"seqapplyreg", 1, "seqapplyreg sequencename [-drizzle] [-interp=] [-layer=] [-framing=] [-prefix=] [-filter-fwhm=value[%]] [-filter-wfwhm=value[%]] [-filter-round=value[%]] [-filter-bkg=value[%]] [-filter-nbstars=value[%]] [-filter-quality=value[%]] [-filter-incl[uded]]", process_seq_applyreg, STR_SEQAPPLYREG, TRUE, REQ_CMD_NO_THREAD},
	{"seqclean", 1, "seqclean sequencename [-reg] [-stat] [-sel]", process_seq_clean, STR_SEQCLEAN, TRUE, REQ_CMD_NONE},
	{"seqdetect_trail", 1, "sedetect_trail sequencename [ksigma] [layer] [minlen]", process_detect_trail, STR_SEQDETECT_TRAIL, TRUE, REQ_CMD_NO_THREAD},
	{"seqextract_Ha", 1, "seqextract_Ha sequencename [-prefix=]", process_seq_extractHa, STR_SEQEXTRACTHA, TRUE, REQ_CMD_NO_THREAD},
	{"seqextract_Green", 1, "seqextract_Green sequencename [-prefix=]", process_seq_extractGreen, STR_SEQEXTRACTGREEN, TRUE, REQ_CMD_NO_THREAD},
	{"seqextract_HaOIII", 1, "seqextract_HaOIII sequencename", process_seq_extractHaOIII, STR_SEQEXTRACTHAOIII, TRUE, REQ_CMD_NO_THREAD},
	{"seqcosme", 2, "seqcosme sequencename [filename].lst [-prefix=]", process_seq_cosme, STR_SEQCOSME, TRUE, REQ_CMD_NONE},
	{"seqcosme_cfa", 2, "seqcosme_cfa sequencename [filename].lst [-prefix=]", process_seq_cosme, STR_SEQCOSME_CFA, TRUE, REQ_CMD_NONE},
	{"seqcrop", 5, "seqcrop sequencename x y width height [-prefix=]", process_seq_crop, STR_SEQCROP, TRUE, REQ_CMD_NO_THREAD},
	{"seqheader", 2, "seqheader sequencename keyword", process_seq_header, STR_SEQHEADER, TRUE, REQ_CMD_NONE},
	{"seqfind_cosme", 3, "seqfind_cosme sequencename cold_sigma hot_sigma [-prefix=]", process_findcosme, STR_SEQFIND_COSME, TRUE, REQ_CMD_NONE},
	{"seqfind_cosme_cfa", 3, "seqfind_cosme_cfa sequencename cold_sigma hot_sigma [-prefix=]", process_findcosme, STR_SEQFIND_COSME_CFA, TRUE, REQ_CMD_NONE},
	{"seqfindstar", 1, "seqfindstar sequencename [-layer=] [-maxstars=]", process_seq_findstar, STR_FINDSTAR, TRUE, REQ_CMD_NONE},
	{"seqmtf", 4, "seqmtf sequencename low mid high [channels] [-prefix=]", process_seq_mtf, STR_SEQMTF, TRUE, REQ_CMD_NONE},
	{"seqpsf", 0, "seqpsf [sequencename channel { -at=x,y | -wcs=ra,dec }]", process_seq_psf, STR_SEQPSF, TRUE, REQ_CMD_NO_THREAD},
	{"seqsplit_cfa", 1, "seqsplit_cfa sequencename [-prefix=]", process_seq_split_cfa, STR_SEQSPLIT_CFA, TRUE, REQ_CMD_NO_THREAD},
	{"seqstat", 2, "seqstat sequencename output [option]", process_seq_stat, STR_SEQSTAT, TRUE, REQ_CMD_NO_THREAD},
	{"seqsubsky", 2, "seqsubsky sequencename { -rbf | degree } [-samples=20] [-tolerance=1.0] [-smooth=0.5] [-prefix=]", process_subsky, STR_SEQSUBSKY, TRUE, REQ_CMD_NONE},
	{"seqtilt", 0, "seqtilt [sequencename]", process_seq_tilt, STR_SEQTILT, TRUE, REQ_CMD_NO_THREAD},
	{"set", 1, "set { -import=inifilepath | variable=value }", process_set, STR_SET, TRUE, REQ_CMD_NONE},
	{"set16bits", 0, "set16bits", process_set_32bits, STR_SET16, TRUE, REQ_CMD_NONE},
	{"set32bits", 0, "set32bits", process_set_32bits, STR_SET32, TRUE, REQ_CMD_NONE},
	{"setcompress", 1, "setcompress 0/1 [-type=] [q]", process_set_compress, STR_SETCOMPRESS, TRUE, REQ_CMD_NONE},
#ifdef _OPENMP
	{"setcpu", 1, "setcpu number", process_set_cpu, STR_SETCPU, TRUE, REQ_CMD_NONE},
#endif
	{"setext", 1, "setext extension", process_set_ext, STR_SETEXT, TRUE, REQ_CMD_NONE},
	{"setfindstar", 0, "setfindstar [reset] [-radius=] [-sigma=] [-roundness=] [-focal=] [-pixelsize=] [-auto=on|off] [-convergence=] [-relax=on|off]" , process_set_findstar, STR_SETFINDSTAR, TRUE, REQ_CMD_NONE},
	{"setmag", 1, "setmag magnitude", process_set_mag, STR_SETMAG, FALSE, REQ_CMD_SINGLE_IMAGE},
	{"setmagseq", 1, "setmagseq magnitude", process_set_mag_seq, STR_SETMAGSEQ, FALSE, REQ_CMD_SEQUENCE},
	{"setmem", 1, "setmem ratio", process_set_mem, STR_SETMEM, TRUE, REQ_CMD_NONE},
	{"setphot", 0, "setphot [-inner=20] [-outer=30] [-aperture=10] [-force_radius=no] [-gain=2.3] [-min_val=0] [-max_val=60000]", process_set_photometry, STR_SETPHOT, TRUE, REQ_CMD_NONE},
	{"setref", 2, "setref sequencename image_number", process_set_ref, STR_SETREF, TRUE, REQ_CMD_NONE},
	{"split", 3, "split fileR fileG fileB", process_split, STR_SPLIT, TRUE, REQ_CMD_SINGLE_IMAGE | REQ_CMD_FOR_RGB | REQ_CMD_NO_THREAD},
	{"split_cfa", 0, "split_cfa", process_split_cfa, STR_SPLIT_CFA, TRUE, REQ_CMD_SINGLE_IMAGE | REQ_CMD_FOR_CFA},
	{"stack", 1, "stack sequencename [type] [rejection type] [sigma_low sigma_high] [-nonorm, norm=] [-output_norm] [-rgb_equal] [-out=result_filename] [-filter-fwhm=value[%]] [-filter-wfwhm=value[%]] [-filter-round=value[%]] [-filter-bkg=value[%]] [-filter-nbstars=value[%]] [-filter-quality=value[%]] [-filter-incl[uded]] [-weight_from_noise] [-weight_from_nbstack] [-weight_from_nbstars] [-weight_from_wfwhm] [-fastnorm]", process_stackone, STR_STACK, TRUE, REQ_CMD_NONE},
	{"stackall", 0, "stackall [type] [rejection type] [sigma_low sigma_high] [-nonorm, norm=] [-output_norm] [-filter-fwhm=value[%]] [-filter-wfwhm=value[%]] [-filter-round=value[%]] [-filter-bkg=value[%]] [-filter-nbstars=value[%]] [-filter-quality=value[%]] [-filter-incl[uded]] [-weight_from_noise] [-weight_from_nbstack] [-fastnorm]", process_stackall, STR_STACKALL, TRUE, REQ_CMD_NONE},
#ifdef HAVE_LIBTIFF
	{"starnet", 0, "starnet [-stretch] [-upscale] [-stride=value] [-nostarmask]", process_starnet, STR_STARNET, TRUE, REQ_CMD_SINGLE_IMAGE},
#endif
	{"stat", 0, "stat", process_stat, STR_STAT, TRUE, REQ_CMD_SINGLE_IMAGE | REQ_CMD_SEQUENCE},
	{"subsky", 1, "subsky { -rbf | degree } [-samples=20] [-tolerance=1.0] [-smooth=0.5]", process_subsky, STR_SUBSKY, TRUE, REQ_CMD_SINGLE_IMAGE | REQ_CMD_NO_THREAD},

	{"threshlo", 1, "threshlo level", process_threshlo, STR_THRESHLO, TRUE, REQ_CMD_SINGLE_IMAGE},
	{"threshhi", 1, "threshi level", process_threshhi, STR_THRESHHI, TRUE, REQ_CMD_SINGLE_IMAGE},
	{"thresh", 2, "thresh lo hi", process_thresh, STR_THRESH, TRUE, REQ_CMD_SINGLE_IMAGE}, /* threshes hi and lo */
	{"tilt", 0, "tilt [clear]", process_tilt, STR_TILT, FALSE, REQ_CMD_SINGLE_IMAGE | REQ_CMD_SEQUENCE},

	{"unselect", 2, "unselect from to", process_unselect, STR_UNSELECT, FALSE, REQ_CMD_SEQUENCE},
	{"unsetmag", 0, "unsetmag", process_unset_mag, STR_UNSETMAG, FALSE, REQ_CMD_NONE},
	{"unsetmagseq", 0, "unsetmagseq", process_unset_mag_seq, STR_UNSETMAGSEQ, FALSE, REQ_CMD_SINGLE_IMAGE},
	{"unsharp", 2, "unsharp sigma multi", process_unsharp, STR_UNSHARP, TRUE, REQ_CMD_SINGLE_IMAGE},

	{"visu", 2, "visu low high", process_visu, STR_VISU, FALSE, REQ_CMD_SINGLE_IMAGE},

	/* wavelet transform in nbr_plan plans */
	{"wavelet", 1, "wavelet nbr_plan type", process_wavelet, STR_WAVELET, TRUE, REQ_CMD_SINGLE_IMAGE},
	/* reconstruct from wavelet transform and weighs plans with c1, c2, c3... */
	{"wrecons", 2, "wrecons c1 c2 c3 ...", process_wrecons, STR_WRECONS, TRUE, REQ_CMD_SINGLE_IMAGE},

	{"start_ls", 0, "start_ls [-dark=filename] [-flat=filename]", process_start_ls, STR_START_LS, TRUE, REQ_CMD_NO_THREAD},
	{"livestack", 1, "livestack filename", process_livestack, STR_LIVESTACK, TRUE, REQ_CMD_NONE},
	{"stop_ls", 0, "stop_ls", process_stop_ls, STR_STOP_LS, TRUE, REQ_CMD_NONE},

	{"",0,"",0, STR_NONE, FALSE, REQ_CMD_NONE}
};

#endif /* SRC_CORE_COMMAND_LIST_H_ */<|MERGE_RESOLUTION|>--- conflicted
+++ resolved
@@ -56,11 +56,8 @@
 	{"crop", 0, "crop [x y width height]", process_crop, STR_CROP, TRUE, REQ_CMD_SINGLE_IMAGE},
 
 	{"ddp", 3, "ddp level coef sigma", process_ddp, STR_DDP, FALSE, REQ_CMD_SINGLE_IMAGE},
-<<<<<<< HEAD
 	{"detect_trail", 0, "detect_trail [ksigma] [layer] [minlen]", process_detect_trail, STR_DETECT_TRAIL, TRUE, REQ_CMD_SINGLE_IMAGE},
-=======
 	{"denoise", 0, "denoise [-noscosmetic] [-mod=m] [ -vst | -da3d | -sos=n [-rho=r] ]", process_denoise, STR_DENOISE, TRUE, REQ_CMD_SINGLE_IMAGE},
->>>>>>> b064d07e
 #ifdef _WIN32
 	{"dir", 0, "dir", process_ls, STR_LS, FALSE, REQ_CMD_NONE},
 #endif
