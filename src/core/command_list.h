#ifndef SRC_CORE_COMMAND_LIST_H_
#define SRC_CORE_COMMAND_LIST_H_


#include "core/siril.h"
#include "core/command.h"
#include "core/command_def.h"

#define MAX_COMMAND_WORDS 50		// max number of words to split in command line input

extern char *word[MAX_COMMAND_WORDS];	// NULL terminated

typedef enum {
	REQ_CMD_NONE = (1 << 0),
	REQ_CMD_SINGLE_IMAGE = (1 << 1),
	REQ_CMD_SEQUENCE = (1 << 2),
	REQ_CMD_FOR_CFA = (1 << 3),
	REQ_CMD_FOR_MONO = (1 << 4),
	REQ_CMD_FOR_RGB = (1 << 5),
	REQ_CMD_SELECTION = (1 << 6),
	REQ_CMD_NO_THREAD = (1 << 10)
} cmd_prerequires;

typedef
struct {
	char *name;
	int nbarg;
	char *usage;
	int (* process)(int);
	char *definition;
	gboolean scriptable;
	cmd_prerequires prerequires;
} command;

static command commands[] = {
	/* name, nbarg, usage, function pointer, description, scriptable */
	{"addmax", 1, "addmax filename", process_addmax, STR_ADDMAX, FALSE, REQ_CMD_SINGLE_IMAGE},
<<<<<<< HEAD
	{"autostretch", 0, "autostretch [-linked] [shadowsclip [targetbg]]", process_autostretch, STR_AUTOSTRETCH, TRUE, REQ_CMD_SINGLE_IMAGE | REQ_CMD_SEQUENCE},
	{"autoghs", 1, "autoghs shadowsclip stretchamount", process_autoghs, STR_AUTOGHS, TRUE, REQ_CMD_SINGLE_IMAGE | REQ_CMD_SEQUENCE},
	{"asinh", 1, "asinh [-human] [-protect] stretch [offset]", process_asinh, STR_ASINH, TRUE, REQ_CMD_SINGLE_IMAGE},
=======
	{"asinh", 1, "asinh [-human] stretch [offset]", process_asinh, STR_ASINH, TRUE, REQ_CMD_SINGLE_IMAGE},
	{"autostretch", 0, "autostretch [-linked] [shadowsclip [targetbg]]", process_autostretch, STR_AUTOSTRETCH, TRUE, REQ_CMD_SINGLE_IMAGE | REQ_CMD_SEQUENCE},
>>>>>>> 608e6227

	{"bg", 0, "bg", process_bg, STR_BG, TRUE, REQ_CMD_SINGLE_IMAGE | REQ_CMD_SEQUENCE},
	{"bgnoise", 0, "bgnoise", process_bgnoise, STR_BGNOISE, TRUE, REQ_CMD_SINGLE_IMAGE | REQ_CMD_SEQUENCE},
	{"binxy", 1, "binxy coefficient [-sum]", process_binxy, STR_BINXY, TRUE, REQ_CMD_SINGLE_IMAGE},
	{"boxselect", 0, "boxselect [-clear] [x y width height]", process_boxselect, STR_BOXSELECT, TRUE, REQ_CMD_SINGLE_IMAGE | REQ_CMD_SEQUENCE | REQ_CMD_NO_THREAD},

	{"capabilities", 0, "capabilities", process_capabilities, STR_CAPABILITIES, TRUE, REQ_CMD_NONE},
	{"cd", 1, "cd directory", process_cd, STR_CD, TRUE, REQ_CMD_NONE},
	{"cdg", 0, "cdg", process_cdg, STR_CDG, TRUE, REQ_CMD_SINGLE_IMAGE},
	{"clahe", 2, "clahe cliplimit tileSize", process_clahe, STR_CLAHE, TRUE, REQ_CMD_SINGLE_IMAGE | REQ_CMD_NO_THREAD},
	{"clear", 0, "clear", process_clear, STR_CLEAR, FALSE, REQ_CMD_NONE},
	{"clearstar", 0, "clearstar", process_clearstar, STR_CLEARSTAR, FALSE, REQ_CMD_NONE},
	{"close", 0, "close", process_close, STR_CLOSE, TRUE, REQ_CMD_NONE},
	{"convert", 1, "convert basename [-debayer] [-fitseq] [-ser] [-start=index] [-out=]", process_convert, STR_CONVERT, TRUE, REQ_CMD_NO_THREAD},
	{"convertraw", 1, "convertraw basename [-debayer] [-fitseq] [-ser] [-start=index] [-out=]", process_convertraw, STR_CONVERTRAW, TRUE, REQ_CMD_NO_THREAD},
	{"cosme", 1, "cosme [filename].lst", process_cosme, STR_COSME, TRUE, REQ_CMD_SINGLE_IMAGE},
	{"cosme_cfa", 1, "cosme_cfa [filename].lst", process_cosme, STR_COSME_CFA, TRUE, REQ_CMD_SINGLE_IMAGE | REQ_CMD_FOR_CFA},
	{"crop", 0, "crop [x y width height]", process_crop, STR_CROP, TRUE, REQ_CMD_SINGLE_IMAGE},

	{"ddp", 3, "ddp level coef sigma", process_ddp, STR_DDP, FALSE, REQ_CMD_SINGLE_IMAGE},
	{"denoise", 0, "denoise [-nocosmetic] [-mod=m] [ -vst | -da3d | -sos=n [-rho=r] ] [-indep]", process_denoise, STR_DENOISE, TRUE, REQ_CMD_SINGLE_IMAGE},
#ifdef _WIN32
	{"dir", 0, "dir", process_ls, STR_LS, FALSE, REQ_CMD_NONE},
#endif
	{"dumpheader", 0, "dumpheader", process_dumpheader, STR_DUMPHEADER, TRUE, REQ_CMD_SINGLE_IMAGE | REQ_CMD_SEQUENCE},

	{"entropy", 0, "entropy", process_entropy, STR_ENTROPY, TRUE, REQ_CMD_SINGLE_IMAGE},
	{"exit", 0, "exit", process_exit, STR_EXIT, TRUE, REQ_CMD_NONE},
	{"extract", 1, "extract NbPlans", process_extract, STR_EXTRACT, TRUE, REQ_CMD_SINGLE_IMAGE},
	{"extract_Green", 0, "extract_Green", process_extractGreen, STR_EXTRACTGREEN, TRUE, REQ_CMD_SINGLE_IMAGE | REQ_CMD_FOR_CFA},
	{"extract_Ha", 0, "extract_Ha", process_extractHa, STR_EXTRACTHA, TRUE, REQ_CMD_SINGLE_IMAGE | REQ_CMD_FOR_CFA},
	{"extract_HaOIII", 0, "extract_HaOIII [-resample=]", process_extractHaOIII, STR_EXTRACTHAOIII, TRUE, REQ_CMD_SINGLE_IMAGE | REQ_CMD_FOR_CFA},

	{"fdiv", 2, "fdiv filename scalar", process_fdiv, STR_FDIV, TRUE, REQ_CMD_SINGLE_IMAGE},
	{"ffill", 1, "ffill value [x y width height]", process_ffill, STR_FFILL, TRUE, REQ_CMD_SINGLE_IMAGE},
	{"fftd", 2, "fftd modulus phase", process_fft, STR_FFTD, TRUE, REQ_CMD_SINGLE_IMAGE | REQ_CMD_NO_THREAD},
	{"ffti", 2, "ffti modulus phase", process_fft, STR_FFTI, TRUE, REQ_CMD_SINGLE_IMAGE | REQ_CMD_NO_THREAD},
	{"fill", 1, "fill value [x y width height]", process_fill, STR_FILL, TRUE, REQ_CMD_SINGLE_IMAGE},
	{"find_cosme", 2, "find_cosme cold_sigma hot_sigma", process_findcosme, STR_FIND_COSME, TRUE, REQ_CMD_SINGLE_IMAGE | REQ_CMD_NO_THREAD},
	{"find_cosme_cfa", 2, "find_cosme_cfa cold_sigma hot_sigma", process_findcosme, STR_FIND_COSME_CFA, TRUE, REQ_CMD_SINGLE_IMAGE | REQ_CMD_FOR_CFA | REQ_CMD_NO_THREAD},
	{"find_hot", 3, "find_hot filename cold_sigma hot_sigma", process_findhot, STR_FIND_HOT, TRUE, REQ_CMD_SINGLE_IMAGE},
	{"findstar", 0, "findstar [-out=] [-layer=] [-maxstars=]", process_findstar, STR_FINDSTAR, TRUE, REQ_CMD_SINGLE_IMAGE | REQ_CMD_SEQUENCE},
	{"fix_xtrans", 0, "fix_xtrans", process_fix_xtrans, STR_FIXXTRANS, TRUE, REQ_CMD_SINGLE_IMAGE | REQ_CMD_SEQUENCE | REQ_CMD_FOR_MONO},
	{"fixbanding", 2, "fixbanding amount sigma [-vertical]", process_fixbanding, STR_FIXBANDING, TRUE, REQ_CMD_SINGLE_IMAGE | REQ_CMD_NO_THREAD},
	{"fmedian", 2, "fmedian ksize modulation", process_fmedian, STR_FMEDIAN, TRUE, REQ_CMD_SINGLE_IMAGE | REQ_CMD_NO_THREAD},
	{"fmul", 1, "fmul scalar", process_fmul, STR_FMUL, TRUE, REQ_CMD_SINGLE_IMAGE},

	{"gauss", 1, "gauss sigma", process_gauss, STR_GAUSS, TRUE, REQ_CMD_SINGLE_IMAGE},
	{"get", 1, "get { -a | -A | variable }", process_set, STR_GET, TRUE, REQ_CMD_NONE},
	{"ght", 5, "ght [-human | -even | -independent] D B LP SP HP [channels]", process_ght, STR_GHT, TRUE, REQ_CMD_SINGLE_IMAGE},
	{"grey_flat", 0, "grey_flat", process_grey_flat, STR_GREY_FLAT, TRUE, REQ_CMD_SINGLE_IMAGE},

	{"help", 0, "help [command]", process_help, STR_HELP, TRUE, REQ_CMD_NONE},
	{"histo", 1, "histo channel (channel=0, 1, 2 with 0: red, 1: green, 2: blue)", process_histo, STR_HISTO, TRUE, REQ_CMD_SINGLE_IMAGE},

	/* commands open filename and current image */
	{"iadd", 1, "iadd filename", process_imoper, STR_IADD, TRUE, REQ_CMD_SINGLE_IMAGE},
	{"idiv", 1, "idiv filename", process_imoper, STR_IDIV, TRUE, REQ_CMD_SINGLE_IMAGE},
	{"imul", 1, "imul filename", process_imoper, STR_IMUL, TRUE, REQ_CMD_SINGLE_IMAGE},
	{"inspector", 0, "inspector", process_inspector, STR_INSPECTOR, FALSE, REQ_CMD_SINGLE_IMAGE | REQ_CMD_SEQUENCE},
	{"invght", 5, "invght [-human | -even | -independent] D B LP SP HP [channels]", process_invght, STR_INVGHT, TRUE, REQ_CMD_SINGLE_IMAGE},
	{"invmodasinh", 4, "invmodasinh [-human | -even | -independent] D LP SP HP [channels]", process_invmodasinh, STR_INVMODASINH, TRUE, REQ_CMD_SINGLE_IMAGE},
	{"invmtf", 3, "invmtf low mid high [channels]", process_invmtf, STR_INVMTF, TRUE, REQ_CMD_SINGLE_IMAGE | REQ_CMD_SEQUENCE},
	{"isub", 1, "isub filename", process_imoper, STR_ISUB, TRUE, REQ_CMD_SINGLE_IMAGE},

	{"jsonmetadata", 1, "jsonmetadata FITS_file [-stats_from_loaded] [-nostats] [-out=]", process_jsonmetadata, STR_JSONMETADATA, TRUE, REQ_CMD_NONE},

	{"light_curve", 3, "light_curve sequencename channel { -ninastars=file | { -at=x,y | -wcs=ra,dec } { -refat=x,y | -refwcs=ra,dec } ...}", process_light_curve, STR_LIGHTCURVE, TRUE, REQ_CMD_NO_THREAD},
	{"linear_match", 2, "linear_match reference low high", process_linear_match, STR_LMATCH, TRUE, REQ_CMD_SINGLE_IMAGE}, /* logarifies current image */
	{"link", 1, "link basename [-start=index] [-out=]", process_link, STR_LINK, TRUE, REQ_CMD_NO_THREAD},
	{"linstretch", 1, "linstretch BP [channels]", process_linstretch, STR_LINSTRETCH, TRUE, REQ_CMD_SINGLE_IMAGE},
	{"livestack", 1, "livestack filename", process_livestack, STR_LIVESTACK, TRUE, REQ_CMD_NONE},
	{"load", 1, "load filename[.ext]", process_load, STR_LOAD, TRUE, REQ_CMD_NONE},
	// specific loads are not required, but could be used to force the
	// extension to a higher priority in case two files with same basename
	// exist (stat_file() manages that priority order for now).
	{"log", 0, "log", process_log, STR_LOG, TRUE, REQ_CMD_SINGLE_IMAGE}, /* logarifies current image */
#ifndef _WIN32
	{"ls", 0, "ls", process_ls, STR_LS, FALSE, REQ_CMD_NONE},
#endif
	{"makepsf", 1, "makepsf clear [-ks=]\n"
				"makepsf blind [-l0] [-si] [-multiscale] [-lambda=] [-comp=] [-ks=]\n"
				"makepsf stars [-sym] [-ks=]\n"
				"makepsf manual { -gaussian | -moffat | -disc | -airy } [-fwhm=] [-angle=] [-ratio=] [-beta=] [-dia=] [-fl=] [-wl=] [-pixelsize=] [-obstruct=] [-ks=]", process_makepsf, STR_MAKEPSF, TRUE, REQ_CMD_NONE},
	{"merge", 3, "merge sequence1 sequence2 [sequence3 ...] output_sequence", process_merge, STR_MERGE, TRUE, REQ_CMD_NONE},
	{"merge_cfa", 5, "merge_cfa file_CFA0 file_CFA1 file_CFA2 file_CFA3 bayerpattern", process_rebayer, STR_REBAYER, TRUE, REQ_CMD_NONE},
	{"mirrorx", 0, "mirrorx [-bottomup]", process_mirrorx, STR_MIRRORX, TRUE, REQ_CMD_SINGLE_IMAGE},
	{"mirrorx_single", 1, "mirrorx_single image", process_mirrorx_single, STR_MIRRORX_SINGLE, TRUE, REQ_CMD_NONE},
	{"mirrory", 0, "mirrory", process_mirrory, STR_MIRRORY, TRUE, REQ_CMD_SINGLE_IMAGE},
	{"modasinh", 4, "modasinh [-human | -even | -independent] D LP SP HP [channels]", process_modasinh, STR_MODASINH, TRUE, REQ_CMD_SINGLE_IMAGE},
	{"mtf", 3, "mtf low mid high [channels]", process_mtf, STR_MTF, TRUE, REQ_CMD_SINGLE_IMAGE | REQ_CMD_SEQUENCE},

	{"neg", 0, "neg", process_neg, STR_NEG, TRUE, REQ_CMD_SINGLE_IMAGE},
	{"new", 3, "new width height nb_channel", process_new, STR_NEW, FALSE, REQ_CMD_NONE},
	{"nomad", 0, "nomad [limit_magnitude]", process_nomad, STR_NOMAD, FALSE, REQ_CMD_SINGLE_IMAGE | REQ_CMD_SEQUENCE},
	{"nozero", 1, "nozero level", process_nozero, STR_NOZERO, TRUE, REQ_CMD_SINGLE_IMAGE}, /* replaces null values by level */

	{"offset", 1, "offset value", process_offset, STR_OFFSET, TRUE, REQ_CMD_SINGLE_IMAGE},

	{"parse", 1, "parse str [-r]", process_parse, STR_PARSE, TRUE, REQ_CMD_SINGLE_IMAGE | REQ_CMD_SEQUENCE},
	{"pcc", 0, "pcc [image_center_coords] [-noflip] [-platesolve] [-focal=] [-pixelsize=]", process_pcc, STR_PCC, TRUE, REQ_CMD_SINGLE_IMAGE},
	{"pm", 1, "pm \"expression\" [-rescale [low] [high]]", process_pm, STR_PM, TRUE, REQ_CMD_NONE},
	{"preprocess", 1, "preprocess sequencename [-bias=filename] [-dark=filename] [-flat=filename] [-cc=dark [siglo sighi] || -cc=bpm bpmfile] [-cfa] [-debayer] [-fix_xtrans] [-equalize_cfa] [-opt] [-prefix=] [-fitseq]", process_preprocess, STR_PREPROCESS, TRUE, REQ_CMD_NONE},
	{"preprocess_single", 1, "preprocess_single imagename [-bias=filename] [-dark=filename] [-flat=filename] [-cfa] [-debayer] [-fix_xtrans] [-equalize_cfa] [-opt] [-prefix=]", process_preprocess_single, STR_PREPROCESS_SINGLE, TRUE, REQ_CMD_NONE},
	{"psf", 0, "psf [channel]", process_psf, STR_PSF, TRUE, REQ_CMD_SINGLE_IMAGE},

	{"register", 1, "register sequence [-2pass] [-noout] [-drizzle] [-prefix=] [-minpairs=] [-transf=] [-layer=] [-maxstars=] [-nostarlist] [-interp=] [-noclamp] [-selected]", process_register, STR_REGISTER, TRUE, REQ_CMD_NO_THREAD},
	{"reloadscripts", 0, "reloadscripts", process_reloadscripts, STR_RELOADSCRIPTS, FALSE, REQ_CMD_NONE},
	{"requires", 1, "requires version", process_requires, STR_REQUIRES, TRUE, REQ_CMD_NONE},
	{"resample", 1, "resample { factor | -width= | -height= } [-interp=] [-noclamp]", process_resample, STR_RESAMPLE, TRUE, REQ_CMD_SINGLE_IMAGE},
	{"rgbcomp", 2, "rgbcomp [-lum=image [rgb_image]] [red green blue] [-out=result_filename]", process_rgbcomp, STR_RGBCOMP, TRUE, REQ_CMD_NONE},
	{"rgradient", 4, "rgradient xc yc dR dalpha", process_rgradient, STR_RGRADIENT, TRUE, REQ_CMD_SINGLE_IMAGE | REQ_CMD_NO_THREAD},
<<<<<<< HEAD
	{"rl", 3, "rl sigma corner_radius_boost iterations", process_rl, STR_RL, TRUE, REQ_CMD_SINGLE_IMAGE | REQ_CMD_NO_THREAD},
	{"rmgreen", 0, "rmgreen [-nopreserve] [type] [amount]", process_scnr, STR_RMGREEN, TRUE, REQ_CMD_SINGLE_IMAGE | REQ_CMD_FOR_RGB | REQ_CMD_NO_THREAD},
=======
	{"rl", 0, "rl [-alpha=] [-iters=] [-stop=] [-gdstep=] [-tv] [-fh] [-mul] [-seq]", process_rl, STR_RL, TRUE, REQ_CMD_SINGLE_IMAGE},
	{"rmgreen", 0, "rmgreen [type]", process_scnr, STR_RMGREEN, TRUE, REQ_CMD_SINGLE_IMAGE | REQ_CMD_FOR_RGB | REQ_CMD_NO_THREAD},
>>>>>>> 608e6227
	{"rotate", 1, "rotate degree [-nocrop] [-interp=] [-noclamp]", process_rotate, STR_ROTATE, TRUE, REQ_CMD_SINGLE_IMAGE},
	{"rotatePi", 0, "rotatePi", process_rotatepi, STR_ROTATEPI, TRUE, REQ_CMD_SINGLE_IMAGE},

	{"satu", 1, "satu amount [background_factor [hue_range_index]]", process_satu, STR_SATU, TRUE, REQ_CMD_SINGLE_IMAGE | REQ_CMD_FOR_RGB | REQ_CMD_NO_THREAD},
	{"save", 1, "save filename", process_save, STR_SAVE, TRUE, REQ_CMD_SINGLE_IMAGE | REQ_CMD_SEQUENCE},
	{"savebmp", 1, "savebmp filename", process_savebmp, STR_SAVEBMP, TRUE, REQ_CMD_SINGLE_IMAGE},
#ifdef HAVE_LIBJPEG
	{"savejpg", 1, "savejpg filename [quality]", process_savejpg, STR_SAVEJPG, TRUE, REQ_CMD_SINGLE_IMAGE},
#endif
#ifdef HAVE_LIBPNG
	{"savepng", 1, "savepng filename", process_savepng, STR_SAVEPNG, TRUE, REQ_CMD_SINGLE_IMAGE},
#endif
	{"savepnm", 1, "savepnm filename", process_savepnm, STR_SAVEPNM, TRUE, REQ_CMD_SINGLE_IMAGE},
#ifdef HAVE_LIBTIFF
	{"savetif", 1, "savetif filename [-astro]", process_savetif, STR_SAVETIF, TRUE, REQ_CMD_SINGLE_IMAGE},
	{"savetif32", 1, "savetif32 filename [-astro]", process_savetif, STR_SAVETIF32, TRUE, REQ_CMD_SINGLE_IMAGE},
	{"savetif8", 1, "savetif8 filename [-astro]", process_savetif, STR_SAVETIF8, TRUE, REQ_CMD_SINGLE_IMAGE},
#endif
	{"sb", 0, "sb [-alpha=] [-iters=]", process_sb, STR_SB, TRUE, REQ_CMD_SINGLE_IMAGE},
	{"select", 2, "select from to", process_select, STR_SELECT, FALSE, REQ_CMD_SEQUENCE},
	{"seqapplyreg", 1, "seqapplyreg sequencename [-drizzle] [-interp=] [-noclamp] [-layer=] [-framing=] [-prefix=] [-filter-fwhm=value[%|k]] [-filter-wfwhm=value[%|k]] [-filter-round=value[%|k]] [-filter-bkg=value[%|k]] [-filter-nbstars=value[%|k]] [-filter-quality=value[%|k]] [-filter-incl[uded]]", process_seq_applyreg, STR_SEQAPPLYREG, TRUE, REQ_CMD_NO_THREAD},
	{"seqclean", 1, "seqclean sequencename [-reg] [-stat] [-sel]", process_seq_clean, STR_SEQCLEAN, TRUE, REQ_CMD_NONE},
	{"seqcosme", 2, "seqcosme sequencename [filename].lst [-prefix=]", process_seq_cosme, STR_SEQCOSME, TRUE, REQ_CMD_NONE},
	{"seqcosme_cfa", 2, "seqcosme_cfa sequencename [filename].lst [-prefix=]", process_seq_cosme, STR_SEQCOSME_CFA, TRUE, REQ_CMD_NONE},
	{"seqcrop", 5, "seqcrop sequencename x y width height [-prefix=]", process_seq_crop, STR_SEQCROP, TRUE, REQ_CMD_NO_THREAD},
	{"seqextract_Green", 1, "seqextract_Green sequencename [-prefix=]", process_seq_extractGreen, STR_SEQEXTRACTGREEN, TRUE, REQ_CMD_NO_THREAD},
	{"seqextract_Ha", 1, "seqextract_Ha sequencename [-prefix=]", process_seq_extractHa, STR_SEQEXTRACTHA, TRUE, REQ_CMD_NO_THREAD},
	{"seqextract_HaOIII", 1, "seqextract_HaOIII sequencename [-resample=]", process_seq_extractHaOIII, STR_SEQEXTRACTHAOIII, TRUE, REQ_CMD_NO_THREAD},
	{"seqheader", 2, "seqheader sequencename keyword", process_seq_header, STR_SEQHEADER, TRUE, REQ_CMD_NONE},
	{"seqfind_cosme", 3, "seqfind_cosme sequencename cold_sigma hot_sigma [-prefix=]", process_findcosme, STR_SEQFIND_COSME, TRUE, REQ_CMD_NONE},
	{"seqfind_cosme_cfa", 3, "seqfind_cosme_cfa sequencename cold_sigma hot_sigma [-prefix=]", process_findcosme, STR_SEQFIND_COSME_CFA, TRUE, REQ_CMD_NONE},
	{"seqfindstar", 1, "seqfindstar sequencename [-layer=] [-maxstars=]", process_seq_findstar, STR_SEQFINDSTAR, TRUE, REQ_CMD_NONE},
	{"seqfixbanding", 3, "seqfixbanding sequencename amount sigma [-prefix=] [-vertical]", process_seq_fixbanding, STR_SEQFIXBANDING, TRUE, REQ_CMD_NONE},
	{"seqmtf", 4, "seqmtf sequencename low mid high [channels] [-prefix=]", process_seq_mtf, STR_SEQMTF, TRUE, REQ_CMD_NONE},
	{"seqpsf", 0, "seqpsf [sequencename channel { -at=x,y | -wcs=ra,dec }]", process_seq_psf, STR_SEQPSF, TRUE, REQ_CMD_NO_THREAD},
	{"seqmerge_cfa", 1, "seqmerge_cfa sequencename bayerpattern [-prefixin=] [-prefixout=]", process_seq_merge_cfa, STR_SEQMERGE_CFA, TRUE, REQ_CMD_NO_THREAD},
	{"seqrl", 1, "seqrl sequence [-alpha=] [-iters=] [-stop=] [-gdstep=] [-tv] [-fh] [-mul] [-seq]", process_seq_rl, STR_SEQ_RL, TRUE, REQ_CMD_NONE},
	{"seqsb", 1, "sb sequence [-alpha=] [-iters=]", process_seq_sb, STR_SEQ_SB, TRUE, REQ_CMD_NONE},
	{"seqsplit_cfa", 1, "seqsplit_cfa sequencename [-prefix=]", process_seq_split_cfa, STR_SEQSPLIT_CFA, TRUE, REQ_CMD_NO_THREAD},
	{"seqstat", 2, "seqstat sequencename output [option] [-cfa]", process_seq_stat, STR_SEQSTAT, TRUE, REQ_CMD_NO_THREAD},
	{"seqsubsky", 2, "seqsubsky sequencename { -rbf | degree } [-samples=20] [-tolerance=1.0] [-smooth=0.5] [-prefix=]", process_subsky, STR_SEQSUBSKY, TRUE, REQ_CMD_NONE},
	{"seqtilt", 0, "seqtilt [sequencename]", process_seq_tilt, STR_SEQTILT, TRUE, REQ_CMD_NO_THREAD},
	{"seqwiener", 1, "wiener sequence [-alpha=]", process_seq_wiener, STR_SEQ_WIENER, TRUE, REQ_CMD_NONE},
	{"set", 1, "set { -import=inifilepath | variable=value }", process_set, STR_SET, TRUE, REQ_CMD_NONE},
	{"set16bits", 0, "set16bits", process_set_32bits, STR_SET16, TRUE, REQ_CMD_NONE},
	{"set32bits", 0, "set32bits", process_set_32bits, STR_SET32, TRUE, REQ_CMD_NONE},
	{"setcompress", 1, "setcompress 0/1 [-type=] [q]", process_set_compress, STR_SETCOMPRESS, TRUE, REQ_CMD_NONE},
#ifdef _OPENMP
	{"setcpu", 1, "setcpu number", process_set_cpu, STR_SETCPU, TRUE, REQ_CMD_NONE},
#endif
	{"setext", 1, "setext extension", process_set_ext, STR_SETEXT, TRUE, REQ_CMD_NONE},
	{"setfindstar", 0, "setfindstar [reset] [-radius=] [-sigma=] [-roundness=] [-focal=] [-pixelsize=] [-convergence=] [ [-gaussian] | [-moffat] ] [-minbeta=] [-relax=on|off]", process_set_findstar, STR_SETFINDSTAR, TRUE, REQ_CMD_NONE},
	{"setmag", 1, "setmag magnitude", process_set_mag, STR_SETMAG, FALSE, REQ_CMD_SINGLE_IMAGE},
	{"setmagseq", 1, "setmagseq magnitude", process_set_mag_seq, STR_SETMAGSEQ, FALSE, REQ_CMD_SEQUENCE},
	{"setmem", 1, "setmem ratio", process_set_mem, STR_SETMEM, TRUE, REQ_CMD_NONE},
	{"setphot", 0, "setphot [-inner=20] [-outer=30] [-aperture=10] [-force_radius=no] [-gain=2.3] [-min_val=0] [-max_val=60000]", process_set_photometry, STR_SETPHOT, TRUE, REQ_CMD_NONE},
	{"setref", 2, "setref sequencename image_number", process_set_ref, STR_SETREF, TRUE, REQ_CMD_NONE},
	{"solsys", 0, "solsys [-mag=20.0]", process_sso, STR_SSO, TRUE, REQ_CMD_SINGLE_IMAGE | REQ_CMD_SEQUENCE},
	{"split", 3, "split file1 file2 file3 [-hsl | -hsv | -lab]", process_split, STR_SPLIT, TRUE, REQ_CMD_SINGLE_IMAGE | REQ_CMD_FOR_RGB | REQ_CMD_NO_THREAD},
	{"split_cfa", 0, "split_cfa", process_split_cfa, STR_SPLIT_CFA, TRUE, REQ_CMD_SINGLE_IMAGE | REQ_CMD_FOR_CFA},
	{"stack", 1, "stack sequencename [type] [rejection type] [sigma_low sigma_high] [-nonorm, norm=] [-output_norm] [-rgb_equal] [-out=result_filename] [-filter-fwhm=value[%|k]] [-filter-wfwhm=value[%|k]] [-filter-round=value[%|k]] [-filter-bkg=value[%|k]] [-filter-nbstars=value[%|k]] [-filter-quality=value[%|k]] [-filter-incl[uded]] [-weight_from_noise] [-weight_from_nbstack] [-weight_from_nbstars] [-weight_from_wfwhm] [-fastnorm] [-rejmap[s]]", process_stackone, STR_STACK, TRUE, REQ_CMD_NONE},
	{"stackall", 0, "stackall [type] [rejection type] [sigma_low sigma_high] [-nonorm, norm=] [-output_norm] [-filter-fwhm=value[%|k]] [-filter-wfwhm=value[%|k]] [-filter-round=value[%|k]] [-filter-bkg=value[%|k]] [-filter-nbstars=value[%|k]] [-filter-quality=value[%|k]] [-filter-incl[uded]] [-weight_from_noise] [-weight_from_nbstack] [-fastnorm]", process_stackall, STR_STACKALL, TRUE, REQ_CMD_NONE},
#ifdef HAVE_LIBTIFF
	{"starnet", 0, "starnet [-stretch] [-upscale] [-stride=value] [-nostarmask]", process_starnet, STR_STARNET, TRUE, REQ_CMD_SINGLE_IMAGE},
#endif
	{"start_ls", 0, "start_ls [-dark=filename] [-flat=filename] [-rotate] [-32bits]", process_start_ls, STR_START_LS, TRUE, REQ_CMD_NO_THREAD},
	{"stat", 0, "stat [-cfa]", process_stat, STR_STAT, TRUE, REQ_CMD_SINGLE_IMAGE | REQ_CMD_SEQUENCE},
	{"stop_ls", 0, "stop_ls", process_stop_ls, STR_STOP_LS, TRUE, REQ_CMD_NONE},
	{"subsky", 1, "subsky { -rbf | degree } [-samples=20] [-tolerance=1.0] [-smooth=0.5]", process_subsky, STR_SUBSKY, TRUE, REQ_CMD_SINGLE_IMAGE | REQ_CMD_NO_THREAD},
	{"synthstar", 0, "synthstar", process_synthstar, STR_SYNTHSTAR, TRUE, REQ_CMD_SINGLE_IMAGE},

	{"threshlo", 1, "threshlo level", process_threshlo, STR_THRESHLO, TRUE, REQ_CMD_SINGLE_IMAGE},
	{"threshhi", 1, "threshi level", process_threshhi, STR_THRESHHI, TRUE, REQ_CMD_SINGLE_IMAGE},
	{"thresh", 2, "thresh lo hi", process_thresh, STR_THRESH, TRUE, REQ_CMD_SINGLE_IMAGE}, /* threshes hi and lo */
	{"tilt", 0, "tilt [clear]", process_tilt, STR_TILT, FALSE, REQ_CMD_SINGLE_IMAGE | REQ_CMD_SEQUENCE},

	{"unclipstars", 0, "unclipstars", process_unclip, STR_SYNTHSTARUNCLIP, TRUE, REQ_CMD_SINGLE_IMAGE},
	{"unselect", 2, "unselect from to", process_unselect, STR_UNSELECT, FALSE, REQ_CMD_SEQUENCE},
	{"unsetmag", 0, "unsetmag", process_unset_mag, STR_UNSETMAG, FALSE, REQ_CMD_NONE},
	{"unsetmagseq", 0, "unsetmagseq", process_unset_mag_seq, STR_UNSETMAGSEQ, FALSE, REQ_CMD_SINGLE_IMAGE},
	{"unsharp", 2, "unsharp sigma multi", process_unsharp, STR_UNSHARP, TRUE, REQ_CMD_SINGLE_IMAGE},

	{"visu", 2, "visu low high", process_visu, STR_VISU, FALSE, REQ_CMD_SINGLE_IMAGE},

	/* wavelet transform in nbr_plan plans */
	{"wavelet", 1, "wavelet nbr_plan type", process_wavelet, STR_WAVELET, TRUE, REQ_CMD_SINGLE_IMAGE},
	{"wiener", 0, "wiener [-alpha=]", process_wiener, STR_WIENER, TRUE, REQ_CMD_SINGLE_IMAGE},
	/* reconstruct from wavelet transform and weighs plans with c1, c2, c3... */
	{"wrecons", 2, "wrecons c1 c2 c3 ...", process_wrecons, STR_WRECONS, TRUE, REQ_CMD_SINGLE_IMAGE},

	{"",0,"",0, STR_NONE, FALSE, REQ_CMD_NONE}
};

#endif /* SRC_CORE_COMMAND_LIST_H_ */<|MERGE_RESOLUTION|>--- conflicted
+++ resolved
@@ -35,14 +35,9 @@
 static command commands[] = {
 	/* name, nbarg, usage, function pointer, description, scriptable */
 	{"addmax", 1, "addmax filename", process_addmax, STR_ADDMAX, FALSE, REQ_CMD_SINGLE_IMAGE},
-<<<<<<< HEAD
+	{"asinh", 1, "asinh [-human] stretch [offset]", process_asinh, STR_ASINH, TRUE, REQ_CMD_SINGLE_IMAGE},
+	{"autoghs", 1, "autoghs shadowsclip stretchamount", process_autoghs, STR_AUTOGHS, TRUE, REQ_CMD_SINGLE_IMAGE | REQ_CMD_SEQUENCE},
 	{"autostretch", 0, "autostretch [-linked] [shadowsclip [targetbg]]", process_autostretch, STR_AUTOSTRETCH, TRUE, REQ_CMD_SINGLE_IMAGE | REQ_CMD_SEQUENCE},
-	{"autoghs", 1, "autoghs shadowsclip stretchamount", process_autoghs, STR_AUTOGHS, TRUE, REQ_CMD_SINGLE_IMAGE | REQ_CMD_SEQUENCE},
-	{"asinh", 1, "asinh [-human] [-protect] stretch [offset]", process_asinh, STR_ASINH, TRUE, REQ_CMD_SINGLE_IMAGE},
-=======
-	{"asinh", 1, "asinh [-human] stretch [offset]", process_asinh, STR_ASINH, TRUE, REQ_CMD_SINGLE_IMAGE},
-	{"autostretch", 0, "autostretch [-linked] [shadowsclip [targetbg]]", process_autostretch, STR_AUTOSTRETCH, TRUE, REQ_CMD_SINGLE_IMAGE | REQ_CMD_SEQUENCE},
->>>>>>> 608e6227
 
 	{"bg", 0, "bg", process_bg, STR_BG, TRUE, REQ_CMD_SINGLE_IMAGE | REQ_CMD_SEQUENCE},
 	{"bgnoise", 0, "bgnoise", process_bgnoise, STR_BGNOISE, TRUE, REQ_CMD_SINGLE_IMAGE | REQ_CMD_SEQUENCE},
@@ -155,13 +150,8 @@
 	{"resample", 1, "resample { factor | -width= | -height= } [-interp=] [-noclamp]", process_resample, STR_RESAMPLE, TRUE, REQ_CMD_SINGLE_IMAGE},
 	{"rgbcomp", 2, "rgbcomp [-lum=image [rgb_image]] [red green blue] [-out=result_filename]", process_rgbcomp, STR_RGBCOMP, TRUE, REQ_CMD_NONE},
 	{"rgradient", 4, "rgradient xc yc dR dalpha", process_rgradient, STR_RGRADIENT, TRUE, REQ_CMD_SINGLE_IMAGE | REQ_CMD_NO_THREAD},
-<<<<<<< HEAD
-	{"rl", 3, "rl sigma corner_radius_boost iterations", process_rl, STR_RL, TRUE, REQ_CMD_SINGLE_IMAGE | REQ_CMD_NO_THREAD},
+	{"rl", 0, "rl [-alpha=] [-iters=] [-stop=] [-gdstep=] [-tv] [-fh] [-mul] [-seq]", process_rl, STR_RL, TRUE, REQ_CMD_SINGLE_IMAGE},
 	{"rmgreen", 0, "rmgreen [-nopreserve] [type] [amount]", process_scnr, STR_RMGREEN, TRUE, REQ_CMD_SINGLE_IMAGE | REQ_CMD_FOR_RGB | REQ_CMD_NO_THREAD},
-=======
-	{"rl", 0, "rl [-alpha=] [-iters=] [-stop=] [-gdstep=] [-tv] [-fh] [-mul] [-seq]", process_rl, STR_RL, TRUE, REQ_CMD_SINGLE_IMAGE},
-	{"rmgreen", 0, "rmgreen [type]", process_scnr, STR_RMGREEN, TRUE, REQ_CMD_SINGLE_IMAGE | REQ_CMD_FOR_RGB | REQ_CMD_NO_THREAD},
->>>>>>> 608e6227
 	{"rotate", 1, "rotate degree [-nocrop] [-interp=] [-noclamp]", process_rotate, STR_ROTATE, TRUE, REQ_CMD_SINGLE_IMAGE},
 	{"rotatePi", 0, "rotatePi", process_rotatepi, STR_ROTATEPI, TRUE, REQ_CMD_SINGLE_IMAGE},
 
