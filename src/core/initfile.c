/*
 * This file is part of Siril, an astronomy image processor.
 * Copyright (C) 2005-2011 Francois Meyer (dulle at free.fr)
 * Copyright (C) 2012-2015 team free-astro (see more in AUTHORS file)
 * Reference site is https://free-astro.org/index.php/Siril
 *
 * Siril is free software: you can redistribute it and/or modify
 * it under the terms of the GNU General Public License as published by
 * the Free Software Foundation, either version 3 of the License, or
 * (at your option) any later version.
 *
 * Siril is distributed in the hope that it will be useful,
 * but WITHOUT ANY WARRANTY; without even the implied warranty of
 * MERCHANTABILITY or FITNESS FOR A PARTICULAR PURPOSE. See the
 * GNU General Public License for more details.
 *
 * You should have received a copy of the GNU General Public License
 * along with Siril. If not, see <http://www.gnu.org/licenses/>.
 */

#include <errno.h>
#include <libconfig.h>
#include <string.h>
#include <glib.h>
#include <glib/gprintf.h>

#include "core/siril.h"
#include "core/proto.h"
#include "core/initfile.h"
#include "gui/callbacks.h"
#include "gui/progress_and_log.h"

#define CFG_FILE "siril.cfg"

static const char *keywords[] = { "working-directory", "libraw-settings",
		"debayer-settings", "prepro-settings", "registration-settings",
		"stacking-settings", "photometry-settings", "misc-settings" };

static int readinitfile() {
	config_t config;
	const char *dir = NULL, *swap_dir = NULL, *extension = NULL;
	GSList *list = NULL;

	if (!com.initfile)
		return 1;

	config_init(&config);

	if (config_read_file(&config, com.initfile) == CONFIG_FALSE)
		return 1;
	siril_log_message(_("Loading init file: '%s'\n"), com.initfile);

	/* Working directory */
	if (config_lookup_string(&config, keywords[WD], &dir)) {
		if (changedir(dir, NULL)) {
			siril_log_message(_("Reverting current working directory to startup directory, "
					"the saved directory is not available anymore\n"));
			if (changedir(com.wd, NULL)) {
				fprintf(stderr, "Could not change to start-up directory, aborting\n");
				return 1;
			}
			writeinitfile();
		}
	}
	else set_GUI_CWD();

	/* Libraw setting */
	config_setting_t *raw_setting = config_lookup(&config, keywords[RAW]);
	if (raw_setting) {
		config_setting_lookup_float(raw_setting, "mul_0", &com.raw_set.mul[0]);
		config_setting_lookup_float(raw_setting, "mul_2", &com.raw_set.mul[2]);
		config_setting_lookup_float(raw_setting, "bright", &com.raw_set.bright);
		config_setting_lookup_int(raw_setting, "auto", &com.raw_set.auto_mul);
		config_setting_lookup_int(raw_setting, "cam_wb",
				&com.raw_set.use_camera_wb);
		config_setting_lookup_int(raw_setting, "auto_wb",
				&com.raw_set.use_auto_wb);
		config_setting_lookup_int(raw_setting, "user_qual",
				&com.raw_set.user_qual);
		config_setting_lookup_float(raw_setting, "gamm_0",
				&com.raw_set.gamm[0]);
		config_setting_lookup_float(raw_setting, "gamm_1",
				&com.raw_set.gamm[1]);
		config_setting_lookup_int(raw_setting, "user_black",
				&com.raw_set.user_black);
	}

	/* Debayer setting */
	config_setting_t *debayer_setting = config_lookup(&config, keywords[BAY]);
	if (debayer_setting) {
		config_setting_lookup_bool(debayer_setting, "ser_use_bayer_header",
				&com.debayer.use_bayer_header);
		config_setting_lookup_int(debayer_setting, "pattern",
				&com.debayer.bayer_pattern);
		config_setting_lookup_bool(debayer_setting, "compatibility",
						&com.debayer.compatibility);
		int inter;
		config_setting_lookup_int(debayer_setting, "inter", &inter);
		com.debayer.bayer_inter = inter;
	}

	/* Preprocessing settings */
	config_setting_t *prepro_setting = config_lookup(&config, keywords[PRE]);
	if (prepro_setting) {
		config_setting_lookup_bool(prepro_setting, "cfa", &com.prepro_cfa);
		config_setting_lookup_bool(prepro_setting, "equalize_cfa", &com.prepro_equalize_cfa);
	}

	/* Registration setting */
	config_setting_t *reg_setting = config_lookup(&config, keywords[REG]);
	if (reg_setting) {
		config_setting_lookup_int(reg_setting, "method", &com.reg_settings);
	}

	/* Stacking setting */
	config_setting_t *stack_setting = config_lookup(&config, keywords[STK]);
	if (stack_setting) {
		config_setting_lookup_int(stack_setting, "method", &com.stack.method);
		config_setting_lookup_int(stack_setting, "rejection",
				&com.stack.rej_method);
		config_setting_lookup_int(stack_setting, "normalisation",
				&com.stack.normalisation_method);
		config_setting_lookup_float(stack_setting, "maxmem",
				&com.stack.memory_percent);
	}
	if (com.stack.memory_percent <= 0.0001)
		com.stack.memory_percent = 0.9;

	/* Photometry setting */
	config_setting_t *photometry_setting = config_lookup(&config, keywords[PTM]);
	if (photometry_setting) {
		config_setting_lookup_float(photometry_setting, "gain", &com.phot_set.gain);
		config_setting_lookup_float(photometry_setting, "inner-radius", &com.phot_set.inner);
		config_setting_lookup_float(photometry_setting, "outer-radius", &com.phot_set.outer);
	}

	/* Misc setting */
	config_setting_t *misc_setting = config_lookup(&config, keywords[MISC]);
	if (misc_setting) {

		config_setting_lookup_bool(misc_setting, "confirm",	&com.dontShowConfirm);
		config_setting_lookup_bool(misc_setting, "darktheme", &com.have_dark_theme);
		config_setting_lookup_string(misc_setting, "swap_directory", &swap_dir);
		config_setting_lookup_string(misc_setting, "extension", &extension);

		misc_setting = config_lookup(&config, "misc-settings.scripts_paths");
		if (misc_setting != NULL) {
			unsigned int count = config_setting_length(misc_setting);
			unsigned int i;
			const char *tmp = NULL;

			for (i = 0; i < count; ++i) {
				tmp = config_setting_get_string_elem(misc_setting, i);
				list = g_slist_append(list, g_strdup(tmp));
			}

			if (!com.script)
				set_GUI_misc();
		}
		misc_setting = config_lookup(&config, "misc-settings.main_w_pos");
		if (misc_setting != NULL) {
			com.main_w_pos.x = config_setting_get_int_elem(misc_setting, 0);
			com.main_w_pos.y = config_setting_get_int_elem(misc_setting, 1);
			com.main_w_pos.w = config_setting_get_int_elem(misc_setting, 2);
			com.main_w_pos.h = config_setting_get_int_elem(misc_setting, 3);
		}
		misc_setting = config_lookup(&config, "misc-settings.rgb_w_pos");
		if (misc_setting != NULL) {
			com.rgb_w_pos.x = config_setting_get_int_elem(misc_setting, 0);
			com.rgb_w_pos.y = config_setting_get_int_elem(misc_setting, 1);
			com.rgb_w_pos.w = config_setting_get_int_elem(misc_setting, 2);
			com.rgb_w_pos.h = config_setting_get_int_elem(misc_setting, 3);
		}

	}
	if (swap_dir && swap_dir[0] != '\0') {
		if (com.swap_dir)
			g_free(com.swap_dir);
		com.swap_dir = g_strdup(swap_dir);
	} else {
		const char* sw_dir = g_get_tmp_dir();
		com.swap_dir = g_strdup(sw_dir);
	}
	if (extension && extension[0] != '\0') {
		if (com.ext)
			free(com.ext);
		com.ext = strdup(extension);
	} else {
		com.ext = strdup(".fit");
	}
	com.script_path = list;
	com.siril_mode = MODE_PLANETARY;	// to serialize someday
	//com.siril_mode = MODE_DEEP_SKY;	// to serialize someday
	return 0;
}

static void _save_wd(config_t *config, config_setting_t *root) {
	config_setting_t *directory;

	directory = config_setting_add(root, keywords[WD], CONFIG_TYPE_STRING);
	config_setting_set_string(directory, com.wd);
}

static void _save_libraw(config_t *config, config_setting_t *root) {
	config_setting_t *libraw_group, *raw_setting;

	libraw_group = config_setting_add(root, keywords[RAW], CONFIG_TYPE_GROUP);

	raw_setting = config_setting_add(libraw_group, "mul_0", CONFIG_TYPE_FLOAT);
	config_setting_set_float(raw_setting, com.raw_set.mul[0]);

	raw_setting = config_setting_add(libraw_group, "mul_2", CONFIG_TYPE_FLOAT);
	config_setting_set_float(raw_setting, com.raw_set.mul[2]);

	raw_setting = config_setting_add(libraw_group, "bright", CONFIG_TYPE_FLOAT);
	config_setting_set_float(raw_setting, com.raw_set.bright);

	raw_setting = config_setting_add(libraw_group, "auto", CONFIG_TYPE_INT);
	config_setting_set_int(raw_setting, com.raw_set.auto_mul);

	raw_setting = config_setting_add(libraw_group, "cam_wb", CONFIG_TYPE_INT);
	config_setting_set_int(raw_setting, com.raw_set.use_camera_wb);

	raw_setting = config_setting_add(libraw_group, "auto_wb", CONFIG_TYPE_INT);
	config_setting_set_int(raw_setting, com.raw_set.use_auto_wb);

	raw_setting = config_setting_add(libraw_group, "user_qual",
	CONFIG_TYPE_INT);
	config_setting_set_int(raw_setting, com.raw_set.user_qual);

	raw_setting = config_setting_add(libraw_group, "gamm_0", CONFIG_TYPE_FLOAT);
	config_setting_set_float(raw_setting, com.raw_set.gamm[0]);

	raw_setting = config_setting_add(libraw_group, "gamm_1", CONFIG_TYPE_FLOAT);
	config_setting_set_float(raw_setting, com.raw_set.gamm[1]);

	raw_setting = config_setting_add(libraw_group, "user_black",
	CONFIG_TYPE_INT);
	config_setting_set_int(raw_setting, com.raw_set.user_black);
}

static void _save_debayer(config_t *config, config_setting_t *root) {
	config_setting_t *debayer_group, *debayer_setting;

	debayer_group = config_setting_add(root, keywords[BAY], CONFIG_TYPE_GROUP);

	debayer_setting = config_setting_add(debayer_group, "ser_use_bayer_header",
			CONFIG_TYPE_BOOL);
	config_setting_set_bool(debayer_setting, com.debayer.use_bayer_header);

	debayer_setting = config_setting_add(debayer_group, "pattern",
			CONFIG_TYPE_INT);
	config_setting_set_int(debayer_setting, com.debayer.bayer_pattern);

	debayer_setting = config_setting_add(debayer_group, "compatibility",
			CONFIG_TYPE_BOOL);
	config_setting_set_bool(debayer_setting, com.debayer.compatibility);

	debayer_setting = config_setting_add(debayer_group, "inter",
			CONFIG_TYPE_INT);
	config_setting_set_int(debayer_setting, com.debayer.bayer_inter);
}

static void _save_preprocessing(config_t *config, config_setting_t *root) {
	config_setting_t *prepro_group, *prepro_setting;

	prepro_group = config_setting_add(root, keywords[PRE], CONFIG_TYPE_GROUP);

	prepro_setting = config_setting_add(prepro_group, "cfa", CONFIG_TYPE_BOOL);
	config_setting_set_bool(prepro_setting, com.prepro_cfa);

	prepro_setting = config_setting_add(prepro_group, "equalize_cfa", CONFIG_TYPE_BOOL);
	config_setting_set_bool(prepro_setting, com.prepro_equalize_cfa);
}

static void _save_registration(config_t *config, config_setting_t *root) {
	config_setting_t *reg_group, *reg_setting;

	reg_group = config_setting_add(root, keywords[REG], CONFIG_TYPE_GROUP);

	reg_setting = config_setting_add(reg_group, "method", CONFIG_TYPE_INT);
	config_setting_set_int(reg_setting, com.reg_settings);
}

static void _save_stacking(config_t *config, config_setting_t *root) {
	config_setting_t *stk_group, *stk_setting;

	stk_group = config_setting_add(root, keywords[STK], CONFIG_TYPE_GROUP);

	stk_setting = config_setting_add(stk_group, "method", CONFIG_TYPE_INT);
	config_setting_set_int(stk_setting, com.stack.method);

	stk_setting = config_setting_add(stk_group, "rejection", CONFIG_TYPE_INT);
	config_setting_set_int(stk_setting, com.stack.rej_method);

	stk_setting = config_setting_add(stk_group, "maxmem", CONFIG_TYPE_FLOAT);
	config_setting_set_float(stk_setting, com.stack.memory_percent);
}

static void _save_photometry(config_t *config, config_setting_t *root) {
	config_setting_t *photometry_group, *photometry_setting;

	photometry_group = config_setting_add(root, keywords[PTM], CONFIG_TYPE_GROUP);

	photometry_setting = config_setting_add(photometry_group, "gain",
			CONFIG_TYPE_FLOAT);
	config_setting_set_float(photometry_setting, com.phot_set.gain);
	photometry_setting = config_setting_add(photometry_group, "inner-radius",
			CONFIG_TYPE_FLOAT);
	config_setting_set_float(photometry_setting, com.phot_set.inner);
	photometry_setting = config_setting_add(photometry_group, "outer-radius",
			CONFIG_TYPE_FLOAT);
	config_setting_set_float(photometry_setting, com.phot_set.outer);

}

static void _save_misc(config_t *config, config_setting_t *root) {
	config_setting_t *misc_group, *misc_setting;
	GSList *list = com.script_path;

	misc_group = config_setting_add(root, keywords[MISC], CONFIG_TYPE_GROUP);

	misc_setting = config_setting_add(misc_group, "swap_directory",
			CONFIG_TYPE_STRING);
	config_setting_set_string(misc_setting, com.swap_dir);

	misc_setting = config_setting_add(misc_group, "extension",
			CONFIG_TYPE_STRING);
	config_setting_set_string(misc_setting, com.ext);

	misc_setting = config_setting_add(misc_group, "confirm", CONFIG_TYPE_BOOL);
	config_setting_set_bool(misc_setting, com.dontShowConfirm);

	misc_setting = config_setting_add(misc_group, "darktheme",
			CONFIG_TYPE_BOOL);
	config_setting_set_bool(misc_setting, com.have_dark_theme);

	misc_setting = config_setting_add(misc_group, "scripts_paths",
			CONFIG_TYPE_LIST);
	while (list) {
		config_setting_set_string_elem(misc_setting, -1, (char *)list->data);
		list = list->next;
	}
	misc_setting = config_setting_add(misc_group, "main_w_pos",
			CONFIG_TYPE_LIST);
	config_setting_set_int_elem(misc_setting, -1, com.main_w_pos.x);
	config_setting_set_int_elem(misc_setting, -1, com.main_w_pos.y);
	config_setting_set_int_elem(misc_setting, -1, com.main_w_pos.w);
	config_setting_set_int_elem(misc_setting, -1, com.main_w_pos.h);
	misc_setting = config_setting_add(misc_group, "rgb_w_pos",
			CONFIG_TYPE_LIST);
	config_setting_set_int_elem(misc_setting, -1, com.rgb_w_pos.x);
	config_setting_set_int_elem(misc_setting, -1, com.rgb_w_pos.y);
	config_setting_set_int_elem(misc_setting, -1, com.rgb_w_pos.w);
	config_setting_set_int_elem(misc_setting, -1, com.rgb_w_pos.h);
}

static int siril_config_write_file(config_t *config, const char *filename) {
	gchar *fname = get_locale_filename(filename);
	int ret = config_write_file(config, fname);
	g_free(fname);
	return ret;
}

/**
 * Public functions
 */

int writeinitfile() {
	config_t config;
	config_setting_t *root;

	config_init(&config);
	root = config_root_setting(&config);

	_save_wd(&config, root);
	_save_libraw(&config, root);
	_save_debayer(&config, root);
	_save_preprocessing(&config, root);
	_save_registration(&config, root);
	_save_stacking(&config, root);
	_save_photometry(&config, root);
	_save_misc(&config, root);

	if (!siril_config_write_file(&config, com.initfile)) {
		fprintf(stderr, "Error while writing file.\n");
		config_destroy(&config);
		return 1;
	}
	config_destroy(&config);
	return 0;
}

int checkinitfile() {
<<<<<<< HEAD
	gchar *configdir;
=======
	gchar *home = NULL;
	GStatBuf sts;
>>>>>>> 8ec12492

	// try to read the file given on command line
	if (com.initfile && !readinitfile()) {
		return 0;
	}

	configdir = get_siril_config_directory();
	if (!configdir) return -1;
	com.initfile = g_build_filename(configdir, CFG_FILE, NULL);
	g_free(configdir);

	if (readinitfile()) {
		// if that fails, check and create the default ini file
		com.swap_dir = g_strdup(g_get_tmp_dir());
		com.ext = strdup(".fit");
		return (writeinitfile());
	}
	return 0;
}
<|MERGE_RESOLUTION|>--- conflicted
+++ resolved
@@ -392,28 +392,88 @@
 }
 
 int checkinitfile() {
-<<<<<<< HEAD
-	gchar *configdir;
-=======
 	gchar *home = NULL;
 	GStatBuf sts;
->>>>>>> 8ec12492
 
 	// try to read the file given on command line
 	if (com.initfile && !readinitfile()) {
 		return 0;
 	}
 
-	configdir = get_siril_config_directory();
-	if (!configdir) return -1;
-	com.initfile = g_build_filename(configdir, CFG_FILE, NULL);
-	g_free(configdir);
-
-	if (readinitfile()) {
+	// no file given on command line, set initfile to default location
+#ifdef _WIN32
+	home = g_build_filename (get_special_folder (CSIDL_APPDATA),
+			"siril", NULL);
+	if( g_mkdir_with_parents( home, 1 ) == 0 ) {
+		fprintf( stderr, "Created homefolder %s!\n", home );
+	} else {
+		fprintf( stderr, "Failed to create homefolder %s!\n", com.initfile );
+	}
+#else
+	const gchar *tmp = g_get_home_dir();
+	if (tmp == NULL) {
+		fprintf(stderr,
+				"Could not get the environment variable $HOME, no config file.\n");
+		return 1;
+	}
+	home = g_strdup(tmp);
+#endif
+
+#if (defined(__APPLE__) && defined(__MACH__))
+	fprintf(stderr, "Creating initfile in Application Support.\n");
+	gchar *homefolder;
+	homefolder = g_build_filename(g_get_home_dir(),
+			"Library", "Application Support", "siril", NULL);
+	if (g_mkdir_with_parents(homefolder, 0755) == 0) {
+		com.initfile = g_build_filename(homefolder, CFG_FILE, NULL);
+		fprintf(stderr, "The initfile name is %s.\n", com.initfile);
+	} else {
+		fprintf(stderr, "Failed to create homefolder %s.\n", homefolder);
+	}
+
+#elif defined (_WIN32)
+	com.initfile = g_build_filename(home, CFG_FILE, NULL);
+#else
+	com.initfile = g_new(gchar, strlen(home) + 20);
+	sprintf(com.initfile, "%s/.siril/%s", home, CFG_FILE);
+#endif
+	if (readinitfile()) {	// couldn't read it
+		char filename[255];
+
+		set_GUI_CWD();
 		// if that fails, check and create the default ini file
+#if (defined(__APPLE__) && defined(__MACH__))
+		snprintf(filename, 255, "%s", homefolder);
+		g_free(homefolder);
+#elif defined (_WIN32)
+		snprintf(filename, 255, "%s", home);
+#else
+		snprintf(filename, 255, "%s/.siril", home);
+#endif
+		g_free(home);
+		if (g_stat(filename, &sts) != 0) {
+			if (errno == ENOENT) {
+				if (g_mkdir(filename, 0755)) {
+					fprintf(stderr, "Could not create dir %s, please check\n",
+							filename);
+					return 1;
+				}
+				com.swap_dir = g_strdup(g_get_tmp_dir());
+				com.ext = strdup(".fit");
+				return (writeinitfile());
+			}
+		}
+
+		if (!(S_ISDIR(sts.st_mode))) {
+			fprintf(stderr,
+					"There is a file named %s, that is not a directory.\n"
+							"Remove or rename it first\n", filename);
+			return 1;
+		}
+
 		com.swap_dir = g_strdup(g_get_tmp_dir());
 		com.ext = strdup(".fit");
 		return (writeinitfile());
 	}
 	return 0;
-}
+}