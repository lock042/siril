/*
 * This file is part of Siril, an astronomy image processor.
 * Copyright (C) 2005-2011 Francois Meyer (dulle at free.fr)
 * Copyright (C) 2012-2023 team free-astro (see more in AUTHORS file)
 * Reference site is https://free-astro.org/index.php/Siril
 *
 * Siril is free software: you can redistribute it and/or modify
 * it under the terms of the GNU General Public License as published by
 * the Free Software Foundation, either version 3 of the License, or
 * (at your option) any later version.
 *
 * Siril is distributed in the hope that it will be useful,
 * but WITHOUT ANY WARRANTY; without even the implied warranty of
 * MERCHANTABILITY or FITNESS FOR A PARTICULAR PURPOSE. See the
 * GNU General Public License for more details.
 *
 * You should have received a copy of the GNU General Public License
 * along with Siril. If not, see <http://www.gnu.org/licenses/>.
 */

extern "C" {
#ifdef HAVE_CONFIG_H
#include "config.h"
#endif
}

#ifdef _OPENMP
#include <omp.h>
#endif

#include <glib.h>

#include <cassert>
#include <fstream>
#include <iostream>
#include <sstream>
#include <string>

#if defined(_WIN32) && defined(EXV_UNICODE_PATH)
  #define WIDEN(s) pugi::as_wide(s)
#else
#define WIDEN(s) (s)
#endif

#ifdef HAVE_EXIV2
#include <exiv2/exiv2.hpp>
#endif

#include "exif.h"

/** code from darktable */
/**
 *
 *
 */

static GMutex mutex;

// exiv2's readMetadata is not thread safe in 0.26. so we lock it. since readMetadata might throw an exception we
// wrap it into some c++ magic to make sure we unlock in all cases. well, actually not magic but basic raii.
// FIXME: check again once we rely on 0.27
class Lock
{
public:
  Lock() { g_mutex_lock(&mutex); }
  ~Lock() { g_mutex_unlock(&mutex); }
};

#define read_metadata_threadsafe(image)                       \
{                                                             \
  Lock lock;                                                  \
  image->readMetadata();                                      \
}

/*
 * Get the largest possible thumbnail from the image
 */
int siril_get_thumbnail_exiv(const char *path, uint8_t **buffer, size_t *size, char **mime_type) {
#ifdef HAVE_EXIV2
	try {
		std::unique_ptr<Exiv2::Image> image(Exiv2::ImageFactory::open(WIDEN(path)));
		assert(image.get() != 0);
		read_metadata_threadsafe(image);

		// Get a list of preview images available in the image. The list is sorted
		// by the preview image pixel size, starting with the smallest preview.
		Exiv2::PreviewManager loader(*image);
		Exiv2::PreviewPropertiesList list = loader.getPreviewProperties();
		if (list.empty()) {
			std::cerr << "[exiv2] couldn't find thumbnail for " << path << std::endl;
			return 1;
		}

		// Select the largest one
		// FIXME: We could probably select a smaller thumbnail to match the mip size
		//        we actually want to create. Is it really much faster though?
		Exiv2::PreviewProperties selected = list.back();

		// Get the selected preview image
		Exiv2::PreviewImage preview = loader.getPreviewImage(selected);
		const unsigned char *tmp = preview.pData();
		size_t _size = preview.size();

		*size = _size;
		*mime_type = strdup(preview.mimeType().c_str());
		*buffer = (uint8_t*) malloc(_size);
		if (!*buffer) {
			std::cerr << "[exiv2] couldn't allocate memory for thumbnail for " << path << std::endl;
			return 1;
		}
		//std::cerr << "[exiv2] "<< path << ": found thumbnail "<< preview.width() << "x" << preview.height() << std::endl;
		memcpy(*buffer, tmp, _size);
		return 0;
	} catch (Exiv2::AnyError &e) {
		std::string s(e.what());
		std::cerr << "[exiv2]: " << s << std::endl;
		return 1;
	}
<<<<<<< HEAD
#else
	return 1;
#endif
=======
}

gchar* siril_get_date_from_exif(const char *filename) {
	try {
		Exiv2::Image::AutoPtr image = Exiv2::ImageFactory::open(WIDEN(filename));
		if (image.get() == 0) {
			fprintf(stderr, "Error Cannot open the file.\n");
			return NULL;
		}

		read_metadata_threadsafe(image);

		Exiv2::ExifData &exif_data = image->exifData();
		if (exif_data.empty()) {
			fprintf(stderr, "Error: Unable to read EXIF metadata\n");
			return NULL;
		}

		Exiv2::ExifData::const_iterator iter = exif_data.findKey(Exiv2::ExifKey("Exif.Image.DateTime"));
		if (iter == exif_data.end()) {
			fprintf(stderr, "Error: Unable to find the date in the EXIF metadata\n");
			return NULL;
		}

		std::string date_str = iter->value().toString();

		return g_strdup(date_str.c_str());
	} catch (Exiv2::AnyError &e) {
		std::string s(e.what());
		std::cerr << "[exiv2]: " << s << std::endl;
		return NULL;
	}
>>>>>>> 54e35163
}<|MERGE_RESOLUTION|>--- conflicted
+++ resolved
@@ -116,11 +116,9 @@
 		std::cerr << "[exiv2]: " << s << std::endl;
 		return 1;
 	}
-<<<<<<< HEAD
 #else
 	return 1;
 #endif
-=======
 }
 
 gchar* siril_get_date_from_exif(const char *filename) {
@@ -153,5 +151,4 @@
 		std::cerr << "[exiv2]: " << s << std::endl;
 		return NULL;
 	}
->>>>>>> 54e35163
 }