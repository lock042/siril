/*
 * Copyright (C) 2005-2011 Francois Meyer (dulle at free.fr)
 * Copyright (C) 2012-2015 team free-astro (see more in AUTHORS file)
 * Reference site is https://free-astro.org/index.php/Siril
 *
 * Siril is free software: you can redistribute it and/or modify
 * it under the terms of the GNU General Public License as published by
 * the Free Software Foundation, either version 3 of the License, or
 * (at your option) any later version.
 *
 * Siril is distributed in the hope that it will be useful,
 * but WITHOUT ANY WARRANTY; without even the implied warranty of
 * MERCHANTABILITY or FITNESS FOR A PARTICULAR PURPOSE. See the
 * GNU General Public License for more details.
 *
 * You should have received a copy of the GNU General Public License
 * along with Siril. If not, see <http://www.gnu.org/licenses/>.
 *
 * Useful links about OpenCV:
 * http://docs.opencv.org/modules/core/doc/intro.html
 * http://docs.opencv.org/modules/imgproc/doc/geometric_transformations.html#resize
 */
#ifdef HAVE_CONFIG_H
#  include <config.h>
#endif
#include <assert.h>
#include <iostream>
#include <iomanip>
#include <opencv2/core/core.hpp>
#include <opencv2/imgproc/imgproc.hpp>
#include "opencv2/core/version.hpp"
#define CV_RANSAC FM_RANSAC
#include <opencv2/calib3d.hpp>

#include "core/siril.h"
#include "core/siril_log.h"
#include "registration/registration.h"
#include "registration/matching/misc.h"
#include "registration/matching/atpmatch.h"
#include "opencv.h"

#ifdef __cplusplus
extern "C" {
#endif
#include "algos/statistics.h"
#ifdef __cplusplus
}
#endif

#define defaultRANSACReprojThreshold 3

using namespace cv;

static void convert_H_to_MatH(Homography *from, Mat &to);
static void convert_MatH_to_H(Mat from, Homography *to);

/* TODO:
 * fix memory leak
 *
 * Notice that functions are not static anymore as they are used
 * in kombat.cpp; and "static" function are only valid within current
 * translation unit in C++.
 */
WORD *fits_to_bgrbgr_ushort(fits *image) {
	size_t ndata = image->rx * image->ry * 3;
	WORD *bgrbgr = (WORD *)malloc(ndata * sizeof(WORD));
	if (!bgrbgr) { PRINT_ALLOC_ERR; return NULL; }
	for (size_t i = 0, j = 0; i < ndata; i += 3, j++) {
		bgrbgr[i + 0] = image->pdata[BLAYER][j];
		bgrbgr[i + 1] = image->pdata[GLAYER][j];
		bgrbgr[i + 2] = image->pdata[RLAYER][j];
	}
	return bgrbgr;
}

float *fits_to_bgrbgr_float(fits *image) {
	size_t ndata = image->rx * image->ry * 3;
	float *bgrbgr = (float *)malloc(ndata * sizeof(float));
	if (!bgrbgr) { PRINT_ALLOC_ERR; return NULL; }
	for (size_t i = 0, j = 0; i < ndata; i += 3, j++) {
		bgrbgr[i + 0] = image->fpdata[BLAYER][j];
		bgrbgr[i + 1] = image->fpdata[GLAYER][j];
		bgrbgr[i + 2] = image->fpdata[RLAYER][j];
	}
	return bgrbgr;
}

static BYTE *fits8_to_bgrbgr(fits *image) {
	size_t ndata = image->rx * image->ry * 3;
	BYTE *bgrbgr = (BYTE *)malloc(ndata * sizeof(BYTE));
	if (!bgrbgr) { PRINT_ALLOC_ERR; return NULL; }
	for (size_t i = 0, j = 0; i < ndata; i += 3, j++) {
		bgrbgr[i + 0] = (BYTE)image->pdata[BLAYER][j];
		bgrbgr[i + 1] = (BYTE)image->pdata[GLAYER][j];
		bgrbgr[i + 2] = (BYTE)image->pdata[RLAYER][j];
	}
	return bgrbgr;
}

/* this prepares input and output images, but lets the input in a non-usable state, beware!
 * the memory consumption of the combination of this and Mat_to_image is O(n) */
static int image_to_Mat(fits *image, Mat *in, Mat *out, void **bgr, int target_rx, int target_ry) {
	if (image->naxes[2] != 1 && image->naxes[2] != 3) {
		siril_log_message(_("Images with %ld channels are not supported\n"), image->naxes[2]);
		return -1;
	}
	if (image->type == DATA_USHORT) {
		if (image->naxes[2] == 1) {
			*in = Mat(image->ry, image->rx, CV_16UC1, image->data);
			WORD *newbuf = (WORD *)calloc(target_rx * target_ry, sizeof(WORD));
			if (!newbuf) {
				PRINT_ALLOC_ERR;
				return -1;
			}
			*out = Mat(target_ry, target_rx, CV_16UC1, newbuf);
		}
		else if (image->naxes[2] == 3) {
			WORD *bgr_u = fits_to_bgrbgr_ushort(image);
			if (!bgr_u) return -1;
			free(image->data);
			image->data = NULL;
			memset(image->pdata, 0, sizeof image->pdata);
			*in = Mat(image->ry, image->rx, CV_16UC3, bgr_u);
			*out = Mat(target_ry, target_rx, CV_16UC3, Scalar(0));
			*bgr = bgr_u;
		}
	}
	else if (image->type == DATA_FLOAT) {
		if (image->naxes[2] == 1) {
			*in = Mat(image->ry, image->rx, CV_32FC1, image->fdata);
			float *newbuf = (float *)calloc(target_rx * target_ry, sizeof(float));
			if (!newbuf) {
				PRINT_ALLOC_ERR;
				return -1;
			}
			*out = Mat(target_ry, target_rx, CV_32FC1, newbuf);
		}
		else if (image->naxes[2] == 3) {
			float *bgr_f = fits_to_bgrbgr_float(image);
			if (!bgr_f) return -1;
			free(image->fdata);
			image->fdata = NULL;
			memset(image->fpdata, 0, sizeof image->fpdata);
			*in = Mat(image->ry, image->rx, CV_32FC3, bgr_f);
			*out = Mat(target_ry, target_rx, CV_32FC3, Scalar(0.0f));
			*bgr = bgr_f;
		}
	}
	else return -1;
	return 0;
}

static int Mat_to_image(fits *image, Mat *in, Mat *out, void *bgr, int target_rx, int target_ry) {
	in->release();
	if (bgr) free(bgr);
	if (image->naxes[2] == 1) {
		free(image->data);
		free(image->fdata);
	}

	size_t ndata = target_rx * target_ry;
	if (image->type == DATA_USHORT) {
		if (image->naxes[2] == 3) {
			size_t data_size = ndata * sizeof(WORD);
			// normally image->data is NULL here, as done in image_to_Mat
			WORD *newdata = (WORD*) realloc(image->data, data_size * image->naxes[2]);
			if (!newdata) {
				PRINT_ALLOC_ERR;
				out->release();
				return 1;
			}
			image->data = newdata;
			image->pdata[RLAYER] = image->data;
			image->pdata[GLAYER] = image->data + ndata;
			image->pdata[BLAYER] = image->data + ndata * 2;

			Mat channel[3];
			channel[0] = Mat(target_ry, target_rx, CV_16UC1, image->pdata[BLAYER]);
			channel[1] = Mat(target_ry, target_rx, CV_16UC1, image->pdata[GLAYER]);
			channel[2] = Mat(target_ry, target_rx, CV_16UC1, image->pdata[RLAYER]);

			split(*out, channel);

			channel[0].release();
			channel[1].release();
			channel[2].release();
		} else {
			image->data = (WORD *)out->data;
			image->pdata[RLAYER] = image->data;
			image->pdata[GLAYER] = image->data;
			image->pdata[BLAYER] = image->data;
		}
		out->release();
	} else {
		if (image->naxes[2] == 3) {
			size_t data_size = ndata * sizeof(float);
			float *newdata = (float *) realloc(image->fdata, data_size * image->naxes[2]);
			if (!newdata) {
				PRINT_ALLOC_ERR;
				out->release();
				return 1;
			}
			image->fdata = newdata;
			image->fpdata[RLAYER] = image->fdata;
			image->fpdata[GLAYER] = image->fdata + ndata;
			image->fpdata[BLAYER] = image->fdata + ndata * 2;

			Mat channel[3];
			channel[0] = Mat(target_ry, target_rx, CV_32FC1, image->fpdata[BLAYER]);
			channel[1] = Mat(target_ry, target_rx, CV_32FC1, image->fpdata[GLAYER]);
			channel[2] = Mat(target_ry, target_rx, CV_32FC1, image->fpdata[RLAYER]);

			split(*out, channel);

			channel[0].release();
			channel[1].release();
			channel[2].release();
		} else {
			image->fdata = (float *)out->data;
			image->fpdata[RLAYER] = image->fdata;
			image->fpdata[GLAYER] = image->fdata;
			image->fpdata[BLAYER] = image->fdata;
		}
		out->release();
	}
	image->rx = target_rx;
	image->ry = target_ry;
	image->naxes[0] = image->rx;
	image->naxes[1] = image->ry;
	invalidate_stats_from_fit(image);
	return 0;
}

/* resizes image to the sizes toX * toY, and stores it back in image */
int cvResizeGaussian(fits *image, int toX, int toY, int interpolation) {
	Mat in, out;
	void *bgr = NULL;

	if (image_to_Mat(image, &in, &out, &bgr, toX, toY))
		return 1;

	// OpenCV function
	resize(in, out, out.size(), 0, 0, interpolation);

	return Mat_to_image(image, &in, &out, bgr, toX, toY);
}

void cvResizeArray(double *in, double *out, int inX, int inY, int outX, int outY) {
	Mat in_mat(inX, inY, CV_64F, in);
	Mat out_mat(outX, outY, CV_64F, out);
	resize(in_mat, out_mat, out_mat.size(), 0, 0);
}

// This function is now used only for mod90 rotations w/o interp
int cvRotateImage(fits *image, int angle) {
	Mat in, out;
	void *bgr = NULL;
	int target_rx = image->rx, target_ry = image->ry;

	gboolean is_fast = (angle % 90 == 0);
	if (!is_fast) return 1;

	if (angle % 180 != 0.0) {
		target_rx = image->ry;
		target_ry = image->rx;
	}

	if (image_to_Mat(image, &in, &out, &bgr, target_rx, target_ry))
		return 1;

	// fast rotation
	/* flip third argument: how to flip the array; 0 means flipping around the
	* x-axis and positive value (for example, 1) means flipping around y-axis.
	* Negative value (for example, -1) means flipping around both axes.
	*/
	if (angle == 90 || angle == -270) {
		transpose(in, out);
		flip(out, out, 0);
	} else if (angle == 180 || angle == -180) {
		flip(in, out, -1);
	}
	else { // 270, -90
		transpose(in, out);
		flip(out, out, 1);
	}
	return Mat_to_image(image, &in, &out, bgr, target_rx, target_ry);
}

void cvTransformImageRefPoint(Homography Hom, point refpointin, point *refpointout) {
	Mat refptout;
	Point3d refptin(refpointin.x, refpointin.y, 1);
	Mat H = Mat(3, 3, CV_64FC1);
	convert_H_to_MatH(&Hom, H);
	refptout = H * Mat(refptin);
	refpointout->x = refptout.at<double>(0, 0);
	refpointout->y = refptout.at<double>(0, 1);
}

static void convert_H_to_MatH(Homography *from, Mat &to) {
	to.at<double>(0, 0) = from->h00;
	to.at<double>(0, 1) = from->h01;
	to.at<double>(0, 2) = from->h02;
	to.at<double>(1, 0) = from->h10;
	to.at<double>(1, 1) = from->h11;
	to.at<double>(1, 2) = from->h12;
	to.at<double>(2, 0) = from->h20;
	to.at<double>(2, 1) = from->h21;
	to.at<double>(2, 2) = from->h22;
}

static void convert_MatH_to_H(Mat from, Homography *to) {
	to->h00 = from.at<double>(0, 0);
	to->h01 = from.at<double>(0, 1);
	to->h02 = from.at<double>(0, 2);
	to->h10 = from.at<double>(1, 0);
	to->h11 = from.at<double>(1, 1);
	to->h12 = from.at<double>(1, 2);
	to->h20 = from.at<double>(2, 0);
	to->h21 = from.at<double>(2, 1);
	to->h22 = from.at<double>(2, 2);
}

void cvGetEye(Homography *Hom) {
	Mat M = Mat::eye(3, 3, CV_64FC1);
	convert_MatH_to_H(M, Hom);
}

void cvTransfPoint(double *x, double *y, Homography Href, Homography Himg) {
	Mat_<double> ref(3,1);
	Mat_<double> dst;
	Mat H0 = Mat(3, 3, CV_64FC1);
	Mat H1 = Mat(3, 3, CV_64FC1);

	ref(0,0) = *x;
	ref(1,0) = *y;
	ref(2,0) = 1.;
	convert_H_to_MatH(&Href, H0);
	convert_H_to_MatH(&Himg, H1);
	if (cv::determinant(H1) == 0) return;
	dst = H1.inv() * H0 * ref;
	*x = dst(0,0);
	*y = dst(1,0);
}

void cvTransfH(Homography Href, Homography Himg, Homography *Hres) {
	Mat_<double> ref(3,1);
	Mat_<double> dst;
	Mat H0 = Mat(3, 3, CV_64FC1);
	Mat H1 = Mat(3, 3, CV_64FC1);
	Mat H2 = Mat(3, 3, CV_64FC1);

	convert_H_to_MatH(&Href, H0);
	convert_H_to_MatH(&Himg, H1);
	H2 = H1.inv() * H0;
	convert_MatH_to_H(H2, Hres);
}

unsigned char *cvCalculH(s_star *star_array_img,
		struct s_star *star_array_ref, int n, Homography *Hom, transformation_type type) {

	std::vector<Point2f> ref;
	std::vector<Point2f> img;
	// needed for shift transform which uses estimateTranslation3D
#ifdef HAVE_CV44
	std::vector<Point3f> ref3;
	std::vector<Point3f> img3;
#endif
	Mat H, a, mask, s;
	unsigned char *ret = NULL;

	/* build vectors with lists of stars. */
	/* the -0.5 term comes from the difference in convention between how we compute PSF
	/ and opencv (zero coordinate at edge of pixel vs at center) */
	switch (type) {
	case SIMILARITY_TRANSFORMATION:
	case HOMOGRAPHY_TRANSFORMATION:
	case AFFINE_TRANSFORMATION:
		for (int i = 0; i < n; i++) {
			ref.push_back(Point2f(star_array_ref[i].x - 0.5, star_array_ref[i].y - 0.5));
			img.push_back(Point2f(star_array_img[i].x - 0.5, star_array_img[i].y - 0.5));
		}
	break;
#ifdef HAVE_CV44
	case SHIFT_TRANSFORMATION:
		for (int i = 0; i < n; i++) {
			ref3.push_back(Point3f(star_array_ref[i].x - 0.5, star_array_ref[i].y - 0.5, 0.));
			img3.push_back(Point3f(star_array_img[i].x - 0.5, star_array_img[i].y - 0.5, 0.));
		}
	break;
#endif
	default:
		return NULL;
	}

	//fitting the model
	switch (type) {
#ifdef HAVE_CV44
	case SHIFT_TRANSFORMATION:
		estimateTranslation3D(img3, ref3, s, mask, CV_RANSAC, defaultRANSACReprojThreshold);
		if (!s.cols) return NULL; // exit if could not find a match at all=> s is null
		H = Mat::eye(3, 3, CV_64FC1);
		H.at<double>(0,2) = s.at<double>(0);
		H.at<double>(1,2) = s.at<double>(1);
	break;
#endif
	case SIMILARITY_TRANSFORMATION:
		a = estimateAffinePartial2D(img, ref, mask, CV_RANSAC, defaultRANSACReprojThreshold);
		if (countNonZero(a) < 1) return NULL; //must count before filling H, otherwise zero elements cannot be caught
		H = Mat::eye(3, 3, CV_64FC1);
		a.copyTo(H(cv::Rect_<int>(0,0,3,2))); //slicing is (x, y, w, h)
	break;
	case HOMOGRAPHY_TRANSFORMATION:
		H = findHomography(img, ref, CV_RANSAC, defaultRANSACReprojThreshold, mask);
		if (countNonZero(H) < 1) return NULL;
		break;
	case AFFINE_TRANSFORMATION:
		a = estimateAffine2D(img, ref, mask, CV_RANSAC, defaultRANSACReprojThreshold);
		if (countNonZero(a) < 1) return NULL; //must count before filling H, otherwise zero elements cannot be caught
		H = Mat::eye(3, 3, CV_64FC1);
		a.copyTo(H(cv::Rect_<int>(0,0,3,2))); //slicing is (x, y, w, h)
		break;
	default:
		return NULL;
	}

	Hom->Inliers = countNonZero(mask);
	if (n > 0) {
		ret = (unsigned char *) malloc(n * sizeof(unsigned char));
		for (int i = 0; i < n; i++) {
			ret[i] = mask.at<uchar>(i);
		}
	} else {
		return NULL;
	}

	convert_MatH_to_H(H, Hom);

	mask.release();
	return ret;
}

// transform an image using the homography.
int cvTransformImage(fits *image, unsigned int width, unsigned int height, Homography Hom, gboolean upscale2x, int interpolation) {
	Mat in, out;
	void *bgr = NULL;
	int target_rx = width, target_ry = height;
	int source_ry = image->ry;

	if (image_to_Mat(image, &in, &out, &bgr, target_rx, target_ry))
		return 1;

	Mat H = Mat(3, 3, CV_64FC1);
	convert_H_to_MatH(&Hom, H);

	if (upscale2x) {
		Mat S = Mat::eye(3, 3, CV_64FC1);
		S.at<double>(0,0) = 2.0;
		S.at<double>(1,1) = 2.0;
		H = S * H;
	}

	/* modify matrix for reverse Y axis */
	Mat F1 = Mat::eye(3, 3, CV_64FC1);
	F1.at<double>(1,1) = -1.0;
	F1.at<double>(1,2) = source_ry - 1.0;

	Mat F2 = Mat::eye(3, 3, CV_64FC1);
	F2.at<double>(1,1) = -1.0;
	F2.at<double>(1,2) = target_ry - 1.0;

	H = F2.inv() * H * F1;

	// OpenCV function
	warpPerspective(in, out, H, Size(target_rx, target_ry), interpolation, BORDER_TRANSPARENT);

	return Mat_to_image(image, &in, &out, bgr, target_rx, target_ry);
}

int cvUnsharpFilter(fits* image, double sigma, double amount) {
	Mat in, out;
	void *bgr = NULL;
	int target_rx = image->rx, target_ry = image->ry;

	if (image_to_Mat(image, &in, &out, &bgr, target_rx, target_ry))
		return 1;

	//setUseOptimized(false);
	//std::cout << "---- OpenCV setUseOptimize(false) ----" << std::endl;
	//std::cout << getBuildInformation();

	/* 3rd argument: Gaussian kernel size. When width and height are zeros
	 * they are computed from sigma.
	 */
	siril_debug_print("using opencv GaussianBlur (CPU)\n");
	GaussianBlur(in, out, Size(), sigma);
	if (fabs(amount) > 0.0) {
		out = in * (1 + amount) + out * (-amount);
	}

	return Mat_to_image(image, &in, &out, bgr, target_rx, target_ry);
}

/* Work on grey images. If image is in RGB it must be first converted
 * in CieLAB. Then, only the first channel is applied
 */
static int cvClahe_ushort(fits *image, double clip_limit, int size) {
	assert(image->data);
	assert(image->rx);
	assert(image->ry);

	// preparing data
	Mat in, out;

	Ptr<CLAHE> clahe = createCLAHE();
	clahe->setClipLimit(clip_limit);
	clahe->setTilesGridSize(Size(size, size));

	if (image->naxes[2] == 3) {
		Mat lab_image;
		std::vector<Mat> lab_planes(3);
		BYTE *bgrbgr8;
		WORD *bgrbgr;

		switch (image->bitpix) {
			case BYTE_IMG:
				bgrbgr8 = fits8_to_bgrbgr(image);
				in = Mat(image->ry, image->rx, CV_8UC3, bgrbgr8);
				out = Mat();
				// convert the RGB color image to Lab
				cvtColor(in, lab_image, COLOR_BGR2Lab);

				// Extract the L channel
				split(lab_image, lab_planes); // now we have the L image in lab_planes[0]

				// apply the CLAHE algorithm to the L channel
				clahe->apply(lab_planes[0], lab_planes[0]);

				// Merge the color planes back into an Lab image
				merge(lab_planes, lab_image);

				// convert back to RGB
				cvtColor(lab_image, out, COLOR_Lab2BGR);
				out.convertTo(out, CV_16UC3, 1.0);

				free(bgrbgr8);
				break;
			default:
			case USHORT_IMG:
				bgrbgr = fits_to_bgrbgr_ushort(image);
				in = Mat(image->ry, image->rx, CV_16UC3, bgrbgr);
				in.convertTo(in, CV_32F, 1.0 / USHRT_MAX_DOUBLE);
				out = Mat();

				// convert the RGB color image to Lab
				cvtColor(in, lab_image, COLOR_BGR2Lab);

				// Extract the L channel
				split(lab_image, lab_planes); // now we have the L image in lab_planes[0]

				// apply the CLAHE algorithm to the L channel (does not work with 32F images)
				lab_planes[0].convertTo(lab_planes[0], CV_16U,	USHRT_MAX_DOUBLE / 100.0);
				clahe->apply(lab_planes[0], lab_planes[0]);
				lab_planes[0].convertTo(lab_planes[0], CV_32F, 100.0 / USHRT_MAX_DOUBLE);

				// Merge the color planes back into an Lab image
				merge(lab_planes, lab_image);

				// convert back to RGB
				cvtColor(lab_image, out, COLOR_Lab2BGR);
				out.convertTo(out, CV_16UC3, USHRT_MAX_DOUBLE);

				free(bgrbgr);
		}

	} else {
		in = Mat(image->ry, image->rx, CV_16UC1, image->data);
		out = Mat();
		switch (image->bitpix) {
			case BYTE_IMG:
				in.convertTo(in, CV_8U, 1.0);
				clahe->apply(in, out);
				out.convertTo(out, CV_16UC3, 1.0);
				// dynamic range is important with CLAHE, use 16 bits output
				break;
			default:
			case USHORT_IMG:
				clahe->apply(in, out);
		}
	}

	std::vector<Mat> channel(3);
	split(out, channel);

	size_t nbpixels = image->naxes[0] * image->naxes[1];
	size_t ndata = nbpixels * sizeof(WORD);
	if (image->naxes[2] == 3) {
		memcpy(image->data, channel[2].data, ndata);
		memcpy(image->data + nbpixels, channel[1].data, ndata);
		memcpy(image->data + nbpixels * 2, channel[0].data, ndata);
		image->pdata[RLAYER] = image->data;
		image->pdata[GLAYER] = image->data + nbpixels;
		image->pdata[BLAYER] = image->data + nbpixels* 2;
	} else {
		memcpy(image->data, channel[0].data, ndata);
		image->pdata[RLAYER] = image->data;
		image->pdata[GLAYER] = image->data;
		image->pdata[BLAYER] = image->data;
	}

	image->rx = out.cols;
	image->ry = out.rows;
	image->naxes[0] = image->rx;
	image->naxes[1] = image->ry;

	/* free data */
	in.release();
	out.release();
	channel[0].release();
	channel[1].release();
	channel[2].release();
	invalidate_stats_from_fit(image);

	return 0;
}

static int cvClahe_float(fits *image, double clip_limit, int size) {
	assert(image->fdata);
	assert(image->rx);
	assert(image->ry);

	// preparing data
	Mat in, out;

	Ptr<CLAHE> clahe = createCLAHE();
	clahe->setClipLimit(clip_limit);
	clahe->setTilesGridSize(Size(size, size));

	if (image->naxes[2] == 3) {
		Mat lab_image;
		std::vector<Mat> lab_planes(3);
		float *bgrbgr;

		bgrbgr = fits_to_bgrbgr_float(image);
		in = Mat(image->ry, image->rx, CV_32FC3, bgrbgr);
		out = Mat();

		// convert the RGB color image to Lab
		cvtColor(in, lab_image, COLOR_BGR2Lab);

		// Extract the L channel
		split(lab_image, lab_planes); // now we have the L image in lab_planes[0]

		// apply the CLAHE algorithm to the L channel (does not work with 32F images)
		lab_planes[0].convertTo(lab_planes[0], CV_16U, USHRT_MAX_DOUBLE / 100.0);
		clahe->apply(lab_planes[0], lab_planes[0]);
		lab_planes[0].convertTo(lab_planes[0], CV_32F, 100.0 / USHRT_MAX_DOUBLE);

		// Merge the color planes back into an Lab image
		merge(lab_planes, lab_image);

		// convert back to RGB
		cvtColor(lab_image, out, COLOR_Lab2BGR);
		out.convertTo(out, CV_32FC3, 1.0);

		free(bgrbgr);

	} else {
		in = Mat(image->ry, image->rx, CV_32FC1, image->fdata);
		out = Mat();

		in.convertTo(in, CV_16U, USHRT_MAX_DOUBLE);
		clahe->apply(in, out);
		out.convertTo(out, CV_32F, 1.0 / USHRT_MAX_DOUBLE);
	}

	std::vector<Mat> channel(3);
	split(out, channel);

	size_t nbpixels = image->naxes[0] * image->naxes[1];
	size_t ndata = nbpixels * sizeof(float);
	if (image->naxes[2] == 3) {
		memcpy(image->fdata, channel[2].data, ndata);
		memcpy(image->fdata + nbpixels, channel[1].data, ndata);
		memcpy(image->fdata + nbpixels * 2, channel[0].data, ndata);
		image->fpdata[RLAYER] = image->fdata;
		image->fpdata[GLAYER] = image->fdata + nbpixels;
		image->fpdata[BLAYER] = image->fdata + nbpixels* 2;
	} else {
		memcpy(image->fdata, channel[0].data, ndata);
		image->fpdata[RLAYER] = image->fdata;
		image->fpdata[GLAYER] = image->fdata;
		image->fpdata[BLAYER] = image->fdata;
	}

	image->rx = out.cols;
	image->ry = out.rows;
	image->naxes[0] = image->rx;
	image->naxes[1] = image->ry;

	/* free data */
	in.release();
	out.release();
	channel[0].release();
	channel[1].release();
	channel[2].release();
	invalidate_stats_from_fit(image);

	return 0;
}

int cvClahe(fits *image, double clip_limit, int size) {
	if (image->type == DATA_USHORT)
		return cvClahe_ushort(image, clip_limit, size);
	if (image->type == DATA_FLOAT)
		return cvClahe_float(image, clip_limit, size);
	return -1;
}

<<<<<<< HEAD

// compute the signed triangle area
static int orientation(pointi a, pointi b, pointi c) {
	int area = (b.y - a.y) * (c.x - b.x) -
		(b.x - a.x) * (c.y - b.y);
	if (area == 0)
		return 0;
	return area > 0 ? 1 : -1;
}

static bool onSegment(pointi a, pointi b, pointi c) {
	return b.x <= max(a.x, c.x) && b.x >= min(a.x, c.x) &&
		b.y <= max(a.y, c.y) && b.y >= min(a.y, c.y);
}

// https://www.geeksforgeeks.org/check-if-two-given-line-segments-intersect/
static bool segments_intersect(std::vector<Vec4i> lines, size_t i, size_t j) {
	int x1 = lines[i][0], y1 = lines[i][1], x2 = lines[i][2], y2 = lines[i][3];
	pointi a = { x1, y1 };
	pointi b = { x2, y2 };
	int x3 = lines[j][0], y3 = lines[j][1], x4 = lines[j][2], y4 = lines[j][3];
	pointi c = { x3, y3 };
	pointi d = { x4, y4 };
	int orientABC = orientation(a, b, c);
	int orientABD = orientation(a, b, d);
	int orientCDA = orientation(c, d, a);
	int orientCDB = orientation(c, d, b);
	// TODO: handle them with POSITION_EPSILON
	if (orientABC != orientABD && orientCDA != orientCDB)
		return true;
	// handle colinearity cases too
	if (orientABC == 0 && onSegment(a, c, b)) return true;
	if (orientABD == 0 && onSegment(a, d, b)) return true;
	if (orientCDA == 0 && onSegment(c, a, d)) return true;
	if (orientCDB == 0 && onSegment(c, b, d)) return true;
	return false;
}

#define ANGLES_EPSILON	15.0	// degrees
#define POSITION_EPSILON 9	// pixels
// TODO: make POSITION_EPSILON variable, based on sampling

static size_t remove_segments_on_the_sides(std::vector<Vec4i> &lines, size_t nb_lines, int rx, int ry) {
	size_t j = 0;
	for (size_t i = 0; i < nb_lines; i++) {
		int x1 = lines[i][0], y1 = lines[i][1], x2 = lines[i][2], y2 = lines[i][3];
		if (x1 > 3 && x2 > 3 && x1 < rx-4 && x2 < rx-3 && y1 > 3 && y2 > 3 && y1 < ry-4 && y2 < ry-4) {
			if (i != j) {
				lines[j] = lines[i];
			}
			j++;
		}
	}
	size_t new_size = j;
	for (; j < nb_lines; j++)
		lines.pop_back();
	siril_debug_print("kept %zd lines not on the sides\n", new_size);
	return new_size;
}

static size_t remove_duplicate_segments(std::vector<Vec4i> &lines, std::vector<double> &angles, size_t nb_lines) {
	// compute segment lengths
	/*std::vector<double> lengths(nb_lines);
	for (size_t i = 0; i < nb_lines; i++) {
		int x1 = lines[i][0], y1 = lines[i][1], x2 = lines[i][2], y2 = lines[i][3];
		lengths[i] = sqrt((x1 - x2) * (x1 - x2) + (y1 - y2) * (y1 - y2));
	}*/

	// O(n^2), this can be very slow
	std::vector<bool> kept(nb_lines, true);
	for (size_t i = 0; i < nb_lines; i++) {
		if (!kept[i]) continue;
		int x1 = lines[i][0], y1 = lines[i][1], x2 = lines[i][2], y2 = lines[i][3];
		for (size_t j = i+1; j < nb_lines; j++) {
			if (!kept[j]) continue;
			if (fabs(angles[i] - angles[j]) <= ANGLES_EPSILON) {
				// check if they are very close in start or end
				// (assuming start and end of segments are in the same order)
				int x3 = lines[j][0], y3 = lines[j][1], x4 = lines[j][2], y4 = lines[j][3];
				if ((abs(x1 - x3) <= POSITION_EPSILON && abs(y1 - y3) <= POSITION_EPSILON) ||
						(abs(x2 - x4) <= POSITION_EPSILON && abs(y2 - y4) <= POSITION_EPSILON) ||
						// check if they intersect
						segments_intersect(lines, i, j)) {
					int newx1, newx2, newy1, newy2;
					if (x1 < x2) {
						newx1 = min(x1, min(x3, x4));
						newx2 = max(x2, max(x3, x4));
					} else {
						newx1 = max(x1, max(x3, x4));
						newx2 = min(x2, min(x3, x4));
					}
					if (y1 < y2) {
						newy1 = min(y1, min(y3, y4));
						newy2 = max(y2, max(y3, y4));
					} else {
						newy1 = max(y1, max(y3, y4));
						newy2 = min(y2, min(y3, y4));
					}
					kept[j] = false;
					siril_debug_print("removing %zd (loop %zd)\n", j, i);
					lines[i][0] = newx1; lines[i][1] = newy1; lines[i][2] = newx2; lines[i][3] = newy2;
				}
			}
		}
	}

	size_t j = 0;
	for (size_t i = 0; i < nb_lines; i++) {
		if (kept[i]) {
			if (i != j) {
				lines[j] = lines[i];
				angles[j] = angles[i];
			}
			j++;
		}
	}
	size_t new_size = j;
	for (; j < nb_lines; j++) {
		lines.pop_back();
		angles.pop_back();
	}
	siril_debug_print("kept %zd unique lines\n", new_size);
	return new_size;
}

#define PROBABILITSIC_HOUGH

int cvHoughLines(fits *image, int layer, float threshvalue, int minlen, struct track **tracks) {
	if (layer < 0 || layer >= image->naxes[2]) {
		layer = (image->naxes[2] == 3) ? 1 : 0;
		siril_log_message(_("Using layer %d\n"), layer);
	}

	size_t nbpixels = image->naxes[0] * image->naxes[1];
	BYTE *buffer = (BYTE *)malloc(nbpixels);
	if (image->type == DATA_USHORT) {
		for (size_t i = 0; i < nbpixels; i++)
			buffer[i] = image->data[i] > threshvalue ? 255 : 0;
	} else {
		for (size_t i = 0; i < nbpixels; i++)
			buffer[i] = image->fdata[i] > threshvalue ? 255 : 0;
	}
	Mat binary = Mat(image->ry, image->rx, CV_8UC1, buffer);

#ifdef PROBABILITSIC_HOUGH
	std::vector<Vec4i> lines; // will hold the results of the detection
	HoughLinesP(binary, lines, 1.0, CV_PI / 180.0, minlen, (double)minlen, 5.0);
	size_t nb_lines = lines.size();
	if (nb_lines) {
		std::vector<double> angles(nb_lines);
		const int nb_bins = 72;		// 5 degree steps
		gsl_histogram *hist = gsl_histogram_alloc(nb_bins);
		gsl_histogram_set_ranges_uniform(hist, -180.0, 180.0);

		for (size_t i = 0; i < nb_lines; i++) {
			// put results in the correct orientation
			if (!image->top_down) {
				lines[i][1] = image->ry - lines[i][1] - 1;
				lines[i][3] = image->ry - lines[i][3] - 1;
			}
			// compute angle
			int x1 = lines[i][0], y1 = lines[i][1], x2 = lines[i][2], y2 = lines[i][3];
			angles[i] = atan2(y1 - y2, x1 - x2) / M_PI * 180.0;
		}

		nb_lines = remove_segments_on_the_sides(lines, nb_lines, image->rx, image->ry);
		nb_lines = remove_duplicate_segments(lines, angles, nb_lines); // in-place edit of lines and angles

		for (size_t i = 0; i < nb_lines; i++) {
			gsl_histogram_increment(hist, angles[i]);
			int x1 = lines[i][0], y1 = lines[i][1], x2 = lines[i][2], y2 = lines[i][3];
			siril_debug_print("Line detected (%d,%d)->(%d,%d), angle %f\n", x1, y1, x2, y2, angles[i]);
		}

		for (size_t i = 0; i < gsl_histogram_bins(hist); i++) {
			int inbin = (int)gsl_histogram_get(hist, i);
			if (inbin > 0) {
				double bin_size = 360.0 / nb_bins;
				double start = -180.0 + i * bin_size;
				siril_log_message(_("%d objects with an angle in [%f, %f]\n"), inbin, start, start + bin_size);
			}
		}
		gsl_histogram_free(hist);

		if (tracks) {
			*tracks = (struct track *)malloc(nb_lines * sizeof(struct track));
			if (!*tracks) {
				PRINT_ALLOC_ERR;
				binary.release();
				free(buffer);
				return 0;
			}
			for (size_t i = 0; i < nb_lines; i++) {
				(*tracks)[i].start.x = lines[i][0];
				(*tracks)[i].start.y = lines[i][1];
				(*tracks)[i].end.x = lines[i][2];
				(*tracks)[i].end.y = lines[i][3];
				(*tracks)[i].angle = angles[i];
			}
		}
	}

#else
	std::vector<Vec2f> lines; // will hold the results of the detection
	HoughLines(binary, lines, 1.0, CV_PI / 180.0, minlen);

#ifdef SIRIL_OUTPUT_DEBUG
	for (size_t i = 0; i < lines.size(); i++) {
		float rho = lines[i][0], theta = lines[i][1];
		// rho is the distance to origin in pixels, theta the angle to X axis in radian
		Point pt1, pt2;
		double a = cos(theta), b = sin(theta);
		double x0 = a*rho, y0 = b*rho;
		pt1.x = cvRound(x0 + 1000*(-b));
		pt1.y = cvRound(y0 + 1000*(a));
		pt2.x = cvRound(x0 - 1000*(-b));
		pt2.y = cvRound(y0 - 1000*(a));
		siril_debug_print("Line detected (%d,%d)->(%d,%d)\n", pt1.x, pt1.y, pt2.x, pt2.y);
	}
#endif
#endif

	binary.release();
	free(buffer);
	return lines.size();
}

=======
>>>>>>> ac237843
// https://igl.ethz.ch/projects/ARAP/svd_rot.pdf
double cvCalculRigidTransform(s_star *star_array_in,
		struct s_star *star_array_out, int n, Homography *Hom) {
	Mat out = Mat(2, n, CV_64FC1);
	Mat in = Mat(2, n, CV_64FC1);
	Mat A = Mat(2, 2, CV_64FC1);
	Mat B = Mat(2, 2, CV_64FC1);
	Mat U = Mat(2, 2, CV_64FC1);
	Mat V = Mat(2, 2, CV_64FC1);
	Mat S = Mat(2, 2, CV_64FC1);
	Mat T = Mat(2, 2, CV_64FC1);
	Mat R = Mat(2, 2, CV_64FC1);
	Mat H = Mat(3, 3, CV_64FC1);
	Mat res = Mat(3, 1, CV_64FC1);
	Mat outC = Mat(2, 1, CV_64FC1);
	Mat inC = Mat(2, 1, CV_64FC1);
	Mat shift = Mat(2, 1, CV_64FC1);

	double outCx = 0., outCy = 0., inCx = 0., inCy = 0.;
	/* the -0.5 term comes from the difference in convention between how we compute PSF
	/ and opencv (zero coordinate at edge of pixel vs at center) */
	for (int i = 0; i < n; i++) {
		outCx += star_array_out[i].x - 0.5;
		outCy += star_array_out[i].y - 0.5;
		inCx += star_array_in[i].x - 0.5;
		inCy += star_array_in[i].y - 0.5;
		out.at<double>(0,i) = star_array_out[i].x - 0.5;
		out.at<double>(1,i) = star_array_out[i].y - 0.5;
		in.at<double>(0,i) = star_array_in[i].x - 0.5;
		in.at<double>(1,i) = star_array_in[i].y - 0.5;
	}
	outCx /= n;
	outCy /= n;
	inCx /= n;
	inCy /= n;
	outC.at<double>(0,0) = outCx;
	outC.at<double>(1,0) = outCy;
	inC.at<double>(0,0) = inCx;
	inC.at<double>(1,0) = inCy;	

	for (int i = 0; i < n; i++) {
		out.at<double>(0,i) -= outCx;
		out.at<double>(1,i) -= outCy;
		in.at<double>(0,i) -= inCx;
		in.at<double>(1,i) -= inCy;
	}
	// std::cout << "out\n" << out << std::endl;
	// std::cout << "in\n" << in << std::endl;

	A = out * Mat::eye(n, n, CV_64FC1) * in.t();
	B = A.t() * A;

	// std::cout << "A\n" << A << std::endl;
	// std::cout << "B\n" << B << std::endl;

	double b = -(B.at<double>(0,0) + B.at<double>(1,1));
	double c = cv::determinant(B);

	double l1 = (-b + sqrt(b * b - 4 *c)) * 0.5;
	double l2 = (-b - sqrt(b * b - 4 *c)) * 0.5;

	double v1 = B.at<double>(0,1) / (l1 - B.at<double>(0,0));
	double v2 = B.at<double>(0,1) / (l2 - B.at<double>(0,0));
	// std::cout << "l1\n" << l1 << std::endl;
	// std::cout << "l2\n" << l2 << std::endl;

	double n1 = sqrt( 1 + v1 * v1);
	double n2 = sqrt( 1 + v2 * v2);

	V.at<double>(0,0) = v1 / n1;
	V.at<double>(1,0) = 1. / n1;
	V.at<double>(0,1) = v2 / n2;
	V.at<double>(1,1) = 1. / n2;
	// std::cout << "V\n" << V << std::endl;

	if (n == 3) {
		S = Mat::eye(2, 2, CV_64FC1);
		S.at<double>(0,0) = 1. / sqrt(l1);
		S.at<double>(1,1) = 1. / sqrt(l2);
		// std::cout << "S\n" << S << std::endl;
		U = (S * (A * V).t()).t();
	} else {
		U = A * V / sqrt(l1);
		U.at<double>(0,1) = U.at<double>(1,0);
		U.at<double>(1,1) = -U.at<double>(0,0);
	}
	// std::cout << "U\n" << U << std::endl;

	T = Mat::eye(2, 2, CV_64FC1);
	T.at<double>(1,1) = cv:: determinant(V * U.t());
	// std::cout << "T\n" << T << std::endl;

	R = V * T * U.t();
	// std::cout << "R\n" << R << std::endl;
	shift = inC - R * outC;
	// std::cout << "s\n" << shift << std::endl;


	H = Mat::eye(3, 3, CV_64FC1);
	R.copyTo(H(cv::Rect_<int>(0,0,2,2)));
	H.at<double>(0,2) = shift.at<double>(0,0);
	H.at<double>(1,2) = shift.at<double>(1,0);
	// std::cout << "H\n" << H << std::endl;

	// computing the maximum error
	double err = 0., norm2;
	for (int i = 0; i < n; i++) {
		res = H * (Mat_<double>(3,1) << star_array_out[i].x - 0.5, star_array_out[i].y - 0.5, 1) - (Mat_<double>(3,1) << star_array_in[i].x - 0.5, star_array_in[i].y - 0.5, 1);
		norm2 = cv::norm(res);
		if (norm2 > err) err = norm2;
	}

	Hom->Inliers = n;
	convert_MatH_to_H(H, Hom);

	return err;

}

void cvMultH(Homography H1, Homography H2, Homography *Hout) {
	Mat _H1 = Mat(3, 3, CV_64FC1);
	Mat _H2 = Mat(3, 3, CV_64FC1);
	Mat _H = Mat(3, 3, CV_64FC1);
	convert_H_to_MatH(&H1, _H1);
	convert_H_to_MatH(&H2, _H2);
	_H = _H1 * _H2;
	convert_MatH_to_H(_H, Hout);
}

void cvGetMatrixReframe(double x, double y, int w, int h, double angle, Homography *Hom) {
	double dx = x + (double)w * 0.5;
	double dy = y + (double)h * 0.5;
	Point2f pt(0., 0.);

	// shift to get to the center of the initial image
	Mat S =  Mat::eye(3, 3, CV_64FC1);
	S.at<double>(0, 2) = dx;
	S.at<double>(1, 2) = dy;

	// shift backwards to set the top-left point of the final image
	Mat S2 =  Mat::eye(3, 3, CV_64FC1);
	S2.at<double>(0, 2) = -(double)w * 0.5;
	S2.at<double>(1, 2) = -(double)h * 0.5;

	// get rot matrix about origin {0, 0}
	Mat r = getRotationMatrix2D(pt, angle, 1.0); 
	Mat H = Mat::eye(3, 3, CV_64FC1);
	r.copyTo(H(cv::Rect_<int>(0,0,3,2))); //slicing is (x, y, w, h)
	// std::cout << H << std::endl;

	H = S * H * S2;
	std::cout << H << std::endl;

	// transform is final to orginal, we need to inverse
	// to have H from original to final
	H = H.inv();
	std::cout << H << std::endl;

	convert_MatH_to_H(H, Hom);
}

void cvGetBoundingRectSize(fits *image, point center, double angle, int *w, int *h) {
	Rect frame;
	Point2f pt(center.x, center.y);
	frame = RotatedRect(pt, Size(image->rx, image->ry), angle).boundingRect();
	siril_debug_print("after rotation, new image size will be %d x %d\n", frame.width, frame.height);
	*w = frame.width;
	*h = frame.height;
}

void cvInvertH(Homography *Hom) {
	Mat H = Mat(3, 3, CV_64FC1);
	convert_H_to_MatH(Hom, H);
	H = H.inv();
	convert_MatH_to_H(H, Hom);
	// std::cout << "H" << std::endl;
	// std::cout << H << std::endl;
}

void cvApplyFlips(Homography *Hom, int source_ry, int target_ry) {
	Mat H = Mat(3, 3, CV_64FC1);
	convert_H_to_MatH(Hom, H);
	/* modify matrix for reverse Y axis */
	Mat F1 = Mat::eye(3, 3, CV_64FC1);
	F1.at<double>(1,1) = -1.0;
	F1.at<double>(1,2) = source_ry - 1.0;

	Mat F2 = Mat::eye(3, 3, CV_64FC1);
	F2.at<double>(1,1) = -1.0;
	F2.at<double>(1,2) = target_ry - 1.0;

	H = F2.inv() * H * F1;
	convert_MatH_to_H(H, Hom);
}<|MERGE_RESOLUTION|>--- conflicted
+++ resolved
@@ -716,236 +716,6 @@
 	return -1;
 }
 
-<<<<<<< HEAD
-
-// compute the signed triangle area
-static int orientation(pointi a, pointi b, pointi c) {
-	int area = (b.y - a.y) * (c.x - b.x) -
-		(b.x - a.x) * (c.y - b.y);
-	if (area == 0)
-		return 0;
-	return area > 0 ? 1 : -1;
-}
-
-static bool onSegment(pointi a, pointi b, pointi c) {
-	return b.x <= max(a.x, c.x) && b.x >= min(a.x, c.x) &&
-		b.y <= max(a.y, c.y) && b.y >= min(a.y, c.y);
-}
-
-// https://www.geeksforgeeks.org/check-if-two-given-line-segments-intersect/
-static bool segments_intersect(std::vector<Vec4i> lines, size_t i, size_t j) {
-	int x1 = lines[i][0], y1 = lines[i][1], x2 = lines[i][2], y2 = lines[i][3];
-	pointi a = { x1, y1 };
-	pointi b = { x2, y2 };
-	int x3 = lines[j][0], y3 = lines[j][1], x4 = lines[j][2], y4 = lines[j][3];
-	pointi c = { x3, y3 };
-	pointi d = { x4, y4 };
-	int orientABC = orientation(a, b, c);
-	int orientABD = orientation(a, b, d);
-	int orientCDA = orientation(c, d, a);
-	int orientCDB = orientation(c, d, b);
-	// TODO: handle them with POSITION_EPSILON
-	if (orientABC != orientABD && orientCDA != orientCDB)
-		return true;
-	// handle colinearity cases too
-	if (orientABC == 0 && onSegment(a, c, b)) return true;
-	if (orientABD == 0 && onSegment(a, d, b)) return true;
-	if (orientCDA == 0 && onSegment(c, a, d)) return true;
-	if (orientCDB == 0 && onSegment(c, b, d)) return true;
-	return false;
-}
-
-#define ANGLES_EPSILON	15.0	// degrees
-#define POSITION_EPSILON 9	// pixels
-// TODO: make POSITION_EPSILON variable, based on sampling
-
-static size_t remove_segments_on_the_sides(std::vector<Vec4i> &lines, size_t nb_lines, int rx, int ry) {
-	size_t j = 0;
-	for (size_t i = 0; i < nb_lines; i++) {
-		int x1 = lines[i][0], y1 = lines[i][1], x2 = lines[i][2], y2 = lines[i][3];
-		if (x1 > 3 && x2 > 3 && x1 < rx-4 && x2 < rx-3 && y1 > 3 && y2 > 3 && y1 < ry-4 && y2 < ry-4) {
-			if (i != j) {
-				lines[j] = lines[i];
-			}
-			j++;
-		}
-	}
-	size_t new_size = j;
-	for (; j < nb_lines; j++)
-		lines.pop_back();
-	siril_debug_print("kept %zd lines not on the sides\n", new_size);
-	return new_size;
-}
-
-static size_t remove_duplicate_segments(std::vector<Vec4i> &lines, std::vector<double> &angles, size_t nb_lines) {
-	// compute segment lengths
-	/*std::vector<double> lengths(nb_lines);
-	for (size_t i = 0; i < nb_lines; i++) {
-		int x1 = lines[i][0], y1 = lines[i][1], x2 = lines[i][2], y2 = lines[i][3];
-		lengths[i] = sqrt((x1 - x2) * (x1 - x2) + (y1 - y2) * (y1 - y2));
-	}*/
-
-	// O(n^2), this can be very slow
-	std::vector<bool> kept(nb_lines, true);
-	for (size_t i = 0; i < nb_lines; i++) {
-		if (!kept[i]) continue;
-		int x1 = lines[i][0], y1 = lines[i][1], x2 = lines[i][2], y2 = lines[i][3];
-		for (size_t j = i+1; j < nb_lines; j++) {
-			if (!kept[j]) continue;
-			if (fabs(angles[i] - angles[j]) <= ANGLES_EPSILON) {
-				// check if they are very close in start or end
-				// (assuming start and end of segments are in the same order)
-				int x3 = lines[j][0], y3 = lines[j][1], x4 = lines[j][2], y4 = lines[j][3];
-				if ((abs(x1 - x3) <= POSITION_EPSILON && abs(y1 - y3) <= POSITION_EPSILON) ||
-						(abs(x2 - x4) <= POSITION_EPSILON && abs(y2 - y4) <= POSITION_EPSILON) ||
-						// check if they intersect
-						segments_intersect(lines, i, j)) {
-					int newx1, newx2, newy1, newy2;
-					if (x1 < x2) {
-						newx1 = min(x1, min(x3, x4));
-						newx2 = max(x2, max(x3, x4));
-					} else {
-						newx1 = max(x1, max(x3, x4));
-						newx2 = min(x2, min(x3, x4));
-					}
-					if (y1 < y2) {
-						newy1 = min(y1, min(y3, y4));
-						newy2 = max(y2, max(y3, y4));
-					} else {
-						newy1 = max(y1, max(y3, y4));
-						newy2 = min(y2, min(y3, y4));
-					}
-					kept[j] = false;
-					siril_debug_print("removing %zd (loop %zd)\n", j, i);
-					lines[i][0] = newx1; lines[i][1] = newy1; lines[i][2] = newx2; lines[i][3] = newy2;
-				}
-			}
-		}
-	}
-
-	size_t j = 0;
-	for (size_t i = 0; i < nb_lines; i++) {
-		if (kept[i]) {
-			if (i != j) {
-				lines[j] = lines[i];
-				angles[j] = angles[i];
-			}
-			j++;
-		}
-	}
-	size_t new_size = j;
-	for (; j < nb_lines; j++) {
-		lines.pop_back();
-		angles.pop_back();
-	}
-	siril_debug_print("kept %zd unique lines\n", new_size);
-	return new_size;
-}
-
-#define PROBABILITSIC_HOUGH
-
-int cvHoughLines(fits *image, int layer, float threshvalue, int minlen, struct track **tracks) {
-	if (layer < 0 || layer >= image->naxes[2]) {
-		layer = (image->naxes[2] == 3) ? 1 : 0;
-		siril_log_message(_("Using layer %d\n"), layer);
-	}
-
-	size_t nbpixels = image->naxes[0] * image->naxes[1];
-	BYTE *buffer = (BYTE *)malloc(nbpixels);
-	if (image->type == DATA_USHORT) {
-		for (size_t i = 0; i < nbpixels; i++)
-			buffer[i] = image->data[i] > threshvalue ? 255 : 0;
-	} else {
-		for (size_t i = 0; i < nbpixels; i++)
-			buffer[i] = image->fdata[i] > threshvalue ? 255 : 0;
-	}
-	Mat binary = Mat(image->ry, image->rx, CV_8UC1, buffer);
-
-#ifdef PROBABILITSIC_HOUGH
-	std::vector<Vec4i> lines; // will hold the results of the detection
-	HoughLinesP(binary, lines, 1.0, CV_PI / 180.0, minlen, (double)minlen, 5.0);
-	size_t nb_lines = lines.size();
-	if (nb_lines) {
-		std::vector<double> angles(nb_lines);
-		const int nb_bins = 72;		// 5 degree steps
-		gsl_histogram *hist = gsl_histogram_alloc(nb_bins);
-		gsl_histogram_set_ranges_uniform(hist, -180.0, 180.0);
-
-		for (size_t i = 0; i < nb_lines; i++) {
-			// put results in the correct orientation
-			if (!image->top_down) {
-				lines[i][1] = image->ry - lines[i][1] - 1;
-				lines[i][3] = image->ry - lines[i][3] - 1;
-			}
-			// compute angle
-			int x1 = lines[i][0], y1 = lines[i][1], x2 = lines[i][2], y2 = lines[i][3];
-			angles[i] = atan2(y1 - y2, x1 - x2) / M_PI * 180.0;
-		}
-
-		nb_lines = remove_segments_on_the_sides(lines, nb_lines, image->rx, image->ry);
-		nb_lines = remove_duplicate_segments(lines, angles, nb_lines); // in-place edit of lines and angles
-
-		for (size_t i = 0; i < nb_lines; i++) {
-			gsl_histogram_increment(hist, angles[i]);
-			int x1 = lines[i][0], y1 = lines[i][1], x2 = lines[i][2], y2 = lines[i][3];
-			siril_debug_print("Line detected (%d,%d)->(%d,%d), angle %f\n", x1, y1, x2, y2, angles[i]);
-		}
-
-		for (size_t i = 0; i < gsl_histogram_bins(hist); i++) {
-			int inbin = (int)gsl_histogram_get(hist, i);
-			if (inbin > 0) {
-				double bin_size = 360.0 / nb_bins;
-				double start = -180.0 + i * bin_size;
-				siril_log_message(_("%d objects with an angle in [%f, %f]\n"), inbin, start, start + bin_size);
-			}
-		}
-		gsl_histogram_free(hist);
-
-		if (tracks) {
-			*tracks = (struct track *)malloc(nb_lines * sizeof(struct track));
-			if (!*tracks) {
-				PRINT_ALLOC_ERR;
-				binary.release();
-				free(buffer);
-				return 0;
-			}
-			for (size_t i = 0; i < nb_lines; i++) {
-				(*tracks)[i].start.x = lines[i][0];
-				(*tracks)[i].start.y = lines[i][1];
-				(*tracks)[i].end.x = lines[i][2];
-				(*tracks)[i].end.y = lines[i][3];
-				(*tracks)[i].angle = angles[i];
-			}
-		}
-	}
-
-#else
-	std::vector<Vec2f> lines; // will hold the results of the detection
-	HoughLines(binary, lines, 1.0, CV_PI / 180.0, minlen);
-
-#ifdef SIRIL_OUTPUT_DEBUG
-	for (size_t i = 0; i < lines.size(); i++) {
-		float rho = lines[i][0], theta = lines[i][1];
-		// rho is the distance to origin in pixels, theta the angle to X axis in radian
-		Point pt1, pt2;
-		double a = cos(theta), b = sin(theta);
-		double x0 = a*rho, y0 = b*rho;
-		pt1.x = cvRound(x0 + 1000*(-b));
-		pt1.y = cvRound(y0 + 1000*(a));
-		pt2.x = cvRound(x0 - 1000*(-b));
-		pt2.y = cvRound(y0 - 1000*(a));
-		siril_debug_print("Line detected (%d,%d)->(%d,%d)\n", pt1.x, pt1.y, pt2.x, pt2.y);
-	}
-#endif
-#endif
-
-	binary.release();
-	free(buffer);
-	return lines.size();
-}
-
-=======
->>>>>>> ac237843
 // https://igl.ethz.ch/projects/ARAP/svd_rot.pdf
 double cvCalculRigidTransform(s_star *star_array_in,
 		struct s_star *star_array_out, int n, Homography *Hom) {
