#ifndef SIRIL_OPENCV_H_
#define SIRIL_OPENCV_H_

#ifdef HAVE_CONFIG_H
#  include <config.h>
#endif

#ifdef __cplusplus

// This is a C++ function reused in another C++ file, ecc.cpp.
#include <opencv2/core/core.hpp>
void convert_MatH_to_H(cv::Mat from, Homography *to);

extern "C" {
#endif

#include <stdint.h>
#include "registration/matching/misc.h"
#include "registration/matching/atpmatch.h"
#include "gui/progress_and_log.h"


WORD *cvResizeGaussian_buf(WORD *buf, int srcx, int srcy, int destx, int desty);
int cvResizeGaussian(fits *, int, int, int);
int cvResizeGaussian_data8(uint8_t *dataIn, int rx, int ry, uint8_t *dataOut,
		int toX, int toY, int chan, int interpolation);
int cvTranslateImage(fits *image, point shift, int interpolation);
int cvRotateImage(fits *, point, double, int, int);
unsigned char *cvCalculH(s_star *star_array_img,
		struct s_star *star_array_ref, int n, Homography *H);
int cvApplyScaleToH(Homography *H1, double scale);
<<<<<<< HEAD
void cvTransformBuf(WORD *image, int size, Homography *Hom);
int cvTransformImage(fits *, point, Homography, int);
=======
int cvTransformImage(fits *image, long width, long height, Homography Hom, int interpolation);
int cvUnsharpFilter(fits*, double, double);
>>>>>>> d3ce6372
int cvComputeFinestScale(fits *image);
int cvLucyRichardson(fits *image, double sigma, int iterations);

int cvUnsharpFilter(fits*, double, double);
int cvLaplacian_old(fits *image);
void cvLaplacian(WORD *image_data, int rx, int ry, int kernel_size, WORD *output);

void cvGaussian(WORD *image_data, int rx, int ry, int kernel_size, WORD *output);
void cvToMonochrome(WORD *image_data[3], int rx, int ry, WORD *output);
#ifdef __cplusplus
}
#endif

#endif<|MERGE_RESOLUTION|>--- conflicted
+++ resolved
@@ -29,13 +29,9 @@
 unsigned char *cvCalculH(s_star *star_array_img,
 		struct s_star *star_array_ref, int n, Homography *H);
 int cvApplyScaleToH(Homography *H1, double scale);
-<<<<<<< HEAD
 void cvTransformBuf(WORD *image, int size, Homography *Hom);
 int cvTransformImage(fits *, point, Homography, int);
-=======
-int cvTransformImage(fits *image, long width, long height, Homography Hom, int interpolation);
-int cvUnsharpFilter(fits*, double, double);
->>>>>>> d3ce6372
+
 int cvComputeFinestScale(fits *image);
 int cvLucyRichardson(fits *image, double sigma, int iterations);
 
