## Process this file with automake to produce Makefile.in

bin_PROGRAMS = siril siril-cli

AM_CPPFLAGS = \
	-DPACKAGE_DATA_DIR='"$(datadir)/${PACKAGE}"' \
	-DPACKAGE_DOC_DIR='"${datarootdir}/doc/${PACKAGE}"' \
	-DLOCALEDIR='"${localedir}"' \
	${OPENCV_CFLAGS} \
	$(FFMPEG_CFLAGS) \
	$(GIO_CFLAGS) \
	$(JSON_GLIB_CFLAGS) \
	$(GTK_CFLAGS) \
	${GTK_MAC_CFLAGS} \
	$(LIBTIFF_CFLAGS) \
	$(LIBPNG_CFLAGS) \
	$(FFTW_CFLAGS) \
	$(CFITSIO_CFLAGS) \
	$(GSL_CFLAGS) \
	$(FFMS2_CFLAGS) \
	$(WCSLIB_CFLAGS) \
	$(LIBCONFIG_CFLAGS) \
	-I$(top_builddir)/subprojects/kplot

siril_common_SOURCES = \
	core/siril.h \
	core/proto.h \
	algos/annotate.c \
	algos/annotate.h \
	algos/anscombe.c \
	algos/anscombe.h \
	algos/astrometry_solver.c \
	algos/astrometry_solver.h \
	algos/background_extraction.c \
	algos/background_extraction.h \
	algos/ccd-inspector.c \
	algos/ccd-inspector.h \
	algos/colors.c \
	algos/colors.h \
	algos/Def_Math.h \
	algos/Def_Wavelet.h \
	algos/Def_Mem.h \
	algos/extraction.c \
	algos/extraction.h \
	algos/demosaicing.c \
	algos/demosaicing.h \
	algos/fix_xtrans_af.c \
	algos/fix_xtrans_af.h \
	algos/geometry.c \
	algos/geometry.h \
	algos/io_wave.c \
	algos/median_fast.c \
	algos/noise.c \
	algos/noise.h \
	algos/pave.c \
	algos/photometry.c \
	algos/photometry.h \
	algos/PSF.c \
	algos/PSF.h \
	algos/quality.c \
	algos/quality_float.c \
	algos/quality.h \
	algos/quantize.c \
	algos/reconstr.c \
	algos/sorting.h \
	algos/sorting.c \
	algos/star_finder.c \
	algos/star_finder.h \
	algos/statistics.c \
	algos/statistics.h \
	algos/statistics_float.c \
	algos/statistics_float.h \
	algos/transform.c \
	algos/search_objects.c \
	algos/siril_wcs.h \
	algos/siril_wcs.c \
	compositing/align_rgb.c \
	compositing/align_rgb.h \
	compositing/compositing.c \
	compositing/compositing.h \
	compositing/filters.c \
	compositing/filters.h \
	core/arithm.c \
	core/arithm.h \
	core/atomic.cpp \
	core/atomic.h \
	core/command.c \
	core/command.h \
	core/command_def.h \
	core/command_line_processor.c \
	core/command_line_processor.h \
	core/command_list.h \
	core/icc_profile.c \
	core/icc_profile.h \
	core/initfile.c \
	core/initfile.h \
	core/OS_utils.c \
	core/OS_utils.h \
	core/pipe.c \
	core/pipe.h \
	core/preprocess.c \
	core/preprocess.h \
	core/processing.c \
	core/sequence_filtering.c \
	core/sequence_filtering.h \
	core/settings.c \
	core/settings.h \
	core/signals.c \
	core/signals.h \
	core/siril.c \
	core/siril_actions.c \
	core/siril_actions.h \
	core/siril_app_dirs.c \
	core/siril_app_dirs.h \
	core/siril_cmd_help.c \
	core/siril_cmd_help.h \
	core/siril_date.c \
	core/siril_date.h \
	core/siril_language.c \
	core/siril_language.h \
	core/siril_log.c \
	core/siril_log.h \
	core/siril_update.c \
	core/siril_update.h \
	core/siril_world_cs.c \
	core/siril_world_cs.h \
	core/sleef.h \
	core/undo.c \
	core/undo.h \
	core/utils.c \
	filters/asinh.c \
	filters/asinh.h \
	filters/banding.c \
	filters/banding.h \
	filters/clahe.c \
	filters/clahe.h \
	filters/cosmetic_correction.c \
	filters/cosmetic_correction.h \
	filters/deconv.c \
	filters/deconv.h \
	filters/fft.c \
	filters/fft.h \
	filters/median.c \
	filters/median.h \
	filters/mtf.c \
	filters/mtf.h \
	filters/ght.c \
	filters/ght.h \
	filters/rgradient.c \
	filters/rgradient.h \
	filters/saturation.c \
	filters/saturation.h \
	filters/scnr.c \
	filters/scnr.h \
	filters/starnet.c \
	filters/starnet.h \
	filters/wavelets.c \
	filters/wavelets.h \
	filters/da3d/DA3D.cpp \
	filters/da3d/DA3D.hpp \
	filters/da3d/DftPatch.hpp \
	filters/da3d/Image.hpp \
	filters/da3d/Utils.cpp \
	filters/da3d/Utils.hpp \
	filters/da3d/WeightMap.cpp \
	filters/da3d/WeightMap.hpp \
	filters/nlbayes/call_nlbayes.cpp \
	filters/nlbayes/call_nlbayes.h \
	filters/nlbayes/LibImages.cpp \
	filters/nlbayes/LibImages.h \
	filters/nlbayes/LibMatrix.cpp \
	filters/nlbayes/NlBayes.cpp \
	filters/nlbayes/NlBayes.h \
	filters/nlbayes/Utilities.cpp \
	filters/nlbayes/Utilities.h \
	gui/about_dialog.c \
	gui/about_dialog.h \
	gui/annotations_pref.c \
	gui/astrometry_solver.c \
<<<<<<< HEAD
	gui/bm3dgui.c \
	gui/bm3dgui.h \
=======
	gui/background_extraction.c \
>>>>>>> bac0707c
	gui/callbacks.c \
	gui/callbacks.h \
	gui/conversion.c \
	gui/conversion.h \
	gui/colors.c \
	gui/colors.h \
	gui/dialog_preview.c \
	gui/dialog_preview.h \
	gui/dialogs.c \
	gui/dialogs.h \
	gui/fix_xtrans_af.c \
	gui/fix_xtrans_af.h \
	gui/histogram.c \
	gui/histogram.h \
	gui/image_display.c \
	gui/image_display.h \
	gui/image_interactions.c \
	gui/image_interactions.h \
	gui/linear_match.c \
	gui/linear_match.h \
	gui/menu_gray_geometry.c \
	gui/menu_gray_geometry.h \
	gui/menu_gray_psf.c \
	gui/message_dialog.c \
	gui/message_dialog.h \
	gui/nina_light_curve.c \
	gui/nina_light_curve.h \
	gui/open_dialog.c \
	gui/open_dialog.h \
	gui/photometric_cc.c \
	gui/photometric_cc.h \
	gui/plot.c \
	gui/plot.h \
	gui/preferences.c \
	gui/preferences.h \
	gui/progress_and_log.c \
	gui/progress_and_log.h \
	gui/PSF_list.h \
	gui/PSF_list.c \
	gui/registration_preview.c \
	gui/remixer.c \
	gui/remixer.h \
	gui/save_dialog.c \
	gui/save_dialog.h \
	gui/script_menu.c \
	gui/script_menu.h \
	gui/sequence_list.c \
	gui/sequence_list.h \
	gui/single_image.c \
	gui/single_image.h \
	gui/siril_css.c \
	gui/siril_css.h \
	gui/siril_intro.c \
	gui/siril_intro.h \
	gui/siril_preview.c \
	gui/siril_preview.h \
	gui/siril-window.c \
	gui/siril-window.h \
	gui/split_cfa.c \
	gui/star_finder.c \
	gui/starnetgui.c \
	gui/starnetgui.h \
	gui/statistics_list.c \
	gui/utils.c \
	gui/utils.h \
	io/catalogues.c \
	io/catalogues.h \
	io/Astro-TIFF.c \
	io/Astro-TIFF.h \
	io/kstars/binfile.h \
	io/kstars/byteorder.h \
	io/conversion.c \
	io/conversion.h \
	io/films.c \
	io/films.h \
	io/fits_sequence.c \
	io/fits_sequence.h \
	io/FITS_symlink.c \
	io/FITS_symlink.h \
	io/gnuplot_i.c \
	io/gnuplot_i.h \
	io/image_format_fits.c \
	io/image_format_fits.h \
	io/image_formats_internal.c \
	io/image_formats_libraries.c \
	io/mp4_output.c \
	io/mp4_output.h \
	io/seqfile.c \
	io/sequence.c \
	io/sequence.h \
	io/sequence_export.c \
	io/seqwriter.h \
	io/seqwriter.c \
	io/ser.c \
	io/ser.h \
	io/single_image.c \
	io/single_image.h \
	livestacking/livestacking.c \
	livestacking/livestacking.h \
	livestacking/gui.c \
	livestacking/gui.h \
	pixelMath/pixel_math_runner.c \
	pixelMath/pixel_math_runner.h \
	pixelMath/tinyexpr.c \
	pixelMath/tinyexpr.h \
	registration/applyreg.c \
	registration/3stars.c \
	registration/comet.c \
	registration/global.c \
	registration/matching/match.c \
	registration/matching/atpmatch.c \
	registration/matching/misc.c \
	registration/matching/project_coords.c \
	registration/matching/project_coords.h \
	registration/matching/degtorad.h \
	registration/matching/apply_match.c \
	registration/registration.c \
	registration/registration.h \
	stacking/median_and_mean.c \
	stacking/rejection_float.c \
	stacking/normalization.c \
	stacking/siril_fit_linear.c \
	stacking/siril_fit_linear.h \
	stacking/stacking.c \
	stacking/stacking.h \
	stacking/stackminmax.c \
	stacking/sum.c \
	stacking/sum.h \
	stacking/upscaling.c \
	rt/deconvolution.cc \
	rt/rt_algo.cc \
	rt/gauss.cc \
	rt/boxblur.cc

if PLATFORM_WIN32
libdbghelp = -ldbghelp
endif

if HAVE_LIBRTPROCESS
AM_CPPFLAGS += -DHAVE_LIBRTPROCESS \
						$(LIBRTPROCESS_CFLAGS)
librtprocesslibs = $(LIBRTPROCESS_LIBS)
else
AM_CPPFLAGS += -I$(top_srcdir)/subprojects/librtprocess/src/include
librtprocesslibs = $(top_builddir)/subprojects/librtprocess/build/src/librtprocess.a
endif

AM_CPPFLAGS += -I$(top_srcdir)/subprojects/htmesh
libhtmeshlibs = $(top_builddir)/subprojects/htmesh/build/libhtmesh.a

siril_common_LDADD = \
	$(top_builddir)/subprojects/kplot/libkplot.a \
	$(FFMPEG_LIBS) \
	$(GTK_LIBS) \
	${GTK_MAC_LIBS} \
	$(LIBRAW_LIBS) \
	$(LIBHEIF_LIBS) \
	$(LIBTIFF_LIBS) \
	$(LIBPNG_LIBS) \
	$(FFTW_LIBS) \
	$(CFITSIO_LIBS) \
	$(GSL_LIBS) \
	$(JSON_GLIB_LIBS) \
	$(FFMS2_LIBS) \
	$(LIBCONFIG_LIBS) \
	$(LIBCURL) \
	$(WCSLIB_LIBS) \
	$(EXTRA_LIBS) \
	$(LIBATOMIC_LIBS) \
	$(libdbghelp) \
	$(librtprocesslibs)

siril_common_SOURCES += \
	algos/demosaicing_rtp.cpp \
	io/avi_pipp/pipp_avi_write.cpp \
	io/avi_pipp/pipp_avi_write.h \
	io/avi_pipp/pipp_avi_write_dib.cpp \
	io/avi_pipp/pipp_avi_write_dib.h \
	io/avi_pipp/pipp_utf8.h \
	io/avi_pipp/pipp_buffer.cpp \
	io/avi_pipp/pipp_buffer.h \
	io/avi_pipp/pipp_video_write.h \
	io/avi_pipp/avi_writer.cpp \
	io/avi_pipp/avi_writer.h \
	opencv/opencv.cpp \
	opencv/opencv.h \
	opencv/kombat/kombat.cpp \
	opencv/kombat/kombat.h \
	core/exif.cpp \
	core/exif.h \
	io/kstars/htmesh_wrapper.cpp \
	io/kstars/htmesh_wrapper.h

siril_common_LDADD += $(OPENCV_LIBS) \
		      $(EXIV2_LIBS) \
		      $(libhtmeshlibs)

siril_SOURCES = $(siril_common_SOURCES) main.c
siril_cli_SOURCES = $(siril_common_SOURCES) main-cli.c
siril_LDADD = $(siril_common_LDADD)
siril_cli_LDADD = $(siril_common_LDADD)

pkgdata_DATA = \
	gui/siril3.glade \
	gui/siril-shortcuts.ui \
	gui/siril.css

if PLATFORM_WIN32
AM_LDFLAGS += -Wl,--export-all-symbols
if !SIRIL_DEBUG
AM_LDFLAGS += -mwindows
endif #!SIRIL_DEBUG
else
if !PLATFORM_OSX
AM_LDFLAGS += -rdynamic
endif #!PLATFORM_OSX
endif #PLATFORM_WIN32

siril_LINK = $(CXXLINK)<|MERGE_RESOLUTION|>--- conflicted
+++ resolved
@@ -177,12 +177,9 @@
 	gui/about_dialog.h \
 	gui/annotations_pref.c \
 	gui/astrometry_solver.c \
-<<<<<<< HEAD
 	gui/bm3dgui.c \
 	gui/bm3dgui.h \
-=======
 	gui/background_extraction.c \
->>>>>>> bac0707c
 	gui/callbacks.c \
 	gui/callbacks.h \
 	gui/conversion.c \
