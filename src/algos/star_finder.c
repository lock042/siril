--- conflicted
+++ resolved
@@ -590,8 +590,7 @@
 				}
 			}
 
-<<<<<<< HEAD
-			psf_star *cur_star = psf_global_minimisation(z, candidates[candidate].B, FALSE, FALSE, FALSE, FALSE);
+			psf_star *cur_star = psf_global_minimisation(z, candidates[candidate].B, FALSE, FALSE, 1.0, FALSE, FALSE);
 			gsl_matrix_free(z);
 			if (cur_star) {
 				if (is_star(cur_star, sf, &candidates[candidate])) {
@@ -609,25 +608,6 @@
 					if (threads > 1)
 						results[candidate] = NULL;
 				}
-=======
-		psf_star *cur_star = psf_global_minimisation(z, candidates[candidate].B, FALSE, FALSE, 1.0, FALSE, FALSE);
-		gsl_matrix_free(z);
-		if (cur_star) {
-			if (is_star(cur_star, sf, &candidates[candidate])) {
-				//fwhm_to_arcsec_if_needed(image, cur_star);	// should we do this here?
-				cur_star->layer = layer;
-				cur_star->xpos = (x - R) + cur_star->x0 - 1.0;
-				cur_star->ypos = (y - R) + cur_star->y0 - 1.0;
-				if (threads > 1)
-					results[candidate] = cur_star;
-				else results[nbstars++] = cur_star;
-				//fprintf(stdout, "%03d: %11f %11f %f\n",
-				//		result_index, cur_star->xpos, cur_star->ypos, cur_star->mag);
-			} else {
-				free_psf(cur_star);
-				if (threads > 1)
-					results[candidate] = NULL;
->>>>>>> 925e3f5c
 			}
 			else if (threads > 1)
 				results[candidate] = NULL;
