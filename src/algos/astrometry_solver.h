#ifndef SRC_ALGOS_ASTROMETRY_SOLVER_H_
#define SRC_ALGOS_ASTROMETRY_SOLVER_H_

#include "core/siril.h"
#include "core/siril_world_cs.h"
#include "io/remote_catalogues.h"
#include "algos/search_objects.h"
#include "registration/matching/degtorad.h"

#define BRIGHTEST_STARS 2500
#define AT_MATCH_CATALOG_NBRIGHT 60
//#define CROP_ALLOWANCE 1.20


typedef enum {
	ERROR_PLATESOLVE = 1,
	ERROR_PHOTOMETRY = 10,
} platesolve_error_type;

typedef enum {
	LIMIT_MAG_AUTO,
	LIMIT_MAG_AUTO_WITH_OFFSET,
	LIMIT_MAG_ABSOLUTE
} limit_mag_mode;

struct astrometry_data {
	/* user input */
	fits *fit;		// the image
	double pixel_size;	// pixel size in µm
	double focal_length;	// focal length in mm
	gboolean use_local_cat;	// use local catalogues if installed
	online_catalog onlineCatalog;	// choice of catalog for the plate solve
	SirilWorldCS *cat_center;	// starting point for the search
	gboolean downsample;	// downsample image before solving
	gboolean autocrop;	// crop image if fov is larger than 5 degrees
	gboolean flip_image;	// Flip at the end if detected mirrored
	gboolean manual;	// use stars already detected by user, in com.stars
	psf_star **stars;	// alternate source for manual stars (vincent's special)
	limit_mag_mode mag_mode;// automatically limit magnitude of the catalog
	double magnitude_arg;	// if not automatic, use this limit magnitude
	gboolean verbose;	// display all information
	gboolean for_sequence;	// sequence operation, don't free everything
	gchar *filename;	// the name of the file being processed
	int rx_solver;		// width of the image being solved (accounting for downscale if any)
	int ry_solver;		// height of the image being solved (accounting for downscale if any)
	double scalefactor;	// scale factor accounting for downscale if any

	gboolean for_photometry_cc;	// proceeed to PCC after a successful plate solve
	struct photometric_cc_data *pcc;// PCC configuration

	/* program-processed input, by process_plate_solver_input() */
	double limit_mag;	// limit magnitude to search for in the catalog
	double scale;		// scale (resolution) in arcsec per pixel
	double used_fov;	// field of view for the solved image region (arcmin)
	GFile *catalog_file;	// downloaded file containing raw catalog data
	rectangle solvearea;	// area in case of manual selection or autocrop
	gboolean uncentered;	// solvearea is not centered with image

	/* runtime data */
	psf_star **cstars;	// catalogue stars
	int n_cat;		// number of catalogue stars

	/* results */
	int ret;		// return value
	gchar *message;		// error message
	gboolean image_flipped;	// image has been flipped
	SirilWorldCS *new_center; // the image center found by the solve, for GUI update
};

void open_astrometry_dialog();
void process_plate_solver_input(struct astrometry_data *args);
int fill_plate_solver_structure_from_GUI(struct astrometry_data *args);
void wcs_cd_to_pc(double cd[][2], double pc[][2], double cdelt[2]);
void wcs_pc_to_cd(double pc[][2], const double cdelt[2], double cd[][2]);
gpointer plate_solver(gpointer p);
double compute_mag_limit_from_fov(double fov_degrees);
gboolean confirm_delete_wcs_keywords(fits *fit);
void flip_bottom_up_astrometry_data(fits *fit);
void reframe_astrometry_data(fits *fit, Homography H);

void set_focal_and_pixel_pitch();

void start_sequence_astrometry(sequence *seq, struct astrometry_data *args);

gboolean asnet_is_available();

/* for the GUI */
double get_resolution(double focal, double pixel);
double get_radius_deg(double resolution, int rx, int ry);

gboolean has_any_keywords();
SirilWorldCS *get_eqs_from_header(fits *fit);
double get_fov_arcmin(double resolution, int rx, int ry);

const char *catalog_to_str(online_catalog cat);

/* from the GUI */
gboolean end_process_sso(gpointer p);
<<<<<<< HEAD
gboolean end_process_varstars(gpointer p);
=======
gboolean end_process_catsearch(gpointer p);
>>>>>>> 0aaaa9a8
void update_coords();
gboolean end_plate_solver(gpointer p);

void on_GtkButton_IPS_metadata_clicked(GtkButton *button, gpointer user_data);
void get_mag_settings_from_GUI(limit_mag_mode *mag_mode, double *magnitude_arg);

#endif /* SRC_ALGOS_ASTROMETRY_SOLVER_H_ */<|MERGE_RESOLUTION|>--- conflicted
+++ resolved
@@ -96,11 +96,7 @@
 
 /* from the GUI */
 gboolean end_process_sso(gpointer p);
-<<<<<<< HEAD
-gboolean end_process_varstars(gpointer p);
-=======
 gboolean end_process_catsearch(gpointer p);
->>>>>>> 0aaaa9a8
 void update_coords();
 gboolean end_plate_solver(gpointer p);
 
