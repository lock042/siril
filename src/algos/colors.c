--- conflicted
+++ resolved
@@ -1279,11 +1279,7 @@
 
 int ccm_calc(fits *fit, ccm matrix, float power) {
 	// We require a 3-channel FITS
-<<<<<<< HEAD
-	if (fit->naxes[2] != 3)
-=======
 	if (!isrgb(fit))
->>>>>>> 0c12d9b2
 		return 1;
 	fit->type == DATA_FLOAT ? ccm_float(fit, matrix, power) : ccm_ushort(fit, matrix, power);
 	return 0;
