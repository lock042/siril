/*
 * This file is part of Siril, an astronomy image processor.
 * Copyright (C) 2005-2011 Francois Meyer (dulle at free.fr)
 * Copyright (C) 2012-2024 team free-astro (see more in AUTHORS file)
 * Reference site is https://siril.org
 *
 * Siril is free software: you can redistribute it and/or modify
 * it under the terms of the GNU General Public License as published by
 * the Free Software Foundation, either version 3 of the License, or
 * (at your option) any later version.
 *
 * Siril is distributed in the hope that it will be useful,
 * but WITHOUT ANY WARRANTY; without even the implied warranty of
 * MERCHANTABILITY or FITNESS FOR A PARTICULAR PURPOSE. See the
 * GNU General Public License for more details.
 *
 * You should have received a copy of the GNU General Public License
 * along with Siril. If not, see <http://www.gnu.org/licenses/>.
 */

#include <stdlib.h>
#include <stdio.h>
#include <math.h>
#include <assert.h>
#include <float.h>

#include "algos/cie_standard_observer.h" // Do not include this from anywhere else
#include "core/siril.h"
#include "core/proto.h"
#include "core/icc_profile.h"
#include "core/processing.h"
#include "core/undo.h"
#include "core/siril_log.h"
#include "core/OS_utils.h"
#include "gui/progress_and_log.h"
#include "gui/histogram.h"
#include "io/single_image.h"
#include "io/image_format_fits.h"
#include "algos/colors.h"
#include "algos/statistics.h"
#include "algos/extraction.h"

/******************************************************************************
 * Note for maintainers: do not use the translation macro on the following    *
 * strings. Color management relies on being able to detect "Extraction"       *
 * in FITS HISTORY header.                                                    *
 ******************************************************************************/
const gchar *extractionstring = "Extraction";

static gchar *add_filter_str_rgb[] = { "R", "G", "B"};
static gchar *add_filter_str_hsl[] = { "HSL H", "HSL S", "HSL L"};
static gchar *add_filter_str_hsv[] = { "HSV H", "HSV S", "HSV V"};
static gchar *add_filter_str_lab[] = { "LAB L", "LAB A", "LAB B"};
static gchar *add_filter_str_yuv[] = { "YUV Y", "YUV U", "YUV V"};
static gchar **add_filter_str[] = { add_filter_str_rgb, add_filter_str_hsl, add_filter_str_hsv, add_filter_str_lab, add_filter_str_yuv, NULL };
/*
 * A Fast HSL-to-RGB Transform
 * by Ken Fishkin
 * from "Graphics Gems", Academic Press, 1990
 * */
/*
 *  * given h,s,l on [0..1],
 *   * return r,g,b on [0..1]
 *    */
void hsl_to_rgb_float_sat(float h, float sl, float l, float * r, float * g,
		float * b) {
	float v;

	h = h >= 6.f ? h - 6.f : h;

	v = (l <= 0.5f) ? (l * (1.f + sl)) : (l + sl - l * sl);
	if (v <= 0.f) {
		*r = *g = *b = 0.f;
	} else {
		float m;
		float sv;
		int sextant;
		float fract, vsf, mid1, mid2;

		m = l + l - v;
		sv = (v - m) / v;
		sextant = h;
		fract = h - sextant;
		vsf = v * sv * fract;
		mid1 = m + vsf;
		mid2 = v - vsf;
		switch (sextant) {
			case 0:
				*r = v;
				*g = mid1;
				*b = m;
				break;
			case 1:
				*r = mid2;
				*g = v;
				*b = m;
				break;
			case 2:
				*r = m;
				*g = v;
				*b = mid1;
				break;
			case 3:
				*r = m;
				*g = mid2;
				*b = v;
				break;
			case 4:
				*r = mid1;
				*g = m;
				*b = v;
				break;
			case 5:
				*r = v;
				*g = m;
				*b = mid2;
				break;
		}
	}
}
/*
 *  * RGB-HSL transforms.
 *   * Ken Fishkin, Pixar Inc., January 1989.
 *    */

/*
 *  * given r,g,b on [0 ... 1],
 *   * return (h,s,l) on [0 ... 1]
 *    */
void rgb_to_hsl_float_sat(float r, float g, float b, float low, float *h, float *s, float *l) {
	float v;
	float m;
	float vm;
	float r2, g2, b2;

	v = max(r, g);
	v = max(v, b);
	m = min(r, g);
	m = min(m, b);

	if (m + v < low + low) {
		*l = 0.f;
		return;
	}
	*l = (m + v) / 2.f;
	*h = 0.f;
	*s = 0.f;	// init values

	if ((*s = vm = v - m) > 0.f) {
		*s /= (*l <= 0.5f) ? (v + m) : (2.f - v - m);
	} else
		return;

	if (r == v) {
		g2 = (v - g) / vm;
		b2 = (v - b) / vm;
		*h = (g == m ? 5.f + b2 : 1.f - g2);
	}else if (g == v) {
		r2 = (v - r) / vm;
		b2 = (v - b) / vm;
		*h = (b == m ? 1.f + r2 : 3.f - b2);
	} else {
		r2 = (v - r) / vm;
		g2 = (v - g) / vm;
		*h = (r == m ? 3.f + g2 : 5.f - r2);
	}

}

/*
 * A Fast HSL-to-RGB Transform
 * by Ken Fishkin
 * from "Graphics Gems", Academic Press, 1990
 * */
/*
 *  * given h,s,l on [0..1],
 *   * return r,g,b on [0..1]
 *    */
void hsl_to_rgb(double h, double sl, double l, double * r, double * g,
		double * b) {
	double v;

	assert(h >= 0.0 && h <= 1.0);
	if (h >= 1.0) h -= 1.0;		// this code doesn't work for h = 1
	v = (l <= 0.5) ? (l * (1.0 + sl)) : (l + sl - l * sl);
	if (v <= 0) {
		*r = *g = *b = 0.0;
	} else {
		double m;
		double sv;
		int sextant;
		double fract, vsf, mid1, mid2;

		m = l + l - v;
		sv = (v - m) / v;
		h *= 6.0;
		sextant = h;
		fract = h - sextant;
		vsf = v * sv * fract;
		mid1 = m + vsf;
		mid2 = v - vsf;
		switch (sextant) {
			case 0:
				*r = v;
				*g = mid1;
				*b = m;
				break;
			case 1:
				*r = mid2;
				*g = v;
				*b = m;
				break;
			case 2:
				*r = m;
				*g = v;
				*b = mid1;
				break;
			case 3:
				*r = m;
				*g = mid2;
				*b = v;
				break;
			case 4:
				*r = mid1;
				*g = m;
				*b = v;
				break;
			case 5:
				*r = v;
				*g = m;
				*b = mid2;
				break;
		}
	}
}

/* RGB-HSL transforms.
 * Ken Fishkin, Pixar Inc., January 1989.
 *
 * given r,g,b on [0 ... 1],
 * return (h,s,l) on [0 ... 1]
 */
void rgb_to_hsl(double r, double g, double b, double *h, double *s, double *l) {
	double v;
	double m;
	double vm;
	double r2, g2, b2;

	v = max(r, g);
	v = max(v, b);
	m = min(r, g);
	m = min(m, b);
	*h = 0.0;
	*s = 0.0;	// init values

	if ((*l = (m + v) / 2.0) <= 0.0) {
		*l = 0.0;
		return;
	}
	if ((*s = vm = v - m) > 0.0) {
		*s /= (*l <= 0.5) ? (v + m) : (2.0 - v - m);
	} else
		return;

	r2 = (v - r) / vm;
	g2 = (v - g) / vm;
	b2 = (v - b) / vm;

	if (r == v)
		*h = (g == m ? 5.0 + b2 : 1.0 - g2);
	else if (g == v)
		*h = (b == m ? 1.0 + r2 : 3.0 - b2);
	else
		*h = (r == m ? 3.0 + g2 : 5.0 - r2);

	*h /= 6;
}

// Single precision versions of the above
void hsl_to_rgbf(float h, float s, float l, float * r, float * g,
		float * b) {
	float v;

	assert(h >= 0.f && h <= 1.f);
	if (h >= 1.f) h -= 1.f;		// this code doesn't work for h = 1
	v = (l <= 0.5f) ? (l * (1.f + s)) : (l + s - l * s);
	if (v <= 0.f) {
		*r = *g = *b = 0.f;
	} else {
		float m;
		float sv;
		int sextant;
		float fract, vsf, mid1, mid2;

		m = l + l - v;
		sv = (v - m) / v;
		h *= 6.f;
		sextant = h;
		fract = h - sextant;
		vsf = v * sv * fract;
		mid1 = m + vsf;
		mid2 = v - vsf;
		switch (sextant) {
			case 0:
				*r = v;
				*g = mid1;
				*b = m;
				break;
			case 1:
				*r = mid2;
				*g = v;
				*b = m;
				break;
			case 2:
				*r = m;
				*g = v;
				*b = mid1;
				break;
			case 3:
				*r = m;
				*g = mid2;
				*b = v;
				break;
			case 4:
				*r = mid1;
				*g = m;
				*b = v;
				break;
			case 5:
				*r = v;
				*g = m;
				*b = mid2;
				break;
		}
	}
}

void rgb_to_hslf(float r, float g, float b, float *h, float *s, float *l) {
	float v;
	float m;
	float vm;
	float r2, g2, b2;

	v = max(r, g);
	v = max(v, b);
	m = min(r, g);
	m = min(m, b);
	*h = 0.f;
	*s = 0.f;	// init values

	if ((*l = (m + v) / 2.f) <= 0.f) {
		*l = 0.f;
		return;
	}
	if ((*s = vm = v - m) > 0.f) {
		*s /= (*l <= 0.5f) ? (v + m) : (2.f - v - m);
	} else
		return;

	r2 = (v - r) / vm;
	g2 = (v - g) / vm;
	b2 = (v - b) / vm;

	if (r == v)
		*h = (g == m ? 5.f + b2 : 1.f - g2);
	else if (g == v)
		*h = (b == m ? 1.f + r2 : 3.f - b2);
	else
		*h = (r == m ? 3.f + g2 : 5.f - r2);

	*h /= 6.f;
}

/* all variables are between 0 and 1. h takes 0 for grey */
void rgb_to_hsv(double r, double g, double b, double *h, double *s, double *v) {
	double cmax, cmin, delta;

	cmax = max(r, g);
	cmax = max(cmax, b);
	cmin = min(r, g);
	cmin = min(cmin, b);
	delta = cmax - cmin;
	*v = cmax;
	if (delta == 0.0) {
		*s = 0.0;
		*h = 0.0;
		return;
	}
	*s = delta / cmax;

	if (cmax == r)
		*h = (((g - b) / delta)) / 6.0;
	else if (cmax == g)
		*h = (((b - r) / delta) + 2.0) / 6.0;
	else
		*h = (((r - g) / delta) + 4.0) / 6.0;

	if (*h < 0.0)
		*h += 1.0;
}

void hsv_to_rgb(double h, double s, double v, double *r, double *g, double *b) {
	double p, q, t, f;
	int i;

	if (h >= 1.0)
		h -= 1.0;
	h *= 6.0;
	i = (int)h;
	f = h - (double)i;
	p = v * (1.0 - s);
	q = v * (1.0 - (s * f));
	t = v * (1.0 - (s * (1.0 - f)));

	switch (i) {
		case 0:
			*r = v;
			*g = t;
			*b = p;
			break;
		case 1:
			*r = q;
			*g = v;
			*b = p;
			break;
		case 2:
			*r = p;
			*g = v;
			*b = t;
			break;
		case 3:
			*r = p;
			*g = q;
			*b = v;
			break;
		case 4:
			*r = t;
			*g = p;
			*b = v;
			break;
		case 5:
		default:
			*r = v;
			*g = p;
			*b = q;
			break;
	}
}

void hsv_to_rgbf(float h, float s, float v, float *r, float *g, float *b) {
	float p, q, t, f;
	int i;

	if (h >= 1.f)
		h -= 1.f;
	h *= 6.f;
	i = (int)h;
	f = h - (float)i;
	p = v * (1.f - s);
	q = v * (1.f - (s * f));
	t = v * (1.f - (s * (1.f - f)));

	switch (i) {
		case 0:
			*r = v;
			*g = t;
			*b = p;
			break;
		case 1:
			*r = q;
			*g = v;
			*b = p;
			break;
		case 2:
			*r = p;
			*g = v;
			*b = t;
			break;
		case 3:
			*r = p;
			*g = q;
			*b = v;
			break;
		case 4:
			*r = t;
			*g = p;
			*b = v;
			break;
		case 5:
		default:
			*r = v;
			*g = p;
			*b = q;
			break;
	}
}

void rgb_to_xyz(double r, double g, double b, double *x, double *y, double *z) {
	r = (r <= 0.04045) ? r / 12.92 : pow(((r + 0.055) / 1.055), 2.4);
	g = (g <= 0.04045) ? g / 12.92 : pow(((g + 0.055) / 1.055), 2.4);
	b = (b <= 0.04045) ? b / 12.92 : pow(((b + 0.055) / 1.055), 2.4);

	r *= 100;
	g *= 100;
	b *= 100;

	*x = 0.4124564 * r + 0.3575761 * g + 0.1804375 * b;
	*y = 0.2126729 * r + 0.7151522 * g + 0.0721750 * b;
	*z = 0.0193339 * r + 0.1191920 * g + 0.9503041 * b;
}

void rgb_to_xyzf(float r, float g, float b, float *x, float *y, float *z) {
	r = (r <= 0.04045f) ? r / 12.92f : powf(((r + 0.055f) / 1.055f), 2.4f);
	g = (g <= 0.04045f) ? g / 12.92f : powf(((g + 0.055f) / 1.055f), 2.4f);
	b = (b <= 0.04045f) ? b / 12.92f : powf(((b + 0.055f) / 1.055f), 2.4f);

	r *= 100.f;
	g *= 100.f;
	b *= 100.f;

	*x = 0.4124564f * r + 0.3575761f * g + 0.1804375f * b;
	*y = 0.2126729f * r + 0.7151522f * g + 0.0721750f * b;
	*z = 0.0193339f * r + 0.1191920f * g + 0.9503041f * b;
}

/* These functions have a scale argument as sometimes it is convenient to have
 * the Y channel output in the range [0..1] instead of [0..100]
 */

void linrgb_to_xyz(double r, double g, double b, double *x, double *y, double *z, gboolean scale) {
	if (scale) {
		r *= 100;
		g *= 100;
		b *= 100;
	}

	*x = 0.4124564 * r + 0.3575761 * g + 0.1804375 * b;
	*y = 0.2126729 * r + 0.7151522 * g + 0.0721750 * b;
	*z = 0.0193339 * r + 0.1191920 * g + 0.9503041 * b;
}

void linrgb_to_xyzf(float r, float g, float b, float *x, float *y, float *z, gboolean scale) {
	if (scale) {
		r *= 100.f;
		g *= 100.f;
		b *= 100.f;
	}

	*x = 0.4124564f * r + 0.3575761f * g + 0.1804375f * b;
	*y = 0.2126729f * r + 0.7151522f * g + 0.0721750f * b;
	*z = 0.0193339f * r + 0.1191920f * g + 0.9503041f * b;
}

void xyz_to_linrgb(double x, double y, double z, double *r, double *g, double *b, gboolean scale) {
	if (scale) {
		x /= 100.0;
		y /= 100.0;
		z /= 100.0;
	}

	*r =  3.2404542 * x - 1.5371385 * y - 0.4985314 * z;
	*g = -0.9692660 * x + 1.8760108 * y + 0.0415560 * z;
	*b =  0.0556434 * x - 0.2040259 * y + 1.0572252 * z;
}

void xyz_to_linrgbf(float x, float y, float z, float *r, float *g, float *b, gboolean scale) {
	if (scale) {
		x /= 100.f;
		y /= 100.f;
		z /= 100.f;
	}

	*r =  3.2404542f * x - 1.5371385f * y - 0.4985314f * z;
	*g = -0.9692660f * x + 1.8760108f * y + 0.0415560f * z;
	*b =  0.0556434f * x - 0.2040259f * y + 1.0572252f * z;
}

void rgb_to_yuvf(float red, float green, float blue, float *y, float *u, float *v) {
	const float a = 1.f / sqrtf(3.f);
	const float b = 1.f / sqrtf(2.f);
	const float c = 2.f * a * sqrtf(2.f);
	*y = a * (red + green + blue);
	*u = b * (red - blue);
	*v = c * (0.25f * red - 0.5f * green + 0.25f * blue);
}

void yuv_to_rgbf(float y, float u, float v, float *red, float *green, float *blue) {
	const float a = 1.f / sqrtf(3.f);
	const float b = 1.f / sqrtf(2.f);
	const float c = a / b;
	*red = (a * y) + (b * u) + (c * 0.5f * v);
	*green = (a * y) - (c * v);
	*blue = (a * y) - (b * u) + (c * 0.5f * v);
}


void xyz_to_LAB(double x, double y, double z, double *L, double *a, double *b) {
	x /= 95.047;
	y /= 100.000;
	z /= 108.883;

	x = (x > 0.008856452) ? pow(x, 1 / 3.0) : (7.787037037 * x) + (16. / 116.);
	y = (y > 0.008856452) ? pow(y, 1 / 3.0) : (7.787037037 * y) + (16. / 116.);
	z = (z > 0.008856452) ? pow(z, 1 / 3.0) : (7.787037037 * z) + (16. / 116.);

	*L = (116.0 * y) - 16.0;
	*a = 500.0 * (x - y);
	*b = 200.0 * (y - z);
}

void xyz_to_LABf(float x, float y, float z, float *L, float *a, float *b) {
	x /= 95.047f;
	y /= 100.000f;
	z /= 108.883f;

	x = (x > 0.008856452f) ? powf(x, 1.f / 3.0f) : (7.787037037f * x) + (16.f / 116.f);
	y = (y > 0.008856452f) ? powf(y, 1.f / 3.0f) : (7.787037037f * y) + (16.f / 116.f);
	z = (z > 0.008856452f) ? powf(z, 1.f / 3.0f) : (7.787037037f * z) + (16.f / 116.f);

	*L = (116.0f * y) - 16.0f;
	*a = 500.0f * (x - y);
	*b = 200.0f * (y - z);
}

void LAB_to_xyz(double L, double a, double b, double *x, double *y, double *z) {
	*y = (L + 16.0) / 116.0;
	*x = a / 500.0 + (*y);
	*z = *y - b / 200.0;

	double x3, y3, z3;
	x3 = (*x) * (*x) * (*x);
	y3 = (*y) * (*y) * (*y);
	z3 = (*z) * (*z) * (*z);

	*x = (x3 > 0.008856452) ? x3 : (*x - 16. / 116.) / 7.787037037;
	*y = (y3 > 0.008856452) ? y3 : (*y - 16. / 116.) / 7.787037037;
	*z = (z3 > 0.008856452) ? z3 : (*z - 16. / 116.) / 7.787037037;

	*x *= 95.047;
	*y *= 100.000;
	*z *= 108.883;
}

void LAB_to_xyzf(float L, float a, float b, float *x, float *y, float *z) {
	*y = (L + 16.0f) / 116.0f;
	*x = a / 500.0f + (*y);
	*z = *y - b / 200.0f;

	float x3, y3, z3;
	x3 = (*x) * (*x) * (*x);
	y3 = (*y) * (*y) * (*y);
	z3 = (*z) * (*z) * (*z);

	*x = (x3 > 0.008856452f) ? x3 : (*x - 16.f / 116.f) / 7.787037037f;
	*y = (y3 > 0.008856452f) ? y3 : (*y - 16.f / 116.f) / 7.787037037f;
	*z = (z3 > 0.008856452f) ? z3 : (*z - 16.f / 116.f) / 7.787037037f;

	*x *= 95.047f;
	*y *= 100.000f;
	*z *= 108.883f;
}

void xyz_to_rgb(double x, double y, double z, double *r, double *g, double *b) {
	x /= 100.0;
	y /= 100.0;
	z /= 100.0;

	*r =  3.2404542 * x - 1.5371385 * y - 0.4985314 * z;
	*g = -0.9692660 * x + 1.8760108 * y + 0.0415560 * z;
	*b =  0.0556434 * x - 0.2040259 * y + 1.0572252 * z;

	*r = (*r > 0.0031308) ? 1.055 * (pow(*r, (1 / 2.4))) - 0.055 : 12.92 * (*r);
	*g = (*g > 0.0031308) ? 1.055 * (pow(*g, (1 / 2.4))) - 0.055 : 12.92 * (*g);
	*b = (*b > 0.0031308) ? 1.055 * (pow(*b, (1 / 2.4))) - 0.055 : 12.92 * (*b);

}

void xyz_to_rgbf(float x, float y, float z, float *r, float *g, float *b) {
	x /= 100.0f;
	y /= 100.0f;
	z /= 100.0f;

	*r =  3.2404542f * x - 1.5371385f * y - 0.4985314f * z;
	*g = -0.9692660f * x + 1.8760108f * y + 0.0415560f * z;
	*b =  0.0556434f * x - 0.2040259f * y + 1.0572252f * z;

	*r = (*r > 0.0031308f) ? 1.055f * (powf(*r, (1.f / 2.4f))) - 0.055f : 12.92f * (*r);
	*g = (*g > 0.0031308f) ? 1.055f * (powf(*g, (1.f / 2.4f))) - 0.055f : 12.92f * (*g);
	*b = (*b > 0.0031308f) ? 1.055f * (powf(*b, (1.f / 2.4f))) - 0.055f : 12.92f * (*b);
}

// Reference: https://en.wikipedia.org/wiki/Color_index and https://arxiv.org/abs/1201.1809 (Ballesteros, F. J., 2012)
// Uses Ballesteros' formula based on considering stars as black bodies
double BV_to_T(double BV) {
	double T;

	// make sure BV is within its bounds [-0.4, 2] otherwise the math doesnt work
	if (BV < -0.4) {
		BV = -0.4;
	} else if (BV > 2) {
		BV = 2;
	}

	// http://www.wikiwand.com/en/Color_index
	T = 4600 * ((1 / ((0.92 * BV) + 1.7)) + (1 / ((0.92 * BV) + 0.62)));

	return T;
}

// CIE XYZ Color Matching Functions
float x1931(float w) {
	int index = w - 360;
	float w2_w = w - (float) w;
	float w1_w = 1.f - w2_w;
	index = max(min(index, 470), 0);
	float retval = xyz1931_1nm[index][0] * w1_w + xyz1931_1nm[index+1][0] * w2_w;
	return retval;
}

float y1931(float w) {
	int index = w - 360;
	float w2_w = w - (float) w;
	float w1_w = 1.f - w2_w;
	index = max(min(index, 470), 0);
	float retval = xyz1931_1nm[index][1] * w1_w + xyz1931_1nm[index+1][1] * w2_w;
	return retval;
}

float z1931(float w) {
	int index = w - 360;
	float w2_w = w - (float) w;
	float w1_w = 1.f - w2_w;
	index = max(min(index, 470), 0);
	float retval = xyz1931_1nm[index][2] * w1_w + xyz1931_1nm[index+1][2] * w2_w;
	return retval;
}

float x1964(float w) {
	int index = w - 360;
	float w2_w = w - (float) w;
	float w1_w = 1.f - w2_w;
	index = max(min(index, 470), 0);
	float retval = xyz1964_1nm[index][0] * w1_w + xyz1964_1nm[index+1][0] * w2_w;
	return retval;
}

float y1964(float w) {
	int index = w - 360;
	float w2_w = w - (float) w;
	float w1_w = 1.f - w2_w;
	index = max(min(index, 470), 0);
	float retval = xyz1964_1nm[index][1] * w1_w + xyz1964_1nm[index+1][1] * w2_w;
	return retval;
}

float z1964(float w) {
	int index = w - 360;
	float w2_w = w - (float) w;
	float w1_w = 1.f - w2_w;
	index = max(min(index, 470), 0);
	float retval = xyz1964_1nm[index][2] * w1_w + xyz1964_1nm[index+1][2] * w2_w;
	return retval;
}

cmsCIExyY wl_to_xyY(double wl) {
	cmsCIEXYZ XYZ;
	cmsCIExyY xyY;
	if (com.pref.icc.cmf == CMF_1931_2DEG) {
		XYZ = (cmsCIEXYZ) { x1931(wl), y1931(wl), z1931(wl) };
	} else {
		XYZ = (cmsCIEXYZ) { x1964(wl), y1964(wl), z1964(wl) };
	}
	cmsXYZ2xyY(&xyY, &XYZ);
	return xyY;
}

// Returns the emittance of a Planckian black body spectrum at wavelength
// wl and temperature bbTemp
// from "Colour Rendering of Spectra", John Walker, Fourmilab. Public domain code, last updated March 9 2003
/*
float bb_spectrum(float wl, float bbTemp) {
	float wlm = wl * 1e-9;   // Wavelength in meters
	return (3.74183e-16f * pow(wlm, -5.f)) / (expf(1.4388e-2f / (wlm * bbTemp)) - 1.f);
}
*/

int equalize_cfa_fit_with_coeffs(fits *fit, float coeff1, float coeff2, const char *cfa_string) {
	unsigned int row, col, pat_cell;
	/* compute width of the (square) CFA pattern */
	/* added 0.1 in case the result of sqrt is something like 5.999999 and it gets casted to int as 5 */
	unsigned int pat_width = (unsigned int) (sqrt(strlen(cfa_string)) + 0.1);
	if (fit->type == DATA_USHORT) {
		WORD *data = fit->data;
		for (row = 0; row < fit->ry; row ++) {
			for (col = 0; col < fit->rx; col++) {
				pat_cell = (row % pat_width) * pat_width + col % pat_width;
				switch (cfa_string[pat_cell]) {
					case 'R':
						data[col + row * fit->rx] = round_to_WORD(data[col + row * fit->rx] / coeff1);
						break;
					case 'B':
						data[col + row * fit->rx] = round_to_WORD(data[col + row * fit->rx] / coeff2);
						break;
				}
			}
		}
	}
	else if (fit->type == DATA_FLOAT) {
		float *data = fit->fdata;
		for (row = 0; row < fit->ry; row ++) {
			for (col = 0; col < fit->rx; col++) {
				pat_cell = (row % pat_width) * pat_width + col % pat_width;
				switch (cfa_string[pat_cell]) {
					case 'R':
						data[col + row * fit->rx] /= coeff1;
						break;
					case 'B':
						data[col + row * fit->rx] /= coeff2;
						break;
				}
			}
		}
	}
	else return 1;
	return 0;
}

static gpointer extract_channels_ushort(gpointer p) {
	struct extract_channels_data *args = (struct extract_channels_data *) p;
	WORD *buf[3] = { args->fit->pdata[RLAYER], args->fit->pdata[GLAYER],
		args->fit->pdata[BLAYER] };
	size_t n = args->fit->naxes[0] * args->fit->naxes[1];
	struct timeval t_start, t_end;

	if (args->fit->naxes[2] != 3) {
		siril_log_message(
				_("Siril cannot extract layers. Make sure your image is in RGB mode.\n"));
		return GINT_TO_POINTER(1);
	}

	siril_log_color_message(_("%s channel extraction: processing...\n"), "green",
			args->str_type);
	gettimeofday(&t_start, NULL);
	gchar *histstring = NULL;
	cmsHPROFILE cielab_profile = NULL, image_profile = NULL;
	cmsColorSpaceSignature sig;
	cmsUInt32Number trans_type, lab_type;
	gboolean threaded;
	cmsHTRANSFORM transform = NULL;
	cmsUInt32Number datasize;
	cmsUInt32Number bytesperline;
	cmsUInt32Number bytesperplane;
	gchar *desc = NULL;
	if(args->fit->icc_profile) {
		desc = siril_color_profile_get_description(args->fit->icc_profile);
		cmsCloseProfile(args->fit->icc_profile);
	}
	/* The extracted channels are considered raw data, and are not color
		* managed. It is up to the user to ensure that future use of them is
		* with similar data and an appropriate color profile is assigned.
		* See also the HSV and CIELAB cases below.*/
	args->fit->icc_profile = NULL;
	color_manage(args->fit, FALSE);
	int t = 0;
	switch (args->type) {
	case EXTRACT_RGB:
		t = 0;
		histstring = g_strdup_printf(_("%s: extract RGB channel"), extractionstring);
		break;
	case EXTRACT_HSL:
		histstring = g_strdup_printf(_("%s: extract HSL channel"), extractionstring);
#ifdef _OPENMP
#pragma omp parallel for num_threads(com.max_thread) schedule(static)
#endif
		for (size_t i = 0; i < n; i++) {
			double h, s, l;
			double r = (double) buf[RLAYER][i] / USHRT_MAX_DOUBLE;
			double g = (double) buf[GLAYER][i] / USHRT_MAX_DOUBLE;
			double b = (double) buf[BLAYER][i] / USHRT_MAX_DOUBLE;
			// RGB to HSL is a coordinate transform and does not require lcms
			rgb_to_hsl(r, g, b, &h, &s, &l);
			buf[RLAYER][i] = round_to_WORD(h * 360.0);
			buf[GLAYER][i] = round_to_WORD(s * USHRT_MAX_DOUBLE);
			buf[BLAYER][i] = round_to_WORD(l * USHRT_MAX_DOUBLE);
		}
		t = 1;
		break;
	case EXTRACT_HSV:
		histstring = g_strdup_printf(_("%s: extract HSV channel"), extractionstring);
#ifdef _OPENMP
#pragma omp parallel for num_threads(com.max_thread) schedule(static)
#endif
		for (size_t i = 0; i < n; i++) {
			double h, s, v;
			double r = (double) buf[RLAYER][i] / USHRT_MAX_DOUBLE;
			double g = (double) buf[GLAYER][i] / USHRT_MAX_DOUBLE;
			double b = (double) buf[BLAYER][i] / USHRT_MAX_DOUBLE;
			// RGB to HSV is a coordinate transform and does not require lcms
			rgb_to_hsv(r, g, b, &h, &s, &v);
			buf[RLAYER][i] = round_to_WORD(h * 360.0);
			buf[GLAYER][i] = round_to_WORD(s * USHRT_MAX_DOUBLE);
			buf[BLAYER][i] = round_to_WORD(v * USHRT_MAX_DOUBLE);
		}
		t = 2;
		break;
	case EXTRACT_CIELAB:
		histstring = g_strdup_printf(_("%s: extract LAB channel"), extractionstring);
		cielab_profile = cmsCreateLab4Profile(NULL);
		if (args->fit->icc_profile) {
			image_profile = copyICCProfile(args->fit->icc_profile);
		} else {
			siril_log_message(_("Image is not color managed. Assuming sRGB.\n"));
			image_profile = srgb_trc();
		}
		sig = cmsGetColorSpace(image_profile);
		trans_type = get_planar_formatter_type(sig, args->fit->type, FALSE);
		lab_type = TYPE_Lab_16_PLANAR;
		threaded = !get_thread_run();
		// We use sRGB as the fallback for non-color managed images
		transform = cmsCreateTransformTHR((threaded ? com.icc.context_threaded : com.icc.context_single), image_profile, trans_type, cielab_profile, lab_type, INTENT_PERCEPTUAL, com.icc.rendering_flags);
		cmsCloseProfile(cielab_profile);
		cmsCloseProfile(image_profile);
		datasize = sizeof(WORD);
		bytesperline = args->fit->rx * datasize;
		bytesperplane = args->fit->rx * args->fit->ry * datasize;
		cmsDoTransformLineStride(transform, args->fit->data, args->fit->data, args->fit->rx, args->fit->ry, bytesperline, bytesperline, bytesperplane, bytesperplane);
		cmsDeleteTransform(transform);
		t = 3;
		break;
	case EXTRACT_YUV:
#ifdef _OPENMP
#pragma omp parallel for num_threads(com.max_thread) schedule(static)
#endif
		for (size_t i = 0; i < n; i++) {
			float y, u, v;
			float red = (float) buf[RLAYER][i] / USHRT_MAX_SINGLE;
			float green = (float) buf[GLAYER][i] / USHRT_MAX_SINGLE;
			float blue = (float) buf[BLAYER][i] / USHRT_MAX_SINGLE;
			rgb_to_yuvf(red, green, blue, &y, &u, &v);
			buf[RLAYER][i] = round_to_WORD(y * USHRT_MAX_SINGLE); // 0 < y < 1.f
			buf[GLAYER][i] = round_to_WORD(u * USHRT_MAX_SINGLE); // 0 < u < 1.f
			buf[BLAYER][i] = round_to_WORD(v * USHRT_MAX_SINGLE); // 0 < v < 1.f
		}
		t = 4;
		break;
	default:
		break;
	}
	gchar *fitfilter = g_strdup(args->fit->keywords.filter);
	if (desc) {
		args->fit->history = g_slist_append(args->fit->history, g_strdup_printf(_("Channel extraction from 3-channel image with ICC profile:")));
		args->fit->history = g_slist_append(args->fit->history, g_strdup_printf("%s", desc));
	}
	for (int i = 0; i < 3; i++) {
		if (args->channel[i]) {
			update_filter_information(args->fit, add_filter_str[t][i], TRUE);
			if (i > 0) {
				GSList *current = args->fit->history;
				while (current->next != NULL && current->next->next != NULL) {
					current = current->next;
				}
				// Check if there is only one element in the list.
				if (current->next == NULL) {
					g_slist_free_full(args->fit->history, g_free);
					args->fit->history = NULL;
				} else {
					// Remove the last element.
					GSList *last = current->next;
					current->next = NULL;
					g_free(last->data);
					g_slist_free_1(last);
				}
			}
			args->fit->history = g_slist_append(args->fit->history, g_strdup_printf("%s %d", histstring, i));
			save1fits16(args->channel[i], args->fit, i);
			update_filter_information(args->fit, fitfilter, FALSE); //reinstate original filter name
		}
	}
	g_free(fitfilter);
	g_free(histstring);
	g_free(desc);
	gettimeofday(&t_end, NULL);
	show_time(t_start, t_end);

	return GINT_TO_POINTER(0);
}

static gpointer extract_channels_float(gpointer p) {
	struct extract_channels_data *args = (struct extract_channels_data *) p;
	float *buf[3] = { args->fit->fpdata[RLAYER], args->fit->fpdata[GLAYER],
		args->fit->fpdata[BLAYER] };
	struct timeval t_start, t_end;
	size_t n = args->fit->naxes[0] * args->fit->naxes[1];

	if (args->fit->naxes[2] != 3) {
		siril_log_message(
				_("Siril cannot extract channels. Make sure your image is in RGB mode.\n"));
		return GINT_TO_POINTER(1);
	}

	siril_log_color_message(_("%s channel extraction: processing...\n"), "green",
			args->str_type);
	gettimeofday(&t_start, NULL);
	gchar *fitfilter = g_strdup(args->fit->filter);
	int t = 0;
	gchar *histstring = NULL;
	cmsHPROFILE cielab_profile = NULL, image_profile = NULL;
	cmsColorSpaceSignature sig;
	cmsUInt32Number trans_type, lab_type;
	gboolean threaded;
	cmsHTRANSFORM transform = NULL;
	cmsUInt32Number datasize;
	cmsUInt32Number bytesperline;
	cmsUInt32Number bytesperplane;
	gchar *desc = NULL;
	if(args->fit->icc_profile) {
		desc = siril_color_profile_get_description(args->fit->icc_profile);
		cmsCloseProfile(args->fit->icc_profile);
	}
	/* The extracted channels are considered raw data, and are not color
		* managed. It is up to the user to ensure that future use of them is
		* with similar data and an appropriate color profile is assigned.
		* See also the HSV and CIELAB cases below.*/
	args->fit->icc_profile = NULL;
	color_manage(args->fit, FALSE);

	switch (args->type) {
	case EXTRACT_RGB:
		histstring = g_strdup_printf(_("%s: extract RGB channel"), extractionstring);
		break;
	case EXTRACT_HSL:
		histstring = g_strdup_printf(_("%s: extract HSL channel"), extractionstring);
#ifdef _OPENMP
#pragma omp parallel for num_threads(com.max_thread) schedule(static)
#endif
		for (size_t i = 0; i < n; i++) {
			double h, s, l;
			double r = (double) buf[RLAYER][i];
			double g = (double) buf[GLAYER][i];
			double b = (double) buf[BLAYER][i];
			rgb_to_hsl(r, g, b, &h, &s, &l);
			buf[RLAYER][i] = (float) h;
			buf[GLAYER][i] = (float) s;
			buf[BLAYER][i] = (float) l;
		}
		t = 1;
		break;
	case EXTRACT_HSV:
		histstring = g_strdup_printf(_("%s: extract HSV channel"), extractionstring);
#ifdef _OPENMP
#pragma omp parallel for num_threads(com.max_thread) schedule(static)
#endif
		for (size_t i = 0; i < n; i++) {
			double h, s, v;
			double r = (double) buf[RLAYER][i];
			double g = (double) buf[GLAYER][i];
			double b = (double) buf[BLAYER][i];
			rgb_to_hsv(r, g, b, &h, &s, &v);
			buf[RLAYER][i] = (float) h;
			buf[GLAYER][i] = (float) s;
			buf[BLAYER][i] = (float) v;
		}
		t = 2;
		break;
	case EXTRACT_CIELAB:
		histstring = g_strdup_printf(_("%s: extract LAB channel"), extractionstring);
		cielab_profile = cmsCreateLab4Profile(NULL);
		if (args->fit->icc_profile) {
			image_profile = copyICCProfile(args->fit->icc_profile);
		} else {
			siril_log_message(_("Image is not color managed. Assuming sRGB.\n"));
			image_profile = srgb_trc();
		}
		sig = cmsGetColorSpace(image_profile);
		trans_type = get_planar_formatter_type(sig, args->fit->type, FALSE);
		lab_type = TYPE_Lab_FLT_PLANAR;
		threaded = !get_thread_run();
		transform = cmsCreateTransformTHR((threaded ? com.icc.context_threaded : com.icc.context_single), image_profile, trans_type, cielab_profile, lab_type, com.pref.icc.processing_intent, com.icc.rendering_flags);
		cmsCloseProfile(cielab_profile);
		cmsCloseProfile(image_profile);
		datasize = sizeof(float);
		bytesperline = args->fit->rx * datasize;
		bytesperplane = args->fit->rx * args->fit->ry * datasize;
		/* Note this output is in CIE La*b* ranges (ie L [0..100] etc, not Siril's
		 * usual [0..1] range.
		 * TODO: convert to Siril ranges?
		 */
		cmsDoTransformLineStride(transform, args->fit->fdata, args->fit->fdata, args->fit->rx, args->fit->ry, bytesperline, bytesperline, bytesperplane, bytesperplane);
		cmsDeleteTransform(transform);
<<<<<<< HEAD
		t = 3;
		break;
	case EXTRACT_YUV:
#ifdef _OPENMP
#pragma omp parallel for num_threads(com.max_thread) schedule(static)
#endif
		for (size_t i = 0; i < n; i++) {
			float y, u, v;
			float red = buf[RLAYER][i];
			float green = buf[GLAYER][i];
			float blue = buf[BLAYER][i];
			rgb_to_yuvf(red, green, blue, &y, &u, &v);
			buf[RLAYER][i] = y; // 0.0 < y < 1.0
			buf[GLAYER][i] = u + 0.5f; // -0.5 < u < 0.5
			buf[BLAYER][i] = v + 0.5f; // -0.5 < v < 0.5
		}
		t = 4;
		break;
	default:
		break;
=======
	}
	gchar *fitfilter = g_strdup(args->fit->keywords.filter);
	if (desc) {
		args->fit->history = g_slist_append(args->fit->history, g_strdup_printf(_("Channel extraction from 3-channel image with ICC profile:")));
		args->fit->history = g_slist_append(args->fit->history, g_strdup_printf("%s", desc));
>>>>>>> 0427bba7
	}
	for (int i = 0; i < 3; i++) {
		if (args->channel[i]) {
			update_filter_information(args->fit, add_filter_str[t][i], TRUE);
			if (i > 0) {
				GSList *current = args->fit->history;
				while (current->next != NULL && current->next->next != NULL) {
					current = current->next;
				}
				// Check if there is only one element in the list.
				if (current->next == NULL) {
					g_slist_free_full(args->fit->history, g_free);
					args->fit->history = NULL;
				} else {
					// Remove the last element.
					GSList *last = current->next;
					current->next = NULL;
					g_free(last->data);
					g_slist_free_1(last);
				}
			}
			args->fit->history = g_slist_append(args->fit->history, g_strdup_printf("%s %d", histstring, i));
			save1fits32(args->channel[i], args->fit, i);
			update_filter_information(args->fit, fitfilter, FALSE); //reinstate original filter name
		}
	}
	g_free(desc);
	g_free(histstring);
	g_free(fitfilter);
	gettimeofday(&t_end, NULL);
	show_time(t_start, t_end);

	return GINT_TO_POINTER(0);
}

// channels extraction computed in-place
gpointer extract_channels(gpointer p) {
	struct extract_channels_data *args = (struct extract_channels_data *)p;
	gpointer retval = GINT_TO_POINTER(1);

	if (args->fit->type == DATA_USHORT)
		retval = extract_channels_ushort(p);
	else if (args->fit->type == DATA_FLOAT)
		retval = extract_channels_float(p);

	clearfits(args->fit);
	free(args->channel[0]);
	free(args->channel[1]);
	free(args->channel[2]);
	free(args);
	siril_add_idle(end_generic, NULL);
	return retval;
}

static void ushort_convert_ranges(fits *fit, gboolean export, channel_extract_type type) {
	// TODO: finish this function
}

static void float_convert_ranges(fits *fit, gboolean export, channel_extract_type type) {
	size_t n = fit->rx * fit->ry;
	switch (type) {
		case EXTRACT_CIELAB:
			if (export) {
				siril_log_message(_("Converting Siril floating-point range to CIELAB values\n"));
				if (fit->naxes[2] == 3) {
#ifdef _OPENMP
#pragma omp parallel for simd num_threads(com.max_thread) schedule(static)
#endif
					for (size_t i = 0; i < n; i++) {
						fit->fpdata[RLAYER][i] *= 100.f; // 0 < L < 100
						fit->fpdata[GLAYER][i] = fit->fpdata[GLAYER][i] * 255.f - 128.f;	// -128 < a < 127
						fit->fpdata[BLAYER][i] = fit->fpdata[BLAYER][i] * 255.f - 128.f;	// -128 < b < 127
					}
				} else {
					if (!strcmp(fit->filter, "LAB L")) {
#ifdef _OPENMP
#pragma omp parallel for simd num_threads(com.max_thread) schedule(static)
#endif
						for (size_t i = 0; i < n; i++)
							fit->fdata[i] *= 100.f; // 0 < L < 100
					} else {
#ifdef _OPENMP
#pragma omp parallel for simd num_threads(com.max_thread) schedule(static)
#endif
						for (size_t i = 0; i < n; i++)
						fit->fdata[i] = fit->fdata[i] * 255.f - 128.f;	// -128 < a or b < 127
					}
				}
			} else {
				siril_log_message(_("Converting CIELAB values to Siril floating-point range\n"));
				if (fit->naxes[2] == 3) {
#ifdef _OPENMP
#pragma omp parallel for simd num_threads(com.max_thread) schedule(static)
#endif
					for (size_t i = 0; i < n; i++) {
						fit->fpdata[RLAYER][i] /= 100.f; // 0 < L < 100
						fit->fpdata[GLAYER][i] = ((fit->fpdata[GLAYER][i] + 128.f) / 255.f);	// -128 < a < 127
						fit->fpdata[BLAYER][i] = ((fit->fpdata[BLAYER][i] + 128.f) / 255.f);	// -128 < b < 127
					}
				} else {
					if (!strcmp(fit->filter, "LAB L")) {
#ifdef _OPENMP
#pragma omp parallel for simd num_threads(com.max_thread) schedule(static)
#endif
						for (size_t i = 0; i < n; i++)
							fit->fdata[i] /= 100.f; // 0 < L < 100
					} else {
#ifdef _OPENMP
#pragma omp parallel for simd num_threads(com.max_thread) schedule(static)
#endif
						for (size_t i = 0; i < n; i++)
						fit->fdata[i] = (fit->fdata[i] + 128.f) / 255.f;	// -128 < a or b < 127
					}
				}
			}
			break;
		case EXTRACT_YUV:
			if (export) {
				siril_log_message(_("Converting Siril floating-point range to YUV values\n"));
				if (fit->naxes[2] == 3) {
#ifdef _OPENMP
#pragma omp parallel for simd num_threads(com.max_thread) schedule(static)
#endif
					for (size_t i = 0; i < n; i++) {
						fit->fpdata[GLAYER][i] -= 0.5f;	// -0.5 < u < 0.5
						fit->fpdata[BLAYER][i] -= 0.5f;	// -0.5 < v < 0.5
					}
				} else {
					if (strcmp(fit->filter, "YUV Y")) {
#ifdef _OPENMP
#pragma omp parallel for simd num_threads(com.max_thread) schedule(static)
#endif
						for (size_t i = 0; i < n; i++) {
							fit->fdata[i] -= 0.5f;	// -0.5 < u < 0.5
						}
					}
				}
			} else {
				siril_log_message(_("Converting YUV values to Siril floating-point range\n"));
				if (fit->naxes[2] == 3) {
#ifdef _OPENMP
#pragma omp parallel for simd num_threads(com.max_thread) schedule(static)
#endif
					for (size_t i = 0; i < n; i++) {
						fit->fpdata[GLAYER][i] += 0.5f;	// -0.5 < u < 0.5
						fit->fpdata[BLAYER][i] += 0.5f;	// -0.5 < v < 0.5
					}
				} else {
					if (strcmp(fit->filter, "YUV Y")) {
#ifdef _OPENMP
#pragma omp parallel for simd num_threads(com.max_thread) schedule(static)
#endif
						for (size_t i = 0; i < n; i++) {
							fit->fdata[i] += 0.5f;	// -0.5 < u < 0.5
						}
					}
				}
			}
		default:
			// Any types that don't need any conversion
			break;
	}
}

// A function to convert ranges in FITS,if required, if the FILTER header indicates
// that conversion is required.
void fits_convert_ranges(fits *fit, gboolean export) {
	channel_extract_type type = EXTRACT_RGB;
	while (add_filter_str[type]) {
		if (!strncmp(fit->filter, add_filter_str[type][0], 3)) {
			break;
		}
		type++;
	}
	if (type == EXTRACT_UNDEFINED) return;

	if (fit->type == DATA_USHORT)
		ushort_convert_ranges(fit, export, type);
	else
		float_convert_ranges(fit, export, type);
}

/****************** Color calibration ************************/

/* This function equalize the background by giving equal value for all layers */
void background_neutralize(fits* fit, rectangle black_selection) {
	int chan;
	size_t i, n = fit->naxes[0] * fit->naxes[1];
	imstats* stats[3];
	double ref = 0;

	assert(fit->naxes[2] == 3);

	for (chan = 0; chan < 3; chan++) {
		stats[chan] = statistics(NULL, -1, fit, chan, &black_selection, STATS_BASIC, MULTI_THREADED);
		if (!stats[chan]) {
			siril_log_message(_("Error: statistics computation failed.\n"));
			return;
		}
		ref += stats[chan]->median;
	}
	ref /= 3.0;

	if (fit->type == DATA_USHORT) {
		for (chan = 0; chan < 3; chan++) {
			double offset = stats[chan]->mean - ref;
			WORD *buf = fit->pdata[chan];
			for (i = 0; i < n; i++) {
				buf[i] = round_to_WORD((double)buf[i] - offset);
			}
			free_stats(stats[chan]);
		}
	}
	else if (fit->type == DATA_FLOAT) {
		for (chan = 0; chan < 3; chan++) {
			float offset = stats[chan]->mean - ref;
			float *buf = fit->fpdata[chan];
			for (i = 0; i < n; i++) {
				buf[i] = buf[i] - offset;
			}
			free_stats(stats[chan]);
		}
	}

	invalidate_stats_from_fit(fit);
	invalidate_gfit_histogram();
}

void get_coeff_for_wb(fits *fit, rectangle white, rectangle black,
		double kw[], double bg[], double norm, double low, double high) {
	int chan, i, j, n;
	double tmp[3] = { 0.0, 0.0, 0.0 };

	assert(fit->naxes[2] == 3);

	if (fit->type == DATA_USHORT) {
		WORD lo = round_to_WORD(low * (norm));
		WORD hi = round_to_WORD(high * (norm));

		for (chan = 0; chan < 3; chan++) {
			n = 0;
			WORD *from = fit->pdata[chan] + (fit->ry - white.y - white.h) * fit->rx
				+ white.x;
			int stridefrom = fit->rx - white.w;

			for (i = 0; i < white.h; i++) {
				for (j = 0; j < white.w; j++) {
					if (*from > lo && *from < hi ) {
						kw[chan] += (double)*from / norm;
						n++;
					}
					from++;
				}
				from += stridefrom;
			}
			if (n > 0)
				kw[chan] /= (double)n;
		}
	}
	else if (fit->type == DATA_FLOAT) {
		for (chan = 0; chan < 3; chan++) {
			n = 0;
			float *from = fit->fpdata[chan] + (fit->ry - white.y - white.h) * fit->rx
				+ white.x;
			int stridefrom = fit->rx - white.w;

			for (i = 0; i < white.h; i++) {
				for (j = 0; j < white.w; j++) {
					double f = (double)*from;
					if (f > low && f < high) {
						kw[chan] += f;
						n++;
					}
					from++;
				}
				from += stridefrom;
			}
			if (n > 0)
				kw[chan] /= (double)n;
		}
	}
	else return;

	siril_log_message(_("Background reference:\n"));
	for (chan = 0; chan < 3; chan++) {
		imstats *stat = statistics(NULL, -1, fit, chan, &black, STATS_BASIC, MULTI_THREADED);
		if (!stat) {
			siril_log_message(_("Error: statistics computation failed.\n"));
			return;
		}
		bg[chan] = stat->median / stat->normValue;
		siril_log_message("B%d: %.5e\n", chan, bg[chan]);
		free_stats(stat);

	}

	siril_log_message(_("White reference:\n"));
	for (chan = 0; chan < 3; chan++) {
		siril_log_message("W%d: %.5e\n", chan, kw[chan]);
		kw[chan] = fabs(kw[chan] - bg[chan]);
	}

	int rc = (kw[0] > kw[1]) ? ((kw[0] > kw[2]) ? 0 : 2) :
		((kw[1] > kw[2]) ? 1 : 2);
	for (chan = 0; chan < 3; chan++) {
		if (chan == rc)
			tmp[chan] = 1.0;
		else
			tmp[chan] = kw[rc] / kw[chan];
	}

	siril_log_message(_("Color calibration factors:\n"));
	for (chan = 0; chan < 3; chan++) {
		kw[chan] = tmp[chan];
		siril_log_message("K%d: %5.3lf\n", chan, kw[chan]);
	}
}

int calibrate(fits *fit, int layer, double kw, double bg, double norm) {
	size_t i, n = fit->naxes[0] * fit->naxes[1];
	if (fit->type == DATA_USHORT) {
		double bgNorm = bg * norm;
		WORD *buf = fit->pdata[layer];
		for (i = 0; i < n; ++i) {
			buf[i] = round_to_WORD((buf[i] - bgNorm) * kw + bgNorm);
		}
	}
	else if (fit->type == DATA_FLOAT) {
		float *buf = fit->fpdata[layer];
		for (i = 0; i < n; ++i) {
			buf[i] = (float)(((double)buf[i] - bg) * kw + bg);
		}
	}
	else return 1;
	return 0;
}

int pos_to_neg(fits *fit) {
	size_t i, n = fit->naxes[0] * fit->naxes[1] * fit->naxes[2];
	if (fit->type == DATA_USHORT) {
		WORD norm = (WORD)get_normalized_value(fit);
#ifdef _OPENMP
#pragma omp parallel for num_threads(com.max_thread)
#endif
		for (i = 0; i < n; i++) {
			fit->data[i] = norm - fit->data[i];
		}
	}
	else if (fit->type == DATA_FLOAT) {
#ifdef _OPENMP
#pragma omp parallel for num_threads(com.max_thread)
#endif
		for (i = 0; i < n; i++) {
			fit->fdata[i] = 1.0f - fit->fdata[i];
		}
	}
	else return 1;

	return 0;
}

void ccm_float(fits *fit, ccm matrix, float power) {
	size_t npixels = fit->rx * fit->ry;
#ifdef _OPENMP
#pragma omp parallel for num_threads(com.max_thread) schedule(static)
#endif
	for (size_t i = 0 ; i < npixels ; i++) {
		float r = fit->fpdata[RLAYER][i] * matrix[0][0] + fit->fpdata[GLAYER][i] * matrix[0][1] + fit->fpdata[BLAYER][i] * matrix[0][2];
		float g = fit->fpdata[RLAYER][i] * matrix[1][0] + fit->fpdata[GLAYER][i] * matrix[1][1] + fit->fpdata[BLAYER][i] * matrix[1][2];
		float b = fit->fpdata[RLAYER][i] * matrix[2][0] + fit->fpdata[GLAYER][i] * matrix[2][1] + fit->fpdata[BLAYER][i] * matrix[2][2];
		fit->fpdata[RLAYER][i] = powf(r, 1.f / power);
		fit->fpdata[GLAYER][i] = powf(g, 1.f / power);
		fit->fpdata[BLAYER][i] = powf(b, 1.f / power);
	}
}

void ccm_ushort(fits *fit, ccm matrix, float power) {
	size_t npixels = fit->rx * fit->ry;
	float norm = USHRT_MAX_SINGLE;
	float invnorm = 1.f / norm;
#ifdef _OPENMP
#pragma omp parallel for num_threads(com.max_thread) schedule(static)
#endif
	for (size_t i = 0 ; i < npixels ; i++) {
		float r = (float) fit->pdata[RLAYER][i] * matrix[0][0] + (float) fit->pdata[GLAYER][i] * matrix[0][1] + (float) fit->pdata[BLAYER][i] * matrix[0][2];
		float g = (float) fit->pdata[RLAYER][i] * matrix[1][0] + (float) fit->pdata[GLAYER][i] * matrix[1][1] + (float) fit->pdata[BLAYER][i] * matrix[1][2];
		float b = (float) fit->pdata[RLAYER][i] * matrix[2][0] + (float) fit->pdata[GLAYER][i] * matrix[2][1] + (float) fit->pdata[BLAYER][i] * matrix[2][2];
		fit->pdata[RLAYER][i] = roundf_to_WORD(norm * powf(r * invnorm, 1.f / power));
		fit->pdata[GLAYER][i] = roundf_to_WORD(norm * powf(g * invnorm, 1.f/ power));
		fit->pdata[BLAYER][i] = roundf_to_WORD(norm * powf(b * invnorm, 1.f / power));
	}
}

int ccm_calc(fits *fit, ccm matrix, float power) {
	// We require a 3-channel FITS
	if (!isrgb(fit))
		return 1;
	fit->type == DATA_FLOAT ? ccm_float(fit, matrix, power) : ccm_ushort(fit, matrix, power);
	return 0;
}

static int ccm_image_hook(struct generic_seq_args *args, int o, int i, fits *fit,
		rectangle *_, int threads) {
	struct ccm_data *c_args = (struct ccm_data*) args->user;
	int ret = ccm_calc(fit, c_args->matrix, c_args->power);
	if (ret) {
		siril_log_color_message(_("Color Conversion Matrices can only be applied to 3-channel images.\n"), "red");
	}
	return ret;
}

static int ccm_finalize_hook(struct generic_seq_args *args) {
	struct ccm_data *c_args = (struct ccm_data*) args->user;
	int retval = seq_finalize_hook(args);

	free(c_args);
	return retval;
}

void apply_ccm_to_sequence(struct ccm_data *ccm_args) {
	struct generic_seq_args *args = create_default_seqargs(ccm_args->seq);
	args->filtering_criterion = seq_filter_included;
	args->nb_filtered_images = ccm_args->seq->selnum;
	args->compute_mem_limits_hook = NULL;
	args->prepare_hook = seq_prepare_hook;
	args->finalize_hook = ccm_finalize_hook;
	args->image_hook = ccm_image_hook;
	args->stop_on_error = FALSE;
	args->description = _("Color Conversion Matrices");
	args->has_output = TRUE;
	args->output_type = get_data_type(args->seq->bitpix);
	args->new_seq_prefix = ccm_args->seqEntry;
	args->load_new_sequence = TRUE;
	args->user = ccm_args;

	ccm_args->fit = NULL;	// not used here

	start_in_new_thread(generic_sequence_worker, args);
}<|MERGE_RESOLUTION|>--- conflicted
+++ resolved
@@ -42,17 +42,12 @@
 
 /******************************************************************************
  * Note for maintainers: do not use the translation macro on the following    *
- * strings. Color management relies on being able to detect "Extraction"       *
+ * string. Color management relies on being able to detect "Extraction"       *
  * in FITS HISTORY header.                                                    *
  ******************************************************************************/
 const gchar *extractionstring = "Extraction";
 
-static gchar *add_filter_str_rgb[] = { "R", "G", "B"};
-static gchar *add_filter_str_hsl[] = { "HSL H", "HSL S", "HSL L"};
-static gchar *add_filter_str_hsv[] = { "HSV H", "HSV S", "HSV V"};
-static gchar *add_filter_str_lab[] = { "LAB L", "LAB A", "LAB B"};
-static gchar *add_filter_str_yuv[] = { "YUV Y", "YUV U", "YUV V"};
-static gchar **add_filter_str[] = { add_filter_str_rgb, add_filter_str_hsl, add_filter_str_hsv, add_filter_str_lab, add_filter_str_yuv, NULL };
+static gchar *add_filter_str[] = { "R", "G", "B"};
 /*
  * A Fast HSL-to-RGB Transform
  * by Ken Fishkin
@@ -447,54 +442,6 @@
 	}
 }
 
-void hsv_to_rgbf(float h, float s, float v, float *r, float *g, float *b) {
-	float p, q, t, f;
-	int i;
-
-	if (h >= 1.f)
-		h -= 1.f;
-	h *= 6.f;
-	i = (int)h;
-	f = h - (float)i;
-	p = v * (1.f - s);
-	q = v * (1.f - (s * f));
-	t = v * (1.f - (s * (1.f - f)));
-
-	switch (i) {
-		case 0:
-			*r = v;
-			*g = t;
-			*b = p;
-			break;
-		case 1:
-			*r = q;
-			*g = v;
-			*b = p;
-			break;
-		case 2:
-			*r = p;
-			*g = v;
-			*b = t;
-			break;
-		case 3:
-			*r = p;
-			*g = q;
-			*b = v;
-			break;
-		case 4:
-			*r = t;
-			*g = p;
-			*b = v;
-			break;
-		case 5:
-		default:
-			*r = v;
-			*g = p;
-			*b = q;
-			break;
-	}
-}
-
 void rgb_to_xyz(double r, double g, double b, double *x, double *y, double *z) {
 	r = (r <= 0.04045) ? r / 12.92 : pow(((r + 0.055) / 1.055), 2.4);
 	g = (g <= 0.04045) ? g / 12.92 : pow(((g + 0.055) / 1.055), 2.4);
@@ -861,10 +808,9 @@
 		* See also the HSV and CIELAB cases below.*/
 	args->fit->icc_profile = NULL;
 	color_manage(args->fit, FALSE);
-	int t = 0;
+
 	switch (args->type) {
 	case EXTRACT_RGB:
-		t = 0;
 		histstring = g_strdup_printf(_("%s: extract RGB channel"), extractionstring);
 		break;
 	case EXTRACT_HSL:
@@ -883,7 +829,6 @@
 			buf[GLAYER][i] = round_to_WORD(s * USHRT_MAX_DOUBLE);
 			buf[BLAYER][i] = round_to_WORD(l * USHRT_MAX_DOUBLE);
 		}
-		t = 1;
 		break;
 	case EXTRACT_HSV:
 		histstring = g_strdup_printf(_("%s: extract HSV channel"), extractionstring);
@@ -901,7 +846,6 @@
 			buf[GLAYER][i] = round_to_WORD(s * USHRT_MAX_DOUBLE);
 			buf[BLAYER][i] = round_to_WORD(v * USHRT_MAX_DOUBLE);
 		}
-		t = 2;
 		break;
 	case EXTRACT_CIELAB:
 		histstring = g_strdup_printf(_("%s: extract LAB channel"), extractionstring);
@@ -925,26 +869,6 @@
 		bytesperplane = args->fit->rx * args->fit->ry * datasize;
 		cmsDoTransformLineStride(transform, args->fit->data, args->fit->data, args->fit->rx, args->fit->ry, bytesperline, bytesperline, bytesperplane, bytesperplane);
 		cmsDeleteTransform(transform);
-		t = 3;
-		break;
-	case EXTRACT_YUV:
-#ifdef _OPENMP
-#pragma omp parallel for num_threads(com.max_thread) schedule(static)
-#endif
-		for (size_t i = 0; i < n; i++) {
-			float y, u, v;
-			float red = (float) buf[RLAYER][i] / USHRT_MAX_SINGLE;
-			float green = (float) buf[GLAYER][i] / USHRT_MAX_SINGLE;
-			float blue = (float) buf[BLAYER][i] / USHRT_MAX_SINGLE;
-			rgb_to_yuvf(red, green, blue, &y, &u, &v);
-			buf[RLAYER][i] = round_to_WORD(y * USHRT_MAX_SINGLE); // 0 < y < 1.f
-			buf[GLAYER][i] = round_to_WORD(u * USHRT_MAX_SINGLE); // 0 < u < 1.f
-			buf[BLAYER][i] = round_to_WORD(v * USHRT_MAX_SINGLE); // 0 < v < 1.f
-		}
-		t = 4;
-		break;
-	default:
-		break;
 	}
 	gchar *fitfilter = g_strdup(args->fit->keywords.filter);
 	if (desc) {
@@ -953,7 +877,7 @@
 	}
 	for (int i = 0; i < 3; i++) {
 		if (args->channel[i]) {
-			update_filter_information(args->fit, add_filter_str[t][i], TRUE);
+			update_filter_information(args->fit, add_filter_str[i], TRUE);
 			if (i > 0) {
 				GSList *current = args->fit->history;
 				while (current->next != NULL && current->next->next != NULL) {
@@ -1001,8 +925,6 @@
 	siril_log_color_message(_("%s channel extraction: processing...\n"), "green",
 			args->str_type);
 	gettimeofday(&t_start, NULL);
-	gchar *fitfilter = g_strdup(args->fit->filter);
-	int t = 0;
 	gchar *histstring = NULL;
 	cmsHPROFILE cielab_profile = NULL, image_profile = NULL;
 	cmsColorSpaceSignature sig;
@@ -1043,7 +965,6 @@
 			buf[GLAYER][i] = (float) s;
 			buf[BLAYER][i] = (float) l;
 		}
-		t = 1;
 		break;
 	case EXTRACT_HSV:
 		histstring = g_strdup_printf(_("%s: extract HSV channel"), extractionstring);
@@ -1060,7 +981,6 @@
 			buf[GLAYER][i] = (float) s;
 			buf[BLAYER][i] = (float) v;
 		}
-		t = 2;
 		break;
 	case EXTRACT_CIELAB:
 		histstring = g_strdup_printf(_("%s: extract LAB channel"), extractionstring);
@@ -1087,38 +1007,15 @@
 		 */
 		cmsDoTransformLineStride(transform, args->fit->fdata, args->fit->fdata, args->fit->rx, args->fit->ry, bytesperline, bytesperline, bytesperplane, bytesperplane);
 		cmsDeleteTransform(transform);
-<<<<<<< HEAD
-		t = 3;
-		break;
-	case EXTRACT_YUV:
-#ifdef _OPENMP
-#pragma omp parallel for num_threads(com.max_thread) schedule(static)
-#endif
-		for (size_t i = 0; i < n; i++) {
-			float y, u, v;
-			float red = buf[RLAYER][i];
-			float green = buf[GLAYER][i];
-			float blue = buf[BLAYER][i];
-			rgb_to_yuvf(red, green, blue, &y, &u, &v);
-			buf[RLAYER][i] = y; // 0.0 < y < 1.0
-			buf[GLAYER][i] = u + 0.5f; // -0.5 < u < 0.5
-			buf[BLAYER][i] = v + 0.5f; // -0.5 < v < 0.5
-		}
-		t = 4;
-		break;
-	default:
-		break;
-=======
 	}
 	gchar *fitfilter = g_strdup(args->fit->keywords.filter);
 	if (desc) {
 		args->fit->history = g_slist_append(args->fit->history, g_strdup_printf(_("Channel extraction from 3-channel image with ICC profile:")));
 		args->fit->history = g_slist_append(args->fit->history, g_strdup_printf("%s", desc));
->>>>>>> 0427bba7
 	}
 	for (int i = 0; i < 3; i++) {
 		if (args->channel[i]) {
-			update_filter_information(args->fit, add_filter_str[t][i], TRUE);
+			update_filter_information(args->fit, add_filter_str[i], TRUE);
 			if (i > 0) {
 				GSList *current = args->fit->history;
 				while (current->next != NULL && current->next->next != NULL) {
@@ -1169,134 +1066,6 @@
 	return retval;
 }
 
-static void ushort_convert_ranges(fits *fit, gboolean export, channel_extract_type type) {
-	// TODO: finish this function
-}
-
-static void float_convert_ranges(fits *fit, gboolean export, channel_extract_type type) {
-	size_t n = fit->rx * fit->ry;
-	switch (type) {
-		case EXTRACT_CIELAB:
-			if (export) {
-				siril_log_message(_("Converting Siril floating-point range to CIELAB values\n"));
-				if (fit->naxes[2] == 3) {
-#ifdef _OPENMP
-#pragma omp parallel for simd num_threads(com.max_thread) schedule(static)
-#endif
-					for (size_t i = 0; i < n; i++) {
-						fit->fpdata[RLAYER][i] *= 100.f; // 0 < L < 100
-						fit->fpdata[GLAYER][i] = fit->fpdata[GLAYER][i] * 255.f - 128.f;	// -128 < a < 127
-						fit->fpdata[BLAYER][i] = fit->fpdata[BLAYER][i] * 255.f - 128.f;	// -128 < b < 127
-					}
-				} else {
-					if (!strcmp(fit->filter, "LAB L")) {
-#ifdef _OPENMP
-#pragma omp parallel for simd num_threads(com.max_thread) schedule(static)
-#endif
-						for (size_t i = 0; i < n; i++)
-							fit->fdata[i] *= 100.f; // 0 < L < 100
-					} else {
-#ifdef _OPENMP
-#pragma omp parallel for simd num_threads(com.max_thread) schedule(static)
-#endif
-						for (size_t i = 0; i < n; i++)
-						fit->fdata[i] = fit->fdata[i] * 255.f - 128.f;	// -128 < a or b < 127
-					}
-				}
-			} else {
-				siril_log_message(_("Converting CIELAB values to Siril floating-point range\n"));
-				if (fit->naxes[2] == 3) {
-#ifdef _OPENMP
-#pragma omp parallel for simd num_threads(com.max_thread) schedule(static)
-#endif
-					for (size_t i = 0; i < n; i++) {
-						fit->fpdata[RLAYER][i] /= 100.f; // 0 < L < 100
-						fit->fpdata[GLAYER][i] = ((fit->fpdata[GLAYER][i] + 128.f) / 255.f);	// -128 < a < 127
-						fit->fpdata[BLAYER][i] = ((fit->fpdata[BLAYER][i] + 128.f) / 255.f);	// -128 < b < 127
-					}
-				} else {
-					if (!strcmp(fit->filter, "LAB L")) {
-#ifdef _OPENMP
-#pragma omp parallel for simd num_threads(com.max_thread) schedule(static)
-#endif
-						for (size_t i = 0; i < n; i++)
-							fit->fdata[i] /= 100.f; // 0 < L < 100
-					} else {
-#ifdef _OPENMP
-#pragma omp parallel for simd num_threads(com.max_thread) schedule(static)
-#endif
-						for (size_t i = 0; i < n; i++)
-						fit->fdata[i] = (fit->fdata[i] + 128.f) / 255.f;	// -128 < a or b < 127
-					}
-				}
-			}
-			break;
-		case EXTRACT_YUV:
-			if (export) {
-				siril_log_message(_("Converting Siril floating-point range to YUV values\n"));
-				if (fit->naxes[2] == 3) {
-#ifdef _OPENMP
-#pragma omp parallel for simd num_threads(com.max_thread) schedule(static)
-#endif
-					for (size_t i = 0; i < n; i++) {
-						fit->fpdata[GLAYER][i] -= 0.5f;	// -0.5 < u < 0.5
-						fit->fpdata[BLAYER][i] -= 0.5f;	// -0.5 < v < 0.5
-					}
-				} else {
-					if (strcmp(fit->filter, "YUV Y")) {
-#ifdef _OPENMP
-#pragma omp parallel for simd num_threads(com.max_thread) schedule(static)
-#endif
-						for (size_t i = 0; i < n; i++) {
-							fit->fdata[i] -= 0.5f;	// -0.5 < u < 0.5
-						}
-					}
-				}
-			} else {
-				siril_log_message(_("Converting YUV values to Siril floating-point range\n"));
-				if (fit->naxes[2] == 3) {
-#ifdef _OPENMP
-#pragma omp parallel for simd num_threads(com.max_thread) schedule(static)
-#endif
-					for (size_t i = 0; i < n; i++) {
-						fit->fpdata[GLAYER][i] += 0.5f;	// -0.5 < u < 0.5
-						fit->fpdata[BLAYER][i] += 0.5f;	// -0.5 < v < 0.5
-					}
-				} else {
-					if (strcmp(fit->filter, "YUV Y")) {
-#ifdef _OPENMP
-#pragma omp parallel for simd num_threads(com.max_thread) schedule(static)
-#endif
-						for (size_t i = 0; i < n; i++) {
-							fit->fdata[i] += 0.5f;	// -0.5 < u < 0.5
-						}
-					}
-				}
-			}
-		default:
-			// Any types that don't need any conversion
-			break;
-	}
-}
-
-// A function to convert ranges in FITS,if required, if the FILTER header indicates
-// that conversion is required.
-void fits_convert_ranges(fits *fit, gboolean export) {
-	channel_extract_type type = EXTRACT_RGB;
-	while (add_filter_str[type]) {
-		if (!strncmp(fit->filter, add_filter_str[type][0], 3)) {
-			break;
-		}
-		type++;
-	}
-	if (type == EXTRACT_UNDEFINED) return;
-
-	if (fit->type == DATA_USHORT)
-		ushort_convert_ranges(fit, export, type);
-	else
-		float_convert_ranges(fit, export, type);
-}
-
 /****************** Color calibration ************************/
 
 /* This function equalize the background by giving equal value for all layers */
