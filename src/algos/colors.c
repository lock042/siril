--- conflicted
+++ resolved
@@ -308,7 +308,6 @@
 		*r = *g = *b = 0.f;
 		return;
 	}
-<<<<<<< HEAD
 
 	float m = l + l - v;
 	float sv = (v - m) / v;
@@ -337,30 +336,15 @@
 }
 
 void hslw_to_rgbw(uint16_t h, uint16_t s, uint16_t l, uint16_t *r, uint16_t *g, uint16_t *b) {
-    // Normalize HSL values to [0, 1]
-    float hf = h / USHRT_MAX_SINGLE;
-    float sf = s / USHRT_MAX_SINGLE;
-    float lf = l / USHRT_MAX_SINGLE;
-    float rf, gf, bf;
+	// Normalize HSL values to [0, 1]
+	float hf = h / USHRT_MAX_SINGLE;
+	float sf = s / USHRT_MAX_SINGLE;
+	float lf = l / USHRT_MAX_SINGLE;
+	float rf, gf, bf;
 	hsl_to_rgbf(hf, sf, lf, &rf, &gf, &bf);
 	*r = roundf_to_WORD(rf * USHRT_MAX_SINGLE);
 	*g = roundf_to_WORD(gf * USHRT_MAX_SINGLE);
 	*b = roundf_to_WORD(bf * USHRT_MAX_SINGLE);
-=======
-
-	float m = l + l - v;
-	float sv = (v - m) / v;
-	float h6 = h * 6.0f;
-	int sextant = (int)h6;
-	float fract = h6 - sextant;
-	float vsf = v * sv * fract;
-	float mid1 = m + vsf;
-	float mid2 = v - vsf;
-
-	*r = (sextant == 0 || sextant == 5) ? v : (sextant == 2 || sextant == 3) ? m : (sextant == 4) ? mid1 : mid2;
-	*g = (sextant == 1 || sextant == 2) ? v : (sextant == 4 || sextant == 5) ? m : (sextant == 0) ? mid1 : mid2;
-	*b = (sextant == 3 || sextant == 4) ? v : (sextant == 0 || sextant == 1) ? m : (sextant == 2) ? mid1 : mid2;
->>>>>>> 0af9a4c1
 }
 
 /* all variables are between 0 and 1. h takes 0 for grey */
