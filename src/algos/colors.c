/*
 * This file is part of Siril, an astronomy image processor.
 * Copyright (C) 2005-2011 Francois Meyer (dulle at free.fr)
 * Copyright (C) 2012-2023 team free-astro (see more in AUTHORS file)
 * Reference site is https://free-astro.org/index.php/Siril
 *
 * Siril is free software: you can redistribute it and/or modify
 * it under the terms of the GNU General Public License as published by
 * the Free Software Foundation, either version 3 of the License, or
 * (at your option) any later version.
 *
 * Siril is distributed in the hope that it will be useful,
 * but WITHOUT ANY WARRANTY; without even the implied warranty of
 * MERCHANTABILITY or FITNESS FOR A PARTICULAR PURPOSE. See the
 * GNU General Public License for more details.
 *
 * You should have received a copy of the GNU General Public License
 * along with Siril. If not, see <http://www.gnu.org/licenses/>.
 */

#include <stdlib.h>
#include <stdio.h>
#include <math.h>
#include <assert.h>
#include <float.h>

#include "core/siril.h"
#include "core/proto.h"
#include "core/icc_profile.h"
#include "core/processing.h"
#include "core/undo.h"
#include "core/siril_log.h"
#include "core/OS_utils.h"
#include "core/icc_profile.h"
#include "gui/progress_and_log.h"
#include "gui/histogram.h"
#include "io/single_image.h"
#include "io/image_format_fits.h"
#include "algos/colors.h"
#include "algos/statistics.h"
#include "algos/extraction.h"

/******************************************************************************
 * Note for maintainers: do not use the translation macro on the following    *
 * string. Color management relies on being able to detect "Extraction"       *
 * in FITS HISTORY header.                                                    *
 ******************************************************************************/
const gchar *extractionstring = "Extraction";

static gchar *add_filter_str[] = { "R", "G", "B"};
/*
 * A Fast HSL-to-RGB Transform
 * by Ken Fishkin
 * from "Graphics Gems", Academic Press, 1990
 * */
/*
 *  * given h,s,l on [0..1],
 *   * return r,g,b on [0..1]
 *    */
void hsl_to_rgb_float_sat(float h, float sl, float l, float * r, float * g,
		float * b) {
	float v;

	h = h >= 6.f ? h - 6.f : h;

	v = (l <= 0.5f) ? (l * (1.f + sl)) : (l + sl - l * sl);
	if (v <= 0.f) {
		*r = *g = *b = 0.f;
	} else {
		float m;
		float sv;
		int sextant;
		float fract, vsf, mid1, mid2;

		m = l + l - v;
		sv = (v - m) / v;
		sextant = h;
		fract = h - sextant;
		vsf = v * sv * fract;
		mid1 = m + vsf;
		mid2 = v - vsf;
		switch (sextant) {
			case 0:
				*r = v;
				*g = mid1;
				*b = m;
				break;
			case 1:
				*r = mid2;
				*g = v;
				*b = m;
				break;
			case 2:
				*r = m;
				*g = v;
				*b = mid1;
				break;
			case 3:
				*r = m;
				*g = mid2;
				*b = v;
				break;
			case 4:
				*r = mid1;
				*g = m;
				*b = v;
				break;
			case 5:
				*r = v;
				*g = m;
				*b = mid2;
				break;
		}
	}
}
/*
 *  * RGB-HSL transforms.
 *   * Ken Fishkin, Pixar Inc., January 1989.
 *    */

/*
 *  * given r,g,b on [0 ... 1],
 *   * return (h,s,l) on [0 ... 1]
 *    */
void rgb_to_hsl_float_sat(float r, float g, float b, float low, float *h, float *s, float *l) {
	float v;
	float m;
	float vm;
	float r2, g2, b2;

	v = max(r, g);
	v = max(v, b);
	m = min(r, g);
	m = min(m, b);

	if (m + v < low + low) {
		*l = 0.f;
		return;
	}
	*l = (m + v) / 2.f;
	*h = 0.f;
	*s = 0.f;	// init values

	if ((*s = vm = v - m) > 0.f) {
		*s /= (*l <= 0.5f) ? (v + m) : (2.f - v - m);
	} else
		return;

	if (r == v) {
		g2 = (v - g) / vm;
		b2 = (v - b) / vm;
		*h = (g == m ? 5.f + b2 : 1.f - g2);
	}else if (g == v) {
		r2 = (v - r) / vm;
		b2 = (v - b) / vm;
		*h = (b == m ? 1.f + r2 : 3.f - b2);
	} else {
		r2 = (v - r) / vm;
		g2 = (v - g) / vm;
		*h = (r == m ? 3.f + g2 : 5.f - r2);
	}

}

/*
 * A Fast HSL-to-RGB Transform
 * by Ken Fishkin
 * from "Graphics Gems", Academic Press, 1990
 * */
/*
 *  * given h,s,l on [0..1],
 *   * return r,g,b on [0..1]
 *    */
void hsl_to_rgb(double h, double sl, double l, double * r, double * g,
		double * b) {
	double v;

	assert(h >= 0.0 && h <= 1.0);
	if (h >= 1.0) h -= 1.0;		// this code doesn't work for h = 1
	v = (l <= 0.5) ? (l * (1.0 + sl)) : (l + sl - l * sl);
	if (v <= 0) {
		*r = *g = *b = 0.0;
	} else {
		double m;
		double sv;
		int sextant;
		double fract, vsf, mid1, mid2;

		m = l + l - v;
		sv = (v - m) / v;
		h *= 6.0;
		sextant = h;
		fract = h - sextant;
		vsf = v * sv * fract;
		mid1 = m + vsf;
		mid2 = v - vsf;
		switch (sextant) {
			case 0:
				*r = v;
				*g = mid1;
				*b = m;
				break;
			case 1:
				*r = mid2;
				*g = v;
				*b = m;
				break;
			case 2:
				*r = m;
				*g = v;
				*b = mid1;
				break;
			case 3:
				*r = m;
				*g = mid2;
				*b = v;
				break;
			case 4:
				*r = mid1;
				*g = m;
				*b = v;
				break;
			case 5:
				*r = v;
				*g = m;
				*b = mid2;
				break;
		}
	}
}

/* RGB-HSL transforms.
 * Ken Fishkin, Pixar Inc., January 1989.
 *
 * given r,g,b on [0 ... 1],
 * return (h,s,l) on [0 ... 1]
 */
void rgb_to_hsl(double r, double g, double b, double *h, double *s, double *l) {
	double v;
	double m;
	double vm;
	double r2, g2, b2;

	v = max(r, g);
	v = max(v, b);
	m = min(r, g);
	m = min(m, b);
	*h = 0.0;
	*s = 0.0;	// init values

	if ((*l = (m + v) / 2.0) <= 0.0) {
		*l = 0.0;
		return;
	}
	if ((*s = vm = v - m) > 0.0) {
		*s /= (*l <= 0.5) ? (v + m) : (2.0 - v - m);
	} else
		return;

	r2 = (v - r) / vm;
	g2 = (v - g) / vm;
	b2 = (v - b) / vm;

	if (r == v)
		*h = (g == m ? 5.0 + b2 : 1.0 - g2);
	else if (g == v)
		*h = (b == m ? 1.0 + r2 : 3.0 - b2);
	else
		*h = (r == m ? 3.0 + g2 : 5.0 - r2);

	*h /= 6;
}

// Single precision versions of the above
void hsl_to_rgbf(float h, float s, float l, float * r, float * g,
		float * b) {
	float v;

	assert(h >= 0.f && h <= 1.f);
	if (h >= 1.f) h -= 1.f;		// this code doesn't work for h = 1
	v = (l <= 0.5f) ? (l * (1.f + s)) : (l + s - l * s);
	if (v <= 0.f) {
		*r = *g = *b = 0.f;
	} else {
		float m;
		float sv;
		int sextant;
		float fract, vsf, mid1, mid2;

		m = l + l - v;
		sv = (v - m) / v;
		h *= 6.f;
		sextant = h;
		fract = h - sextant;
		vsf = v * sv * fract;
		mid1 = m + vsf;
		mid2 = v - vsf;
		switch (sextant) {
			case 0:
				*r = v;
				*g = mid1;
				*b = m;
				break;
			case 1:
				*r = mid2;
				*g = v;
				*b = m;
				break;
			case 2:
				*r = m;
				*g = v;
				*b = mid1;
				break;
			case 3:
				*r = m;
				*g = mid2;
				*b = v;
				break;
			case 4:
				*r = mid1;
				*g = m;
				*b = v;
				break;
			case 5:
				*r = v;
				*g = m;
				*b = mid2;
				break;
		}
	}
}

void rgb_to_hslf(float r, float g, float b, float *h, float *s, float *l) {
	float v;
	float m;
	float vm;
	float r2, g2, b2;

	v = max(r, g);
	v = max(v, b);
	m = min(r, g);
	m = min(m, b);
	*h = 0.f;
	*s = 0.f;	// init values

	if ((*l = (m + v) / 2.f) <= 0.f) {
		*l = 0.f;
		return;
	}
	if ((*s = vm = v - m) > 0.f) {
		*s /= (*l <= 0.5f) ? (v + m) : (2.f - v - m);
	} else
		return;

	r2 = (v - r) / vm;
	g2 = (v - g) / vm;
	b2 = (v - b) / vm;

	if (r == v)
		*h = (g == m ? 5.f + b2 : 1.f - g2);
	else if (g == v)
		*h = (b == m ? 1.f + r2 : 3.f - b2);
	else
		*h = (r == m ? 3.f + g2 : 5.f - r2);

	*h /= 6.f;
}

/* all variables are between 0 and 1. h takes 0 for grey */
void rgb_to_hsv(double r, double g, double b, double *h, double *s, double *v) {
	double cmax, cmin, delta;

	cmax = max(r, g);
	cmax = max(cmax, b);
	cmin = min(r, g);
	cmin = min(cmin, b);
	delta = cmax - cmin;
	*v = cmax;
	if (delta == 0.0) {
		*s = 0.0;
		*h = 0.0;
		return;
	}
	*s = delta / cmax;

	if (cmax == r)
		*h = (((g - b) / delta)) / 6.0;
	else if (cmax == g)
		*h = (((b - r) / delta) + 2.0) / 6.0;
	else
		*h = (((r - g) / delta) + 4.0) / 6.0;

	if (*h < 0.0)
		*h += 1.0;
}

void hsv_to_rgb(double h, double s, double v, double *r, double *g, double *b) {
	double p, q, t, f;
	int i;

	if (h >= 1.0)
		h -= 1.0;
	h *= 6.0;
	i = (int)h;
	f = h - (double)i;
	p = v * (1.0 - s);
	q = v * (1.0 - (s * f));
	t = v * (1.0 - (s * (1.0 - f)));

	switch (i) {
		case 0:
			*r = v;
			*g = t;
			*b = p;
			break;
		case 1:
			*r = q;
			*g = v;
			*b = p;
			break;
		case 2:
			*r = p;
			*g = v;
			*b = t;
			break;
		case 3:
			*r = p;
			*g = q;
			*b = v;
			break;
		case 4:
			*r = t;
			*g = p;
			*b = v;
			break;
		case 5:
		default:
			*r = v;
			*g = p;
			*b = q;
			break;
	}
}

void rgb_to_xyz(double r, double g, double b, double *x, double *y, double *z) {
	r = (r <= 0.04045) ? r / 12.92 : pow(((r + 0.055) / 1.055), 2.4);
	g = (g <= 0.04045) ? g / 12.92 : pow(((g + 0.055) / 1.055), 2.4);
	b = (b <= 0.04045) ? b / 12.92 : pow(((b + 0.055) / 1.055), 2.4);

	r *= 100;
	g *= 100;
	b *= 100;

	*x = 0.4124564 * r + 0.3575761 * g + 0.1804375 * b;
	*y = 0.2126729 * r + 0.7151522 * g + 0.0721750 * b;
	*z = 0.0193339 * r + 0.1191920 * g + 0.9503041 * b;
}

void rgb_to_xyzf(float r, float g, float b, float *x, float *y, float *z) {
	r = (r <= 0.04045f) ? r / 12.92f : powf(((r + 0.055f) / 1.055f), 2.4f);
	g = (g <= 0.04045f) ? g / 12.92f : powf(((g + 0.055f) / 1.055f), 2.4f);
	b = (b <= 0.04045f) ? b / 12.92f : powf(((b + 0.055f) / 1.055f), 2.4f);

	r *= 100.f;
	g *= 100.f;
	b *= 100.f;

	*x = 0.4124564f * r + 0.3575761f * g + 0.1804375f * b;
	*y = 0.2126729f * r + 0.7151522f * g + 0.0721750f * b;
	*z = 0.0193339f * r + 0.1191920f * g + 0.9503041f * b;
}

/* These functions have a scale argument as sometimes it is convenient to have
 * the Y channel output in the range [0..1] instead of [0..100]
 */

void linrgb_to_xyz(double r, double g, double b, double *x, double *y, double *z, gboolean scale) {
	if (scale) {
		r *= 100;
		g *= 100;
		b *= 100;
	}

<<<<<<< HEAD
	*x = 0.412453 * r + 0.357580 * g + 0.180423 * b;
	*y = 0.212671 * r + 0.715160 * g + 0.072169 * b;
	*z = 0.019334 * r + 0.119193 * g + 0.950227 * b;
=======
	*x = 0.4124564 * r + 0.3575761 * g + 0.1804375 * b;
	*y = 0.2126729 * r + 0.7151522 * g + 0.0721750 * b;
	*z = 0.0193339 * r + 0.1191920 * g + 0.9503041 * b;
>>>>>>> be127b18
}

void linrgb_to_xyzf(float r, float g, float b, float *x, float *y, float *z, gboolean scale) {
	if (scale) {
		r *= 100.f;
		g *= 100.f;
		b *= 100.f;
	}

<<<<<<< HEAD
	*x = 0.412453f * r + 0.357580f * g + 0.180423f * b;
	*y = 0.212671f * r + 0.715160f * g + 0.072169f * b;
	*z = 0.019334f * r + 0.119193f * g + 0.950227f * b;
=======
	*x = 0.4124564f * r + 0.3575761f * g + 0.1804375f * b;
	*y = 0.2126729f * r + 0.7151522f * g + 0.0721750f * b;
	*z = 0.0193339f * r + 0.1191920f * g + 0.9503041f * b;
>>>>>>> be127b18
}

void xyz_to_linrgb(double x, double y, double z, double *r, double *g, double *b, gboolean scale) {
	if (scale) {
		x /= 100.0;
		y /= 100.0;
		z /= 100.0;
	}

<<<<<<< HEAD
	*r =  3.240479 * x - 1.537150 * y - 0.498535 * z;
	*g = -0.969256 * x + 1.875992 * y + 0.041556 * z;
	*b =  0.055648 * x - 0.204043 * y + 1.057311 * z;
=======
	*r =  3.2404542 * x - 1.5371385 * y - 0.4985314 * z;
	*g = -0.9692660 * x + 1.8760108 * y + 0.0415560 * z;
	*b =  0.0556434 * x - 0.2040259 * y + 1.0572252 * z;
>>>>>>> be127b18
}

void xyz_to_linrgbf(float x, float y, float z, float *r, float *g, float *b, gboolean scale) {
	if (scale) {
		x /= 100.f;
		y /= 100.f;
		z /= 100.f;
	}

<<<<<<< HEAD
	*r =  3.240479f * x - 1.537150f * y - 0.498535f * z;
	*g = -0.969256f * x + 1.875992f * y + 0.041556f * z;
	*b =  0.055648f * x - 0.204043f * y + 1.057311f * z;
}

=======
	*r =  3.2404542f * x - 1.5371385f * y - 0.4985314f * z;
	*g = -0.9692660f * x + 1.8760108f * y + 0.0415560f * z;
	*b =  0.0556434f * x - 0.2040259f * y + 1.0572252f * z;
}

void rgb_to_yuvf(float red, float green, float blue, float *y, float *u, float *v) {
	const float a = 1.f / sqrtf(3.f);
	const float b = 1.f / sqrtf(2.f);
	const float c = 2.f * a * sqrtf(2.f);
	*y = a * (red + green + blue);
	*u = b * (red - blue);
	*v = c * (0.25f * red - 0.5f * green + 0.25f * blue);
}

void yuv_to_rgbf(float y, float u, float v, float *red, float *green, float *blue) {
	const float a = 1.f / sqrtf(3.f);
	const float b = 1.f / sqrtf(2.f);
	const float c = a / b;
	*red = (a * y) + (b * u) + (c * 0.5f * v);
	*green = (a * y) - (c * v);
	*blue = (a * y) - (b * u) + (c * 0.5f * v);
}


>>>>>>> be127b18
void xyz_to_LAB(double x, double y, double z, double *L, double *a, double *b) {
	x /= 95.047;
	y /= 100.000;
	z /= 108.883;

	x = (x > 0.008856452) ? pow(x, 1 / 3.0) : (7.787037037 * x) + (16. / 116.);
	y = (y > 0.008856452) ? pow(y, 1 / 3.0) : (7.787037037 * y) + (16. / 116.);
	z = (z > 0.008856452) ? pow(z, 1 / 3.0) : (7.787037037 * z) + (16. / 116.);

	*L = (116.0 * y) - 16.0;
	*a = 500.0 * (x - y);
	*b = 200.0 * (y - z);
}

void xyz_to_LABf(float x, float y, float z, float *L, float *a, float *b) {
	x /= 95.047f;
	y /= 100.000f;
	z /= 108.883f;

	x = (x > 0.008856452f) ? powf(x, 1.f / 3.0f) : (7.787037037f * x) + (16.f / 116.f);
	y = (y > 0.008856452f) ? powf(y, 1.f / 3.0f) : (7.787037037f * y) + (16.f / 116.f);
	z = (z > 0.008856452f) ? powf(z, 1.f / 3.0f) : (7.787037037f * z) + (16.f / 116.f);

	*L = (116.0f * y) - 16.0f;
	*a = 500.0f * (x - y);
	*b = 200.0f * (y - z);
}

void LAB_to_xyz(double L, double a, double b, double *x, double *y, double *z) {
	*y = (L + 16.0) / 116.0;
	*x = a / 500.0 + (*y);
	*z = *y - b / 200.0;

	double x3, y3, z3;
	x3 = (*x) * (*x) * (*x);
	y3 = (*y) * (*y) * (*y);
	z3 = (*z) * (*z) * (*z);

	*x = (x3 > 0.008856452) ? x3 : (*x - 16. / 116.) / 7.787037037;
	*y = (y3 > 0.008856452) ? y3 : (*y - 16. / 116.) / 7.787037037;
	*z = (z3 > 0.008856452) ? z3 : (*z - 16. / 116.) / 7.787037037;

	*x *= 95.047;
	*y *= 100.000;
	*z *= 108.883;
}

void LAB_to_xyzf(float L, float a, float b, float *x, float *y, float *z) {
	*y = (L + 16.0f) / 116.0f;
	*x = a / 500.0f + (*y);
	*z = *y - b / 200.0f;

	float x3, y3, z3;
	x3 = (*x) * (*x) * (*x);
	y3 = (*y) * (*y) * (*y);
	z3 = (*z) * (*z) * (*z);

	*x = (x3 > 0.008856452f) ? x3 : (*x - 16.f / 116.f) / 7.787037037f;
	*y = (y3 > 0.008856452f) ? y3 : (*y - 16.f / 116.f) / 7.787037037f;
	*z = (z3 > 0.008856452f) ? z3 : (*z - 16.f / 116.f) / 7.787037037f;

	*x *= 95.047f;
	*y *= 100.000f;
	*z *= 108.883f;
}

void xyz_to_rgb(double x, double y, double z, double *r, double *g, double *b) {
	x /= 100.0;
	y /= 100.0;
	z /= 100.0;

	*r =  3.2404542 * x - 1.5371385 * y - 0.4985314 * z;
	*g = -0.9692660 * x + 1.8760108 * y + 0.0415560 * z;
	*b =  0.0556434 * x - 0.2040259 * y + 1.0572252 * z;

	*r = (*r > 0.0031308) ? 1.055 * (pow(*r, (1 / 2.4))) - 0.055 : 12.92 * (*r);
	*g = (*g > 0.0031308) ? 1.055 * (pow(*g, (1 / 2.4))) - 0.055 : 12.92 * (*g);
	*b = (*b > 0.0031308) ? 1.055 * (pow(*b, (1 / 2.4))) - 0.055 : 12.92 * (*b);

}

void xyz_to_rgbf(float x, float y, float z, float *r, float *g, float *b) {
	x /= 100.0f;
	y /= 100.0f;
	z /= 100.0f;

	*r =  3.2404542f * x - 1.5371385f * y - 0.4985314f * z;
	*g = -0.9692660f * x + 1.8760108f * y + 0.0415560f * z;
	*b =  0.0556434f * x - 0.2040259f * y + 1.0572252f * z;

	*r = (*r > 0.0031308f) ? 1.055f * (powf(*r, (1.f / 2.4f))) - 0.055f : 12.92f * (*r);
	*g = (*g > 0.0031308f) ? 1.055f * (powf(*g, (1.f / 2.4f))) - 0.055f : 12.92f * (*g);
	*b = (*b > 0.0031308f) ? 1.055f * (powf(*b, (1.f / 2.4f))) - 0.055f : 12.92f * (*b);
}

// color index to temperature in kelvin
double BV_to_T(double BV) {
	double T;

	// make sure BV is within its bounds [-0.4, 2] otherwise the math doesnt work
	if (BV < -0.4) {
		BV = -0.4;
	} else if (BV > 2) {
		BV = 2;
	}

	// http://www.wikiwand.com/en/Color_index
	T = 4600 * ((1 / ((0.92 * BV) + 1.7)) + (1 / ((0.92 * BV) + 0.62)));

	return T;
}

int equalize_cfa_fit_with_coeffs(fits *fit, float coeff1, float coeff2, const char *cfa_string) {
	unsigned int row, col, pat_cell;
	/* compute width of the (square) CFA pattern */
	/* added 0.1 in case the result of sqrt is something like 5.999999 and it gets casted to int as 5 */
	unsigned int pat_width = (unsigned int) (sqrt(strlen(cfa_string)) + 0.1);
	if (fit->type == DATA_USHORT) {
		WORD *data = fit->data;
		for (row = 0; row < fit->ry; row ++) {
			for (col = 0; col < fit->rx; col++) {
				pat_cell = (row % pat_width) * pat_width + col % pat_width;
				switch (cfa_string[pat_cell]) {
					case 'R':
						data[col + row * fit->rx] = round_to_WORD(data[col + row * fit->rx] / coeff1);
						break;
					case 'B':
						data[col + row * fit->rx] = round_to_WORD(data[col + row * fit->rx] / coeff2);
						break;
				}
			}
		}
	}
	else if (fit->type == DATA_FLOAT) {
		float *data = fit->fdata;
		for (row = 0; row < fit->ry; row ++) {
			for (col = 0; col < fit->rx; col++) {
				pat_cell = (row % pat_width) * pat_width + col % pat_width;
				switch (cfa_string[pat_cell]) {
					case 'R':
						data[col + row * fit->rx] /= coeff1;
						break;
					case 'B':
						data[col + row * fit->rx] /= coeff2;
						break;
				}
			}
		}
	}
	else return 1;
	return 0;
}

static gpointer extract_channels_ushort(gpointer p) {
	struct extract_channels_data *args = (struct extract_channels_data *) p;
	WORD *buf[3] = { args->fit->pdata[RLAYER], args->fit->pdata[GLAYER],
		args->fit->pdata[BLAYER] };
	size_t n = args->fit->naxes[0] * args->fit->naxes[1];
	struct timeval t_start, t_end;

	if (args->fit->naxes[2] != 3) {
		siril_log_message(
				_("Siril cannot extract layers. Make sure your image is in RGB mode.\n"));
		return GINT_TO_POINTER(1);
	}

	siril_log_color_message(_("%s channel extraction: processing...\n"), "green",
			args->str_type);
	gettimeofday(&t_start, NULL);
	gchar *histstring = NULL;
	cmsHPROFILE cielab_profile = NULL, image_profile = NULL;
	cmsColorSpaceSignature sig;
	cmsUInt32Number trans_type, lab_type;
	gboolean threaded;
	cmsHTRANSFORM transform = NULL;
	cmsUInt32Number datasize;
	cmsUInt32Number bytesperline;
	cmsUInt32Number bytesperplane;
	gchar *desc = siril_color_profile_get_description(args->fit->icc_profile);
	if(args->fit->icc_profile)
		cmsCloseProfile(args->fit->icc_profile);
	/* The extracted channels are considered raw data, and are not color
		* managed. It is up to the user to ensure that future use of them is
		* with similar data and an appropriate color profile is assigned.
		* See also the HSV and CIELAB cases below.*/
	args->fit->icc_profile = NULL;
	color_manage(args->fit, FALSE);

	switch (args->type) {
	case EXTRACT_RGB:
		histstring = g_strdup_printf(_("%s: extract RGB channel"), extractionstring);
		break;
	case EXTRACT_HSL:
		histstring = g_strdup_printf(_("%s: extract HSL channel"), extractionstring);
#ifdef _OPENMP
#pragma omp parallel for num_threads(com.max_thread) schedule(static)
#endif
		for (size_t i = 0; i < n; i++) {
			double h, s, l;
			double r = (double) buf[RLAYER][i] / USHRT_MAX_DOUBLE;
			double g = (double) buf[GLAYER][i] / USHRT_MAX_DOUBLE;
			double b = (double) buf[BLAYER][i] / USHRT_MAX_DOUBLE;
			// RGB to HSL is a coordinate transform and does not require lcms
			rgb_to_hsl(r, g, b, &h, &s, &l);
			buf[RLAYER][i] = round_to_WORD(h * 360.0);
			buf[GLAYER][i] = round_to_WORD(s * USHRT_MAX_DOUBLE);
			buf[BLAYER][i] = round_to_WORD(l * USHRT_MAX_DOUBLE);
		}
		break;
	case EXTRACT_HSV:
		histstring = g_strdup_printf(_("%s: extract HSV channel"), extractionstring);
#ifdef _OPENMP
#pragma omp parallel for num_threads(com.max_thread) schedule(static)
#endif
		for (size_t i = 0; i < n; i++) {
			double h, s, v;
			double r = (double) buf[RLAYER][i] / USHRT_MAX_DOUBLE;
			double g = (double) buf[GLAYER][i] / USHRT_MAX_DOUBLE;
			double b = (double) buf[BLAYER][i] / USHRT_MAX_DOUBLE;
			// RGB to HSV is a coordinate transform and does not require lcms
			rgb_to_hsv(r, g, b, &h, &s, &v);
			buf[RLAYER][i] = round_to_WORD(h * 360.0);
			buf[GLAYER][i] = round_to_WORD(s * USHRT_MAX_DOUBLE);
			buf[BLAYER][i] = round_to_WORD(v * USHRT_MAX_DOUBLE);
		}
		break;
	case EXTRACT_CIELAB:
		histstring = g_strdup_printf(_("%s: extract LAB channel"), extractionstring);
		cielab_profile = cmsCreateLab4Profile(NULL);
		if (args->fit->icc_profile) {
			image_profile = copyICCProfile(args->fit->icc_profile);
		} else {
			siril_log_message(_("Image is not color managed. Assuming sRGB.\n"));
			image_profile = srgb_trc();
		}
		sig = cmsGetColorSpace(image_profile);
		trans_type = get_planar_formatter_type(sig, args->fit->type, FALSE);
		lab_type = TYPE_Lab_16_PLANAR;
		threaded = !get_thread_run();
		// We use sRGB as the fallback for non-color managed images
		transform = cmsCreateTransformTHR((threaded ? com.icc.context_threaded : com.icc.context_single), image_profile, trans_type, cielab_profile, lab_type, INTENT_PERCEPTUAL, com.icc.rendering_flags);
		cmsCloseProfile(cielab_profile);
		cmsCloseProfile(image_profile);
		datasize = sizeof(WORD);
		bytesperline = args->fit->rx * datasize;
		bytesperplane = args->fit->rx * args->fit->ry * datasize;
		cmsDoTransformLineStride(transform, args->fit->data, args->fit->data, args->fit->rx, args->fit->ry, bytesperline, bytesperline, bytesperplane, bytesperplane);
		cmsDeleteTransform(transform);
	}
	gchar *fitfilter = g_strdup(args->fit->filter);
	if (desc) {
		args->fit->history = g_slist_append(args->fit->history, g_strdup_printf(_("Channel extraction from 3-channel image with ICC profile:")));
		args->fit->history = g_slist_append(args->fit->history, g_strdup_printf("%s", desc));
	}
	for (int i = 0; i < 3; i++) {
		if (args->channel[i]) {
			update_filter_information(args->fit, add_filter_str[i], TRUE);
			if (i > 0) {
				GSList *current = args->fit->history;
				while (current->next != NULL && current->next->next != NULL) {
					current = current->next;
				}
				// Check if there is only one element in the list.
				if (current->next == NULL) {
					g_slist_free_full(args->fit->history, g_free);
					args->fit->history = NULL;
				} else {
					// Remove the last element.
					GSList *last = current->next;
					current->next = NULL;
					g_free(last->data);
					g_slist_free_1(last);
				}
			}
			args->fit->history = g_slist_append(args->fit->history, g_strdup_printf("%s %d", histstring, i));
			save1fits16(args->channel[i], args->fit, i);
			update_filter_information(args->fit, fitfilter, FALSE); //reinstate original filter name
		}
	}
	g_free(fitfilter);
	g_free(histstring);
	g_free(desc);
	gettimeofday(&t_end, NULL);
	show_time(t_start, t_end);

	return GINT_TO_POINTER(0);
}

static gpointer extract_channels_float(gpointer p) {
	struct extract_channels_data *args = (struct extract_channels_data *) p;
	float *buf[3] = { args->fit->fpdata[RLAYER], args->fit->fpdata[GLAYER],
		args->fit->fpdata[BLAYER] };
	struct timeval t_start, t_end;
	size_t n = args->fit->naxes[0] * args->fit->naxes[1];

	if (args->fit->naxes[2] != 3) {
		siril_log_message(
				_("Siril cannot extract channels. Make sure your image is in RGB mode.\n"));
		return GINT_TO_POINTER(1);
	}

	siril_log_color_message(_("%s channel extraction: processing...\n"), "green",
			args->str_type);
	gettimeofday(&t_start, NULL);
	gchar *histstring = NULL;
	cmsHPROFILE cielab_profile = NULL, image_profile = NULL;
	cmsColorSpaceSignature sig;
	cmsUInt32Number trans_type, lab_type;
	gboolean threaded;
	cmsHTRANSFORM transform = NULL;
	cmsUInt32Number datasize;
	cmsUInt32Number bytesperline;
	cmsUInt32Number bytesperplane;
	gchar *desc = siril_color_profile_get_description(args->fit->icc_profile);
	if(args->fit->icc_profile)
		cmsCloseProfile(args->fit->icc_profile);
	/* The extracted channels are considered raw data, and are not color
		* managed. It is up to the user to ensure that future use of them is
		* with similar data and an appropriate color profile is assigned.
		* See also the HSV and CIELAB cases below.*/
	args->fit->icc_profile = NULL;
	color_manage(args->fit, FALSE);

	switch (args->type) {
	case EXTRACT_RGB:
		histstring = g_strdup_printf(_("%s: extract RGB channel"), extractionstring);
		break;
	case EXTRACT_HSL:
		histstring = g_strdup_printf(_("%s: extract HSL channel"), extractionstring);
#ifdef _OPENMP
#pragma omp parallel for num_threads(com.max_thread) schedule(static)
#endif
		for (size_t i = 0; i < n; i++) {
			double h, s, l;
			double r = (double) buf[RLAYER][i];
			double g = (double) buf[GLAYER][i];
			double b = (double) buf[BLAYER][i];
			rgb_to_hsl(r, g, b, &h, &s, &l);
			buf[RLAYER][i] = (float) h;
			buf[GLAYER][i] = (float) s;
			buf[BLAYER][i] = (float) l;
		}
		break;
	case EXTRACT_HSV:
		histstring = g_strdup_printf(_("%s: extract HSV channel"), extractionstring);
#ifdef _OPENMP
#pragma omp parallel for num_threads(com.max_thread) schedule(static)
#endif
		for (size_t i = 0; i < n; i++) {
			double h, s, v;
			double r = (double) buf[RLAYER][i];
			double g = (double) buf[GLAYER][i];
			double b = (double) buf[BLAYER][i];
			rgb_to_hsv(r, g, b, &h, &s, &v);
			buf[RLAYER][i] = (float) h;
			buf[GLAYER][i] = (float) s;
			buf[BLAYER][i] = (float) v;
		}
		break;
	case EXTRACT_CIELAB:
		histstring = g_strdup_printf(_("%s: extract LAB channel"), extractionstring);
		cielab_profile = cmsCreateLab4Profile(NULL);
		if (args->fit->icc_profile) {
			image_profile = copyICCProfile(args->fit->icc_profile);
		} else {
			siril_log_message(_("Image is not color managed. Assuming sRGB.\n"));
			image_profile = srgb_trc();
		}
		sig = cmsGetColorSpace(image_profile);
		trans_type = get_planar_formatter_type(sig, args->fit->type, FALSE);
		lab_type = TYPE_Lab_FLT_PLANAR;
		threaded = !get_thread_run();
		transform = cmsCreateTransformTHR((threaded ? com.icc.context_threaded : com.icc.context_single), image_profile, trans_type, cielab_profile, lab_type, com.pref.icc.processing_intent, com.icc.rendering_flags);
		cmsCloseProfile(cielab_profile);
		cmsCloseProfile(image_profile);
		datasize = sizeof(float);
		bytesperline = args->fit->rx * datasize;
		bytesperplane = args->fit->rx * args->fit->ry * datasize;
		/* Note this output is in CIE La*b* ranges (ie L [0..100] etc, not Siril's
		 * usual [0..1] range.
		 * TODO: convert to Siril ranges?
		 */
		cmsDoTransformLineStride(transform, args->fit->fdata, args->fit->fdata, args->fit->rx, args->fit->ry, bytesperline, bytesperline, bytesperplane, bytesperplane);
		cmsDeleteTransform(transform);
	}
	gchar *fitfilter = g_strdup(args->fit->filter);
	if (desc) {
		args->fit->history = g_slist_append(args->fit->history, g_strdup_printf(_("Channel extraction from 3-channel image with ICC profile:")));
		args->fit->history = g_slist_append(args->fit->history, g_strdup_printf("%s", desc));
	}
	for (int i = 0; i < 3; i++) {
		if (args->channel[i]) {
			update_filter_information(args->fit, add_filter_str[i], TRUE);
			if (i > 0) {
				GSList *current = args->fit->history;
				while (current->next != NULL && current->next->next != NULL) {
					current = current->next;
				}
				// Check if there is only one element in the list.
				if (current->next == NULL) {
					g_slist_free_full(args->fit->history, g_free);
					args->fit->history = NULL;
				} else {
					// Remove the last element.
					GSList *last = current->next;
					current->next = NULL;
					g_free(last->data);
					g_slist_free_1(last);
				}
			}
			args->fit->history = g_slist_append(args->fit->history, g_strdup_printf("%s %d", histstring, i));
			save1fits32(args->channel[i], args->fit, i);
			update_filter_information(args->fit, fitfilter, FALSE); //reinstate original filter name
		}
	}
	g_free(fitfilter);
	gettimeofday(&t_end, NULL);
	show_time(t_start, t_end);

	return GINT_TO_POINTER(0);
}

// channels extraction computed in-place
gpointer extract_channels(gpointer p) {
	struct extract_channels_data *args = (struct extract_channels_data *)p;
	gpointer retval = GINT_TO_POINTER(1);

	if (args->fit->type == DATA_USHORT)
		retval = extract_channels_ushort(p);
	else if (args->fit->type == DATA_FLOAT)
		retval = extract_channels_float(p);

	clearfits(args->fit);
	free(args->channel[0]);
	free(args->channel[1]);
	free(args->channel[2]);
	free(args);
	siril_add_idle(end_generic, NULL);
	return retval;
}

/****************** Color calibration ************************/

/* This function equalize the background by giving equal value for all layers */
void background_neutralize(fits* fit, rectangle black_selection) {
	int chan;
	size_t i, n = fit->naxes[0] * fit->naxes[1];
	imstats* stats[3];
	double ref = 0;

	assert(fit->naxes[2] == 3);

	for (chan = 0; chan < 3; chan++) {
		stats[chan] = statistics(NULL, -1, fit, chan, &black_selection, STATS_BASIC, MULTI_THREADED);
		if (!stats[chan]) {
			siril_log_message(_("Error: statistics computation failed.\n"));
			return;
		}
		ref += stats[chan]->median;
	}
	ref /= 3.0;

	if (fit->type == DATA_USHORT) {
		for (chan = 0; chan < 3; chan++) {
			double offset = stats[chan]->mean - ref;
			WORD *buf = fit->pdata[chan];
			for (i = 0; i < n; i++) {
				buf[i] = round_to_WORD((double)buf[i] - offset);
			}
			free_stats(stats[chan]);
		}
	}
	else if (fit->type == DATA_FLOAT) {
		for (chan = 0; chan < 3; chan++) {
			float offset = stats[chan]->mean - ref;
			float *buf = fit->fpdata[chan];
			for (i = 0; i < n; i++) {
				buf[i] = buf[i] - offset;
			}
			free_stats(stats[chan]);
		}
	}

	invalidate_stats_from_fit(fit);
	invalidate_gfit_histogram();
}

void get_coeff_for_wb(fits *fit, rectangle white, rectangle black,
		double kw[], double bg[], double norm, double low, double high) {
	int chan, i, j, n;
	double tmp[3] = { 0.0, 0.0, 0.0 };

	assert(fit->naxes[2] == 3);

	if (fit->type == DATA_USHORT) {
		WORD lo = round_to_WORD(low * (norm));
		WORD hi = round_to_WORD(high * (norm));

		for (chan = 0; chan < 3; chan++) {
			n = 0;
			WORD *from = fit->pdata[chan] + (fit->ry - white.y - white.h) * fit->rx
				+ white.x;
			int stridefrom = fit->rx - white.w;

			for (i = 0; i < white.h; i++) {
				for (j = 0; j < white.w; j++) {
					if (*from > lo && *from < hi ) {
						kw[chan] += (double)*from / norm;
						n++;
					}
					from++;
				}
				from += stridefrom;
			}
			if (n > 0)
				kw[chan] /= (double)n;
		}
	}
	else if (fit->type == DATA_FLOAT) {
		for (chan = 0; chan < 3; chan++) {
			n = 0;
			float *from = fit->fpdata[chan] + (fit->ry - white.y - white.h) * fit->rx
				+ white.x;
			int stridefrom = fit->rx - white.w;

			for (i = 0; i < white.h; i++) {
				for (j = 0; j < white.w; j++) {
					double f = (double)*from;
					if (f > low && f < high) {
						kw[chan] += f;
						n++;
					}
					from++;
				}
				from += stridefrom;
			}
			if (n > 0)
				kw[chan] /= (double)n;
		}
	}
	else return;

	siril_log_message(_("Background reference:\n"));
	for (chan = 0; chan < 3; chan++) {
		imstats *stat = statistics(NULL, -1, fit, chan, &black, STATS_BASIC, MULTI_THREADED);
		if (!stat) {
			siril_log_message(_("Error: statistics computation failed.\n"));
			return;
		}
		bg[chan] = stat->median / stat->normValue;
		siril_log_message("B%d: %.5e\n", chan, bg[chan]);
		free_stats(stat);

	}

	siril_log_message(_("White reference:\n"));
	for (chan = 0; chan < 3; chan++) {
		siril_log_message("W%d: %.5e\n", chan, kw[chan]);
		kw[chan] = fabs(kw[chan] - bg[chan]);
	}

	int rc = (kw[0] > kw[1]) ? ((kw[0] > kw[2]) ? 0 : 2) :
		((kw[1] > kw[2]) ? 1 : 2);
	for (chan = 0; chan < 3; chan++) {
		if (chan == rc)
			tmp[chan] = 1.0;
		else
			tmp[chan] = kw[rc] / kw[chan];
	}

	siril_log_message(_("Color calibration factors:\n"));
	for (chan = 0; chan < 3; chan++) {
		kw[chan] = tmp[chan];
		siril_log_message("K%d: %5.3lf\n", chan, kw[chan]);
	}
}

int calibrate(fits *fit, int layer, double kw, double bg, double norm) {
	size_t i, n = fit->naxes[0] * fit->naxes[1];
	if (fit->type == DATA_USHORT) {
		double bgNorm = bg * norm;
		WORD *buf = fit->pdata[layer];
		for (i = 0; i < n; ++i) {
			buf[i] = round_to_WORD((buf[i] - bgNorm) * kw + bgNorm);
		}
	}
	else if (fit->type == DATA_FLOAT) {
		float *buf = fit->fpdata[layer];
		for (i = 0; i < n; ++i) {
			buf[i] = (float)(((double)buf[i] - bg) * kw + bg);
		}
	}
	else return 1;
	return 0;
}

int pos_to_neg(fits *fit) {
	size_t i, n = fit->naxes[0] * fit->naxes[1] * fit->naxes[2];
	if (fit->type == DATA_USHORT) {
		WORD norm = (WORD)get_normalized_value(fit);
#ifdef _OPENMP
#pragma omp parallel for num_threads(com.max_thread)
#endif
		for (i = 0; i < n; i++) {
			fit->data[i] = norm - fit->data[i];
		}
	}
	else if (fit->type == DATA_FLOAT) {
#ifdef _OPENMP
#pragma omp parallel for num_threads(com.max_thread)
#endif
		for (i = 0; i < n; i++) {
			fit->fdata[i] = 1.0f - fit->fdata[i];
		}
	}
	else return 1;

	return 0;
}
<|MERGE_RESOLUTION|>--- conflicted
+++ resolved
@@ -26,12 +26,10 @@
 
 #include "core/siril.h"
 #include "core/proto.h"
-#include "core/icc_profile.h"
 #include "core/processing.h"
 #include "core/undo.h"
 #include "core/siril_log.h"
 #include "core/OS_utils.h"
-#include "core/icc_profile.h"
 #include "gui/progress_and_log.h"
 #include "gui/histogram.h"
 #include "io/single_image.h"
@@ -39,13 +37,6 @@
 #include "algos/colors.h"
 #include "algos/statistics.h"
 #include "algos/extraction.h"
-
-/******************************************************************************
- * Note for maintainers: do not use the translation macro on the following    *
- * string. Color management relies on being able to detect "Extraction"       *
- * in FITS HISTORY header.                                                    *
- ******************************************************************************/
-const gchar *extractionstring = "Extraction";
 
 static gchar *add_filter_str[] = { "R", "G", "B"};
 /*
@@ -481,15 +472,9 @@
 		b *= 100;
 	}
 
-<<<<<<< HEAD
-	*x = 0.412453 * r + 0.357580 * g + 0.180423 * b;
-	*y = 0.212671 * r + 0.715160 * g + 0.072169 * b;
-	*z = 0.019334 * r + 0.119193 * g + 0.950227 * b;
-=======
 	*x = 0.4124564 * r + 0.3575761 * g + 0.1804375 * b;
 	*y = 0.2126729 * r + 0.7151522 * g + 0.0721750 * b;
 	*z = 0.0193339 * r + 0.1191920 * g + 0.9503041 * b;
->>>>>>> be127b18
 }
 
 void linrgb_to_xyzf(float r, float g, float b, float *x, float *y, float *z, gboolean scale) {
@@ -499,15 +484,9 @@
 		b *= 100.f;
 	}
 
-<<<<<<< HEAD
-	*x = 0.412453f * r + 0.357580f * g + 0.180423f * b;
-	*y = 0.212671f * r + 0.715160f * g + 0.072169f * b;
-	*z = 0.019334f * r + 0.119193f * g + 0.950227f * b;
-=======
 	*x = 0.4124564f * r + 0.3575761f * g + 0.1804375f * b;
 	*y = 0.2126729f * r + 0.7151522f * g + 0.0721750f * b;
 	*z = 0.0193339f * r + 0.1191920f * g + 0.9503041f * b;
->>>>>>> be127b18
 }
 
 void xyz_to_linrgb(double x, double y, double z, double *r, double *g, double *b, gboolean scale) {
@@ -517,15 +496,9 @@
 		z /= 100.0;
 	}
 
-<<<<<<< HEAD
-	*r =  3.240479 * x - 1.537150 * y - 0.498535 * z;
-	*g = -0.969256 * x + 1.875992 * y + 0.041556 * z;
-	*b =  0.055648 * x - 0.204043 * y + 1.057311 * z;
-=======
 	*r =  3.2404542 * x - 1.5371385 * y - 0.4985314 * z;
 	*g = -0.9692660 * x + 1.8760108 * y + 0.0415560 * z;
 	*b =  0.0556434 * x - 0.2040259 * y + 1.0572252 * z;
->>>>>>> be127b18
 }
 
 void xyz_to_linrgbf(float x, float y, float z, float *r, float *g, float *b, gboolean scale) {
@@ -535,13 +508,6 @@
 		z /= 100.f;
 	}
 
-<<<<<<< HEAD
-	*r =  3.240479f * x - 1.537150f * y - 0.498535f * z;
-	*g = -0.969256f * x + 1.875992f * y + 0.041556f * z;
-	*b =  0.055648f * x - 0.204043f * y + 1.057311f * z;
-}
-
-=======
 	*r =  3.2404542f * x - 1.5371385f * y - 0.4985314f * z;
 	*g = -0.9692660f * x + 1.8760108f * y + 0.0415560f * z;
 	*b =  0.0556434f * x - 0.2040259f * y + 1.0572252f * z;
@@ -566,7 +532,6 @@
 }
 
 
->>>>>>> be127b18
 void xyz_to_LAB(double x, double y, double z, double *L, double *a, double *b) {
 	x /= 95.047;
 	y /= 100.000;
@@ -638,14 +603,13 @@
 	y /= 100.0;
 	z /= 100.0;
 
-	*r =  3.2404542 * x - 1.5371385 * y - 0.4985314 * z;
-	*g = -0.9692660 * x + 1.8760108 * y + 0.0415560 * z;
-	*b =  0.0556434 * x - 0.2040259 * y + 1.0572252 * z;
+	*r =  3.240479 * x - 1.537150 * y - 0.498535 * z;
+	*g = -0.969256 * x + 1.875992 * y + 0.041556 * z;
+	*b =  0.055648 * x - 0.204043 * y + 1.057311 * z;
 
 	*r = (*r > 0.0031308) ? 1.055 * (pow(*r, (1 / 2.4))) - 0.055 : 12.92 * (*r);
 	*g = (*g > 0.0031308) ? 1.055 * (pow(*g, (1 / 2.4))) - 0.055 : 12.92 * (*g);
 	*b = (*b > 0.0031308) ? 1.055 * (pow(*b, (1 / 2.4))) - 0.055 : 12.92 * (*b);
-
 }
 
 void xyz_to_rgbf(float x, float y, float z, float *r, float *g, float *b) {
@@ -653,9 +617,9 @@
 	y /= 100.0f;
 	z /= 100.0f;
 
-	*r =  3.2404542f * x - 1.5371385f * y - 0.4985314f * z;
-	*g = -0.9692660f * x + 1.8760108f * y + 0.0415560f * z;
-	*b =  0.0556434f * x - 0.2040259f * y + 1.0572252f * z;
+	*r =  3.240479f * x - 1.537150f * y - 0.498535f * z;
+	*g = -0.969256f * x + 1.875992f * y + 0.041556f * z;
+	*b =  0.055648f * x - 0.204043f * y + 1.057311f * z;
 
 	*r = (*r > 0.0031308f) ? 1.055f * (powf(*r, (1.f / 2.4f))) - 0.055f : 12.92f * (*r);
 	*g = (*g > 0.0031308f) ? 1.055f * (powf(*g, (1.f / 2.4f))) - 0.055f : 12.92f * (*g);
@@ -736,31 +700,11 @@
 	siril_log_color_message(_("%s channel extraction: processing...\n"), "green",
 			args->str_type);
 	gettimeofday(&t_start, NULL);
-	gchar *histstring = NULL;
-	cmsHPROFILE cielab_profile = NULL, image_profile = NULL;
-	cmsColorSpaceSignature sig;
-	cmsUInt32Number trans_type, lab_type;
-	gboolean threaded;
-	cmsHTRANSFORM transform = NULL;
-	cmsUInt32Number datasize;
-	cmsUInt32Number bytesperline;
-	cmsUInt32Number bytesperplane;
-	gchar *desc = siril_color_profile_get_description(args->fit->icc_profile);
-	if(args->fit->icc_profile)
-		cmsCloseProfile(args->fit->icc_profile);
-	/* The extracted channels are considered raw data, and are not color
-		* managed. It is up to the user to ensure that future use of them is
-		* with similar data and an appropriate color profile is assigned.
-		* See also the HSV and CIELAB cases below.*/
-	args->fit->icc_profile = NULL;
-	color_manage(args->fit, FALSE);
 
 	switch (args->type) {
 	case EXTRACT_RGB:
-		histstring = g_strdup_printf(_("%s: extract RGB channel"), extractionstring);
 		break;
 	case EXTRACT_HSL:
-		histstring = g_strdup_printf(_("%s: extract HSL channel"), extractionstring);
 #ifdef _OPENMP
 #pragma omp parallel for num_threads(com.max_thread) schedule(static)
 #endif
@@ -769,15 +713,13 @@
 			double r = (double) buf[RLAYER][i] / USHRT_MAX_DOUBLE;
 			double g = (double) buf[GLAYER][i] / USHRT_MAX_DOUBLE;
 			double b = (double) buf[BLAYER][i] / USHRT_MAX_DOUBLE;
-			// RGB to HSL is a coordinate transform and does not require lcms
 			rgb_to_hsl(r, g, b, &h, &s, &l);
-			buf[RLAYER][i] = round_to_WORD(h * 360.0);
+			buf[RLAYER][i] = round_to_WORD(h * 360.0);	// TODO: what's that?
 			buf[GLAYER][i] = round_to_WORD(s * USHRT_MAX_DOUBLE);
 			buf[BLAYER][i] = round_to_WORD(l * USHRT_MAX_DOUBLE);
 		}
 		break;
 	case EXTRACT_HSV:
-		histstring = g_strdup_printf(_("%s: extract HSV channel"), extractionstring);
 #ifdef _OPENMP
 #pragma omp parallel for num_threads(com.max_thread) schedule(static)
 #endif
@@ -786,7 +728,6 @@
 			double r = (double) buf[RLAYER][i] / USHRT_MAX_DOUBLE;
 			double g = (double) buf[GLAYER][i] / USHRT_MAX_DOUBLE;
 			double b = (double) buf[BLAYER][i] / USHRT_MAX_DOUBLE;
-			// RGB to HSV is a coordinate transform and does not require lcms
 			rgb_to_hsv(r, g, b, &h, &s, &v);
 			buf[RLAYER][i] = round_to_WORD(h * 360.0);
 			buf[GLAYER][i] = round_to_WORD(s * USHRT_MAX_DOUBLE);
@@ -794,61 +735,33 @@
 		}
 		break;
 	case EXTRACT_CIELAB:
-		histstring = g_strdup_printf(_("%s: extract LAB channel"), extractionstring);
-		cielab_profile = cmsCreateLab4Profile(NULL);
-		if (args->fit->icc_profile) {
-			image_profile = copyICCProfile(args->fit->icc_profile);
-		} else {
-			siril_log_message(_("Image is not color managed. Assuming sRGB.\n"));
-			image_profile = srgb_trc();
-		}
-		sig = cmsGetColorSpace(image_profile);
-		trans_type = get_planar_formatter_type(sig, args->fit->type, FALSE);
-		lab_type = TYPE_Lab_16_PLANAR;
-		threaded = !get_thread_run();
-		// We use sRGB as the fallback for non-color managed images
-		transform = cmsCreateTransformTHR((threaded ? com.icc.context_threaded : com.icc.context_single), image_profile, trans_type, cielab_profile, lab_type, INTENT_PERCEPTUAL, com.icc.rendering_flags);
-		cmsCloseProfile(cielab_profile);
-		cmsCloseProfile(image_profile);
-		datasize = sizeof(WORD);
-		bytesperline = args->fit->rx * datasize;
-		bytesperplane = args->fit->rx * args->fit->ry * datasize;
-		cmsDoTransformLineStride(transform, args->fit->data, args->fit->data, args->fit->rx, args->fit->ry, bytesperline, bytesperline, bytesperplane, bytesperplane);
-		cmsDeleteTransform(transform);
+#ifdef _OPENMP
+#pragma omp parallel for num_threads(com.max_thread) schedule(static)
+#endif
+		for (size_t i = 0; i < n; i++) {
+			double x, y, z, L, a, b;
+			double red = (double) buf[RLAYER][i] / USHRT_MAX_DOUBLE;
+			double green = (double) buf[GLAYER][i] / USHRT_MAX_DOUBLE;
+			double blue = (double) buf[BLAYER][i] / USHRT_MAX_DOUBLE;
+			rgb_to_xyz(red, green, blue, &x, &y, &z);
+			xyz_to_LAB(x, y, z, &L, &a, &b);
+			buf[RLAYER][i] = round_to_WORD(L / 100. * USHRT_MAX_DOUBLE);// 0 < L < 100
+			buf[GLAYER][i] = round_to_WORD(
+					((a + 128) / 255.) * USHRT_MAX_DOUBLE);	// -128 < a < 127
+			buf[BLAYER][i] = round_to_WORD(
+					((b + 128) / 255.) * USHRT_MAX_DOUBLE);	// -128 < b < 127
+		}
+
 	}
 	gchar *fitfilter = g_strdup(args->fit->filter);
-	if (desc) {
-		args->fit->history = g_slist_append(args->fit->history, g_strdup_printf(_("Channel extraction from 3-channel image with ICC profile:")));
-		args->fit->history = g_slist_append(args->fit->history, g_strdup_printf("%s", desc));
-	}
 	for (int i = 0; i < 3; i++) {
 		if (args->channel[i]) {
 			update_filter_information(args->fit, add_filter_str[i], TRUE);
-			if (i > 0) {
-				GSList *current = args->fit->history;
-				while (current->next != NULL && current->next->next != NULL) {
-					current = current->next;
-				}
-				// Check if there is only one element in the list.
-				if (current->next == NULL) {
-					g_slist_free_full(args->fit->history, g_free);
-					args->fit->history = NULL;
-				} else {
-					// Remove the last element.
-					GSList *last = current->next;
-					current->next = NULL;
-					g_free(last->data);
-					g_slist_free_1(last);
-				}
-			}
-			args->fit->history = g_slist_append(args->fit->history, g_strdup_printf("%s %d", histstring, i));
 			save1fits16(args->channel[i], args->fit, i);
 			update_filter_information(args->fit, fitfilter, FALSE); //reinstate original filter name
 		}
 	}
 	g_free(fitfilter);
-	g_free(histstring);
-	g_free(desc);
 	gettimeofday(&t_end, NULL);
 	show_time(t_start, t_end);
 
@@ -871,31 +784,11 @@
 	siril_log_color_message(_("%s channel extraction: processing...\n"), "green",
 			args->str_type);
 	gettimeofday(&t_start, NULL);
-	gchar *histstring = NULL;
-	cmsHPROFILE cielab_profile = NULL, image_profile = NULL;
-	cmsColorSpaceSignature sig;
-	cmsUInt32Number trans_type, lab_type;
-	gboolean threaded;
-	cmsHTRANSFORM transform = NULL;
-	cmsUInt32Number datasize;
-	cmsUInt32Number bytesperline;
-	cmsUInt32Number bytesperplane;
-	gchar *desc = siril_color_profile_get_description(args->fit->icc_profile);
-	if(args->fit->icc_profile)
-		cmsCloseProfile(args->fit->icc_profile);
-	/* The extracted channels are considered raw data, and are not color
-		* managed. It is up to the user to ensure that future use of them is
-		* with similar data and an appropriate color profile is assigned.
-		* See also the HSV and CIELAB cases below.*/
-	args->fit->icc_profile = NULL;
-	color_manage(args->fit, FALSE);
 
 	switch (args->type) {
 	case EXTRACT_RGB:
-		histstring = g_strdup_printf(_("%s: extract RGB channel"), extractionstring);
 		break;
 	case EXTRACT_HSL:
-		histstring = g_strdup_printf(_("%s: extract HSL channel"), extractionstring);
 #ifdef _OPENMP
 #pragma omp parallel for num_threads(com.max_thread) schedule(static)
 #endif
@@ -911,7 +804,6 @@
 		}
 		break;
 	case EXTRACT_HSV:
-		histstring = g_strdup_printf(_("%s: extract HSV channel"), extractionstring);
 #ifdef _OPENMP
 #pragma omp parallel for num_threads(com.max_thread) schedule(static)
 #endif
@@ -927,57 +819,26 @@
 		}
 		break;
 	case EXTRACT_CIELAB:
-		histstring = g_strdup_printf(_("%s: extract LAB channel"), extractionstring);
-		cielab_profile = cmsCreateLab4Profile(NULL);
-		if (args->fit->icc_profile) {
-			image_profile = copyICCProfile(args->fit->icc_profile);
-		} else {
-			siril_log_message(_("Image is not color managed. Assuming sRGB.\n"));
-			image_profile = srgb_trc();
-		}
-		sig = cmsGetColorSpace(image_profile);
-		trans_type = get_planar_formatter_type(sig, args->fit->type, FALSE);
-		lab_type = TYPE_Lab_FLT_PLANAR;
-		threaded = !get_thread_run();
-		transform = cmsCreateTransformTHR((threaded ? com.icc.context_threaded : com.icc.context_single), image_profile, trans_type, cielab_profile, lab_type, com.pref.icc.processing_intent, com.icc.rendering_flags);
-		cmsCloseProfile(cielab_profile);
-		cmsCloseProfile(image_profile);
-		datasize = sizeof(float);
-		bytesperline = args->fit->rx * datasize;
-		bytesperplane = args->fit->rx * args->fit->ry * datasize;
-		/* Note this output is in CIE La*b* ranges (ie L [0..100] etc, not Siril's
-		 * usual [0..1] range.
-		 * TODO: convert to Siril ranges?
-		 */
-		cmsDoTransformLineStride(transform, args->fit->fdata, args->fit->fdata, args->fit->rx, args->fit->ry, bytesperline, bytesperline, bytesperplane, bytesperplane);
-		cmsDeleteTransform(transform);
+#ifdef _OPENMP
+#pragma omp parallel for num_threads(com.max_thread) schedule(static)
+#endif
+		for (size_t i = 0; i < n; i++) {
+			double x, y, z, L, a, b;
+			double red = (double) buf[RLAYER][i];
+			double green = (double) buf[GLAYER][i];
+			double blue = (double) buf[BLAYER][i];
+			rgb_to_xyz(red, green, blue, &x, &y, &z);
+			xyz_to_LAB(x, y, z, &L, &a, &b);
+			buf[RLAYER][i] = (float) (L / 100.);		// 0 < L < 100
+			buf[GLAYER][i] = (float) ((a + 128.) / 255.);	// -128 < a < 127
+			buf[BLAYER][i] = (float) ((b + 128.) / 255.);	// -128 < b < 127
+		}
+
 	}
 	gchar *fitfilter = g_strdup(args->fit->filter);
-	if (desc) {
-		args->fit->history = g_slist_append(args->fit->history, g_strdup_printf(_("Channel extraction from 3-channel image with ICC profile:")));
-		args->fit->history = g_slist_append(args->fit->history, g_strdup_printf("%s", desc));
-	}
 	for (int i = 0; i < 3; i++) {
 		if (args->channel[i]) {
 			update_filter_information(args->fit, add_filter_str[i], TRUE);
-			if (i > 0) {
-				GSList *current = args->fit->history;
-				while (current->next != NULL && current->next->next != NULL) {
-					current = current->next;
-				}
-				// Check if there is only one element in the list.
-				if (current->next == NULL) {
-					g_slist_free_full(args->fit->history, g_free);
-					args->fit->history = NULL;
-				} else {
-					// Remove the last element.
-					GSList *last = current->next;
-					current->next = NULL;
-					g_free(last->data);
-					g_slist_free_1(last);
-				}
-			}
-			args->fit->history = g_slist_append(args->fit->history, g_strdup_printf("%s %d", histstring, i));
 			save1fits32(args->channel[i], args->fit, i);
 			update_filter_information(args->fit, fitfilter, FALSE); //reinstate original filter name
 		}
