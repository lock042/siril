--- conflicted
+++ resolved
@@ -35,103 +35,6 @@
 
 #define MAX_ITER 15
 #define EPSILON 1E-4
-
-<<<<<<< HEAD
-=======
-/*****************************************************************************
- *       N O I S E     C O M P U T A T I O N      M A N A G E M E N T        *
- ****************************************************************************/
-
-/* Based on Jean-Luc Starck and Fionn Murtagh (1998), Automatic Noise
- * Estimation from the Multiresolution Support, Publications of the
- * Royal Astronomical Society of the Pacific, vol. 110, pp. 193–199.
- * slow algorithm. For now it is replaced by faster one. BUT, we need to keep it
- * in case we need it -. */
-int backgroundnoise(fits* fit, double sigma[]) {
-	int layer, k;
-	fits *waveimage = calloc(1, sizeof(fits));
-
-	if (waveimage == NULL) {
-		PRINT_ALLOC_ERR;
-		return 1;
-	}
-
-	copyfits(fit, waveimage, CP_ALLOC | CP_FORMAT | CP_COPYA, 0);
-	cvComputeFinestScale(waveimage);
-
-	for (layer = 0; layer < fit->naxes[2]; layer++) {
-		double sigma0, mean, norm_val;
-		double epsilon = 0.0;
-		WORD lo, hi;
-		WORD *buf = waveimage->pdata[layer];
-		unsigned int i;
-		unsigned int ndata = fit->rx * fit->ry;
-
-		imstats *stat = statistics(NULL, -1, waveimage, layer, NULL, STATS_BASIC);
-		if (!stat) {
-			siril_log_message(_("Error: statistics computation failed.\n"));
-			return 1;
-		}
-		sigma0 = stat->sigma;
-		mean = stat->mean;
-		norm_val = stat->normValue;
-		free_stats(stat);
-
-		WORD *array1 = calloc(ndata, sizeof(WORD));
-		WORD *array2 = calloc(ndata, sizeof(WORD));
-		if (array1 == NULL || array2 == NULL) {
-			PRINT_ALLOC_ERR;
-			if (array1)
-				free(array1);
-			if (array2)
-				free(array2);
-			return 1;
-		}
-		WORD *set = array1, *subset = array2;
-		memcpy(set, buf, ndata * sizeof(WORD));
-
-		lo = round_to_WORD(LOW_BOUND * norm_val);
-		hi = round_to_WORD(HIGH_BOUND * norm_val);
-
-		sigma[layer] = sigma0;
-
-		int n = 0;
-		do {
-			sigma0 = sigma[layer];
-			for (i = 0, k = 0; i < ndata; i++) {
-				if (set[i] >= lo && set[i] <= hi) {
-					if (fabs(set[i] - mean) < 3.0 * sigma0) {
-						subset[k++] = set[i];
-					}
-				}
-			}
-			ndata = k;
-			sigma[layer] = gsl_stats_ushort_sd(subset, 1, ndata);
-			set = subset;
-			(set == array1) ? (subset = array2) : (subset = array1);
-			if (ndata == 0) {
-				free(array1);
-				free(array2);
-				siril_log_message(_("backgroundnoise: Error, no data computed\n"));
-				sigma[layer] = 0.0;
-				return 1;
-			}
-			n++;
-			epsilon = fabs(sigma[layer] - sigma0) / sigma[layer];
-		} while (epsilon > EPSILON && n < MAX_ITER);
-		sigma[layer] *= SIGMA_PER_FWHM; // normalization
-		sigma[layer] /= 0.974; // correct for 2% systematic bias
-		if (n == MAX_ITER)
-			siril_log_message(_("backgroundnoise: does not converge\n"));
-		free(array1);
-		free(array2);
-	}
-	clearfits(waveimage);
-	invalidate_stats_from_fit(fit);
-
-	return 0;
-}
->>>>>>> cf061c7b
 
 static gboolean end_noise(gpointer p) {
 	struct noise_data *args = (struct noise_data *) p;
