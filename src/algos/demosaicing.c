--- conflicted
+++ resolved
@@ -1263,7 +1263,6 @@
 	return retval;
 }
 
-<<<<<<< HEAD
 static int mergecfa_compute_mem_limits(struct generic_seq_args *args, gboolean for_writer) {
 	unsigned int MB_per_image, MB_avail, required;
 	int limit = compute_nb_images_fit_memory(args->seq, 1.0, FALSE, &MB_per_image, NULL, &MB_avail);
@@ -1498,7 +1497,7 @@
 	siril_debug_print("Merge CFA complete\n");
 	return out;
 }
-=======
+
 static unsigned int compile_bayer_pattern(sensor_pattern pattern) {
 	/* red is 0, green is 1, blue is 2 */
 	switch (pattern) {
@@ -1647,5 +1646,4 @@
 	buf = realloc(buf, j * sizeof(float));
 	*newsize = j;
 	return buf;
-}
->>>>>>> dfa39559
+}