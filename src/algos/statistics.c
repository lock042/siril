--- conflicted
+++ resolved
@@ -67,12 +67,8 @@
  * of the absolute deviations from the data's median:
  *  MAD = median (| Xi − median(X) |)
  */
-<<<<<<< HEAD
-static double siril_stats_ushort_mad(WORD* data, const size_t n, const double m) {
-=======
-static double siril_stats_ushort_mad(WORD* data, const size_t stride,
-		const size_t n, const double m, gboolean multithread) {
->>>>>>> f0d58c63
+static double siril_stats_ushort_mad(WORD* data, const size_t n, const double m,
+		gboolean multithread) {
 	size_t i;
 	double mad;
 	int median = round_to_int(m);	// we use it on integer data anyway
@@ -368,11 +364,7 @@
 			return NULL;	// not in cache, don't compute
 		}
 		siril_debug_print("- stats %p fit %p (%d): computing mad\n", stat, fit, layer);
-<<<<<<< HEAD
-		stat->mad = siril_stats_ushort_mad(data, stat->ngoodpix, stat->median);
-=======
-		stat->mad = siril_stats_ushort_mad(data, 1, stat->ngoodpix, stat->median, multithread);
->>>>>>> f0d58c63
+		stat->mad = siril_stats_ushort_mad(data, stat->ngoodpix, stat->median, multithread);
 	}
 
 	/* Calculation of Bidweight Midvariance */
