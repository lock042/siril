/*
 * This file is part of Siril, an astronomy image processor.
 * Copyright (C) 2005-2011 Francois Meyer (dulle at free.fr)
 * Copyright (C) 2012-2023 team free-astro (see more in AUTHORS file)
 * Reference site is https://free-astro.org/index.php/Siril
 *
 * Siril is free software: you can redistribute it and/or modify
 * it under the terms of the GNU General Public License as published by
 * the Free Software Foundation, either version 3 of the License, or
 * (at your option) any later version.
 *
 * Siril is distributed in the hope that it will be useful,
 * but WITHOUT ANY WARRANTY; without even the implied warranty of
 * MERCHANTABILITY or FITNESS FOR A PARTICULAR PURPOSE. See the
 * GNU General Public License for more details.
 *
 * You should have received a copy of the GNU General Public License
 * along with Siril. If not, see <http://www.gnu.org/licenses/>.
 */

#ifdef HAVE_CONFIG_H
#include <config.h>
#endif

#include <stdio.h>
#include <stdlib.h>
#include <string.h>
#include <math.h>
#ifdef _WIN32
#include <windows.h>
#include <io.h>
#include <gio/gwin32inputstream.h>
#else
#include <gio/gunixinputstream.h>
#endif

#include "astrometry_solver.h"
#include "core/proto.h"
#include "core/processing.h"
#include "core/OS_utils.h"
#include "core/siril_date.h"
#include "core/siril_log.h"
#include "core/undo.h"
#include "algos/PSF.h"
#include "algos/star_finder.h"
#include "algos/annotate.h"
#include "algos/photometry.h"
#include "algos/photometric_cc.h"
#include "algos/siril_wcs.h"
#include "io/image_format_fits.h"
#include "io/single_image.h"
#include "io/sequence.h"
#include "io/local_catalogues.h"
#include "opencv/opencv.h"
#include "registration/registration.h"
#include "registration/matching/match.h"
#include "registration/matching/apply_match.h"
#include "registration/matching/atpmatch.h"
#include "registration/matching/project_coords.h"
#include "gui/message_dialog.h"


#define DOWNSAMPLE_FACTOR 0.25
#define CONV_TOLERANCE 1E-8

#undef DEBUG		/* get some of diagnostic output */

typedef struct {
	point size;
	SirilWorldCS *px_cat_center;	// the original target first, but can get refined
	SirilWorldCS *image_center;
	double crpix[2];
	double pixel_size;		// in µm
	double focal_length;		// in mm
	Homography H;			// for matching results printing
	gboolean image_is_flipped;
} solve_results;

static struct astrometry_data *copy_astrometry_args(struct astrometry_data *args) {
	struct astrometry_data *ret = malloc(sizeof(struct astrometry_data));
	if (!ret) {
		PRINT_ALLOC_ERR;
		return NULL;
	}
	memcpy(ret, args, sizeof(struct astrometry_data));
	if (args->cat_center)
		ret->cat_center = siril_world_cs_ref(args->cat_center);
	ret->fit = NULL;
	ret->filename = NULL;
	/* assuming catalog stays the same */
	return ret;
}

static void fov_in_DHMS(double var, gchar *fov) {
	int deg, decM;
	double decS;

	if (var < 0) {
		fprintf(stdout, "fov_in_DHMS: negative value, should not happened\n");
		return;
	}
	deg = (int) var;
	decM = abs((int) ((var - deg) * 60));
	decS = (fabs((var - deg) * 60) - decM) * 60;
	if (deg > 0)
		g_snprintf(fov, 256, "%02dd %02dm %.2lfs", deg, decM, decS);
	else if (decM > 0)
		g_snprintf(fov, 256, "%02d\' %.2lf\"", decM, decS);
	else if (decS > 0.0)
		g_snprintf(fov, 256, "%.2lf\"", decS);
}

/* get resolution in arcsec per pixel */
double get_resolution(double focal, double pixel) {
	if (focal <= 0.0 || pixel <= 0.0)
		return 0.0;
	return RADCONV / focal * pixel;
}

/* get diagonal field of view in arcmin, resolution in arcsec/px */
double get_fov_arcmin(double resolution, int rx, int ry) {
	uint64_t sqr_radius = (uint64_t) rx * (uint64_t) rx + (uint64_t) ry * (uint64_t) ry;
	double radius = resolution * sqrt((double)sqr_radius);	// in arcsec
	return radius / 60.0;	// in arcminutes
}

/* get half field of view in arcmin, or angle from image centre, resolution in arcsec/px */
double get_radius_deg(double resolution, int rx, int ry) {
	uint64_t sqr_radius = ((uint64_t) rx * (uint64_t) rx + (uint64_t) ry * (uint64_t) ry) / 4;
	double radius = resolution * sqrt((double)sqr_radius);	// in arcsec
	return radius / 3600.0;	// in degrees
}

double compute_mag_limit_from_fov(double fov_degrees) {
	// Empiric formula for 1000 stars at 20 deg of galactic latitude
	double autoLimitMagnitudeFactor = 14.5;
	double m = autoLimitMagnitudeFactor * pow(fov_degrees, -0.179);
	// for astrometry, it can be useful to go down to mag 20, for
	// photometry the catalog's limit is 17 for APASS and 18 for NOMAD
	return round(100.0 * min(20.0, max(7.0, m))) / 100;
}

static void compute_limit_mag(struct astrometry_data *args) {
	if (args->mag_mode == LIMIT_MAG_ABSOLUTE)
		args->limit_mag = args->magnitude_arg;
	else {
		args->limit_mag = compute_mag_limit_from_fov(args->used_fov / 60.0);
		if (args->mag_mode == LIMIT_MAG_AUTO_WITH_OFFSET)
			args->limit_mag += args->magnitude_arg;
	}
	siril_debug_print("using limit magnitude %f\n", args->limit_mag);
}

<<<<<<< HEAD
gchar *get_catalog_url(SirilWorldCS *center, double mag_limit, double radius, int type) {
	GString *url;
	gchar *coordinates;
	gchar *mag;
	gchar *fov;

	coordinates = g_strdup_printf("%f+%f", siril_world_cs_get_alpha(center), siril_world_cs_get_delta(center));
	mag = g_strdup_printf("%2.2lf", mag_limit);
	fov = g_strdup_printf("%2.1lf", radius);

	url = g_string_new("https://vizier.cds.unistra.fr/viz-bin/asu-tsv?-source=");
	switch (type) {
	case CAT_NOMAD:
		url = g_string_append(url, "NOMAD&-out.meta=-h-u-D&-out.add=_r&-sort=_r");
		url = g_string_append(url, "&-out=%20RAJ2000%20DEJ2000%20Vmag%20Bmag");
		url = g_string_append(url, "&-out.max=200000");
		url = g_string_append(url, "&-c=");
		url = g_string_append(url, coordinates);
		url = g_string_append(url, "&-c.rm=");
		url = g_string_append(url, fov);
		url = g_string_append(url, "&Vmag=<");
		url = g_string_append(url, mag);
		break;
	default:
	case CAT_TYCHO2:
		url = g_string_append(url, "I/259/tyc2&-out.meta=-h-u-D&-out.add=_r&-sort=_r");
		url = g_string_append(url, "&-out=%20RAmdeg%20DEmdeg%20VTmag%20BTmag");
		url = g_string_append(url, "&-out.max=200000");
		url = g_string_append(url, "&-c=");
		url = g_string_append(url, coordinates);
		url = g_string_append(url, "&-c.rm=");
		url = g_string_append(url, fov);
		url = g_string_append(url, "&VTmag=<");
		url = g_string_append(url, mag);
		break;
	case CAT_GAIADR3:
		url = g_string_append(url, "I/355/gaiadr3&-out.meta=-h-u-D&-out.add=_r");
		url = g_string_append(url, "&-out=%20RAJ2000%20DEJ2000%20Gmag%20BPmag");
		url = g_string_append(url, "&-out.max=200000");
		url = g_string_append(url, "&-c=");
		url = g_string_append(url, coordinates);
		url = g_string_append(url, "&-c.rm=");
		url = g_string_append(url, fov);
		url = g_string_append(url, "&Gmag=<");
		url = g_string_append(url, mag);
		break;
	case CAT_PPMXL:
		url = g_string_append(url, "I/317&-out.meta=-h-u-D&-out.add=_r&-sort=_r");
		url = g_string_append(url, "&-out=%20RAJ2000%20DEJ2000%20Jmag");
		url = g_string_append(url, "&-out.max=200000");
		url = g_string_append(url, "&-c=");
		url = g_string_append(url, coordinates);
		url = g_string_append(url, "&-c.rm=");
		url = g_string_append(url, fov);
		url = g_string_append(url, "&Jmag=<");
		url = g_string_append(url, mag);
		break;
	case CAT_BRIGHT_STARS:
		url = g_string_append(url, "V/50/catalog&-out.meta=-h-u-D&-out.add=_r&-sort=_r");
		url = g_string_append(url, "&-out.add=_RAJ,_DEJ&-out=Vmag&-out=B-V");
		url = g_string_append(url, "&-out.max=200000");
		url = g_string_append(url, "&-c=");
		url = g_string_append(url, coordinates);
		url = g_string_append(url, "&-c.rm=");
		url = g_string_append(url, fov);
		url = g_string_append(url, "&Vmag=<");
		url = g_string_append(url, mag);
		break;
	case CAT_APASS: // for photometry only
		url = g_string_append(url, "APASS&-out.meta=-h-u-D&-out.add=_r&-sort=_r");
		url = g_string_append(url, "&-out=%20RAJ2000%20DEJ2000%20Vmag%20Bmag");
		url = g_string_append(url, "&-out.max=200000");
		url = g_string_append(url, "&-c=");
		url = g_string_append(url, coordinates);
		url = g_string_append(url, "&-c.rm=");
		url = g_string_append(url, fov);
		url = g_string_append(url, "&Vmag=<");
		url = g_string_append(url, mag);
		break;
	}

	g_free(coordinates);
	g_free(mag);
	g_free(fov);

	return g_string_free(url, FALSE);
}

#ifdef HAVE_LIBCURL
/*****
 * HTTP functions
 ****/

static CURL *curl;
static const int DEFAULT_FETCH_RETRIES = 10;

struct ucontent {
	char *data;
	size_t len;
};

static void init() {
	if (!curl) {
		printf("initializing CURL\n");
		curl_global_init(CURL_GLOBAL_ALL);
		curl = curl_easy_init();
		if (g_getenv("CURL_CA_BUNDLE"))
			if (curl_easy_setopt(curl, CURLOPT_CAINFO, g_getenv("CURL_CA_BUNDLE")))
				siril_debug_print("Error in curl_easy_setopt()\n");
	}

	if (!curl)
		exit(EXIT_FAILURE);
}

static size_t cbk_curl(void *buffer, size_t size, size_t nmemb, void *userp) {
	size_t realsize = size * nmemb;
	struct ucontent *mem = (struct ucontent *) userp;

	mem->data = realloc(mem->data, mem->len + realsize + 1);

	memcpy(&(mem->data[mem->len]), buffer, realsize);
	mem->len += realsize;
	mem->data[mem->len] = 0;

	return realsize;
}

static char *fetch_url(const char *url) {
	struct ucontent *content = malloc(sizeof(struct ucontent));
	char *result = NULL, *error = NULL;
	long code;
	int retries;
	unsigned int s;

	init();
	retries = DEFAULT_FETCH_RETRIES;

retrieve:
	content->data = malloc(1);
	content->data[0] = '\0';
	content->len = 0;

	CURLcode ret = curl_easy_setopt(curl, CURLOPT_URL, url);
	ret |= curl_easy_setopt(curl, CURLOPT_VERBOSE, 0);
	ret |= curl_easy_setopt(curl, CURLOPT_WRITEFUNCTION, cbk_curl);
	ret |= curl_easy_setopt(curl, CURLOPT_WRITEDATA, content);
	ret |= curl_easy_setopt(curl, CURLOPT_USERAGENT, PACKAGE_STRING);
	if (ret)
		siril_debug_print("Error in curl_easy_setopt()\n");

	siril_debug_print("fetch_url(): %s\n", url);
	if (curl_easy_perform(curl) == CURLE_OK) {
		curl_easy_getinfo(curl, CURLINFO_RESPONSE_CODE, &code);

		switch (code) {
		case 200:
			result = content->data;
			siril_debug_print("downloaded %zd bytes\n", content->len);
			break;
		case 500:
		case 502:
		case 503:
		case 504:
			siril_log_message(_("Failed to download page %s (error %ld)\n"), url, code);

			if (retries) {
				s = 2 * (DEFAULT_FETCH_RETRIES - retries) + 2;
				siril_debug_print("Wait %us before retry\n", s);
				sleep(s);

				free(content->data);
				retries--;
				goto retrieve;
			}

			break;
		default:
			if (content->data[0] == '#') {
				// special case of ephemcc where we need to parse the output
				gchar **token = g_strsplit(content->data, "\n", -1);
				int nlines = g_strv_length(token);
				int line;
				for (line = 0; line < nlines; line++) {
					if (token[line][0] != '\0' && token[line][0] != '#') {
						error = siril_log_message(_("Fetch failed with code %ld\n%s\n"), code, token[line]);
						break;
					}
				}
				g_strfreev(token);
			}
			if (!error)
				error = siril_log_message(_("Fetch failed with code %ld\n%s"), code, content->data);
			siril_message_dialog(GTK_MESSAGE_ERROR, _("Online service error"), error);
		}
	}

	curl_easy_cleanup(curl);
	curl = NULL;
	if (!result || content->len == 0) {
		free(content->data);
		result = NULL;
	}
	free(content);

	return result;
}
#elif defined HAVE_NETWORKING
static gchar *fetch_url(const gchar *url) {
	GFile *file = g_file_new_for_uri(url);
	GError *error = NULL;
	gchar *content = NULL;

	siril_debug_print("fetch_url(): %s\n", url);

	if (!g_file_load_contents(file, NULL, &content, NULL, NULL, &error)) {
		siril_log_message(_("Error loading url: [%s] - %s\n"), url, error->message);
		g_clear_error(&error);
	}
	g_object_unref(file);
	return content;
}
#endif

gpointer search_in_online_conesearch(gpointer p) {
#ifndef HAVE_NETWORKING
	siril_log_color_message(_("Siril was compiled without networking support, cannot do this operation\n"), "red");
	return GINT_TO_POINTER(1);
#else
	struct astrometry_data *args = (struct astrometry_data *) p;
	if (!args->fit->date_obs) {
		free(args);
		siril_add_idle(end_generic, NULL);
		return GINT_TO_POINTER(-1);
	}
	double ra, dec;
	center2wcs(args->fit, &ra, &dec);
	int retval = 0;

	// https://vo.imcce.fr/webservices/skybot/?conesearch
	GString *string_url = g_string_new(SKYBOT);
	string_url = g_string_append(string_url, "&-ep=");
	gchar *formatted_date = date_time_to_FITS_date(args->fit->date_obs);
	string_url = g_string_append(string_url, formatted_date);
	string_url = g_string_append(string_url, "&-ra=");		// RA
	g_string_append_printf(string_url, "%lf", ra);
	string_url = g_string_append(string_url, "&-dec=");		// DEC
	g_string_append_printf(string_url, "%lf", dec);
	string_url = g_string_append(string_url, "&-rm=");		// FOV
	g_string_append_printf(string_url, "%lf", get_fov_arcmin(args->scale, args->fit->rx, args->fit->ry));
	string_url = g_string_append(string_url, "&-mime=text");
	string_url = g_string_append(string_url, "&-output=object");
	string_url = g_string_append(string_url, "&-loc=500");
	string_url = g_string_append(string_url, "&-filter=0");
	string_url = g_string_append(string_url, "&-objFilter=111");
	string_url = g_string_append(string_url, "&-refsys=EQJ2000");
	string_url = g_string_append(string_url, "&-from=Siril;");
	if (!gfit.date_obs) {
		siril_log_color_message(_("This command only works on images that have observation date information\n"), "red");
		g_string_free(string_url, TRUE);
		return NULL;
	}
	siril_log_message(_("Solar System Objects search on observation date %s\n"), formatted_date);

	gchar *url = g_string_free(string_url, FALSE);
	gchar *cleaned_url = url_cleanup(url);
	gchar *result = fetch_url(cleaned_url);
	siril_debug_print(_("URL: %s \n"), cleaned_url);

	g_free(cleaned_url);
	g_free(url);
	g_free(formatted_date);

	if (result) {
		retval = parse_buffer(result, args->limit_mag);
	}
#if defined HAVE_LIBCURL
	free(result);
#else
	g_free(result);
#endif
	if (!retval) {
		siril_add_idle(end_process_sso, args);
	} else {
		free(args);
		siril_add_idle(end_generic, NULL);
	}

	return GINT_TO_POINTER(retval);
#endif
}

gchar *search_in_online_catalogs(const gchar *object, query_server server) {

#ifndef HAVE_NETWORKING
	siril_log_color_message(_("Siril was compiled without networking support, cannot do this operation\n"), "red");
	return NULL;
#else
	GString *string_url = NULL;
	gchar *name = g_utf8_strdown(object, -1);
	switch(server) {
	case QUERY_SERVER_CDS:
		string_url = g_string_new(name);
		g_string_replace(string_url, "+", "%2B", 0);
		g_string_replace(string_url, "-", "%2D", 0);
		string_url = g_string_prepend(string_url, "/-oI/A?");
		string_url = g_string_prepend(string_url, CDSSESAME);
		siril_log_message(_("Searching %s in CDSESAME...\n"), name);
		break;
	case QUERY_SERVER_VIZIER:
		string_url = g_string_new(name);
		g_string_replace(string_url, "+", "%2B", 0);
		g_string_replace(string_url, "-", "%2D", 0);
		string_url = g_string_prepend(string_url, "/-oI/A?");
		string_url = g_string_prepend(string_url, VIZIERSESAME);
		siril_log_message(_("Searching %s in VIZIER...\n"), name);
		break;
	default:
	case QUERY_SERVER_SIMBAD:
		string_url = g_string_new(name);
		g_string_replace(string_url, "+", "%2B", 0);
		g_string_replace(string_url, "-", "%2D", 0);
		string_url = g_string_prepend(string_url, SIMBADSESAME);
		string_url = g_string_append(string_url, "';");
		siril_log_message(_("Searching %s in SIMBAD...\n"), name);
		break;
	case QUERY_SERVER_EPHEMCC:
		// see https://ssp.imcce.fr/webservices/miriade/api/ephemcc/
		string_url = g_string_new(EPHEMCC);
		string_url = g_string_append(string_url, "-name=");
		string_url = g_string_append(string_url, name);
		string_url = g_string_append(string_url, "&-type=");
		string_url = g_string_append(string_url, "&-ep=");
		gchar *formatted_date = date_time_to_FITS_date(gfit.date_obs);
		string_url = g_string_append(string_url, formatted_date);
		string_url = g_string_append(string_url, "&-nbd=1");
		string_url = g_string_append(string_url, "&-tscale=UTC");
		string_url = g_string_append(string_url, "&-observer=");
		gchar *formatted_site = retrieve_site_coord(&gfit);
		string_url = g_string_append(string_url, formatted_site);
		string_url = g_string_append(string_url, "&-theory=INPOP");
		string_url = g_string_append(string_url, "&-teph=1");
		string_url = g_string_append(string_url, "&-tcoor=5");
		string_url = g_string_append(string_url, "&-oscelem=astorb");
		string_url = g_string_append(string_url, "&-mime=text/csv");
		string_url = g_string_append(string_url, "&-output=--jd");
		string_url = g_string_append(string_url, "&-from=Siril;");
		if (!gfit.date_obs) {
			siril_log_color_message(_("This command only works on images that have observation date information\n"), "red");
			g_string_free(string_url, TRUE);
			return NULL;
		}
		siril_log_message(_("Searching for solar system object %s on observation date %s\n"), name, formatted_date);

		if (!gfit.sitelat || !gfit.sitelong) {
			siril_log_color_message(_("No topocentric data available. Set to geocentric\n"), "salmon");
		} else {
			siril_log_message(_("at LAT: %f, LONG: %f\n"), gfit.sitelat, gfit.sitelong);
		}
		g_free(formatted_site);
		g_free(formatted_date);
		break;
	case QUERY_SERVER_SIMBAD_PHOTO:  // SIMBAD request to get the magnitudes (BVRIJ) for a particular star
		string_url = g_string_new(name);
		g_string_replace(string_url, "+", "%2B", 0);
		g_string_replace(string_url, "-", "%2D", 0);
		string_url = g_string_prepend(string_url, SIMBADPHOTO);
		string_url = g_string_append(string_url, "';");
		siril_log_message(_("Searching %s in SIMBAD(photo)...\n"), name);
		break;
	}

	gchar *url = g_string_free(string_url, FALSE);
	gchar *cleaned_url = url_cleanup(url);
	gchar *result = fetch_url(cleaned_url);
	siril_debug_print(_("URL: %s \n"), cleaned_url);

	g_free(cleaned_url);
	g_free(url);
	g_free(name);

	return result;
#endif
}

/* parse the result from search_in_catalogs(), for object name to coordinates conversion */
int parse_content_buffer(char *buffer, struct sky_object *obj) {
	gchar **token, **fields;
	point center;
	int nargs, i = 0;
	resolver_t resolver = RESOLVER_UNSET;
	gboolean SIMBAD_alternative = FALSE;

	token = g_strsplit(buffer, "\n", -1);
	nargs = g_strv_length(token);

	while (i < nargs) {
		if (g_strrstr (token[i], "=NED")) {
			resolver = RESOLVER_NED;
		} else if (g_strrstr (token[i], "=Simbad")) {
			resolver = RESOLVER_SIMBAD;
		} else if (g_str_has_prefix (token[i], "oid")) {
			resolver = RESOLVER_SIMBAD;
			SIMBAD_alternative = TRUE;
		} else if (g_strrstr(token[i], "=VizieR")) {
			resolver = RESOLVER_VIZIER;
		} else if (g_str_has_prefix (token[i], "%J ")) {
			fields = g_strsplit(token[i], " ", -1);
			sscanf(fields[1], "%lf", &center.x);
			sscanf(fields[2], "%lf", &center.y);
			if (resolver != RESOLVER_UNSET) {
				platedObject[resolver].world_cs = siril_world_cs_new_from_a_d(center.x, center.y);

				/* others */
				platedObject[resolver].imageCenter = center;
				platedObject[resolver].south = (center.y < 0.0);
			}
			g_strfreev(fields);
		} else if (g_str_has_prefix (token[i], "%I.0 ")) {
			if (resolver != RESOLVER_UNSET) {
				gchar *name = g_strstr_len(token[i], strlen(token[i]), "%I.0 ");
				gchar *realname;
				realname = g_strdup(name + 5);
				platedObject[resolver].name = realname;
			}
		} else if (g_str_has_prefix (token[i], "%I NAME ")) {
			if (resolver != RESOLVER_UNSET) {
				gchar *name = g_strstr_len(token[i], strlen(token[i]), "%I NAME ");
				gchar *realname;
				realname = g_strdup(name + 5 + 3);
				g_free(platedObject[resolver].name);
				platedObject[resolver].name = realname;
			}
		} else if (SIMBAD_alternative) {
			fields = g_strsplit(token[i], "\t", -1);
			guint n = g_strv_length(token);
			if (n > 2 && resolver != RESOLVER_UNSET) {
				sscanf(fields[1], "%lf", &center.x);
				sscanf(fields[2], "%lf", &center.y);
				gchar *realname = g_shell_unquote(fields[3], NULL);
				g_free(platedObject[resolver].name);
				platedObject[resolver].name = realname;
				platedObject[resolver].world_cs = siril_world_cs_new_from_a_d(center.x, center.y);
				platedObject[resolver].imageCenter = center;
				platedObject[resolver].south = (center.y < 0.0);
				// don't come back
				SIMBAD_alternative = FALSE;
			}
			g_strfreev(fields);
		}

		i++;
	}
	g_strfreev(token);
	return 0;
}

GFile *download_catalog(online_catalog onlineCatalog, SirilWorldCS *catalog_center, double radius_arcmin, double mag) {
#ifndef HAVE_NETWORKING
	siril_log_color_message(_("Siril was compiled without networking support, cannot do this operation\n"), "red");
#else
	gchar *buffer = NULL;
	GError *error = NULL;
	/* ------------------- get Vizier catalog in catalog.dat -------------------------- */

	/* check if catalogue already exist in cache */
	gchar *str = g_strdup_printf("cat-%d-%lf-%lf-%lf-%lf.cat",
			(int) onlineCatalog,
			siril_world_cs_get_alpha(catalog_center),
			siril_world_cs_get_delta(catalog_center),
			radius_arcmin, mag);
	siril_debug_print("Catalogue file: %s\n", str);
	GFile *file = g_file_new_build_filename(g_get_tmp_dir(), str, NULL);
	g_free(str);

	GOutputStream *output_stream = (GOutputStream*) g_file_create(file, G_FILE_CREATE_NONE, NULL, &error);

	if (!output_stream) {
		if (error) {
			/* if file already exists */
			if (error->code == G_IO_ERROR_EXISTS) {
				GFileInfo *info = g_file_query_info(file, G_FILE_ATTRIBUTE_TIME_MODIFIED "," G_FILE_ATTRIBUTE_STANDARD_SIZE, 0, NULL, NULL);
				/* test if size is not 0 */
				if ((g_file_info_get_size(info)) == 0) {
					if (g_file_delete(file, NULL, &error)) {
						output_stream = (GOutputStream*) g_file_create(file, G_FILE_CREATE_NONE, NULL, &error);
						if (!output_stream) {
							goto download_error;
						}
					} else {
						goto download_error;
					}
				} else {
					siril_log_message(_("Using already downloaded star catalogue\n"));
				}
				g_clear_error(&error);
			} else {
				goto download_error;
			}
		} else {
			siril_log_color_message(_("Cannot create catalogue file %s for plate solving (%s)\n"), "red", g_file_peek_path(file), "unknown error");
			g_object_unref(file);
			return NULL;
		}
	}

	if (output_stream) {
		/* download and save */
		gchar *url = get_catalog_url(catalog_center, mag, radius_arcmin, onlineCatalog);
		buffer = fetch_url(url);
		g_free(url);

		if (buffer) {
			if (!g_output_stream_write_all(output_stream, buffer, strlen(buffer), NULL, NULL, &error)) {
				g_warning("%s\n", error->message);
				g_clear_error(&error);
				g_free(buffer);
				g_object_unref(output_stream);
				g_object_unref(file);
				return NULL;
			}
			g_object_unref(output_stream);
			g_free(buffer);
		}
	}
	return file;

download_error:
	g_warning("%s\n", error->message);
	siril_log_color_message(_("Cannot create catalogue file %s for plate solving (%s)\n"), "red", g_file_peek_path(file), error->message);
	g_clear_error(&error);
	g_object_unref(file);
#endif
	return NULL;
}

=======
>>>>>>> 031414b9
static gchar *project_catalog(GFile *catalogue_name, SirilWorldCS *catalog_center) {
	GError *error = NULL;
	gchar *foutput = NULL;
	/* --------- Project coords of Vizier catalog and save it into catalog.proj ------- */

	GFile *fproj = g_file_new_build_filename(g_get_tmp_dir(), "catalog.proj", NULL);

	/* We want to remove the file if already exisit */
	if (!g_file_delete(fproj, NULL, &error)
			&& !g_error_matches(error, G_IO_ERROR, G_IO_ERROR_NOT_FOUND)) {
		// deletion failed for some reason other than the file not existing:
		// so report the error
		g_warning("Failed to delete %s: %s", g_file_peek_path(fproj),
				error->message);
	}

	convert_catalog_coords(catalogue_name, catalog_center, fproj);
	foutput = g_file_get_path(fproj);
	g_object_unref(fproj);
	return foutput;
}

gboolean has_any_keywords() {
	return (gfit.focal_length > 0.0 ||
			gfit.pixel_size_x > 0.f ||
			gfit.pixel_size_y > 0.f ||
			(gfit.wcsdata.crval[0] > 0.0 && gfit.wcsdata.crval[1] != 0.0) ||
			(gfit.wcsdata.objctra[0] != '\0' && gfit.wcsdata.objctdec[0] != '\0') ||
			(gfit.wcsdata.ra != 0.0 && gfit.wcsdata.dec != 0.0));
}

SirilWorldCS *get_eqs_from_header(fits *fit) {
	if (fit->wcsdata.ra != 0.0 || fit->wcsdata.dec != 0.0)
		return siril_world_cs_new_from_a_d(fit->wcsdata.ra, fit->wcsdata.dec);

	else if (fit->wcsdata.objctra[0] != '\0' && fit->wcsdata.objctdec[0] != '\0')
		return siril_world_cs_new_from_objct_ra_dec(fit->wcsdata.objctra, fit->wcsdata.objctdec);

	else if (fit->wcsdata.crval[0] != 0.0 || fit->wcsdata.crval[1] != 0.0)
		return siril_world_cs_new_from_a_d(fit->wcsdata.crval[0], fit->wcsdata.crval[1]);
	return NULL;
}

/* Extract CDELT from CD matrix.*/
static void extract_cdelt_from_cd(double cd1_1, double cd1_2, double cd2_1,
		double cd2_2, double *cdelt1, double *cdelt2) {
	int sign;
	if ((cd1_1 * cd2_2 - cd1_2 * cd2_1) >= 0)
		sign = +1;
	else
		sign = -1;

	*cdelt1 = sqrt((cd1_1 * cd1_1) + (cd2_1 * cd2_1)) * sign;
	*cdelt2 = sqrt((cd1_2 * cd1_2) + (cd2_2 * cd2_2));
}

static void print_platesolving_results_from_wcs(struct astrometry_data *args) {
	double rotationa, rotationb, rotation;
	char field_x[256] = "";
	char field_y[256] = "";

	double cd[2][2];
	wcs_pc_to_cd(args->fit->wcsdata.pc, args->fit->wcsdata.cdelt, cd);
	rotationa = atan2(-args->fit->wcsdata.pc[1][0], args->fit->wcsdata.pc[0][0]);
	rotationb = atan2(args->fit->wcsdata.pc[0][1], args->fit->wcsdata.pc[1][1]);
	rotation = 0.5 * (rotationa + rotationb) * RADTODEG;

	double det = (cd[0][0] * cd[1][1] - cd[1][0] * cd[0][1]); // determinant of rotation matrix (ad - bc)
	/* If the determinant of the top-left 2x2 rotation matrix is < 0
	 * the transformation is orientation-preserving. */

	if (det > 0 && args->flip_image)
		rotation = 180.0 - rotation;
	if (rotation < -180.0)
		rotation += 360.0;
	if (rotation > 180.0)
		rotation -= 360.0;
	siril_log_message(_("Up is %+.2lf deg ClockWise wrt. N%s\n"), rotation, det > 0.0 ? _(" (flipped)") : "");

	/* Plate Solving */
	double resolution = get_wcs_image_resolution(args->fit) * 3600.0;
	siril_log_message(_("Resolution:%*.3lf arcsec/px\n"), 11, resolution);
	double focal_length = RADCONV * args->pixel_size / resolution;
	siril_log_message(_("Focal length:%*.2lf mm\n"), 8, focal_length);
	siril_log_message(_("Pixel size:%*.2lf µm\n"), 10, args->pixel_size);
	fov_in_DHMS(resolution * (double)args->fit->rx / 3600.0, field_x);
	fov_in_DHMS(resolution * (double)args->fit->ry / 3600.0, field_y);
	siril_log_message(_("Field of view:    %s x %s\n"), field_x, field_y);
}

static void print_image_center(solve_results *image) {
	gchar *alpha = siril_world_cs_alpha_format(image->image_center, "%02dh%02dm%02ds");
	gchar *delta = siril_world_cs_delta_format(image->image_center, "%c%02d°%02d\'%02d\"");
	siril_log_message(_("Image center: alpha: %s, delta: %s\n"), alpha, delta);
	g_free(alpha);
	g_free(delta);
}

static TRANS H_to_linear_TRANS(Homography H) {
	TRANS trans = { 0 };

	trans.order = AT_TRANS_LINEAR;

	trans.a = H.h02;
	trans.b = H.h00;
	trans.c = H.h01;
	trans.d = H.h12;
	trans.e = H.h10;
	trans.f = H.h11;

	return trans;
}

static gboolean check_affine_TRANS_sanity(TRANS *trans) {
	double var1 = fabs(trans->b) - fabs(trans->f);
	double var2 = fabs(trans->c) - fabs(trans->e);
	siril_debug_print("abs(b+f)=%f et abs(c+e)=%f\n", var1, var2);

	return ((fabs(var1) < 0.3) && fabs(var2) < 0.3);
}

static gboolean image_is_flipped(Homography H) {
	double det = (H.h00 * H.h11 - H.h01 * H.h10); // determinant of rotation matrix (ad - bc)
	return det < 0;
}

static gboolean image_is_flipped_from_wcs(fits *fit) {
	double cd[2][2];
	wcs_pc_to_cd(fit->wcsdata.pc, fit->wcsdata.cdelt, cd);
	double det = (cd[0][0] * cd[1][1] - cd[1][0] * cd[0][1]); // determinant of rotation matrix (ad - bc)
	return det > 0; // convention is that angles are positive clockwise when image is not flipped
}

// From projected starlist and center (ra,dec), go back to original ra and dec
// All formulas from AIPS memo #27 III.A.ii
// https://library.nrao.edu/public/memos/aips/memos/AIPSM_027.pdf

static void deproject_starlist(int num_stars, s_star *star_list, double ra0, double dec0, int doASEC) {
	ra0 *= DEGTORAD;
	dec0 *= DEGTORAD;
	s_star *currstar;
	currstar = star_list;
	for (int i = 0; i < num_stars; i++) {
		double xi = currstar->x;
		double eta = currstar->y;
		if (doASEC > 0) {
			xi /= RADtoASEC;
			eta /= RADtoASEC;
		}
		double delta_ra = atan(xi / (cos(dec0) - eta * sin(dec0)));
		double ra = ra0 + delta_ra;
		double dec = atan(cos(delta_ra) * (eta * cos(dec0) + sin(dec0)) / (cos(dec0) - eta * sin(dec0)));
		currstar->x = ra / DEGTORAD;
		currstar->y = dec / DEGTORAD;
		currstar = currstar->next;
	}
}

// From starlist in (ra,dec) and center (ra,dec), project in "pixels" (in arcsec)
// All formulas from AIPS memo #27 III.A.i
// https://library.nrao.edu/public/memos/aips/memos/AIPSM_027.pdf

static void project_starlist(int num_stars, s_star *star_list, double ra0, double dec0, int doASEC) {
	double delta_ra;
	dec0 *= DEGTORAD;
	s_star *currstar;
	currstar = star_list;
	for (int i = 0; i < num_stars; i++) {
		double ra = currstar->x;
		double dec = currstar->y;
		if ((ra < 10) && (ra0 > 350)) {
			delta_ra = (ra + 360) - ra0;
		} else if ((ra > 350) && (ra0 < 10)) {
			delta_ra = (ra - 360) - ra0;
		} else {
			delta_ra = ra - ra0;
		}
		delta_ra *= DEGTORAD;
		dec *= DEGTORAD;

		/*
		 * let's transform from (delta_RA, delta_Dec) to (xi, eta),
		 */
		double xx = cos(dec) * sin(delta_ra);
		double yy = sin(dec0) * sin(dec) + cos(dec0) * cos(dec) * cos(delta_ra);
		double xi = (xx / yy);
		xx = cos(dec0) * sin(dec) - sin(dec0) * cos(dec) * cos(delta_ra);
		double eta = (xx / yy);

		if (doASEC > 0) {
			xi *= RADtoASEC;
			eta *= RADtoASEC;
		}
		currstar->x = xi;
		currstar->y = eta;
		currstar = currstar->next;
	}
}

void print_updated_wcs_data(fits *fit) {
	/* debug output */
	siril_debug_print("****Updated WCS data*************\n");
	siril_debug_print("crpix1 = %*.12e\n", 20, fit->wcsdata.crpix[0]);
	siril_debug_print("crpix2 = %*.12e\n", 20, fit->wcsdata.crpix[1]);
	siril_debug_print("crval1 = %*.12e\n", 20, fit->wcsdata.crval[0]);
	siril_debug_print("crval2 = %*.12e\n", 20, fit->wcsdata.crval[1]);
	siril_debug_print("cdelt1 = %*.12e\n", 20, fit->wcsdata.cdelt[0]);
	siril_debug_print("cdelt2 = %*.12e\n", 20, fit->wcsdata.cdelt[1]);
	siril_debug_print("pc1_1  = %*.12e\n", 20, fit->wcsdata.pc[0][0]);
	siril_debug_print("pc1_2  = %*.12e\n", 20, fit->wcsdata.pc[0][1]);
	siril_debug_print("pc2_1  = %*.12e\n", 20, fit->wcsdata.pc[1][0]);
	siril_debug_print("pc2_2  = %*.12e\n", 20, fit->wcsdata.pc[1][1]);
	siril_debug_print("******************************************\n");
}

/******
 *
 * Public functions
 */

void flip_bottom_up_astrometry_data(fits *fit) {
	/* flip pc matrix */
	fit->wcsdata.pc[0][1] = -fit->wcsdata.pc[0][1];
	fit->wcsdata.pc[1][1] = -fit->wcsdata.pc[1][1];
	double cd[2][2];
	wcs_pc_to_cd(fit->wcsdata.pc, fit->wcsdata.cdelt, cd);
	wcs_cd_to_pc(cd, fit->wcsdata.pc, fit->wcsdata.cdelt);

	/* update crpix */
	fit->wcsdata.crpix[1] = fit->ry - fit->wcsdata.crpix[1];

	print_updated_wcs_data(fit);
}

void reframe_astrometry_data(fits *fit, Homography H) {
	double pc1_1, pc1_2, pc2_1, pc2_2;
	point refpointout;

	pc1_1 = H.h00 * fit->wcsdata.pc[0][0] + H.h01 * fit->wcsdata.pc[0][1];
	pc1_2 = H.h10 * fit->wcsdata.pc[0][0] + H.h11 * fit->wcsdata.pc[0][1];
	pc2_1 = H.h00 * fit->wcsdata.pc[1][0] + H.h01 * fit->wcsdata.pc[1][1];
	pc2_2 = H.h10 * fit->wcsdata.pc[1][0] + H.h11 * fit->wcsdata.pc[1][1];
	// we go back to cd formulation just to separate back again cdelt and pc
	double cd[2][2];
	fit->wcsdata.pc[0][0] = pc1_1;
	fit->wcsdata.pc[0][1] = pc1_2;
	fit->wcsdata.pc[1][0] = pc2_1;
	fit->wcsdata.pc[1][1] = pc2_2;
	wcs_pc_to_cd(fit->wcsdata.pc, fit->wcsdata.cdelt, cd);
	wcs_cd_to_pc(cd, fit->wcsdata.pc, fit->wcsdata.cdelt);

	point refpointin = {fit->wcsdata.crpix[0], fit->wcsdata.crpix[1]};
	cvTransformImageRefPoint(H, refpointin, &refpointout);

	fit->wcsdata.crpix[0] = refpointout.x;
	fit->wcsdata.crpix[1] = refpointout.y;

	print_updated_wcs_data(fit);
}

void wcs_cd_to_pc(double cd[][2], double pc[][2], double cdelt[2]) {
	extract_cdelt_from_cd(cd[0][0], cd[0][1], cd[1][0], cd[1][1], &cdelt[0], &cdelt[1]);

	pc[0][0] = cd[0][0] / cdelt[0];
	pc[0][1] = cd[0][1] / cdelt[0];
	pc[1][0] = cd[1][0] / cdelt[1];
	pc[1][1] = cd[1][1] / cdelt[1];
}

void wcs_pc_to_cd(double pc[][2], const double cdelt[2], double cd[][2]) {
	cd[0][0] = pc[0][0] * cdelt[0];
	cd[0][1] = pc[0][1] * cdelt[0];
	cd[1][0] = pc[1][0] * cdelt[1];
	cd[1][1] = pc[1][1] * cdelt[1];
}

static int match_catalog(psf_star **stars, int nb_stars, struct astrometry_data *args, solve_results *solution);
static int local_asnet_platesolve(psf_star **stars, int nb_stars, struct astrometry_data *args, solve_results *solution);

#define CHECK_FOR_CANCELLATION_RET if (!get_thread_run()) { args->message = g_strdup(_("Cancelled")); args->ret = 1; return 1; }
static int get_catalog_stars(struct astrometry_data *args) {
	if (args->onlineCatalog == CAT_ASNET)
		return 0;

	/* obtaining a star catalogue */
	if (!args->catalog_file && !args->use_local_cat) {
		args->catalog_file = download_catalog(args->onlineCatalog, args->cat_center,
				args->used_fov * 0.5, args->limit_mag);
		if (!args->catalog_file) {
			args->message = g_strdup(_("Could not download the online star catalogue."));
			return 1;
		}
	}
	CHECK_FOR_CANCELLATION_RET;

	args->cstars = new_fitted_stars(MAX_STARS);
	if (!args->cstars) {
		PRINT_ALLOC_ERR;
		return 1;
	}

	/* project and open the file */
	gchar *catalogStars;	// file name of the projected catalog
	if (args->use_local_cat) {
		catalogStars = get_and_project_local_catalog(args->cat_center,
				args->used_fov / 120.0, args->limit_mag, FALSE);
	} else {
		catalogStars = project_catalog(args->catalog_file, args->cat_center);
		if (!catalogStars) {
			args->message = g_strdup(_("Cannot project the star catalog."));
			return 1;
		}
	}
	CHECK_FOR_CANCELLATION_RET;
	GFile *catalog = g_file_new_for_path(catalogStars);
	GError *error = NULL;
	GInputStream *input_stream = (GInputStream*) g_file_read(catalog, NULL, &error);
	if (!input_stream) {
		if (error != NULL) {
			args->message = g_strdup_printf(_("Could not load the star catalog (%s)."), error->message);
			g_clear_error(&error);
		}
		args->message = g_strdup_printf(_("Could not load the star catalog (%s)."), "generic error");
		return 1;
	}

	args->n_cat = read_projected_catalog(input_stream, args->cstars, args->onlineCatalog);
	g_object_unref(input_stream);
	g_object_unref(catalog);
	g_free(catalogStars);
	return 0;
}

#define CHECK_FOR_CANCELLATION if (!get_thread_run()) { args->message = g_strdup(_("Cancelled")); args->ret = 1; goto clearup; }

/* entry point for plate solving */
gpointer plate_solver(gpointer p) {
	struct astrometry_data *args = (struct astrometry_data *) p;
	psf_star **stars = NULL;	// image stars
	int nb_stars = 0;	// number of image and catalogue stars

	args->ret = ERROR_PLATESOLVE;
	args->message = NULL;
	solve_results solution = { 0 }; // used in the clean-up, init at the beginning

	if (args->verbose) {
		if (args->onlineCatalog == CAT_ASNET) {
			siril_log_message(_("Plate solving image from local catalogues for a field of view of %.2f degrees\n"), args->used_fov / 60.0);
		} else if (args->use_local_cat) {
			siril_log_message(_("Plate solving image from local catalogues for a field of view of %.2f"
						" degrees%s, using a limit magnitude of %.2f\n"),
					args->used_fov / 60.0,
					args->uncentered ? _(" (uncentered)") : "", args->limit_mag);
		} else {
			siril_log_message(_("Plate solving image from an online catalogue for a field of view of %.2f"
						" degrees%s, using a limit magnitude of %.2f\n"),
					args->used_fov / 60.0,
					args->uncentered ? _(" (uncentered)") : "", args->limit_mag);
		}
	}

	/* 1. Get catalogue stars for the field of view (for sequences, see the prepare hook) */
	if (!args->for_sequence && get_catalog_stars(args)) {
		goto clearup;
	}
	CHECK_FOR_CANCELLATION;

	/* 2. Get image stars */
	// store the size of the image being solved for later use in case of downscale
	args->rx_solver = args->fit->rx;
	args->ry_solver = args->fit->ry;
	args->scalefactor = 1.;
	if (!args->manual) {
		int detection_layer = args->fit->naxes[2] == 1 ? 0 : 1;
		fits fit_backup = { 0 };	// original image in case of downscale
		if (args->downsample) {
			int retval;
			fits tmp = { 0 };
			siril_log_message(_("Down-sampling image for faster star detection by a factor %.2f\n"),
					DOWNSAMPLE_FACTOR);
			retval = extract_fits(args->fit, &tmp, detection_layer, FALSE);
			if (!retval) {
				//copy_fits_metadata(args->fit, &tmp);
				args->rx_solver = round_to_int(DOWNSAMPLE_FACTOR * args->fit->rx);
				args->ry_solver = round_to_int(DOWNSAMPLE_FACTOR * args->fit->ry);
				retval = cvResizeGaussian(&tmp, args->rx_solver, args->ry_solver,
						OPENCV_AREA, FALSE);
			}
			if (retval) {
				clearfits(&tmp);
				siril_log_color_message(_("Failed to downsample image, aborting\n"), "red");
				args->message = g_strdup(_("Not enough memory"));
				args->ret = ERROR_PLATESOLVE;
				goto clearup;
			}
			memcpy(&fit_backup, args->fit, sizeof(fits));
			memcpy(args->fit, &tmp, sizeof(fits));

			// TODO: should we average x and y or even better separate scales on x and y?
			args->scalefactor = (double)fit_backup.rx / (double)args->fit->rx;
			detection_layer = 0;
		}

		image im = { .fit = args->fit, .from_seq = NULL, .index_in_seq = -1 };
		// capping the detection to max usable number of stars
		if (args->n_cat == 0)
				args->n_cat = BRIGHTEST_STARS;
		int max_stars = args->for_photometry_cc ? args->n_cat : min(args->n_cat, BRIGHTEST_STARS);

#ifdef _WIN32
		// on Windows, asnet is not run in parallel neither on single image nor sequence, we can use all threads
		int nthreads = (!args->for_sequence || args->onlineCatalog == CAT_ASNET) ? com.max_thread : 1;
#else
		// on UNIX, asnet is in parallel for sequences, we need to restrain to one per worker
		int nthreads = (!args->for_sequence) ? com.max_thread : 1;
#endif

		stars = peaker(&im, detection_layer, &com.pref.starfinder_conf, &nb_stars,
				&(args->solvearea), FALSE, TRUE,
				max_stars, com.pref.starfinder_conf.profile, nthreads);

		if (args->downsample) {
			clearfits(args->fit);
			memcpy(args->fit, &fit_backup, sizeof(fits));
			// we go back to original scale by multiplying stars x/y pos by scalefactor
			if (stars) {
				for (int i = 0; i < nb_stars; i++) {
					stars[i]->xpos *= args->scalefactor;
					stars[i]->ypos *= args->scalefactor;
				}
			}
			args->rx_solver = args->fit->rx;
			args->ry_solver = args->fit->ry;
			args->scalefactor = 1.0;
		}
	} else {
		stars = args->stars ? args->stars : com.stars;
		if (stars)
			while (stars[nb_stars])
				nb_stars++;

	}
	CHECK_FOR_CANCELLATION;

	if (!stars || nb_stars < AT_MATCH_STARTN_LINEAR) {
		args->message = g_strdup_printf(_("There are not enough stars picked in the image. "
				"At least %d are needed."), AT_MATCH_STARTN_LINEAR);
		args->ret = ERROR_PLATESOLVE;
		goto clearup;
	}
	if (args->verbose)
		siril_log_message(_("Using %d detected stars from image.\n"), nb_stars);

	/* 3. Plate solving */
	solution.size.x = args->fit->rx;
	solution.size.y = args->fit->ry;
	solution.pixel_size = args->pixel_size;

	if (args->onlineCatalog == CAT_ASNET) {
		if (!args->for_sequence) {
			com.child_is_running = EXT_ASNET;
			g_unlink("stop"); // make sure the flag file for cancel is not already in the folder
		}
		if (local_asnet_platesolve(stars, nb_stars, args, &solution)) {
			args->ret = ERROR_PLATESOLVE;
		}
	} else
		if (match_catalog(stars, nb_stars, args, &solution)) {
			args->ret = ERROR_PLATESOLVE;
		}
	if (args->ret)
		goto clearup;

	/* 4. Print and store some results */
	args->fit->focal_length = solution.focal_length;
	args->fit->pixel_size_x = args->fit->pixel_size_y = solution.pixel_size;
	if (!args->for_sequence && com.pref.astrometry.update_default_scale) {
		com.pref.starfinder_conf.focal_length = solution.focal_length;
		com.pref.starfinder_conf.pixel_size_x = solution.pixel_size;
		siril_log_message(_("Saved focal length %.2f and pixel size %.2f as default values\n"), solution.focal_length, solution.pixel_size);
	}
	print_image_center(&solution);

	/* 5. Run photometric color correction, if enabled */
	if (args->for_photometry_cc) {
		pcc_star *pcc_stars = NULL;
		int nb_pcc_stars;
#ifndef HAVE_WCSLIB
		siril_log_color_message(_("This operation (PCC) relies on the missing WCSLIB software, cannot continue.\n"), "red");
		args->ret = ERROR_PLATESOLVE;
		goto clearup;
#endif
		if (args->use_local_cat) {
			double tra = siril_world_cs_get_alpha(solution.image_center);
			double tdec = siril_world_cs_get_delta(solution.image_center);
			double res = get_resolution(solution.focal_length, args->pixel_size);
			double radius = get_radius_deg(res, args->fit->rx, args->fit->ry);
			// for photometry, we can use fainter stars, 1.5 seems ok above instead of 2.0
			if (args->verbose)
				siril_log_message(_("Getting stars from local catalogues for PCC, limit magnitude %.2f\n"), args->limit_mag);
			if (get_photo_stars_from_local_catalogues(tra, tdec, radius, args->fit, args->limit_mag, &pcc_stars, &nb_pcc_stars)) {
				siril_log_color_message(_("Failed to get data from the local catalogue, is it installed?\n"), "red");
				args->ret = ERROR_PHOTOMETRY;
			}
		} else {
			args->ret = project_catalog_with_WCS(args->catalog_file, args->fit, TRUE,
					&pcc_stars, &nb_pcc_stars);
		}
		if (args->ret) {
			args->message = g_strdup(_("Using plate solving to identify catalogue stars in the image failed, is plate solving wrong?\n"));
			args->ret = ERROR_PHOTOMETRY;
			goto clearup;
		}
		args->pcc->stars = pcc_stars;
		args->pcc->nb_stars = nb_pcc_stars;
		args->pcc->fwhm = filtered_FWHM_average(stars, nb_stars);
		if (args->downsample)
			args->pcc->fwhm /= DOWNSAMPLE_FACTOR;

		if (photometric_cc(args->pcc)) {
			args->ret = ERROR_PHOTOMETRY;
		}

		args->pcc = NULL; // freed in PCC code
		free(pcc_stars);
		pcc_stars = NULL;
		if (args->ret) {
			args->message = g_strdup_printf(_("An astrometric solution was found but photometry analysis of the %d stars failed. This generally happens if they are saturated in the image or if they are too faint to have B-V index information (mag > 18)\n"), nb_pcc_stars);
			//goto clearup; // still flip
		} else {
			if (!args->for_sequence) {
				set_progress_bar_data(PROGRESS_TEXT_RESET, PROGRESS_RESET);
				siril_log_color_message(_("Photometric Color Calibration succeeded.\n"), "green");
			}
		}
	}

	/* 6. Flip image if needed */
	if (args->flip_image && solution.image_is_flipped) {
		if (args->verbose)
			siril_log_color_message(_("Flipping image and updating astrometry data.\n"), "salmon");
		fits_flip_top_to_bottom(args->fit);
		flip_bottom_up_astrometry_data(args->fit);
		load_WCS_from_memory(args->fit);
		args->image_flipped = TRUE;
	}

	/* 7. Clean-up */
	args->new_center = solution.image_center;

clearup:
	if (stars && !args->manual) {
		for (int i = 0; i < nb_stars; i++)
			free_psf(stars[i]);
		free(stars);
	}
	if (solution.px_cat_center)
		siril_world_cs_unref(solution.px_cat_center);
	if (args->cat_center)
		siril_world_cs_unref(args->cat_center);
	if (!args->for_sequence) {
		if (args->cstars)
			free_fitted_stars(args->cstars);
		if (args->catalog_file)
			g_object_unref(args->catalog_file);
	}
	g_free(args->filename);

	int retval = args->ret;
	if (com.script && retval) {
		if (retval == ERROR_PHOTOMETRY) {
			siril_log_message(_("Photometry failed: %s\n"), args->message);
		} else {
			siril_log_message(_("Plate solving failed: %s\n"), args->message);
		}
		g_free(args->message);
	}
	if (!args->for_sequence) {
		com.child_is_running = EXT_NONE;
		if (g_unlink("stop"))
			siril_debug_print("g_unlink() failed");
		siril_add_idle(end_plate_solver, args);
	}
	else free(args);
	return GINT_TO_POINTER(retval);
}

/* entry point for siril's plate solver based on catalogue matching */
static int match_catalog(psf_star **stars, int nb_stars, struct astrometry_data *args, solve_results *solution) {
	Homography H = { 0 };
	int nobj = AT_MATCH_CATALOG_NBRIGHT;
	int max_trials = 0;
	s_star *star_list_A = NULL, *star_list_B = NULL;

	if (args->uncentered)
		max_trials = 20; //retry to converge if solve is done at an offset from the center

	/* make sure that arrays are not too small
	 * make sure that the max of stars is BRIGHTEST_STARS */
	int n = min(min(nb_stars, args->n_cat), BRIGHTEST_STARS);

	double scale_min = args->scale - 0.2;
	double scale_max = args->scale + 0.2;
	int attempt = 1;
	while (args->ret && attempt <= 3) {
		free_stars(&star_list_A);
		free_stars(&star_list_B);
		args->ret = new_star_match(stars, args->cstars, n, nobj,
				scale_min, scale_max, &H, TRUE,
				FALSE, NULL, NULL,
				AFFINE_TRANSFORMATION, &star_list_A, &star_list_B);
		if (attempt == 1) {
			scale_min = -1.0;
			scale_max = -1.0;
			nobj += 10;
		} else {
			nobj += 30;
		}
		attempt++;
		CHECK_FOR_CANCELLATION;
	}
	if (args->ret)	// give generic error message
		goto clearup;

	double conv = DBL_MAX;
	solution->px_cat_center = siril_world_cs_ref(args->cat_center);
	/* we only want to compare with linear function
	 * Maybe one day we will apply match with homography matrix
	 */
	TRANS trans = H_to_linear_TRANS(H);
	if (!check_affine_TRANS_sanity(&trans)) {
		args->message = g_strdup(_("Transformation matrix is invalid, solve failed"));
		args->ret = 1;
		goto clearup;
	}

	double ra0, dec0;
	// using siril convention as were set by the peaker
	solution->crpix[0] = args->rx_solver * 0.5;
	solution->crpix[1] = args->ry_solver * 0.5;

	apply_match(solution->px_cat_center, solution->crpix, &trans, &ra0, &dec0);
	int num_matched = H.pair_matched;
	int trial = 0;

	/* try to get a better solution in case of uncentered selection */
	while (conv > CONV_TOLERANCE && trial < max_trials){
		double rainit = siril_world_cs_get_alpha(args->cat_center);
		double decinit = siril_world_cs_get_delta(args->cat_center);
		double orig_ra0 = ra0;
		double orig_dec0 = dec0;

		deproject_starlist(num_matched, star_list_B, rainit, decinit, 1);
		siril_debug_print("Deprojecting from: alpha: %s, delta: %s\n",
				siril_world_cs_alpha_format(args->cat_center, "%02d %02d %.3lf"),
				siril_world_cs_delta_format(args->cat_center, "%c%02d %02d %.3lf"));
		args->cat_center = siril_world_cs_new_from_a_d(ra0, dec0);
		siril_world_cs_unref(solution->px_cat_center);
		solution->px_cat_center = siril_world_cs_new_from_a_d(ra0, dec0);

		project_starlist(num_matched, star_list_B, ra0, dec0, 1);
		siril_debug_print("Reprojecting to: alpha: %s, delta: %s\n",
				siril_world_cs_alpha_format(args->cat_center, "%02d %02d %.3lf"),
				siril_world_cs_delta_format(args->cat_center, "%c%02d %02d %.3lf"));

		double scaleX = sqrt(H.h00 * H.h00 + H.h01 * H.h01);
		double scaleY = sqrt(H.h10 * H.h10 + H.h11 * H.h11);
		double resolution = (scaleX + scaleY) * 0.5; // we assume square pixels

		double focal = RADCONV * solution->pixel_size / resolution;
		siril_debug_print("Current focal: %0.2fmm\n", focal);

		if (atPrepareHomography(num_matched, star_list_A, num_matched, star_list_B, &H, TRUE, FALSE, NULL, NULL, AFFINE_TRANSFORMATION)){
			args->message = g_strdup(_("Updating homography failed."));
			args->ret = 1;
			break;
		}
		trans = H_to_linear_TRANS(H);
		apply_match(solution->px_cat_center, solution->crpix, &trans, &ra0, &dec0);

		conv = fabs((dec0 - orig_dec0) / args->used_fov / 60.) + fabs((ra0 - orig_ra0) / args->used_fov / 60.);

		trial++;
		CHECK_FOR_CANCELLATION;
	}
	if (args->ret)	// after the break
		goto clearup;

	memcpy(&solution->H, &H, sizeof(Homography));
	double scaleX = sqrt(H.h00 * H.h00 + H.h01 * H.h01);
	double scaleY = sqrt(H.h10 * H.h10 + H.h11 * H.h11);
	double resolution = (scaleX + scaleY) * 0.5; // we assume square pixels
	solution->focal_length = RADCONV * solution->pixel_size / resolution;
	solution->image_center = siril_world_cs_new_from_a_d(ra0, dec0);
	if (max_trials == 0) {
		siril_debug_print("Converged to: alpha: %0.8f, delta: %0.8f\n", ra0, dec0);
	} else if (trial == max_trials) {
		siril_debug_print("No convergence found: alpha: %0.8f, delta: %0.8f\n", ra0, dec0);
	} else {
		siril_debug_print("Converged to: alpha: %0.8f, delta: %0.8f at iteration #%d\n", ra0, dec0, trial);
	}

	if (args->downsample)
		solution->focal_length *= args->scalefactor;

	solution->image_is_flipped = image_is_flipped(H);

	/* compute cd matrix */
	double ra7, dec7, delta_ra;

	/* first, convert center coordinates from deg to rad: */
	dec0 *= DEGTORAD;
	ra0 *= DEGTORAD;

	/* make 1 step in direction crpix1 */
	double crpix1[] = { solution->crpix[0] + 1.0 / args->scalefactor, solution->crpix[1] };
	apply_match(solution->px_cat_center, crpix1, &trans, &ra7, &dec7);

	dec7 *= DEGTORAD;
	ra7 *= DEGTORAD;

	delta_ra = ra7 - ra0;
	if (delta_ra > +M_PI)
		delta_ra = 2.0 * M_PI - delta_ra;
	if (delta_ra < -M_PI)
		delta_ra = delta_ra - 2.0 * M_PI;
	double cd1_1 = (delta_ra) * cos(dec0) * RADTODEG;
	double cd2_1 = (dec7 - dec0) * RADTODEG;

	/* make 1 step in direction crpix2
	 * WARNING: we use -1 because of the Y axis reversing */
	double crpix2[] = { solution->crpix[0], solution->crpix[1] - 1.0 / args->scalefactor };
	apply_match(solution->px_cat_center, crpix2, &trans, &ra7, &dec7);

	dec7 *= DEGTORAD;
	ra7 *= DEGTORAD;

	delta_ra = ra7 - ra0;
	if (delta_ra > +M_PI)
		delta_ra = 2.0 * M_PI - delta_ra;
	if (delta_ra < -M_PI)
		delta_ra = delta_ra - 2.0 * M_PI;
	double cd1_2 = (delta_ra) * cos(dec0) * RADTODEG;
	double cd2_2 = (dec7 - dec0) * RADTODEG;

	CHECK_FOR_CANCELLATION;

	// saving state for undo before modifying fit structure
	if (!com.script) {
		const char *undo_str = args->for_photometry_cc ? _("Photometric CC") : _("Plate Solve");
		undo_save_state(args->fit, undo_str);
	}

	/**** Fill wcsdata fit structure ***/
	args->fit->wcsdata.equinox = 2000.0;

	solution->crpix[0] = args->rx_solver * 0.5;
	solution->crpix[1] = args->ry_solver * 0.5;

	solution->crpix[0] *= args->scalefactor;
	solution->crpix[1] *= args->scalefactor;

	args->fit->wcsdata.ra = siril_world_cs_get_alpha(solution->image_center);
	args->fit->wcsdata.dec = siril_world_cs_get_delta(solution->image_center);

	args->fit->wcsdata.crpix[0] = solution->crpix[0];
	args->fit->wcsdata.crpix[1] = solution->crpix[1];
	args->fit->wcsdata.crval[0] = args->fit->wcsdata.ra;
	args->fit->wcsdata.crval[1] = args->fit->wcsdata.dec;

	args->fit->wcsdata.pltsolvd = TRUE;
	g_snprintf(args->fit->wcsdata.pltsolvd_comment, FLEN_COMMENT, "Siril internal solver");

	gchar *ra = siril_world_cs_alpha_format(solution->image_center, "%02d %02d %.3lf");
	gchar *dec = siril_world_cs_delta_format(solution->image_center, "%c%02d %02d %.3lf");

	g_sprintf(args->fit->wcsdata.objctra, "%s", ra);
	g_sprintf(args->fit->wcsdata.objctdec, "%s", dec);

	g_free(ra);
	g_free(dec);

	CHECK_FOR_CANCELLATION;
	double cdelt1, cdelt2;

	extract_cdelt_from_cd(cd1_1, cd1_2, cd2_1, cd2_2, &cdelt1, &cdelt2);

	args->fit->wcsdata.cdelt[0] = cdelt1;
	args->fit->wcsdata.cdelt[1] = cdelt2;

	/* PC + CDELT seems to be the preferred approach
	 * according to Calabretta private discussion
	 *
	 *    |cd11 cd12|  = |cdelt1      0| * |pc11 pc12|
	 *    |cd21 cd22|    |0      cdelt2|   |pc21 pc22|
	 */

	args->fit->wcsdata.pc[0][0] = cd1_1 / cdelt1;
	args->fit->wcsdata.pc[0][1] = cd1_2 / cdelt1;
	args->fit->wcsdata.pc[1][0] = cd2_1 / cdelt2;
	args->fit->wcsdata.pc[1][1] = cd2_2 / cdelt2;

	siril_debug_print("****Solution found: WCS data*************\n");
	siril_debug_print("crpix1 = %*.12e\n", 20, solution->crpix[0]);
	siril_debug_print("crpix2 = %*.12e\n", 20, solution->crpix[1]);
	siril_debug_print("crval1 = %*.12e\n", 20, args->fit->wcsdata.ra);
	siril_debug_print("crval2 = %*.12e\n", 20, args->fit->wcsdata.dec);
	siril_debug_print("cdelt1 = %*.12e\n", 20, args->fit->wcsdata.cdelt[0]);
	siril_debug_print("cdelt2 = %*.12e\n", 20, args->fit->wcsdata.cdelt[1]);
	siril_debug_print("pc1_1  = %*.12e\n", 20, args->fit->wcsdata.pc[0][0]);
	siril_debug_print("pc1_2  = %*.12e\n", 20, args->fit->wcsdata.pc[0][1]);
	siril_debug_print("pc2_1  = %*.12e\n", 20, args->fit->wcsdata.pc[1][0]);
	siril_debug_print("pc2_2  = %*.12e\n", 20, args->fit->wcsdata.pc[1][1]);
	siril_debug_print("******************************************\n");

	load_WCS_from_memory(args->fit);

	if (args->verbose)
		// print_platesolving_results(solution, args->downsample);
		print_platesolving_results_from_wcs(args);
clearup:
	free_stars(&star_list_A);
	free_stars(&star_list_B);
	return args->ret;
}

/*********************** finding asnet bash first **********************/
#ifdef _WIN32
static gchar *siril_get_asnet_bash() {
	// searching user-defined path if any
	if (com.pref.asnet_dir && com.pref.asnet_dir[0] != '\0') {
		gchar *testdir = g_build_filename(com.pref.asnet_dir, "bin", NULL);
		// only testing for dir existence, which will catch most path defintion errors
		// this is lighter than testing for existence of bash.exe with G_FILE_TEST_IS_EXECUTABLE flag
		if (!g_file_test(testdir, G_FILE_TEST_IS_DIR)) {
			siril_log_color_message(_("cygwin/bin was not found at %s - ignoring\n"), "red", testdir);
			g_free(testdir);
		} else {
			siril_debug_print("cygwin/bin found at %s\n", testdir);
			g_free(testdir);
			return g_build_filename(com.pref.asnet_dir, NULL);
		}
	}
	// searching default location %localappdata%/cygwin_ansvr
	const gchar *localappdata = g_get_user_data_dir();
	gchar *testdir = g_build_filename(localappdata, "cygwin_ansvr", "bin", NULL);
	if (g_file_test(testdir, G_FILE_TEST_IS_DIR)) {
		siril_debug_print("cygwin/bin found at %s\n", testdir);
		g_free(testdir);
		return g_build_filename(localappdata, "cygwin_ansvr", NULL);
	}
	siril_log_color_message(_("cygwin/bin was not found at %s - ignoring\n"), "red", testdir);
	g_free(testdir);
	return NULL;
}
#else
static gboolean solvefield_is_in_path = FALSE;
static gchar *siril_get_asnet_bin() {
	if (solvefield_is_in_path)
		return g_strdup("solve-field");
	if (!com.pref.asnet_dir || com.pref.asnet_dir[0] == '\0')
		return NULL;
	return g_build_filename(com.pref.asnet_dir, "solve-field", NULL);
}

/* returns true if the command solve-field is available */
gboolean asnet_is_available() {
	const char *str = "solve-field -h > /dev/null 2>&1";
	int retval = system(str);
	if (WIFEXITED(retval) && (0 == WEXITSTATUS(retval))) {
		solvefield_is_in_path = TRUE;
		siril_debug_print("solve-field found in PATH\n");
		return TRUE;
	}
	siril_debug_print("solve-field not found in PATH\n");
	gchar *bin = siril_get_asnet_bin();
	if (!bin) return FALSE;
	gboolean is_available = g_file_test(bin, G_FILE_TEST_EXISTS);
	g_free(bin);

	return is_available;
}
#endif

static int local_asnet_platesolve(psf_star **stars, int nb_stars, struct astrometry_data *args, solve_results *solution) {
#ifdef _WIN32
	gchar *asnet_shell = siril_get_asnet_bash();
	if (!asnet_shell) {
		return 1;
	}
#else
	if (!asnet_is_available()) {
		siril_log_color_message(_("solve-field was not found, set its path in the preferences\n"), "red");
		return 1;
	}
#endif

	gchar *table_filename = replace_ext(args->filename, ".xyls");
#ifdef _WIN32
	gchar *stopfile = g_build_filename(com.wd, "stop", NULL);
	if (!g_path_is_absolute(table_filename)) {
		gchar *tmp = g_build_filename(com.wd, table_filename, NULL);
		g_free(table_filename);
		table_filename = tmp;
	}
#else
	gchar *stopfile = g_strdup("stop");
#endif
	if (save_list_as_FITS_table(table_filename, stars, nb_stars, args->rx_solver, args->ry_solver)) {
		siril_log_message(_("Failed to create the input data for solve-field\n"));
		g_free(table_filename);
		return 1;
	}

	char low_scale[16], high_scale[16], time_limit[16];
	double a = 1.0 + (com.pref.astrometry.percent_scale_range / 100.0);
	sprintf(low_scale, "%.3f", args->scale / a);
	sprintf(high_scale, "%.3f", args->scale * a);
	sprintf(time_limit, "%d", com.pref.astrometry.max_seconds_run);
#ifndef _WIN32
	gchar *asnet_path = siril_get_asnet_bin();
	g_assert(asnet_path);
#endif

	char *sfargs[50] = {
#ifdef _WIN32
		"solve-field", "-C", "\"$c\"",
		// the stop file must be passed in asnet.sh to be properly quoted and called
		// in case there are spaces in cwd
#else
		asnet_path, "-C", stopfile,
		"--temp-axy",	// not available in the old version of ansvr
#endif
		"-p", "-O", "-N", "none", "-R", "none", "-M", "none", "-B", "none",
		"-U", "none", "-S", "none", "--crpix-center", "-l", time_limit,
		"-u", "arcsecperpix", "-L", low_scale, "-H", high_scale, NULL };

	char order[12];	// referenced in sfargs, needs the same scope
	if (com.pref.astrometry.sip_correction_order > 1) {
		sprintf(order, "%d", com.pref.astrometry.sip_correction_order);
		char *tweak_args[] = { "-t", order, NULL };
		append_elements_to_array(sfargs, tweak_args);
	} else {
		char *tweak_args[] = { "-T", NULL };
		append_elements_to_array(sfargs, tweak_args);
	}

	char start_ra[16], start_dec[16], radius[16];
	if (args->cat_center) {
		sprintf(start_ra, "%f", siril_world_cs_get_alpha(args->cat_center));
		sprintf(start_dec, "%f", siril_world_cs_get_delta(args->cat_center));
		sprintf(radius, "%.1f", com.pref.astrometry.radius_degrees);
		char *additional_args[] = { "--ra", start_ra, "--dec", start_dec,
			"--radius", radius, NULL};
		append_elements_to_array(sfargs, additional_args);
		siril_log_message(_("Astrometry.net solving with a search field at RA: %s, Dec: %s,"
					" within a %s degrees radius for scales [%s, %s]\n"),
				start_ra, start_dec, radius, low_scale, high_scale);
	} else {
		siril_log_message(_("Astrometry.net solving blindly for scales [%s, %s]\n"),
				low_scale, high_scale);
	}
#ifdef _WIN32
	char *file_args[] = { "\"$p\"", NULL };
#else
	char *file_args[] = { (char*)table_filename, NULL };
#endif
	append_elements_to_array(sfargs, file_args);

	gchar *command = build_string_from_words(sfargs);
	siril_debug_print("Calling solve-field:\n%s\n", command);

#ifdef _WIN32
	// in order to be compatible with different asnet cygwin builds
	// we need to send the command through a bash script
	// the script is written to the /tmp folder (in cygwin env)
	// and called with: /path/to/cygwin/bin/bash -l -c /tmp/asnet.sh
	gchar *asnetscript = g_build_filename(asnet_shell, "tmp", "asnet.sh", NULL);
	g_unlink(asnetscript);
	FILE* tmpfd = g_fopen(asnetscript, "wb+");
	if (tmpfd == NULL) {
		fprintf(stderr,"cannot create temporary file: exiting solve-field");
		g_free(asnetscript);
		g_free(command);
		return 1;
	}
	/* Write data to this file  */
	fprintf(tmpfd, "p=\"%s\"\n", (char*)table_filename);
	fprintf(tmpfd, "c=\"%s\"\n", (char*)stopfile);
	fprintf(tmpfd, "%s\n", command);
	fclose(tmpfd);
	g_free(asnetscript);
	gchar *asnet_bash = g_build_filename(asnet_shell, "bin", "bash", NULL);
	memset(sfargs, '\0', sizeof(sfargs));
	char *newargs[] = {asnet_bash, "-l", "-c", "/tmp/asnet.sh", NULL};
	append_elements_to_array(sfargs, newargs);
#endif
	g_free(command);

	/* call solve-field */
	gint child_stdout;
	g_autoptr(GError) error = NULL;

	g_spawn_async_with_pipes(NULL, sfargs, NULL,
			G_SPAWN_LEAVE_DESCRIPTORS_OPEN | G_SPAWN_SEARCH_PATH,
			NULL, NULL, NULL, NULL, &child_stdout, NULL, &error);
	if (error != NULL) {
		siril_log_color_message("Spawning solve-field failed: %s\n", "red", error->message);
		if (!com.pref.astrometry.keep_xyls_files)
			if (g_unlink(table_filename))
				siril_debug_print("Error unlinking table_filename\n");
		g_free(table_filename);
		g_free(stopfile);
#ifdef _WIN32
		g_free(asnet_shell);
#else
		g_free(asnet_path);
#endif
		return 1;
	}

	GInputStream *stream = NULL;
#ifdef _WIN32
	stream = g_win32_input_stream_new((HANDLE)_get_osfhandle(child_stdout), FALSE);
#else
	stream = g_unix_input_stream_new(child_stdout, FALSE);
#endif
	gboolean success = FALSE;
	gchar *buffer;
	gsize length = 0;
	GDataInputStream *data_input = g_data_input_stream_new(stream);
	while ((buffer = g_data_input_stream_read_line_utf8(data_input, &length,
					NULL, NULL))) {
		if (com.pref.astrometry.show_asnet_output)
			siril_log_message("solve-field: %s\n", buffer);
		else siril_debug_print("solver: %s\n", buffer);
		if (g_str_has_prefix(buffer, "Did not solve")) {
			siril_log_color_message(_("No astrometric solution found\n"), "red");
			g_free(buffer);
			break;
		}
		if (g_str_has_prefix(buffer, "Field center: (RA,Dec)")) {
			siril_debug_print("Found a solution, waiting for EOF and exit\n");
			success = TRUE;
		}
		g_free(buffer);
	}
	g_object_unref(data_input);
	g_object_unref(stream);
	if (!g_close(child_stdout, &error))
		siril_debug_print("%s\n", error->message);
	if (!com.pref.astrometry.keep_xyls_files)
		if (g_unlink(table_filename)) {
			siril_debug_print("Error unlinking table_filename\n");
		}
	g_free(table_filename);
	g_free(stopfile);
#ifdef _WIN32
	g_free(asnet_shell);
#else
	g_free(asnet_path);
#endif
	if (!success)
		return 1;

	/* get the results from the .wcs file */
	gchar *wcs_filename = replace_ext(args->filename, ".wcs");
	fits result = { 0 };
	if (read_fits_metadata_from_path_first_HDU(wcs_filename, &result)) {
		siril_log_color_message(_("Could not read the solution from solve-field (expected in file %s)\n"), "red", wcs_filename);
		return 1;
	}

	memcpy(&args->fit->wcsdata, &result.wcsdata, sizeof(wcs_info));
	memset(&result.wcsdata, 0, sizeof(wcs_info));
#ifdef HAVE_WCSLIB
	args->fit->wcslib = result.wcslib;
	result.wcslib = NULL;
#endif
	clearfits(&result);
	if (!com.pref.astrometry.keep_wcs_files)
		g_unlink(wcs_filename);
	g_free(wcs_filename);

	solution->image_is_flipped = image_is_flipped_from_wcs(args->fit);

	// we go back to siril convention
	args->fit->wcsdata.crpix[0] = (double)args->rx_solver * 0.5;
	args->fit->wcsdata.crpix[1] = (double)args->ry_solver * 0.5;
	args->fit->wcsdata.ra = args->fit->wcsdata.crval[0];
	args->fit->wcsdata.dec = args->fit->wcsdata.crval[1];

	double resolution = get_wcs_image_resolution(args->fit) * 3600.0;
	solution->focal_length = RADCONV * args->pixel_size / resolution;

	if (args->downsample) {
		solution->focal_length *= args->scalefactor;

		Homography S;
		cvGetMatrixResize(args->fit->wcsdata.crpix[0], args->fit->wcsdata.crpix[1],
				(double)args->fit->rx * 0.5, (double)args->fit->ry * 0.5, args->scalefactor, &S);
		reframe_astrometry_data(args->fit, S);
	}
	// we need to reload here to make sure everything in fit->wcslib is updated
	// TODO: this is where we loose the SIP info, will need to be smarter than this
	load_WCS_from_memory(args->fit);

	args->fit->wcsdata.pltsolvd = TRUE;
	strcpy(args->fit->wcsdata.pltsolvd_comment, "This WCS header was created by Astrometry.net.");
	if (args->verbose)
		siril_log_color_message(_("Local astrometry.net solve succeeded.\n"), "green");

	// asnet puts more info in the HISTORY and the console log in COMMENT fields
	solution->image_center = siril_world_cs_new_from_a_d(
			args->fit->wcsdata.crval[0],
			args->fit->wcsdata.crval[1]);
	/* print results from WCS data */
	print_updated_wcs_data(args->fit);

	if (args->verbose)
		print_platesolving_results_from_wcs(args);
	args->ret = 0;
	return 0;
}

// inputs: focal length, pixel size, manual, fit, autocrop, downsample, mag_mode and mag_arg
// outputs: scale, used_fov, uncentered, solvearea, limit_mag
void process_plate_solver_input(struct astrometry_data *args) {
	args->scale = get_resolution(args->focal_length, args->pixel_size);

	rectangle croparea = { 0 };
	if (!args->manual) {
		// first checking if there is a selection or if the full field is to be used
		if (com.selection.w != 0 && com.selection.h != 0) {
			memcpy(&croparea, &com.selection, sizeof(rectangle));
			siril_log_color_message(_("Warning: using the current selection to detect stars\n"), "salmon");
		} else {
			croparea.x = 0;
			croparea.y = 0;
			croparea.w = args->fit->rx;
			croparea.h = args->fit->ry;
		}
		double fov_arcmin = get_fov_arcmin(args->scale, croparea.w, croparea.h);
		siril_debug_print("image fov for given sampling: %f arcmin\n", fov_arcmin);

		// then apply or not autocropping to 5deg (300 arcmin)
		args->used_fov = args->autocrop ? min(fov_arcmin, 300.) : fov_arcmin;
		double cropfactor = (args->used_fov < fov_arcmin) ? args->used_fov / fov_arcmin : 1.0;
		if (cropfactor != 1.0) {
			croparea.x += (int) ((croparea.w - croparea.w * cropfactor) / 2);
			croparea.y += (int) ((croparea.h - croparea.h * cropfactor) / 2);
			croparea.w = (int) (cropfactor * croparea.w);
			croparea.h = (int) (cropfactor * croparea.h);
			siril_debug_print("Auto-crop factor: %.2f\n", cropfactor);
		}

		if (com.selection.w != 0 && com.selection.h != 0) {
			// detect if the selection is not centered enough that it matters
			double thr = max(args->fit->rx, args->fit->ry) / 10.0;
			args->uncentered =
				fabs(croparea.x + 0.5 * croparea.w - 0.5 * args->fit->rx) > thr ||
				fabs(croparea.y + 0.5 * croparea.h - 0.5 * args->fit->ry) > thr;
			if (args->uncentered)
				siril_debug_print("detected uncentered selection\n");
			else siril_debug_print("selection considered centered\n");
		} else {
			args->uncentered = FALSE;
		}

		if (args->downsample) {
			croparea.w *= DOWNSAMPLE_FACTOR;
			croparea.h *= DOWNSAMPLE_FACTOR;
			croparea.x *= DOWNSAMPLE_FACTOR;
			croparea.y *= DOWNSAMPLE_FACTOR;
		}
	} else { //stars manual selection - use full field centered
		args->used_fov = get_fov_arcmin(args->scale, args->fit->rx, args->fit->ry);
		args->uncentered = FALSE;
		if (com.selection.w != 0 && com.selection.h != 0)
			siril_log_message(_("Selection is not used in manual star selection mode\n"));
		// TODO: we could actually check if stars are in the selection
	}

	if (croparea.w == args->fit->rx && croparea.h == args->fit->ry)
		memset(&croparea, 0, sizeof(rectangle));
	else siril_debug_print("reduced area for the solve: %d, %d, %d x %d%s\n",
			croparea.x, croparea.y, croparea.w, croparea.h,
			args->downsample ? " (down-sampled)" : "");
	memcpy(&(args->solvearea), &croparea, sizeof(rectangle));

	compute_limit_mag(args); // to call after having set args->used_fov
}

static int astrometry_prepare_hook(struct generic_seq_args *arg) {
	struct astrometry_data *args = (struct astrometry_data *)arg->user;
	fits fit = { 0 };
	// load ref metadata in fit
	if (seq_read_frame_metadata(arg->seq, sequence_find_refimage(arg->seq), &fit))
		return 1;
	if (!args->cat_center)
		args->cat_center = get_eqs_from_header(&fit);
	if (args->pixel_size <= 0.0) {
		args->pixel_size = max(fit.pixel_size_x, fit.pixel_size_y);
		if (args->pixel_size <= 0.0) {
			args->pixel_size = com.pref.starfinder_conf.pixel_size_x;
			if (args->pixel_size <= 0.0) {
				siril_log_color_message(_("Pixel size not found in image or in settings, cannot proceed\n"), "red");
				return 1;
			}
		}
	}
	if (args->focal_length <= 0.0) {
		args->focal_length = fit.focal_length;
		if (args->focal_length <= 0.0) {
			args->focal_length = com.pref.starfinder_conf.focal_length;
			if (args->focal_length <= 0.0) {
				siril_log_color_message(_("Focal length not found in image or in settings, cannot proceed\n"), "red");
				return 1;
			}
		}
	}

	args->fit = &fit;
	remove_prefixed_sequence_files(arg->seq, arg->new_seq_prefix);
	remove_prefixed_star_files(arg->seq, arg->new_seq_prefix);
	process_plate_solver_input(args); // compute required data to get the catalog
	clearfits(&fit);
	if (args->onlineCatalog == CAT_ASNET) {
		com.child_is_running = EXT_ASNET;
		g_unlink("stop"); // make sure the flag file for cancel is not already in the folder
	}
	return get_catalog_stars(args);
}

static int astrometry_image_hook(struct generic_seq_args *arg, int o, int i, fits *fit, rectangle *area, int threads) {
	struct astrometry_data *aargs = (struct astrometry_data *)arg->user;
	aargs = copy_astrometry_args(aargs);
	if (!aargs)
		return 1;
	aargs->fit = fit;

	char root[256];
	if (!fit_sequence_get_image_filename(arg->seq, i, root, FALSE)) {
		free(aargs);
		return 1;
	}
	aargs->filename = g_strdup(root);
	process_plate_solver_input(aargs); // depends on args->fit
	int retval = GPOINTER_TO_INT(plate_solver(aargs));

	if (retval)
		siril_log_color_message(_("Image %s did not solve\n"), "salmon", root);
	return retval;
}

static int astrometry_finalize_hook(struct generic_seq_args *arg) {
	struct astrometry_data *aargs = (struct astrometry_data *)arg->user;
	if (aargs->cstars)
		free_fitted_stars(aargs->cstars);
	if (aargs->catalog_file)
		g_object_unref(aargs->catalog_file);
	free (aargs);
	com.child_is_running = EXT_NONE;
	if (g_unlink("stop"))
		siril_debug_print("g_unlink() failed\n");
	return 0;
}

void start_sequence_astrometry(sequence *seq, struct astrometry_data *args) {
	struct generic_seq_args *seqargs = create_default_seqargs(seq);
	seqargs->filtering_criterion = seq_filter_included;
	seqargs->nb_filtered_images = seq->selnum;
	seqargs->stop_on_error = FALSE;
#ifdef _WIN32
	seqargs->parallel = args->onlineCatalog != CAT_ASNET;		// for now crashes on Cancel if parallel is enabled for asnet on windows
#else
	seqargs->parallel = TRUE;
#endif
	seqargs->prepare_hook = astrometry_prepare_hook;
	seqargs->image_hook = astrometry_image_hook;
	seqargs->finalize_hook = astrometry_finalize_hook;
	seqargs->has_output = TRUE;
	seqargs->new_seq_prefix = strdup("ps_");
	seqargs->description = "plate solving";
	seqargs->user = args;

	siril_log_message(_("Running sequence plate solving using the %s catalogue\n"),
			catalog_to_str(args->onlineCatalog));
	start_in_new_thread(generic_sequence_worker, seqargs);
}
<|MERGE_RESOLUTION|>--- conflicted
+++ resolved
@@ -151,545 +151,6 @@
 	siril_debug_print("using limit magnitude %f\n", args->limit_mag);
 }
 
-<<<<<<< HEAD
-gchar *get_catalog_url(SirilWorldCS *center, double mag_limit, double radius, int type) {
-	GString *url;
-	gchar *coordinates;
-	gchar *mag;
-	gchar *fov;
-
-	coordinates = g_strdup_printf("%f+%f", siril_world_cs_get_alpha(center), siril_world_cs_get_delta(center));
-	mag = g_strdup_printf("%2.2lf", mag_limit);
-	fov = g_strdup_printf("%2.1lf", radius);
-
-	url = g_string_new("https://vizier.cds.unistra.fr/viz-bin/asu-tsv?-source=");
-	switch (type) {
-	case CAT_NOMAD:
-		url = g_string_append(url, "NOMAD&-out.meta=-h-u-D&-out.add=_r&-sort=_r");
-		url = g_string_append(url, "&-out=%20RAJ2000%20DEJ2000%20Vmag%20Bmag");
-		url = g_string_append(url, "&-out.max=200000");
-		url = g_string_append(url, "&-c=");
-		url = g_string_append(url, coordinates);
-		url = g_string_append(url, "&-c.rm=");
-		url = g_string_append(url, fov);
-		url = g_string_append(url, "&Vmag=<");
-		url = g_string_append(url, mag);
-		break;
-	default:
-	case CAT_TYCHO2:
-		url = g_string_append(url, "I/259/tyc2&-out.meta=-h-u-D&-out.add=_r&-sort=_r");
-		url = g_string_append(url, "&-out=%20RAmdeg%20DEmdeg%20VTmag%20BTmag");
-		url = g_string_append(url, "&-out.max=200000");
-		url = g_string_append(url, "&-c=");
-		url = g_string_append(url, coordinates);
-		url = g_string_append(url, "&-c.rm=");
-		url = g_string_append(url, fov);
-		url = g_string_append(url, "&VTmag=<");
-		url = g_string_append(url, mag);
-		break;
-	case CAT_GAIADR3:
-		url = g_string_append(url, "I/355/gaiadr3&-out.meta=-h-u-D&-out.add=_r");
-		url = g_string_append(url, "&-out=%20RAJ2000%20DEJ2000%20Gmag%20BPmag");
-		url = g_string_append(url, "&-out.max=200000");
-		url = g_string_append(url, "&-c=");
-		url = g_string_append(url, coordinates);
-		url = g_string_append(url, "&-c.rm=");
-		url = g_string_append(url, fov);
-		url = g_string_append(url, "&Gmag=<");
-		url = g_string_append(url, mag);
-		break;
-	case CAT_PPMXL:
-		url = g_string_append(url, "I/317&-out.meta=-h-u-D&-out.add=_r&-sort=_r");
-		url = g_string_append(url, "&-out=%20RAJ2000%20DEJ2000%20Jmag");
-		url = g_string_append(url, "&-out.max=200000");
-		url = g_string_append(url, "&-c=");
-		url = g_string_append(url, coordinates);
-		url = g_string_append(url, "&-c.rm=");
-		url = g_string_append(url, fov);
-		url = g_string_append(url, "&Jmag=<");
-		url = g_string_append(url, mag);
-		break;
-	case CAT_BRIGHT_STARS:
-		url = g_string_append(url, "V/50/catalog&-out.meta=-h-u-D&-out.add=_r&-sort=_r");
-		url = g_string_append(url, "&-out.add=_RAJ,_DEJ&-out=Vmag&-out=B-V");
-		url = g_string_append(url, "&-out.max=200000");
-		url = g_string_append(url, "&-c=");
-		url = g_string_append(url, coordinates);
-		url = g_string_append(url, "&-c.rm=");
-		url = g_string_append(url, fov);
-		url = g_string_append(url, "&Vmag=<");
-		url = g_string_append(url, mag);
-		break;
-	case CAT_APASS: // for photometry only
-		url = g_string_append(url, "APASS&-out.meta=-h-u-D&-out.add=_r&-sort=_r");
-		url = g_string_append(url, "&-out=%20RAJ2000%20DEJ2000%20Vmag%20Bmag");
-		url = g_string_append(url, "&-out.max=200000");
-		url = g_string_append(url, "&-c=");
-		url = g_string_append(url, coordinates);
-		url = g_string_append(url, "&-c.rm=");
-		url = g_string_append(url, fov);
-		url = g_string_append(url, "&Vmag=<");
-		url = g_string_append(url, mag);
-		break;
-	}
-
-	g_free(coordinates);
-	g_free(mag);
-	g_free(fov);
-
-	return g_string_free(url, FALSE);
-}
-
-#ifdef HAVE_LIBCURL
-/*****
- * HTTP functions
- ****/
-
-static CURL *curl;
-static const int DEFAULT_FETCH_RETRIES = 10;
-
-struct ucontent {
-	char *data;
-	size_t len;
-};
-
-static void init() {
-	if (!curl) {
-		printf("initializing CURL\n");
-		curl_global_init(CURL_GLOBAL_ALL);
-		curl = curl_easy_init();
-		if (g_getenv("CURL_CA_BUNDLE"))
-			if (curl_easy_setopt(curl, CURLOPT_CAINFO, g_getenv("CURL_CA_BUNDLE")))
-				siril_debug_print("Error in curl_easy_setopt()\n");
-	}
-
-	if (!curl)
-		exit(EXIT_FAILURE);
-}
-
-static size_t cbk_curl(void *buffer, size_t size, size_t nmemb, void *userp) {
-	size_t realsize = size * nmemb;
-	struct ucontent *mem = (struct ucontent *) userp;
-
-	mem->data = realloc(mem->data, mem->len + realsize + 1);
-
-	memcpy(&(mem->data[mem->len]), buffer, realsize);
-	mem->len += realsize;
-	mem->data[mem->len] = 0;
-
-	return realsize;
-}
-
-static char *fetch_url(const char *url) {
-	struct ucontent *content = malloc(sizeof(struct ucontent));
-	char *result = NULL, *error = NULL;
-	long code;
-	int retries;
-	unsigned int s;
-
-	init();
-	retries = DEFAULT_FETCH_RETRIES;
-
-retrieve:
-	content->data = malloc(1);
-	content->data[0] = '\0';
-	content->len = 0;
-
-	CURLcode ret = curl_easy_setopt(curl, CURLOPT_URL, url);
-	ret |= curl_easy_setopt(curl, CURLOPT_VERBOSE, 0);
-	ret |= curl_easy_setopt(curl, CURLOPT_WRITEFUNCTION, cbk_curl);
-	ret |= curl_easy_setopt(curl, CURLOPT_WRITEDATA, content);
-	ret |= curl_easy_setopt(curl, CURLOPT_USERAGENT, PACKAGE_STRING);
-	if (ret)
-		siril_debug_print("Error in curl_easy_setopt()\n");
-
-	siril_debug_print("fetch_url(): %s\n", url);
-	if (curl_easy_perform(curl) == CURLE_OK) {
-		curl_easy_getinfo(curl, CURLINFO_RESPONSE_CODE, &code);
-
-		switch (code) {
-		case 200:
-			result = content->data;
-			siril_debug_print("downloaded %zd bytes\n", content->len);
-			break;
-		case 500:
-		case 502:
-		case 503:
-		case 504:
-			siril_log_message(_("Failed to download page %s (error %ld)\n"), url, code);
-
-			if (retries) {
-				s = 2 * (DEFAULT_FETCH_RETRIES - retries) + 2;
-				siril_debug_print("Wait %us before retry\n", s);
-				sleep(s);
-
-				free(content->data);
-				retries--;
-				goto retrieve;
-			}
-
-			break;
-		default:
-			if (content->data[0] == '#') {
-				// special case of ephemcc where we need to parse the output
-				gchar **token = g_strsplit(content->data, "\n", -1);
-				int nlines = g_strv_length(token);
-				int line;
-				for (line = 0; line < nlines; line++) {
-					if (token[line][0] != '\0' && token[line][0] != '#') {
-						error = siril_log_message(_("Fetch failed with code %ld\n%s\n"), code, token[line]);
-						break;
-					}
-				}
-				g_strfreev(token);
-			}
-			if (!error)
-				error = siril_log_message(_("Fetch failed with code %ld\n%s"), code, content->data);
-			siril_message_dialog(GTK_MESSAGE_ERROR, _("Online service error"), error);
-		}
-	}
-
-	curl_easy_cleanup(curl);
-	curl = NULL;
-	if (!result || content->len == 0) {
-		free(content->data);
-		result = NULL;
-	}
-	free(content);
-
-	return result;
-}
-#elif defined HAVE_NETWORKING
-static gchar *fetch_url(const gchar *url) {
-	GFile *file = g_file_new_for_uri(url);
-	GError *error = NULL;
-	gchar *content = NULL;
-
-	siril_debug_print("fetch_url(): %s\n", url);
-
-	if (!g_file_load_contents(file, NULL, &content, NULL, NULL, &error)) {
-		siril_log_message(_("Error loading url: [%s] - %s\n"), url, error->message);
-		g_clear_error(&error);
-	}
-	g_object_unref(file);
-	return content;
-}
-#endif
-
-gpointer search_in_online_conesearch(gpointer p) {
-#ifndef HAVE_NETWORKING
-	siril_log_color_message(_("Siril was compiled without networking support, cannot do this operation\n"), "red");
-	return GINT_TO_POINTER(1);
-#else
-	struct astrometry_data *args = (struct astrometry_data *) p;
-	if (!args->fit->date_obs) {
-		free(args);
-		siril_add_idle(end_generic, NULL);
-		return GINT_TO_POINTER(-1);
-	}
-	double ra, dec;
-	center2wcs(args->fit, &ra, &dec);
-	int retval = 0;
-
-	// https://vo.imcce.fr/webservices/skybot/?conesearch
-	GString *string_url = g_string_new(SKYBOT);
-	string_url = g_string_append(string_url, "&-ep=");
-	gchar *formatted_date = date_time_to_FITS_date(args->fit->date_obs);
-	string_url = g_string_append(string_url, formatted_date);
-	string_url = g_string_append(string_url, "&-ra=");		// RA
-	g_string_append_printf(string_url, "%lf", ra);
-	string_url = g_string_append(string_url, "&-dec=");		// DEC
-	g_string_append_printf(string_url, "%lf", dec);
-	string_url = g_string_append(string_url, "&-rm=");		// FOV
-	g_string_append_printf(string_url, "%lf", get_fov_arcmin(args->scale, args->fit->rx, args->fit->ry));
-	string_url = g_string_append(string_url, "&-mime=text");
-	string_url = g_string_append(string_url, "&-output=object");
-	string_url = g_string_append(string_url, "&-loc=500");
-	string_url = g_string_append(string_url, "&-filter=0");
-	string_url = g_string_append(string_url, "&-objFilter=111");
-	string_url = g_string_append(string_url, "&-refsys=EQJ2000");
-	string_url = g_string_append(string_url, "&-from=Siril;");
-	if (!gfit.date_obs) {
-		siril_log_color_message(_("This command only works on images that have observation date information\n"), "red");
-		g_string_free(string_url, TRUE);
-		return NULL;
-	}
-	siril_log_message(_("Solar System Objects search on observation date %s\n"), formatted_date);
-
-	gchar *url = g_string_free(string_url, FALSE);
-	gchar *cleaned_url = url_cleanup(url);
-	gchar *result = fetch_url(cleaned_url);
-	siril_debug_print(_("URL: %s \n"), cleaned_url);
-
-	g_free(cleaned_url);
-	g_free(url);
-	g_free(formatted_date);
-
-	if (result) {
-		retval = parse_buffer(result, args->limit_mag);
-	}
-#if defined HAVE_LIBCURL
-	free(result);
-#else
-	g_free(result);
-#endif
-	if (!retval) {
-		siril_add_idle(end_process_sso, args);
-	} else {
-		free(args);
-		siril_add_idle(end_generic, NULL);
-	}
-
-	return GINT_TO_POINTER(retval);
-#endif
-}
-
-gchar *search_in_online_catalogs(const gchar *object, query_server server) {
-
-#ifndef HAVE_NETWORKING
-	siril_log_color_message(_("Siril was compiled without networking support, cannot do this operation\n"), "red");
-	return NULL;
-#else
-	GString *string_url = NULL;
-	gchar *name = g_utf8_strdown(object, -1);
-	switch(server) {
-	case QUERY_SERVER_CDS:
-		string_url = g_string_new(name);
-		g_string_replace(string_url, "+", "%2B", 0);
-		g_string_replace(string_url, "-", "%2D", 0);
-		string_url = g_string_prepend(string_url, "/-oI/A?");
-		string_url = g_string_prepend(string_url, CDSSESAME);
-		siril_log_message(_("Searching %s in CDSESAME...\n"), name);
-		break;
-	case QUERY_SERVER_VIZIER:
-		string_url = g_string_new(name);
-		g_string_replace(string_url, "+", "%2B", 0);
-		g_string_replace(string_url, "-", "%2D", 0);
-		string_url = g_string_prepend(string_url, "/-oI/A?");
-		string_url = g_string_prepend(string_url, VIZIERSESAME);
-		siril_log_message(_("Searching %s in VIZIER...\n"), name);
-		break;
-	default:
-	case QUERY_SERVER_SIMBAD:
-		string_url = g_string_new(name);
-		g_string_replace(string_url, "+", "%2B", 0);
-		g_string_replace(string_url, "-", "%2D", 0);
-		string_url = g_string_prepend(string_url, SIMBADSESAME);
-		string_url = g_string_append(string_url, "';");
-		siril_log_message(_("Searching %s in SIMBAD...\n"), name);
-		break;
-	case QUERY_SERVER_EPHEMCC:
-		// see https://ssp.imcce.fr/webservices/miriade/api/ephemcc/
-		string_url = g_string_new(EPHEMCC);
-		string_url = g_string_append(string_url, "-name=");
-		string_url = g_string_append(string_url, name);
-		string_url = g_string_append(string_url, "&-type=");
-		string_url = g_string_append(string_url, "&-ep=");
-		gchar *formatted_date = date_time_to_FITS_date(gfit.date_obs);
-		string_url = g_string_append(string_url, formatted_date);
-		string_url = g_string_append(string_url, "&-nbd=1");
-		string_url = g_string_append(string_url, "&-tscale=UTC");
-		string_url = g_string_append(string_url, "&-observer=");
-		gchar *formatted_site = retrieve_site_coord(&gfit);
-		string_url = g_string_append(string_url, formatted_site);
-		string_url = g_string_append(string_url, "&-theory=INPOP");
-		string_url = g_string_append(string_url, "&-teph=1");
-		string_url = g_string_append(string_url, "&-tcoor=5");
-		string_url = g_string_append(string_url, "&-oscelem=astorb");
-		string_url = g_string_append(string_url, "&-mime=text/csv");
-		string_url = g_string_append(string_url, "&-output=--jd");
-		string_url = g_string_append(string_url, "&-from=Siril;");
-		if (!gfit.date_obs) {
-			siril_log_color_message(_("This command only works on images that have observation date information\n"), "red");
-			g_string_free(string_url, TRUE);
-			return NULL;
-		}
-		siril_log_message(_("Searching for solar system object %s on observation date %s\n"), name, formatted_date);
-
-		if (!gfit.sitelat || !gfit.sitelong) {
-			siril_log_color_message(_("No topocentric data available. Set to geocentric\n"), "salmon");
-		} else {
-			siril_log_message(_("at LAT: %f, LONG: %f\n"), gfit.sitelat, gfit.sitelong);
-		}
-		g_free(formatted_site);
-		g_free(formatted_date);
-		break;
-	case QUERY_SERVER_SIMBAD_PHOTO:  // SIMBAD request to get the magnitudes (BVRIJ) for a particular star
-		string_url = g_string_new(name);
-		g_string_replace(string_url, "+", "%2B", 0);
-		g_string_replace(string_url, "-", "%2D", 0);
-		string_url = g_string_prepend(string_url, SIMBADPHOTO);
-		string_url = g_string_append(string_url, "';");
-		siril_log_message(_("Searching %s in SIMBAD(photo)...\n"), name);
-		break;
-	}
-
-	gchar *url = g_string_free(string_url, FALSE);
-	gchar *cleaned_url = url_cleanup(url);
-	gchar *result = fetch_url(cleaned_url);
-	siril_debug_print(_("URL: %s \n"), cleaned_url);
-
-	g_free(cleaned_url);
-	g_free(url);
-	g_free(name);
-
-	return result;
-#endif
-}
-
-/* parse the result from search_in_catalogs(), for object name to coordinates conversion */
-int parse_content_buffer(char *buffer, struct sky_object *obj) {
-	gchar **token, **fields;
-	point center;
-	int nargs, i = 0;
-	resolver_t resolver = RESOLVER_UNSET;
-	gboolean SIMBAD_alternative = FALSE;
-
-	token = g_strsplit(buffer, "\n", -1);
-	nargs = g_strv_length(token);
-
-	while (i < nargs) {
-		if (g_strrstr (token[i], "=NED")) {
-			resolver = RESOLVER_NED;
-		} else if (g_strrstr (token[i], "=Simbad")) {
-			resolver = RESOLVER_SIMBAD;
-		} else if (g_str_has_prefix (token[i], "oid")) {
-			resolver = RESOLVER_SIMBAD;
-			SIMBAD_alternative = TRUE;
-		} else if (g_strrstr(token[i], "=VizieR")) {
-			resolver = RESOLVER_VIZIER;
-		} else if (g_str_has_prefix (token[i], "%J ")) {
-			fields = g_strsplit(token[i], " ", -1);
-			sscanf(fields[1], "%lf", &center.x);
-			sscanf(fields[2], "%lf", &center.y);
-			if (resolver != RESOLVER_UNSET) {
-				platedObject[resolver].world_cs = siril_world_cs_new_from_a_d(center.x, center.y);
-
-				/* others */
-				platedObject[resolver].imageCenter = center;
-				platedObject[resolver].south = (center.y < 0.0);
-			}
-			g_strfreev(fields);
-		} else if (g_str_has_prefix (token[i], "%I.0 ")) {
-			if (resolver != RESOLVER_UNSET) {
-				gchar *name = g_strstr_len(token[i], strlen(token[i]), "%I.0 ");
-				gchar *realname;
-				realname = g_strdup(name + 5);
-				platedObject[resolver].name = realname;
-			}
-		} else if (g_str_has_prefix (token[i], "%I NAME ")) {
-			if (resolver != RESOLVER_UNSET) {
-				gchar *name = g_strstr_len(token[i], strlen(token[i]), "%I NAME ");
-				gchar *realname;
-				realname = g_strdup(name + 5 + 3);
-				g_free(platedObject[resolver].name);
-				platedObject[resolver].name = realname;
-			}
-		} else if (SIMBAD_alternative) {
-			fields = g_strsplit(token[i], "\t", -1);
-			guint n = g_strv_length(token);
-			if (n > 2 && resolver != RESOLVER_UNSET) {
-				sscanf(fields[1], "%lf", &center.x);
-				sscanf(fields[2], "%lf", &center.y);
-				gchar *realname = g_shell_unquote(fields[3], NULL);
-				g_free(platedObject[resolver].name);
-				platedObject[resolver].name = realname;
-				platedObject[resolver].world_cs = siril_world_cs_new_from_a_d(center.x, center.y);
-				platedObject[resolver].imageCenter = center;
-				platedObject[resolver].south = (center.y < 0.0);
-				// don't come back
-				SIMBAD_alternative = FALSE;
-			}
-			g_strfreev(fields);
-		}
-
-		i++;
-	}
-	g_strfreev(token);
-	return 0;
-}
-
-GFile *download_catalog(online_catalog onlineCatalog, SirilWorldCS *catalog_center, double radius_arcmin, double mag) {
-#ifndef HAVE_NETWORKING
-	siril_log_color_message(_("Siril was compiled without networking support, cannot do this operation\n"), "red");
-#else
-	gchar *buffer = NULL;
-	GError *error = NULL;
-	/* ------------------- get Vizier catalog in catalog.dat -------------------------- */
-
-	/* check if catalogue already exist in cache */
-	gchar *str = g_strdup_printf("cat-%d-%lf-%lf-%lf-%lf.cat",
-			(int) onlineCatalog,
-			siril_world_cs_get_alpha(catalog_center),
-			siril_world_cs_get_delta(catalog_center),
-			radius_arcmin, mag);
-	siril_debug_print("Catalogue file: %s\n", str);
-	GFile *file = g_file_new_build_filename(g_get_tmp_dir(), str, NULL);
-	g_free(str);
-
-	GOutputStream *output_stream = (GOutputStream*) g_file_create(file, G_FILE_CREATE_NONE, NULL, &error);
-
-	if (!output_stream) {
-		if (error) {
-			/* if file already exists */
-			if (error->code == G_IO_ERROR_EXISTS) {
-				GFileInfo *info = g_file_query_info(file, G_FILE_ATTRIBUTE_TIME_MODIFIED "," G_FILE_ATTRIBUTE_STANDARD_SIZE, 0, NULL, NULL);
-				/* test if size is not 0 */
-				if ((g_file_info_get_size(info)) == 0) {
-					if (g_file_delete(file, NULL, &error)) {
-						output_stream = (GOutputStream*) g_file_create(file, G_FILE_CREATE_NONE, NULL, &error);
-						if (!output_stream) {
-							goto download_error;
-						}
-					} else {
-						goto download_error;
-					}
-				} else {
-					siril_log_message(_("Using already downloaded star catalogue\n"));
-				}
-				g_clear_error(&error);
-			} else {
-				goto download_error;
-			}
-		} else {
-			siril_log_color_message(_("Cannot create catalogue file %s for plate solving (%s)\n"), "red", g_file_peek_path(file), "unknown error");
-			g_object_unref(file);
-			return NULL;
-		}
-	}
-
-	if (output_stream) {
-		/* download and save */
-		gchar *url = get_catalog_url(catalog_center, mag, radius_arcmin, onlineCatalog);
-		buffer = fetch_url(url);
-		g_free(url);
-
-		if (buffer) {
-			if (!g_output_stream_write_all(output_stream, buffer, strlen(buffer), NULL, NULL, &error)) {
-				g_warning("%s\n", error->message);
-				g_clear_error(&error);
-				g_free(buffer);
-				g_object_unref(output_stream);
-				g_object_unref(file);
-				return NULL;
-			}
-			g_object_unref(output_stream);
-			g_free(buffer);
-		}
-	}
-	return file;
-
-download_error:
-	g_warning("%s\n", error->message);
-	siril_log_color_message(_("Cannot create catalogue file %s for plate solving (%s)\n"), "red", g_file_peek_path(file), error->message);
-	g_clear_error(&error);
-	g_object_unref(file);
-#endif
-	return NULL;
-}
-
-=======
->>>>>>> 031414b9
 static gchar *project_catalog(GFile *catalogue_name, SirilWorldCS *catalog_center) {
 	GError *error = NULL;
 	gchar *foutput = NULL;
