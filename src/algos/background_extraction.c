--- conflicted
+++ resolved
@@ -153,8 +153,8 @@
 
 	/* Scaling */
 	int scaling_factor = 4;
-	int width_scaled = round_to_int(width / scaling_factor);
-	int height_scaled = round_to_int(height / scaling_factor);
+	int width_scaled = width / scaling_factor;
+	int height_scaled = height / scaling_factor;
 	
 	double *background_scaled = calloc(width_scaled * height_scaled, sizeof(double));
 	double *kernel_scaled = calloc(width_scaled * height_scaled, sizeof(double));
@@ -166,8 +166,8 @@
 	l_i = list;
 	for (int i = 0; i < n; i++) {
 		background_sample *sample_i = (background_sample*) l_i->data;
-		list_array[i][0] = (double)round_to_int(sample_i->position.x * x_scaling);
-		list_array[i][1] = (double)round_to_int(sample_i->position.y * y_scaling);
+		list_array[i][0] = sample_i->position.x * x_scaling;
+		list_array[i][1] = sample_i->position.y * y_scaling;
 		list_array[i][2] = sample_i->median[channel];
 
 		l_i = l_i->next;
@@ -237,8 +237,8 @@
 		for (int i = 0; i < height_scaled; i++) {
 			for (int j = 0; j < width_scaled; j++) {
 				for (int k = 0; k < n; k++) {
-					int deltax = abs(j - round_to_int(list_array[k][0]));
-					int deltay = abs(i - round_to_int(list_array[k][1]));
+					int deltax = abs(j -(int)list_array[k][0]);
+					int deltay = abs(i -(int)list_array[k][1]);
 					gsl_vector_set(A, k, kernel_scaled[deltax + deltay * width_scaled]);
 				}
 
@@ -584,12 +584,8 @@
 	}
 }
 
-<<<<<<< HEAD
 static GSList *generate_samples(fits *fit, int nb_per_line, double tolerance, size_t size, threading_type threads) {
 	unsigned int x, y;
-=======
-static GSList *generate_samples(fits *fit, int nb_per_line, double tolerance, size_t size) {
->>>>>>> 9215d8d1
 	int nx = fit->rx;
 	int ny = fit->ry;
 	size_t n = fit->naxes[0] * fit->naxes[1];
@@ -598,50 +594,32 @@
 	float *image = convert_fits_to_luminance(fit, threads);	// upside down
 	if (!image) return NULL;
 	float median = (float)histogram_median_float(image, n, threads);
-	float mad0 = (float)siril_stats_float_mad(image, n, median, threads, NULL);
-	double threshold = median + mad0 * exp(tolerance);
-
-	siril_debug_print("Background gradient: %d samples per line, threshold %f\n", nb_per_line, threshold);
-
-<<<<<<< HEAD
+
 	int dist = nx / nb_per_line;
 	size_t radius = size / 2;
 	int startx = ((nx - size) % dist) / 2;
 	int starty = ((ny - size) % dist) / 2;
 
-	// TODO: parallelize, but it's hard to maintain sample list order, work on an array
+	guint nb = 0;
 	for (y = starty; y <= ny - radius; y += dist) {
 		for (x = startx; x <= nx - radius; x += dist) {
 			background_sample *sample = get_sample(image, x, y, nx, ny);
-			if (sample->median[RLAYER] > 0.0
-					&& sample->median[RLAYER] <= threshold) {
-=======
-	dist = (int) (nx / nb_per_line);
-	radius = size / 2;
-	startx = ((nx - size) % dist) / 2;
-	starty = ((ny - size) % dist) / 2;
-	median = histogram_median_float(image, nx * ny, TRUE);
-
-	/* create samples */
-	for (y = starty; y <= ny - radius; y = y + dist) {
-		for (x = startx; x <= nx - radius; x = x + dist) {
-			background_sample *sample = get_sample(image, x, y, nx, ny);
->>>>>>> 9215d8d1
-				list = g_slist_prepend(list, sample);
+			list = g_slist_prepend(list, sample);
+			nb++;
 		}
 	}
 
 	/* compute mad */
-	guint nb = g_slist_length(list);
 	float *mad = malloc(nb * sizeof(float));
 	int i = 0;
 	for (GSList *l = list; l; l = l->next) {
 		background_sample *sample = (background_sample*) l->data;
-		mad[i] = fabs(sample->median[RLAYER] - median);
-		i++;
-	}
-
-	mad0 = histogram_median_float(mad, nb, TRUE);
+		mad[i++] = fabs(sample->median[RLAYER] - median);
+	}
+
+	double mad0 = histogram_median_float(mad, nb, TRUE);
+	double threshold = median + mad0 * tolerance;
+	siril_debug_print("Background gradient: %d samples per line, threshold %f\n", nb_per_line, threshold);
 
 	/* remove bad samples */
 	GSList *l = list;
@@ -649,8 +627,7 @@
 		background_sample *sample = (background_sample*) l->data;
 		/* Store next element's pointer before removing it */
 		GSList *next = g_slist_next(l);
-		if (sample->median[RLAYER] <= 0.0
-				|| sample->median[RLAYER] >= (mad0 * tolerance) + median) {
+		if (sample->median[RLAYER] <= 0.0 || sample->median[RLAYER] >= threshold) {
 			g_free(sample);
 			list = g_slist_delete_link(list, l);
 		}
@@ -710,58 +687,43 @@
 	return gtk_range_get_value(tol);
 }
 
-<<<<<<< HEAD
-static void remove_gradient(double *img, const double *background, size_t ndata, background_correction type, threading_type threads) {
+static background_interpolation get_interpolation_method() {
+	GtkComboBox *combo = GTK_COMBO_BOX(lookup_widget("background_extraction_combo"));
+	return gtk_combo_box_get_active(combo);
+}
+
+static double get_smoothing_parameter() {
+	GtkSpinButton *spin = GTK_SPIN_BUTTON(lookup_widget("spin_background_smoothing"));
+
+	return gtk_spin_button_get_value(spin);
+}
+
+static void remove_gradient(double *img, const double *background, double background_mean, size_t ndata, background_correction type, threading_type threads) {
 	size_t i;
 	double mean;
 
-	// TODO: use cached stats
-	mean = gsl_stats_mean(img, 1, ndata);
-
-=======
-static int get_interpolation_method() {
-	GtkComboBox *combo = GTK_COMBO_BOX(lookup_widget("background_extraction_combo"));
-
-	return gtk_combo_box_get_active(combo);
-}
-
-static double get_smoothing_parameter() {
-	GtkSpinButton *spin = GTK_SPIN_BUTTON(lookup_widget("spin_background_smoothing"));
-
-	return gtk_spin_button_get_value(spin);
-}
-
-static void remove_gradient(double *img, const double *background, double background_mean, size_t ndata, int type) {
-	size_t i;
-	double mean;
-
->>>>>>> 9215d8d1
 	switch (type) {
-	default:
-	case BACKGROUND_CORRECTION_SUBTRACT:
+		default:
+		case BACKGROUND_CORRECTION_SUBTRACT:
 #ifdef _OPENMP
-	limit_threading(&threads, 300000, ndata);
+			limit_threading(&threads, 300000, ndata);
 #pragma omp parallel for num_threads(threads) schedule(static)
 #endif
-		for (i = 0; i < ndata; i++) {
-			img[i] -= background[i];
-			img[i] += background_mean;
-		}
-		break;
-<<<<<<< HEAD
-	case BACKGROUND_CORRECTION_DIVIDE:
+			for (i = 0; i < ndata; i++) {
+				img[i] -= background[i];
+				img[i] += background_mean;
+			}
+			break;
+		case BACKGROUND_CORRECTION_DIVIDE:
+			mean = gsl_stats_mean(img, 1, ndata);
 #ifdef _OPENMP
-	limit_threading(&threads, 300000, ndata);
+			limit_threading(&threads, 300000, ndata);
 #pragma omp parallel for num_threads(threads) schedule(static)
 #endif
-=======
-	case 1: // Division
-		mean = gsl_stats_mean(img, 1, ndata);
->>>>>>> 9215d8d1
-		for (i = 0; i < ndata; i++) {
-			img[i] /= background[i];
-			img[i] *= mean;
-		}
+			for (i = 0; i < ndata; i++) {
+				img[i] /= background[i];
+				img[i] *= mean;
+			}
 	}
 }
 
@@ -838,12 +800,8 @@
 /* generates samples and stores them in com.grad_samples */
 void generate_background_samples(int nb_of_samples, double tolerance) {
 	free_background_sample_list(com.grad_samples);
-<<<<<<< HEAD
 	com.grad_samples = generate_samples(&gfit, nb_of_samples, tolerance, SAMPLE_SIZE, MULTI_THREADED);
-=======
-	com.grad_samples = generate_samples(&gfit, nb_of_samples, tolerance, SAMPLE_SIZE);
 	/* If RGB we need to update all local median, not only the first one */
->>>>>>> 9215d8d1
 	if (gfit.naxes[2] > 1) {
 		com.grad_samples = update_median_samples(com.grad_samples, &gfit);
 	}
@@ -853,13 +811,9 @@
 
 
 /* uses samples from com.grad_samples */
-<<<<<<< HEAD
-gboolean remove_gradient_from_image(background_correction correction, poly_order degree, gboolean use_dither) {
-=======
-gboolean remove_gradient_from_image(int correction, poly_order degree, double smoothing, gboolean use_dither, int interpolation_method, int threads) {
->>>>>>> 9215d8d1
+gboolean remove_gradient_from_image(background_correction correction, poly_order degree, double smoothing, gboolean use_dither, background_interpolation interpolation_method, int threads) {
 	gchar *error;
-	double *background = (double*)malloc(gfit.ry * gfit.rx * sizeof(double));
+	double *background = malloc(gfit.ry * gfit.rx * sizeof(double));
 	
 	if (!background && !com.script) {
 		PRINT_ALLOC_ERR;
@@ -884,7 +838,7 @@
 	for (int channel = 0; channel < gfit.naxes[2]; channel++) {
 		/* compute background */
 		gboolean interpolation_worked = TRUE;
-		if (interpolation_method == INTER_POLY){
+		if (interpolation_method == BACKGROUND_INTER_POLY){
 			interpolation_worked = computeBackground_Polynom(com.grad_samples, background, channel, 
 									gfit.rx, gfit.ry, degree, &error);
 		} else {
@@ -902,17 +856,12 @@
 		}
 		/* remove background */
 		const char *c_name = vport_number_to_name(channel);
-<<<<<<< HEAD
 		siril_log_message(_("Background extraction from %s channel.\n"), c_name);
-		remove_gradient(image, background, n, correction, MULTI_THREADED);
-=======
-		siril_log_message(_("Background extraction from channel %s.\n"), c_name);
 		convert_fits_to_img(&gfit, image, channel, use_dither);
-		remove_gradient(image, background, background_mean, gfit.naxes[0] * gfit.naxes[1], correction);
->>>>>>> 9215d8d1
+		remove_gradient(image, background, background_mean, n, correction, MULTI_THREADED);
 		convert_img_to_fits(image, &gfit, channel);
 	}
-	siril_log_message(_("Background with %s interpolation computed.\n"), (interpolation_method == INTER_POLY) ? "polynomial" : "RBF");
+	siril_log_message(_("Background with %s interpolation computed.\n"), (interpolation_method == BACKGROUND_INTER_POLY) ? "polynomial" : "RBF");
 	gettimeofday(&t_end, NULL);
 	show_time(t_start, t_end);
 	/* free memory */
@@ -960,7 +909,7 @@
 	for (int channel = 0; channel < fit->naxes[2]; channel++) {
 		/* compute background */
 		gboolean interpolation_worked = TRUE;
-		if (b_args->interpolation_method == INTER_POLY){
+		if (b_args->interpolation_method == BACKGROUND_INTER_POLY){
 			interpolation_worked = computeBackground_Polynom(samples, background, channel, fit->rx, fit->ry, b_args->degree, &error);
 		} else {
 			interpolation_worked = computeBackground_RBF(samples, background, channel, fit->rx, fit->ry, b_args->smoothing, &error, threads);
@@ -976,12 +925,8 @@
 			return 1;
 		}
 		/* remove background */
-<<<<<<< HEAD
-		remove_gradient(image, background, fit->naxes[0] * fit->naxes[1], b_args->correction, (threading_type)threads);
-=======
 		convert_fits_to_img(fit, image, channel, b_args->dither);
-		remove_gradient(image, background, background_mean, fit->naxes[0] * fit->naxes[1], b_args->correction);
->>>>>>> 9215d8d1
+		remove_gradient(image, background, background_mean, fit->naxes[0] * fit->naxes[1], b_args->correction, (threading_type)threads);
 		convert_img_to_fits(image, fit, channel);
 	}
 	/* free memory */
@@ -1116,11 +1061,11 @@
 	set_cursor_waiting(TRUE);
 	copy_backup_to_gfit();
 
-	int correction = get_correction_type();
+	background_correction correction = get_correction_type();
 	poly_order degree = get_poly_order();
+	gboolean use_dither = is_dither_checked();
 	double smoothing = get_smoothing_parameter();
-	gboolean use_dither = is_dither_checked();
-	int interpolation_method = get_interpolation_method();
+	background_interpolation interpolation_method = get_interpolation_method();
 
 	remove_gradient_from_image(correction, degree, smoothing, use_dither, interpolation_method, com.max_thread);
 	background_computed = TRUE;
@@ -1144,7 +1089,7 @@
 		args->dither = is_dither_checked();
 		args->interpolation_method = get_interpolation_method();
 		
-		if (args->interpolation_method == INTER_POLY && args->degree > BACKGROUND_POLY_1) {
+		if (args->interpolation_method == BACKGROUND_INTER_POLY && args->degree > BACKGROUND_POLY_1) {
 			int confirm = siril_confirm_dialog(_("Polynomial order seems too high."),
 					_("You are about to process a sequence of preprocessed files with "
 							"a polynomial degree greater than 1. This is unlikely because such "
@@ -1155,7 +1100,7 @@
 				set_cursor_waiting(FALSE);
 				return;
 			}
-		} else if (args->interpolation_method != INTER_POLY) {
+		} else if (args->interpolation_method != BACKGROUND_INTER_POLY) {
 			int confirm = siril_confirm_dialog(_("Using wrong interpolation method"),
 					_("You are about to process a sequence of preprocessed files with an RBF algorithm. "
 							"This algorithm may not be very well suited for automated processing "
@@ -1179,9 +1124,9 @@
 		apply_background_extraction_to_sequence(args);
 	} else {
 		if (background_computed) {
-			int correction = get_correction_type();
+			background_correction correction = get_correction_type();
 			undo_save_state(get_preview_gfit_backup(), _("Background extraction (Correction: %s)"),
-					correction ? "Division" : "Subtraction");
+					correction == BACKGROUND_CORRECTION_DIVIDE ? "Division" : "Subtraction");
 			background_computed = FALSE;
 			clear_backup();
 			siril_close_dialog("background_extraction_dialog");
@@ -1189,22 +1134,6 @@
 			siril_message_dialog(GTK_MESSAGE_WARNING, _("No Background model computed"),
 					_("You must first compute the background model."));
 		}
-<<<<<<< HEAD
-		set_cursor_waiting(TRUE);
-
-		background_correction correction = get_correction_type();
-		poly_order degree = get_poly_order();
-		gboolean use_dither = is_dither_checked();
-		undo_save_state(&gfit, _("Background extraction (Correction: %s)"),
-				correction == BACKGROUND_CORRECTION_DIVIDE ? "Division" : "Subtraction");
-		remove_gradient_from_image(correction, degree, use_dither);
-
-		invalidate_stats_from_fit(&gfit);
-		adjust_cutoff_from_updated_gfit();
-		redraw(REMAP_ALL);
-		set_cursor_waiting(FALSE);
-=======
->>>>>>> 9215d8d1
 	}
 }
 
