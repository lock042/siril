/*
 * This file is part of Siril, an astronomy image processor.
 * Copyright (C) 2005-2011 Francois Meyer (dulle at free.fr)
 * Copyright (C) 2012-2025 team free-astro (see more in AUTHORS file)
 * Reference site is https://siril.org
 *
 * Siril is free software: you can redistribute it and/or modify
 * it under the terms of the GNU General Public License as published by
 * the Free Software Foundation, either version 3 of the License, or
 * (at your option) any later version.
 *
 * Siril is distributed in the hope that it will be useful,
 * but WITHOUT ANY WARRANTY; without even the implied warranty of
 * MERCHANTABILITY or FITNESS FOR A PARTICULAR PURPOSE. See the
 * GNU General Public License for more details.
 *
 * You should have received a copy of the GNU General Public License
 * along with Siril. If not, see <http://www.gnu.org/licenses/>.
 */

#include <gsl/gsl_statistics.h>
#include <gsl/gsl_interp.h>
#include <gsl/gsl_multifit.h>
#include <gsl/gsl_fit.h>
#include "core/siril.h"
#include "core/proto.h"
#include "core/icc_profile.h"
#include "core/processing.h"
#include "core/undo.h"
#include "core/OS_utils.h"
#include "core/siril_log.h"
#include "algos/colors.h"
#include "algos/fitting.h"
#include "algos/sorting.h"
#include "algos/statistics.h"
#include "algos/statistics_float.h"
#include "algos/photometry.h"
#include "algos/spcc.h"
#include "algos/PSF.h"
#include "algos/astrometry_solver.h"
#include "algos/star_finder.h"
#include "algos/siril_wcs.h"
#include "io/single_image.h"
#include "io/image_format_fits.h" // For the datalink FITS functions
#include "io/local_catalogues.h"
#include "io/remote_catalogues.h"
#include "gui/siril_plot.h"
#include "gui/progress_and_log.h"
#include "gui/photometric_cc.h"
#include "registration/matching/misc.h" // for catalogue parsing helpers
#include "photometric_cc.h"

static const cmsCIEXYZ D65 = {0.95045471, 1.0, 1.08905029};
static const cmsCIEXYZ D50 = {0.964199999, 1.000000000, 0.824899998};

// Returns a valid xyY for 1667K <= t <= 25000K, otherwise xyY = { 0.0 }
// Uses Kim et al's cubic spline Planckian locus (https://en.wikipedia.org/wiki/Planckian_locus)
static void temp_to_xyY(cmsCIExyY *xyY, cmsFloat64Number t) {
	// Calculate x
	if (t < 1667.0)
		xyY->x = 0.0;
	else if (t < 4000.0)
		xyY->x = (-0.2661239e9 / (t * t * t)) - (0.2343589e6 / (t * t)) +( 0.8776956e3 / t) + 0.179910;
	else if (t < 25000.0)
		xyY->x = (-3.0258469e9 / (t * t * t)) + (2.1070379e6 / (t * t)) + (0.2226347e3 / t) + 0.240390;
	else
		xyY->x = 0.0;

	cmsFloat64Number x = xyY->x;
	// Calculate y
	if (t < 1667)
		xyY->y = 0.0;
	else if (t < 2222.0)
		xyY->y = (-1.1063814 * x * x * x) - (1.34811020 * x * x) + (2.18555832 * x) - 0.20219683;
	else if (t < 4000.0)
		xyY->y = (-0.9549476 * x * x * x) - (1.37418593 * x * x) + (2.09137015 * x) - 0.16748867;
	else if (t < 25000.0)
		xyY->y = (3.0817580 * x * x * x) - (5.87338670 * x * x) + (3.75112997 * x) - 0.37001483;
	else
		xyY->y = 0.0;

	if (!(xyY->x == 0.0 && xyY->y == 0.0))
		xyY->Y = 1.0;
	else
		xyY->Y = 0.0;
}

// Mitchell Charity's table of temperature to CIE (x,y) extends down to 1000K
// We don't use the whole table but only for temperatures < 1600K where the Kim
// splines don't work

// Returns a valid xyY for 1000K and up, otherwise xyY = { 0.0 }
// Uses Mitchell Charity's tabulation of black body xy values from
// http://www.vendian.org/mncharity/dir3/blackbody/UnstableURLs/bbr_color.html
// Cubic spline interpolation is used between each value; we only use this below
// 1650K approaching the region where the Kim splines don't work.
static const double tK[] = { 1000.0,1100.0,1200.0,1300.0,1400.0,1500.0,1600.0,1700.0 };
static const double x_1931_2deg_jv[] = { 0.6499,0.6361,0.6226,0.6095,0.5966,0.5841,0.572,0.5601 };
static const double y_1931_2deg_jv[] = { 0.3474,0.3594,0.3703,0.3801,0.3887,0.3962,0.4025,0.4076 };
#define NUM_POINTS_CHARITY 8

static void charity_temp_to_xyY(cmsCIExyY *xyY, cmsFloat64Number t) {
	if (t < 1000.0) {
		memset(xyY, 0.0, sizeof(cmsCIExyY));
		return;
	} else if (t > 1650.0) {
		siril_debug_print("Error, excessive temperature value %f passed to charity_temp_to_xyY\n", t);
		t = 1650.0;
	}
	gsl_interp *interp = gsl_interp_alloc(gsl_interp_cspline, NUM_POINTS_CHARITY);
	gsl_interp_init(interp, tK, x_1931_2deg_jv, NUM_POINTS_CHARITY);
	gsl_interp_accel *acc = gsl_interp_accel_alloc();
	xyY->x = gsl_interp_eval(interp, tK, x_1931_2deg_jv, t, acc);
	gsl_interp_init(interp, tK, y_1931_2deg_jv, NUM_POINTS_CHARITY);
	gsl_interp_accel_reset(acc);
	xyY->y = gsl_interp_eval(interp, tK, y_1931_2deg_jv, t, acc);
	gsl_interp_free(interp);
	gsl_interp_accel_free(acc);
	xyY->Y = 1.0;
}

// Makes use of lcms2 to get the RGB values correct
// transform is calculated in get_white_balance_coeff below
// It provides the transform from XYZ to the required image colorspace
static void TempK2rgb(float *r, float *g, float *b, float TempK, cmsHTRANSFORM transform) { // RGB <0,1> <- BV <-0.4,+2.0> [-]
	cmsCIExyY WhitePoint;
	cmsCIEXYZ XYZ, XYZ_adapted;
	float xyz[3], rgb[3] = { 0.f };
	if (TempK > 1650.f)
		temp_to_xyY(&WhitePoint, TempK);
	else
		charity_temp_to_xyY(&WhitePoint, TempK);
	cmsxyY2XYZ(&XYZ, &WhitePoint);
	// Adapt the source (D65 Planckian locus) to the destination (lcms2 xyz profile with D50 whitepoint)
	cmsAdaptToIlluminant(&XYZ_adapted, &D65, &D50, &XYZ);
	xyz[0] = (float) XYZ_adapted.X;
	xyz[1] = (float) XYZ_adapted.Y;
	xyz[2] = (float) XYZ_adapted.Z;
	cmsDoTransform(transform, &xyz, &rgb, 1);
	cmsFloat64Number maxval = max(max(rgb[0], rgb[1]), rgb[2]);
	*r = rgb[0] / maxval;
	*g = rgb[1] / maxval;
	*b = rgb[2] / maxval;
}

int make_selection_around_a_star(cat_item *star, rectangle *area, fits *fit) {
	/* make a selection around the star, coordinates are in display reference frame */
	double fx = star->x, fy = star->y;
	double dx, dy;
	siril_to_display(fx, fy, &dx, &dy, fit->ry);

	double outer = com.pref.phot_set.outer;
	area->x = round_to_int(dx - outer);
	area->y = round_to_int(dy - outer);
	area->w = area->h = (int)ceil(outer * 2.0);

	/* Don't want stars too close to the edge */
	if (area->x <= 0 || area->x + area->w >= fit->rx - 1)
		return 1;
	if (area->y <= 0 || area->y + area->h >= fit->ry - 1)
		return 1;

	return 0;
}

static gchar *generate_title(const gchar *type, double arg, double br, double sig, gchar *wr, int nb_stars, int nb_excl, float *kw) {
	return g_strdup_printf(_("White Balance summary\n"
			"<span size=\"small\">"
			"%s SPCC Linear Fit: y = %f + %f·x, &#x03C3; = %f\n"
			"White reference: %s\n"
			"Number of stars: %d (removed %d outliers)\n"
			"White balance factors: %.3f %.3f %.3f"
			"</span>"),
			type, arg, br, sig, wr, nb_stars, nb_excl, kw[RLAYER], kw[GLAYER], kw[BLAYER]);
}

int filterArrays(double *x, double *y, int n) {
	int newSize = 0;

	for (int i = 0; i < n; i++) {
		if (x[i] != DBL_MAX && y[i] != DBL_MAX) {
			x[newSize] = x[i];
			y[newSize] = y[i];
			newSize++;
		}
	}
	return newSize;
}

int filtermaskArrays(double *x, double *y, gboolean *mask, int n) {
	int newSize = 0;

	for (int i = 0; i < n; i++) {
		if (mask[i]) {
			x[newSize] = x[i];
			y[newSize] = y[i];
			newSize++;
		}
	}
	return newSize;
}

static int get_spcc_white_balance_coeffs(struct photometric_cc_data *args, float* kw) {
	int nb_stars = args->nb_stars;
	fits *fit = args->fit;
	cat_item *stars = args->ref_stars->cat_items;
	double *irg = malloc(sizeof(double) * nb_stars);
	double *ibg = malloc(sizeof(double) * nb_stars);
	double *crg = malloc(sizeof(double) * nb_stars);
	double *cbg = malloc(sizeof(double) * nb_stars);
	double wrg = 0.f, wbg = 0.f;
	gboolean *maskrg = NULL, *maskbg = NULL;
	xpsampled response[3] = { init_xpsampled(), init_xpsampled(), init_xpsampled() };

	for (int k = 0 ; k < nb_stars; k++) {
		irg[k] = DBL_MAX;
		ibg[k] = DBL_MAX;
		crg[k] = DBL_MAX;
		cbg[k] = DBL_MAX;
	}
	gchar *str = ngettext("Applying aperture photometry to %d star.\n", "Applying aperture photometry to %d stars.\n", nb_stars);
	str = g_strdup_printf(str, nb_stars);
	siril_log_message(str);
	g_free(str);

	struct phot_config *ps = phot_set_adjusted_for_image(fit);
	siril_debug_print("aperture: %2.1f%s\tinner: %2.1f\touter: %2.1f\n", ps->aperture, ps->force_radius?"":" (auto)", ps->inner, ps->outer);
	gint ngood = 0, progress = 0;
	gint errors[PSF_ERR_MAX_VALUE] = { 0 };
	double minwl[3], maxwl[3];
	for (int chan = 0 ; chan < 3 ; chan++) {
		get_spectrum_from_args(args, &response[chan], chan);
		/* The idea here is that in narrowband mode we integrate the interpolated response (with no filtering
		 * included) over a very precise wavelength range, so as to get an accurate value. In broadband mode
		 * we include the effect of the filter in the response and we integrate over the full xp_sampled
		 * wavelength range. This principle is used in the flux and WB calcs too. */
		minwl[chan] = args->nb_mode ? args->nb_center[chan] - (args->nb_bandwidth[chan]/2) : XPSAMPLED_MIN_WL;
		maxwl[chan] = args->nb_mode ? args->nb_center[chan] + (args->nb_bandwidth[chan]/2) : XPSAMPLED_MAX_WL;
	}

#ifdef _OPENMP
#pragma omp parallel for num_threads(com.max_thread) schedule(guided) shared(progress, ngood)
#endif
	for (int i = 0; i < nb_stars; i++) {
		if (!get_thread_run())
			continue;
		rectangle area = { 0 };
		double flux[3] = { 0.0, 0.0, 0.0 };

		// Update the progress bar
		if (!(g_atomic_int_get(&progress) % 16))	// every 16 iterations
			set_progress_bar_data(NULL, (double) progress / (double) nb_stars);
		g_atomic_int_inc(&progress);

		// Make a selection 'area' around the ith star in the list of cat_items passed to the function
		if (make_selection_around_a_star(&stars[i], &area, fit)) {
			siril_debug_print("star %d is outside image or too close to border\n", i);
			g_atomic_int_inc(errors+PSF_ERR_OUT_OF_WINDOW);
			continue;
		}

		// Do photometry on each channel of the ith star; we compute the flux
		gboolean no_phot = FALSE;
		psf_error error = PSF_NO_ERR;
		for (int chan = 0; chan < 3 && !no_phot; chan ++) {
			// Photometry
			psf_star *photometry = psf_get_minimisation(fit, chan, &area, TRUE, ps, FALSE, com.pref.starfinder_conf.profile, &error);
			if (!photometry || !photometry->phot_is_valid || error != PSF_NO_ERR) {
				no_phot = TRUE;
			} else {
				// Flux calculation
				flux[chan] = pow(10., -0.4 * photometry->mag);
			}
			if (photometry)
				free_psf(photometry);
		}
		if (no_phot) {
			g_atomic_int_inc(errors+error);
			siril_debug_print("photometry failed for star %d, error %d\n", i, error);
			continue;
		}

		// Compute the image red/green rations from the ratios of r/b flux and b/g flux
		irg[i] = flux[RLAYER]/flux[GLAYER];
		ibg[i] = flux[BLAYER]/flux[GLAYER];

		// Get the Gaia DR3 xp_sampled spectrum from the downloaded datalink product
		double ref_flux[3];
		xpsampled star_spectrum = init_xpsampled();
//		switch (args->catalog) {
//			case CAT_GAIADR3_DIRECT:;
//			// Get the xp_sampled data from the datalink path
//				get_xpsampled(&star_spectrum, args->datalink_path, stars[i].index);
//				break;
//			case CAT_LOCAL_GAIA_XPSAMP:
//			default:;
//				memcpy(&star_spectrum.y, stars[i].flux, 343 * sizeof(double));
		//				break;
//		}
		memcpy(&star_spectrum.y, stars[i].xp_sampled, 343 * sizeof(double));

		// Convert flux to relative photon count normalized at 550nm
		flux_to_relcount(&star_spectrum);

		// Compute the expected response (product of catalogue flux and instrument response)
		xpsampled flux_expected = init_xpsampled();
		for (int chan = 0 ; chan < 3 ; chan++) {
			multiply_xpsampled(&flux_expected, &response[chan], &star_spectrum);
			ref_flux[chan] = integrate_xpsampled(&flux_expected, minwl[chan], maxwl[chan]);
		}

		// Compute the catalogue r/g and b/g ratios
		crg[i] = ref_flux[RLAYER]/ref_flux[GLAYER];
		cbg[i] = ref_flux[BLAYER]/ref_flux[GLAYER];

		// Remove any results with NaNs
		if (xisnanf(irg[i]) || xisnanf(ibg[i]) || xisnanf(crg[i]) || xisnanf(cbg[i])) {
			siril_debug_print("flux ratio NAN for star %d\n", i);
			irg[i] = DBL_MAX;
			ibg[i] = DBL_MAX;
			crg[i] = DBL_MAX;
			cbg[i] = DBL_MAX;
			g_atomic_int_inc(errors + PSF_ERR_FLUX_RATIO);
			continue;
		}
		g_atomic_int_inc(errors + PSF_NO_ERR);
		g_atomic_int_inc(&ngood);
	}
	free(ps);
	// Calculate white reference ratios
	double white_flux[3];
	xpsampled white_spectrum = init_xpsampled();
	GList *selected_white = g_list_nth(com.spcc_data.wb_ref, args->selected_white_ref);
	spcc_object *white = (spcc_object *) selected_white->data;
	load_spcc_object_arrays(white);
	init_xpsampled_from_library(&white_spectrum, white);
	spcc_object_free_arrays(white);
	xpsampled white_expected[3] = { init_xpsampled(), init_xpsampled(), init_xpsampled() };
	for (int chan = 0 ; chan < 3 ; chan++) {
		multiply_xpsampled(&white_expected[chan], &response[chan], &white_spectrum);
		white_flux[chan] = integrate_xpsampled(&white_expected[chan], minwl[chan], maxwl[chan]);
	}
	wrg = white_flux[RLAYER]/white_flux[GLAYER];
	wbg = white_flux[BLAYER]/white_flux[GLAYER];

	// Calculate effective primaries for later ** TODO: this doesn't work. To be revisited in a follow-on MR
	float white_flux_sum = white_flux[RLAYER] + white_flux[GLAYER] + white_flux[BLAYER];
	for (int chan = 0 ; chan < 3 ; chan++) {
		multiply_xpsampled_scalar(&white_expected[chan], 1.f / white_flux_sum);
	}
	args->primaries.Red = xpsampled_to_xyY(&response[RLAYER], com.pref.icc.cmf, minwl[RLAYER], maxwl[RLAYER]);
	args->primaries.Green = xpsampled_to_xyY(&response[GLAYER], com.pref.icc.cmf, minwl[GLAYER], maxwl[GLAYER]);
	args->primaries.Blue = xpsampled_to_xyY(&response[BLAYER], com.pref.icc.cmf, minwl[BLAYER], maxwl[BLAYER]);

	// Robust estimation of linear best fit
	double arg, brg, abg, bbg, deviation[2] = { 0.0 };
	// Remove any stars that failed photometry
	int n_rg = filterArrays(crg, irg, nb_stars);
	int n_bg = filterArrays(cbg, ibg, nb_stars);
	if (n_rg != n_bg) {
		free(irg);
		free(ibg);
		free(crg);
		free(cbg);
		siril_log_message(_("Array mismatch after discarding photometrically invalid stars\n"));
		return 1;
	}
	ngood = n_rg;
	int excl = nb_stars - ngood;
	str = ngettext("%d star excluded from the calculation\n", "%d stars excluded from the calculation\n", excl);
	str = g_strdup_printf(str, excl);
	siril_log_message(str);
	g_free(str);
	if (excl > 0)
		print_psf_error_summary(errors);
	if (ngood < 3) {
		free(irg);
		free(ibg);
		free(crg);
		free(cbg);
		siril_log_message(_("Error: insufficient photometrically valid stars\n"));
		return 1;
	}
	maskrg = calloc(ngood, sizeof(gboolean));
	if (robust_linear_fit(crg, irg, ngood, &arg, &brg, &deviation[0], maskrg)) {
		free(irg);
		free(ibg);
		free(crg);
		free(cbg);
		free(maskrg);
		siril_log_color_message(_("Error: unable to compute a fit to the data. "
				"Check your sensor and filter selections are correct.\n"), "red");
		return 1;
	}
	maskbg = calloc(ngood, sizeof(gboolean));
	if (robust_linear_fit(cbg, ibg, ngood, &abg, &bbg, &deviation[1], maskbg)) {
		free(irg);
		free(ibg);
		free(crg);
		free(cbg);
		free(maskrg);
		free(maskbg);
		siril_log_color_message(_("Error: unable to compute a fit to the data. "
				"Check your sensor and filter selections are correct.\n"), "red");
		return 1;
	}
	siril_log_color_message(_("SPCC Linear Fits\n"), "green");
	siril_log_message(_("Image R/G = %f + %f * Catalog R/G (sigma: %f)\n"), arg, brg, deviation[0]);
	siril_log_message(_("Image B/G = %f + %f * Catalog B/G (sigma: %f)\n"), abg, bbg, deviation[1]);
	double kr = 1.f / (arg + brg * wrg);
	double kg = 1.f;
	double kb = 1.f / (abg + bbg * wbg);
	double maxk = max(max(kr, kg), kb);
	kw[RLAYER] = kr / maxk;
	kw[GLAYER] = kg / maxk;
	kw[BLAYER] = kb / maxk;

	if (args->do_plot) {
		double stat_min, stat_max;
		int ngoodrg = filtermaskArrays(crg, irg, maskrg, ngood);
		gsl_stats_minmax(&stat_min, &stat_max, crg, 1, ngoodrg);
		double best_fit_rgx[2] = {stat_min, stat_max};
		double best_fit_rgy[2] = {arg + brg * best_fit_rgx[0], arg + brg * best_fit_rgx[1]};
		siril_plot_data *spl_datarg = NULL;
		spcc_object *object = (spcc_object*) selected_white->data;

		gchar *title1 = generate_title("R/G", arg, brg, deviation[0], object->name, ngoodrg, ngood - ngoodrg, kw);
		spl_datarg = malloc(sizeof(siril_plot_data));
		init_siril_plot_data(spl_datarg);
		siril_plot_set_xlabel(spl_datarg, _("Catalog R/G (flux)"));
		siril_plot_set_savename(spl_datarg, "SPCC_RG_fit");
		siril_plot_set_title(spl_datarg, title1);
		siril_plot_set_ylabel(spl_datarg, _("Image R/G (flux)"));
		siril_plot_add_xydata(spl_datarg, _("R/G"), ngoodrg, crg, irg, NULL, NULL);
		siril_plot_add_xydata(spl_datarg, _("Best fit"), 2, best_fit_rgx, best_fit_rgy, NULL, NULL);
		siril_plot_set_nth_plot_type(spl_datarg, 1, KPLOT_POINTS);
		siril_plot_set_nth_plot_type(spl_datarg, 2, KPLOT_LINES);
		siril_plot_set_yfmt(spl_datarg, "%.1lf");
		g_free(title1);

		int ngoodbg = filtermaskArrays(cbg, ibg, maskbg, ngood);
		gsl_stats_minmax(&stat_min, &stat_max, cbg, 1, ngoodbg);
		gchar *title2 = generate_title("B/G", abg, bbg, deviation[1], object->name, ngoodbg, ngood - ngoodbg, kw);
		double best_fit_bgx[2] = {stat_min, stat_max};
		double best_fit_bgy[2] = {abg + bbg * best_fit_bgx[0], abg + bbg * best_fit_bgx[1]};
		siril_plot_data *spl_databg = NULL;
		spl_databg = malloc(sizeof(siril_plot_data));
		init_siril_plot_data(spl_databg);
		siril_plot_set_xlabel(spl_databg, _("Catalog B/G (flux)"));
		siril_plot_set_savename(spl_databg, "SPCC_BG_fit");
		siril_plot_set_title(spl_databg, title2);
		siril_plot_set_ylabel(spl_databg, _("Image B/G (flux)"));
		gchar *spl_legendbg = _("B/G");
		siril_plot_add_xydata(spl_databg, spl_legendbg, ngoodbg, cbg, ibg, NULL, NULL);
		siril_plot_add_xydata(spl_databg, _("Best fit"), 2, best_fit_bgx, best_fit_bgy, NULL, NULL);
		siril_plot_set_nth_plot_type(spl_databg, 1, KPLOT_POINTS);
		siril_plot_set_nth_plot_type(spl_databg, 2, KPLOT_LINES);
		siril_plot_set_yfmt(spl_databg, "%.1lf");
		g_free(title2);

		spl_datarg->cfgdata.point.radius = 1;
		spl_datarg->cfgdata.point.sz = 2;
		spl_databg->cfgdata.point.radius = 1;
		spl_databg->cfgdata.point.sz = 2;
		spl_datarg->cfgdata.line.sz = 2;
		spl_databg->cfgdata.line.sz = 2;

		siril_add_idle(create_new_siril_plot_window, spl_datarg);
		siril_add_idle(create_new_siril_plot_window, spl_databg);
		siril_add_idle(end_generic, NULL);
	}
	free(irg);
	free(ibg);
	free(crg);
	free(cbg);
	free(maskrg);
	free(maskbg);
	if (kw[RLAYER] < 0.f || kw[GLAYER] < 0.f || kw[BLAYER] < 0.f) {
		siril_log_color_message(_("Error calculating white balance coefficients: kw contains negative values.\n"),"red");
		return 1;
	}
	siril_log_message(_("Found a solution for color calibration using %d stars. Factors:\n"), ngood);
	for (int chan = 0; chan < 3; chan++) {
		siril_log_message("K%d: %5.3lf\n", chan, kw[chan]);
	}

	if (ngood < 20)
		siril_log_color_message(_("The photometric color calibration has found a solution which may not be perfect because it did not rely on many stars\n"), ngood < 5 ? "red" : "salmon");
	else if (deviation[0] > 0.1 || deviation[1] > 0.1)
		siril_log_message(_("The photometric color calibration seems to have found an imprecise solution, consider correcting the image gradient first\n"));

	return 0;
}

static int get_pcc_white_balance_coeffs(struct photometric_cc_data *args, float *kw) {
	int nb_stars = args->nb_stars;
	fits *fit = args->fit;
	cat_item *stars = args->ref_stars->cat_items;
	float *data[3];
	data[RLAYER] = malloc(sizeof(float) * nb_stars);
	data[GLAYER] = malloc(sizeof(float) * nb_stars);
	data[BLAYER] = malloc(sizeof(float) * nb_stars);
	if (!data[RLAYER] || !data[GLAYER] || !data[BLAYER]) {
		PRINT_ALLOC_ERR;
		return 1;
	}
	for (int k = 0; k < nb_stars; k++) {
		data[RLAYER][k] = FLT_MAX;
		data[GLAYER][k] = FLT_MAX;
		data[BLAYER][k] = FLT_MAX;
	}
	gchar *str = ngettext("Applying aperture photometry to %d star.\n", "Applying aperture photometry to %d stars.\n", nb_stars);
	str = g_strdup_printf(str, nb_stars);
	siril_log_message(str);
	g_free(str);

	struct phot_config *ps = phot_set_adjusted_for_image(fit);
	siril_debug_print("aperture: %2.1f%s\tinner: %2.1f\touter: %2.1f\n", ps->aperture, ps->force_radius?"":" (auto)", ps->inner, ps->outer);
	gint ngood = 0, progress = 0;
	gint errors[PSF_ERR_MAX_VALUE] = { 0 };

	cmsHPROFILE xyzprofile = NULL;
	cmsHPROFILE profile; // This is initialised in either the if or else branch
	cmsHTRANSFORM transform = NULL;

	// This transform is for normal PCC to transform the reference
	//star XYZ to RGB: the SPCC source->working transform is dealt
	//with later.
	xyzprofile = cmsCreateXYZProfile();
	if (fit->icc_profile) {
		profile = copyICCProfile(fit->icc_profile);
		if (!fit_icc_is_linear(fit)) {
			siril_log_color_message(_("Image color space is nonlinear. It is recommended to "
					"apply photometric color calibration to linear images.\n"), "salmon");
		}
	} else {
		profile = siril_color_profile_linear_from_color_profile(com.icc.working_standard);
		fit->icc_profile = copyICCProfile(profile);
		color_manage(fit, (fit->icc_profile != NULL));
	}
	if (xyzprofile && profile) {
		transform = cmsCreateTransformTHR(com.icc.context_single,
					xyzprofile,
					TYPE_XYZ_FLT,
					profile,
					TYPE_RGB_FLT,
					INTENT_RELATIVE_COLORIMETRIC,
					cmsFLAGS_NONEGATIVES);
		cmsCloseProfile(profile);
		cmsCloseProfile(xyzprofile);
	}
	if (!transform) {
		siril_log_color_message(_("Error: failed to set up colorspace transform.\n"), "red");
		free(ps);
		return 1;
	}

#ifdef _OPENMP
#pragma omp parallel for num_threads(com.max_thread) schedule(guided) shared(progress, ngood)
#endif
	for (int i = 0; i < nb_stars; i++) {
		if (!get_thread_run())
			continue;
		rectangle area = { 0 };
		float flux[3] = { 0.f, 0.f, 0.f };
		float r, g, b, bv;
		if (!(g_atomic_int_get(&progress) % 16))	// every 16 iterations
			set_progress_bar_data(NULL, (double) progress / (double) nb_stars);
		g_atomic_int_inc(&progress);

		if (make_selection_around_a_star(&stars[i], &area, fit)) {
			siril_debug_print("star %d is outside image or too close to border\n", i);
			g_atomic_int_inc(errors+PSF_ERR_OUT_OF_WINDOW);
			continue;
		}

		gboolean no_phot = FALSE;
		psf_error error = PSF_NO_ERR;
		for (int chan = 0; chan < 3 && !no_phot; chan ++) {
			psf_star *photometry = psf_get_minimisation(fit, chan, &area, TRUE, ps, FALSE, com.pref.starfinder_conf.profile, &error);
			if (!photometry || !photometry->phot_is_valid || error != PSF_NO_ERR)
				no_phot = TRUE;
			else flux[chan] = powf(10.f, -0.4f * (float) photometry->mag);
			if (photometry)
				free_psf(photometry);
		}
		if (no_phot) {
			g_atomic_int_inc(errors + error);
			siril_debug_print("photometry failed for star %d, error %d\n", i, error);
			continue;
		}
		// get r g b coefficient
		// If the Gaia Teff field is populated (CAT_GAIADR3, CAT_LOCAL_GAIA_ASTRO and
		// CAT_GAIADR3_DIRECT), use that as it should be more accurate.
		// Otherwise, we convert from Johnson B-V
		// Note, with CAT_LOCAL_GAIA_ASTRO we have already excluded stars without Teff
<<<<<<< HEAD
		// in get_raw_stars_from_local_gaia_astro_catalogue()
=======
		// when building the pcc_star array.
>>>>>>> 43f3a4f0
		if (stars[i].teff < 0.5f) {
			bv = min(max(stars[i].BV, -0.4f), 2.f);
			cmsFloat64Number TempK = BV_to_T(bv);
			stars[i].teff = (float) TempK;
		}
		// TempK2rgb converts the temperature to RGB values in the working colorspace
		TempK2rgb(&r, &g, &b, stars[i].teff, transform);
		/* get Color calibration factors for current star */

		data[RLAYER][i] = (1.f / flux[RLAYER]) * r;
		data[GLAYER][i] = (1.f / flux[GLAYER]) * g;
		data[BLAYER][i] = (1.f / flux[BLAYER]) * b;

		if (xisnanf(data[RLAYER][i]) || xisnanf(data[GLAYER][i]) || xisnanf(data[BLAYER][i])) {
			data[RLAYER][i] = FLT_MAX;
			data[GLAYER][i] = FLT_MAX;
			data[BLAYER][i] = FLT_MAX;
			siril_debug_print("flux ratio NAN for star %d\n", i);
			g_atomic_int_inc(errors + PSF_ERR_FLUX_RATIO);
			continue;
		}
		g_atomic_int_inc(errors + PSF_NO_ERR);
		g_atomic_int_inc(&ngood);
	}
	if (transform)
		cmsDeleteTransform(transform);
	free(ps);
	if (!get_thread_run()) {
		free(data[RLAYER]);
		free(data[GLAYER]);
		free(data[BLAYER]);
		return 1;
	}
	int excl = nb_stars - ngood;
	str = ngettext("%d star excluded from the calculation\n", "%d stars excluded from the calculation\n", excl);
	str = g_strdup_printf(str, excl);
	siril_log_message(str);
	g_free(str);
	if (excl > 0)
		print_psf_error_summary(errors);

	if (ngood == 0) {
		siril_log_message(_("No valid stars found.\n"));
		free(data[RLAYER]);
		free(data[GLAYER]);
		free(data[BLAYER]);
		return 1;
	}
	/* sort in ascending order before using siril_stats_mean_from_linearFit
	 * Hence, DBL_MAX are at the end of the tab */
	quicksort_f(data[RLAYER], nb_stars);
	quicksort_f(data[GLAYER], nb_stars);
	quicksort_f(data[BLAYER], nb_stars);

	double deviation[3];
	/* we do not take into account FLT_MAX values */
	kw[RLAYER] = siril_stats_robust_mean(data[RLAYER], 1, ngood, &(deviation[RLAYER]));
	kw[GLAYER] = siril_stats_robust_mean(data[GLAYER], 1, ngood, &(deviation[GLAYER]));
	kw[BLAYER] = siril_stats_robust_mean(data[BLAYER], 1, ngood, &(deviation[BLAYER]));
	if (kw[RLAYER] < 0.f || kw[GLAYER] < 0.f || kw[BLAYER] < 0.f) {
		free(data[RLAYER]);
		free(data[GLAYER]);
		free(data[BLAYER]);
		return 1;
	}
	/* normalize factors */
	double maxk = max(max(kw[RLAYER], kw[GLAYER]), kw[BLAYER]);
	kw[RLAYER] /= maxk;
	kw[GLAYER] /= maxk;
	kw[BLAYER] /= maxk;
	siril_log_message(_("Found a solution for color calibration using %d stars. Factors:\n"), ngood);
	for (int chan = 0; chan < 3; chan++) {
		siril_log_message("K%d: %5.3lf\t(deviation: %.3f)\n", chan, kw[chan], deviation[chan]);
	}
	if (ngood < 20)
		siril_log_color_message(_("The photometric color calibration has found a solution which may not be perfect because it did not rely on many stars\n"), ngood < 5 ? "red" : "salmon");
	else if (deviation[RLAYER] > 0.1 || deviation[GLAYER] > 0.1 || deviation[BLAYER] > 0.1)
		siril_log_message(_("The photometric color calibration seems to have found an imprecise solution, consider correcting the image gradient first\n"));
	free(data[RLAYER]);
	free(data[GLAYER]);
	free(data[BLAYER]);
	return 0;
}

/*
Gets bg, min and max values per channel and sets the chennel with middle bg value
*/
int get_stats_coefficients(fits *fit, rectangle *area, float *bg, float t0, float t1) {
	// we cannot use compute_all_channels_statistics_single_image because of the area
	siril_log_message(_("Computing background reference with tolerance +%.2fσ / -%.2fσ.\n"), t1, -t0);
	for (int chan = 0; chan < 3; chan++) {
		imstats *stat = statistics(NULL, -1, fit, chan, area, STATS_BASIC | STATS_MAD, MULTI_THREADED);
		if (!stat) {
			siril_log_message(_("Error: statistics computation failed.\n"));
			return 1;
		}
		// Compute the robust median as the median of all points within t{0,1} * MAD of the channel median
		double median_c = stat->median;
		double sigma_c = MAD_NORM * stat->mad;
		double lower_c = median_c + t0 * sigma_c;
		double upper_c = median_c + t1 * sigma_c;
		double robust_median;
		// The robust median is calculated only using pixel values between lower_c and upper_c
		if (fit->type == DATA_USHORT) {
			robust_median = robust_median_w(fit, area, chan, (float) lower_c, (float) upper_c);
		} else {
			robust_median = robust_median_f(fit, area, chan, (float) lower_c, (float) upper_c);
		}
		bg[chan] = robust_median;

		free_stats(stat);
	}

	return 0;
}

int apply_photometric_color_correction(fits *fit, const float *kw, const float *bg) {
	float offset[3];
	float bg_mean = (bg[RLAYER] + bg[GLAYER] + bg[BLAYER]) / 3.f;

	for (int chan = 0; chan < 3; chan++) {
		if (isnan(kw[chan])) { // Check for NaN... If they are NaN the result image is junk
			siril_log_color_message(_("Error computing coefficients: aborting...\n"), "red");
			return 1;
		}
		offset[chan] = (-bg[chan] * kw[chan] + bg_mean);
	}
	siril_log_message("After renormalization, the following coefficients are applied\n");
	siril_log_color_message(_("White balance factors:\n"), "green");
	for (int chan = 0; chan < 3; chan++) {
		siril_log_message("K%d: %5.3f\n", chan, kw[chan]);
	}
	siril_log_color_message(_("Background reference:\n"), "green");
	for (int chan = 0; chan < 3; chan++) {
		siril_log_message("B%d: %+.5e\n", chan, offset[chan]);
	}

	for (int chan = 0; chan < 3; chan++) {
		size_t n = fit->naxes[0] * fit->naxes[1];
		if (fit->type == DATA_USHORT) {
			WORD *buf = fit->pdata[chan];
			for (size_t i = 0; i < n; ++i) {
				buf[i] = roundf_to_WORD((float)buf[i] * kw[chan] + offset[chan]);
			}
		}
		else if (fit->type == DATA_FLOAT) {
			float *buf = fit->fpdata[chan];
			for (size_t i = 0; i < n; ++i) {
				buf[i] = buf[i] * kw[chan] + offset[chan];
			}
		}
		else return 1;
	}
	invalidate_stats_from_fit(fit);
	return 0;
}

/* run the PCC using the existing star list of the image from the provided file */
int photometric_cc(struct photometric_cc_data *args) {
	float kw[3];
	float bg[3];

	// Moved here from gui/photometric_cc.c so it always applies. Once the command always calls photometric_cc_standalone()
	// it can move there, rather than after the catalog download
	if (args->fit->keywords.wcslib->lin.dispre == NULL) {
		siril_log_color_message(_("Found linear plate solve data. For better result you should redo platesolving\n"), "salmon");
	}

	if (!isrgb(args->fit)) {
		siril_log_message(_("Photometric color correction will do nothing for monochrome images\n"));
		return 0;
	}

	rectangle *bkg_sel = NULL;
	if (!args->bg_auto)
		bkg_sel = &(args->bg_area);

	/* we use the median of each channel to sort them by level and select
	 * the reference channel expressed in terms of order of middle median value */
	if (get_stats_coefficients(args->fit, bkg_sel, bg, args->t0, args->t1)) {
		siril_log_message(_("failed to compute statistics on image, aborting\n"));
		free(args);
		return 1;
	}

	/* set photometry parameters to values adapted to the image */
	struct phot_config backup = com.pref.phot_set;
	com.pref.phot_set.force_radius = FALSE;
	com.pref.phot_set.inner = max(7.0, 3.0 * args->fwhm);
	com.pref.phot_set.outer = com.pref.phot_set.inner + 10;
	siril_log_message(_("Photometry radii set to %.1f for inner and %.1f for outer\n"),
			com.pref.phot_set.inner, com.pref.phot_set.outer);

	set_progress_bar_data(_("Photometric color calibration in progress..."), PROGRESS_RESET);
	int ret;
	if (args->spcc)
		ret = get_spcc_white_balance_coeffs(args, kw);
	else
		ret = get_pcc_white_balance_coeffs(args, kw);

	if (!ret) {
		ret = apply_photometric_color_correction(args->fit, kw, bg);
		if (!ret) {
/*
 *	This is temporarily removed pending fixing the source profile calc in a separate MR
			if (args->spcc) {
				ret = spcc_set_source_profile(args);
			}
*/
			invalidate_stats_from_fit(args->fit);
		}
	} else {
		set_progress_bar_data(_("Photometric Color Calibration failed"), PROGRESS_DONE);
	}

	com.pref.phot_set = backup;
	free(args);
	return ret;
}

/* photometric_cc is the entry point for the PCC following the call to the
 * plate solver which gives the star list. We can also run the PCC on a
 * plate-solved image without running plate solving again, this is what this
 * function does.
 */
gpointer photometric_cc_standalone(gpointer p) {
	struct photometric_cc_data *args = (struct photometric_cc_data *)p;

	if (!has_wcs(args->fit)) {
		siril_log_color_message(_("Cannot run the standalone photometric color calibration on this image because it has no WCS data or it is not supported\n"), "red");
		siril_add_idle(end_generic, NULL);
		return GINT_TO_POINTER(1);
	}

	/* run peaker to measure FWHM of the image to adjust photometry settings */
	args->fwhm = measure_image_FWHM(args->fit, -1);
	if (args->fwhm <= 0.0f) {
		siril_log_message(_("Error computing FWHM for photometry settings adjustment\n"));
		siril_add_idle(end_generic, NULL);
		return GINT_TO_POINTER(1);
	}

	/* get stars from a photometric catalog */
	double ra, dec;
	center2wcs(args->fit, &ra, &dec);
	double resolution = get_wcs_image_resolution(args->fit);
	if ((ra == -1.0 && dec == -1.0) || resolution <= 0.0) {
		siril_log_color_message(_("Cannot run the standalone photometric color calibration on this image because it has no WCS data or it is not supported\n"), "red");
		siril_add_idle(end_generic, NULL);
		return GINT_TO_POINTER(1);
	}

	int nb_stars = 0;
	gboolean image_is_gfit = args->fit == &gfit;

	uint64_t sqr_radius = ((uint64_t) gfit.rx * (uint64_t) gfit.rx + (uint64_t) gfit.ry * (uint64_t) gfit.ry) / 4;
	double radius = resolution * sqrt((double)sqr_radius);	// in degrees
	double mag = args->mag_mode == LIMIT_MAG_ABSOLUTE ?
		args->magnitude_arg : compute_mag_limit_from_position_and_fov(ra, dec, radius * 2.0, BRIGHTEST_STARS * 2); // factor 2 on brightest_stars to account for the fact not all stars will be within image
	if (args->mag_mode == LIMIT_MAG_AUTO_WITH_OFFSET)
		mag += args->magnitude_arg;

	int retval = 0;
	if (args->catalog == CAT_LOCAL || args->catalog == CAT_LOCAL_GAIA_XPSAMP) {
		siril_log_message(_("Getting stars from local catalogue %s for %s, with a radius of %.2f degrees and limit magnitude %.2f\n"), catalog_to_str(args->catalog), args->spcc ? _("SPCC") : _("PCC"), radius * 2.0,  mag);
	} else {
		switch (args->catalog) {
			case CAT_GAIADR3:
				mag = min(mag, 18.0);
				break;
			case CAT_LOCAL_GAIA_ASTRO:
				mag = min(mag, 18.0);	// not very important, this catalogue is density-populated rather than magnitude-limited
				break;
<<<<<<< HEAD
			case CAT_GAIADR3_DIRECT: // fallthrough intentional
=======
			case CAT_GAIADR3_DIRECT:
>>>>>>> 43f3a4f0
				mag = min(mag, 17.6);	// most Gaia XP_SAMPLED spectra are for mag < 17.6
				break;
			case CAT_APASS:
				mag = min(mag, 17.0);	// in APASS, B is available for V < 17
				break;
			case CAT_NOMAD:
				mag = min(mag, 18.0);	// in NOMAD, B is available for V < 18
				break;
			default:
				siril_log_color_message(_("No valid catalog found.\n"), "red");
				return GINT_TO_POINTER(1);
		}
		siril_log_message(_("Getting stars from online catalogue %s for PCC, with a radius of %.2f degrees and limit magnitude %.2f\n"), catalog_to_str(args->catalog),radius * 2.0,  mag);
	}

	// preparing the catalogue query
	siril_catalogue *siril_cat = siril_catalog_fill_from_fit(args->fit, args->catalog, mag);
	// don't set phot if we are using GAIADR3, we use this catalog in a different way
	siril_cat->phot = !(siril_cat->cat_index == CAT_GAIADR3_DIRECT);

	/* Fetching the catalog*/
	if (args->spcc && siril_cat->cat_index == CAT_GAIADR3_DIRECT) {
		retval = siril_gaiadr3_datalink_query(siril_cat, XP_SAMPLED, &args->datalink_path, 5000);
		for (int i = 0 ; i < siril_cat->nbitems ; i++) {
			// Read the xp_sampled data from the RAW-structured FITS returned from Gaia datalink
			siril_cat->cat_items[i].xp_sampled = malloc(343 * sizeof(double));
			get_xpsampled(siril_cat->cat_items[i].xp_sampled, args->datalink_path, i);
		}
	} else if (siril_catalog_conesearch(siril_cat) <= 0) {
		retval = 1;
	}
	// At this point siril_cat contains an array of cat_items (with with xp_sampled populated if doing SPCC)
	nb_stars = siril_cat->nbitems;

	/* project using WCS */
	siril_catalog_project_with_WCS(siril_cat, args->fit, TRUE, FALSE);
	retval |= nb_stars == 0;

	gboolean spcc = args->spcc; // Needed for the success message after args has been freed in photometric_cc()
	if (!retval) {
		if (!com.script) {
			const gchar *algo = args->spcc ? _("SPCC") : _("PCC");
			undo_save_state(args->fit, _("Photometric CC (algorithm: %s)"), algo);
		}
		args->ref_stars = siril_cat;
		args->nb_stars = nb_stars;
		retval = photometric_cc(args);	// args is freed from here
	} else {
		free(args);
		siril_log_color_message(_("Catalog error, no stars identified!\n"), "red");
	}
	args = NULL;
	siril_catalog_free(siril_cat);

	set_progress_bar_data(PROGRESS_TEXT_RESET, PROGRESS_RESET);

	if (!retval && image_is_gfit) {
		if (spcc)
			siril_log_color_message(_("Spectrophotometric Color Calibration succeeded.\n"), "green");
		else
			siril_log_color_message(_("Photometric Color Calibration succeeded.\n"), "green");
		notify_gfit_modified();
	}
	else siril_add_idle(end_generic, NULL);
	return GINT_TO_POINTER(retval);
<<<<<<< HEAD
=======
}

// TODO: remove pcc_star?
// This interface enables for now to use new catalogues and pcc_star where required
pcc_star *convert_siril_cat_to_pcc_stars(siril_catalogue *siril_cat, int *nbstars) {
	*nbstars = 0;

	if (!siril_cat || !siril_cat->nbincluded)
		return NULL;
	if (siril_cat->projected == CAT_PROJ_NONE) {
		siril_debug_print("Catalog has not been projected\n");
	}
	siril_debug_print("RA: %d, DEC: %d, MAG: %d, BMAG: %d, TEFF: %d\n", has_field(siril_cat, RA),
																		has_field(siril_cat, DEC),
																		has_field(siril_cat, MAG),
																		has_field(siril_cat, BMAG),
																		has_field(siril_cat, TEFF));
	if (!has_field(siril_cat, RA) || !has_field(siril_cat, DEC) || !has_field(siril_cat, MAG) || (!has_field(siril_cat, BMAG) && !has_field(siril_cat, TEFF)))
		return NULL;
	pcc_star *results = malloc(siril_cat->nbitems * sizeof(pcc_star));

	int n = 0, no_teff = 0;
	for (int i = 0; i < siril_cat->nbitems; i++) {
		// For the local Gaia catalogue, skip any items where the Teff field is not populated
		if (siril_cat->cat_index == CAT_LOCAL_GAIA_ASTRO && siril_cat->cat_items[i].teff < 0.5f) {
			no_teff++;
			continue;
		}
		if (n > siril_cat->nbincluded) {
			siril_debug_print("problem when converting siril_cat to pcc_stars, more than allocated\n");
			break;
		}
		if (siril_cat->cat_items[i].included) {
			results[n].x = siril_cat->cat_items[i].x;
			results[n].y = siril_cat->cat_items[i].y;
			results[n].mag = siril_cat->cat_items[i].mag;
			results[n].BV = siril_cat->cat_items[i].bmag - siril_cat->cat_items[i].mag; // check for valid values was done at catalog readout
			results[n].teff = siril_cat->cat_items[i].teff; // Gaia Teff / K, computed from the sampled spectrum (better than from B-V)
			results[n].index = i; // For matching the right HDU in the Datalink query, in case of excluded stars
			n++;
		}
	}
	if (no_teff != 0)
		siril_debug_print("Skipped %d stars witout T_eff field\n", no_teff);
	if (n + no_teff != siril_cat->nbincluded) {
		siril_debug_print("problem when converting siril_cat to pcc_stars, number differs from catalogue info");
		free(results);
		return NULL;
	}
	*nbstars = n;
	return results;
>>>>>>> 43f3a4f0
}<|MERGE_RESOLUTION|>--- conflicted
+++ resolved
@@ -594,11 +594,7 @@
 		// CAT_GAIADR3_DIRECT), use that as it should be more accurate.
 		// Otherwise, we convert from Johnson B-V
 		// Note, with CAT_LOCAL_GAIA_ASTRO we have already excluded stars without Teff
-<<<<<<< HEAD
 		// in get_raw_stars_from_local_gaia_astro_catalogue()
-=======
-		// when building the pcc_star array.
->>>>>>> 43f3a4f0
 		if (stars[i].teff < 0.5f) {
 			bv = min(max(stars[i].BV, -0.4f), 2.f);
 			cmsFloat64Number TempK = BV_to_T(bv);
@@ -872,11 +868,7 @@
 			case CAT_LOCAL_GAIA_ASTRO:
 				mag = min(mag, 18.0);	// not very important, this catalogue is density-populated rather than magnitude-limited
 				break;
-<<<<<<< HEAD
-			case CAT_GAIADR3_DIRECT: // fallthrough intentional
-=======
 			case CAT_GAIADR3_DIRECT:
->>>>>>> 43f3a4f0
 				mag = min(mag, 17.6);	// most Gaia XP_SAMPLED spectra are for mag < 17.6
 				break;
 			case CAT_APASS:
@@ -942,58 +934,4 @@
 	}
 	else siril_add_idle(end_generic, NULL);
 	return GINT_TO_POINTER(retval);
-<<<<<<< HEAD
-=======
-}
-
-// TODO: remove pcc_star?
-// This interface enables for now to use new catalogues and pcc_star where required
-pcc_star *convert_siril_cat_to_pcc_stars(siril_catalogue *siril_cat, int *nbstars) {
-	*nbstars = 0;
-
-	if (!siril_cat || !siril_cat->nbincluded)
-		return NULL;
-	if (siril_cat->projected == CAT_PROJ_NONE) {
-		siril_debug_print("Catalog has not been projected\n");
-	}
-	siril_debug_print("RA: %d, DEC: %d, MAG: %d, BMAG: %d, TEFF: %d\n", has_field(siril_cat, RA),
-																		has_field(siril_cat, DEC),
-																		has_field(siril_cat, MAG),
-																		has_field(siril_cat, BMAG),
-																		has_field(siril_cat, TEFF));
-	if (!has_field(siril_cat, RA) || !has_field(siril_cat, DEC) || !has_field(siril_cat, MAG) || (!has_field(siril_cat, BMAG) && !has_field(siril_cat, TEFF)))
-		return NULL;
-	pcc_star *results = malloc(siril_cat->nbitems * sizeof(pcc_star));
-
-	int n = 0, no_teff = 0;
-	for (int i = 0; i < siril_cat->nbitems; i++) {
-		// For the local Gaia catalogue, skip any items where the Teff field is not populated
-		if (siril_cat->cat_index == CAT_LOCAL_GAIA_ASTRO && siril_cat->cat_items[i].teff < 0.5f) {
-			no_teff++;
-			continue;
-		}
-		if (n > siril_cat->nbincluded) {
-			siril_debug_print("problem when converting siril_cat to pcc_stars, more than allocated\n");
-			break;
-		}
-		if (siril_cat->cat_items[i].included) {
-			results[n].x = siril_cat->cat_items[i].x;
-			results[n].y = siril_cat->cat_items[i].y;
-			results[n].mag = siril_cat->cat_items[i].mag;
-			results[n].BV = siril_cat->cat_items[i].bmag - siril_cat->cat_items[i].mag; // check for valid values was done at catalog readout
-			results[n].teff = siril_cat->cat_items[i].teff; // Gaia Teff / K, computed from the sampled spectrum (better than from B-V)
-			results[n].index = i; // For matching the right HDU in the Datalink query, in case of excluded stars
-			n++;
-		}
-	}
-	if (no_teff != 0)
-		siril_debug_print("Skipped %d stars witout T_eff field\n", no_teff);
-	if (n + no_teff != siril_cat->nbincluded) {
-		siril_debug_print("problem when converting siril_cat to pcc_stars, number differs from catalogue info");
-		free(results);
-		return NULL;
-	}
-	*nbstars = n;
-	return results;
->>>>>>> 43f3a4f0
 }