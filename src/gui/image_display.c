--- conflicted
+++ resolved
@@ -156,13 +156,8 @@
 }
 
 static void remaprgb(void) {
-<<<<<<< HEAD
-	guchar *dst;
-	guchar *bufr, *bufg, *bufb;
-=======
 	uint32_t *dst;
 	const uint32_t *bufr, *bufg, *bufb;
->>>>>>> 55169206
 	gint i;
 	int nbdata;
 
@@ -462,7 +457,6 @@
 		guint x;
 		guint src_index = y * gfit.rx;
 		guint dst_index = ((gfit.ry - 1 - y) * gfit.rx) * 4;
-<<<<<<< HEAD
 		for (x = 0; x < gfit.rx; ++x, ++src_index, dst_index += 2) {
 			guint src_index = y * gfit.rx + x;
 			BYTE dst_pixel_value = 0;
@@ -484,16 +478,6 @@
 							roundf_to_WORD(fsrc[src_index] * USHRT_MAX_SINGLE) - lo < 0 ? 0 :
 									roundf_to_WORD(fsrc[src_index] * USHRT_MAX_SINGLE) - lo];
 				}
-=======
-		for (x = 0; x < gfit.rx; ++x, ++src_index, dst_index += 4) {
-			BYTE dst_pixel_value;
-			if (special_mode)	// special case, no lo & hi
-				dst_pixel_value = index[src[src_index]];
-			else if (do_cut_over && src[src_index] > hi)	// cut
-				dst_pixel_value = 0;
-			else {
-				dst_pixel_value = index[src[src_index] - lo < 0 ? 0 : src[src_index] - lo];
->>>>>>> 55169206
 			}
 
 			dst_pixel_value = inverted ? UCHAR_MAX - dst_pixel_value : dst_pixel_value;
