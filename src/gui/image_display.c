/*
 * This file is part of Siril, an astronomy image processor.
 * Copyright (C) 2005-2011 Francois Meyer (dulle at free.fr)
 * Copyright (C) 2012-2023 team free-astro (see more in AUTHORS file)
 * Reference site is https://free-astro.org/index.php/Siril
 *
 * Siril is free software: you can redistribute it and/or modify
 * it under the terms of the GNU General Public License as published by
 * the Free Software Foundation, either version 3 of the License, or
 * (at your option) any later version.
 *
 * Siril is distributed in the hope that it will be useful,
 * but WITHOUT ANY WARRANTY; without even the implied warranty of
 * MERCHANTABILITY or FITNESS FOR A PARTICULAR PURPOSE. See the
 * GNU General Public License for more details.
 *
 * You should have received a copy of the GNU General Public License
 * along with Siril. If not, see <http://www.gnu.org/licenses/>.
 */

#include <math.h>
#include <ctype.h>

#include "core/siril.h"
#include "core/proto.h"
#include "core/siril_app_dirs.h"
#include "core/siril_log.h"
#include "core/processing.h"
#include "core/icc_profile.h"
#include "algos/astrometry_solver.h"
#include "algos/colors.h"
#include "algos/ccd-inspector.h"
#include "algos/background_extraction.h"
#include "algos/PSF.h"
#include "algos/siril_wcs.h"
#include "algos/sorting.h"
#include "algos/annotate.h"
#include "filters/mtf.h"
#include "io/single_image.h"
#include "io/sequence.h"
#include "gui/image_interactions.h"
#include "gui/registration_preview.h"
#include "gui/callbacks.h"
#include "gui/utils.h"
#include "livestacking/livestacking.h"
#include "histogram.h"
#include "registration/matching/degtorad.h"
#include "registration/registration.h"
#include "opencv/opencv.h"
#include "git-version.h"

#ifdef HAVE_WCSLIB
#include <wcslib.h>
#include <wcsfix.h>
#endif

#include "image_display.h"

/* is gfit.icc_profile identical to the monitor profile, if so we can avoid the
 * transform */
static cmsBool identical = FALSE;

/* remap index data, an index for each layer */
static float last_pente;
static display_mode last_mode;

/* STF (auto-stretch) data */
static gboolean stf_computed = FALSE; // Flag to know if STF parameters are available
struct mtf_params stf[3];

/* widgets for draw_reg_data*/
GtkComboBox *seqcombo;
GtkToggleButton *drawframe;
static GtkWidget *rotation_dlg = NULL;

/* widgets for cut tool*/
static GtkWidget *cut_dialog = NULL, *cut_cdialog = NULL, *cut_sdialog = NULL;
static GtkToggleButton *tri_cut_toggle = NULL;
static GtkSpinButton *tri_cut_spin_step = NULL;

static void invalidate_image_render_cache(int vport);

static int allocate_full_surface(struct image_view *view) {
	int stride = cairo_format_stride_for_width(CAIRO_FORMAT_RGB24, gfit.rx);

	// allocate the image surface if not already done or the same size
	if (stride != view->full_surface_stride
			|| gfit.ry != view->full_surface_height
			|| !view->full_surface || !view->buf) {
		siril_debug_print("display buffers and full_surface (re-)allocation %p\n", view);
		view->full_surface_stride = stride;
		view->full_surface_height = gfit.ry;
<<<<<<< HEAD
		guchar *newbuf = realloc(view->buf, stride * gfit.ry * sizeof(guchar));
		if (!newbuf) {
			PRINT_ALLOC_ERR;
=======
		guchar *tmp = realloc(view->buf, stride * gfit.ry * sizeof(guchar));
		if (!tmp) {
			PRINT_ALLOC_ERR;
			if (view->buf)
				free(view->buf);
>>>>>>> be127b18
			return 1;
		} else {
			view->buf = newbuf;
		}
		view->buf = tmp;
		if (view->full_surface)
			cairo_surface_destroy(view->full_surface);
		view->full_surface = cairo_image_surface_create_for_data(view->buf,
				CAIRO_FORMAT_RGB24, gfit.rx, gfit.ry, stride);
		if (cairo_surface_status(view->full_surface) != CAIRO_STATUS_SUCCESS) {
			siril_debug_print("Error creating the cairo image full_surface for the RGB image\n");
			cairo_surface_destroy(view->full_surface);
			view->full_surface = NULL;
			return 1;
		}
	}
	return 0;
}

void check_gfit_profile_identical_to_monitor() {
	if (!com.headless && gfit.icc_profile && gfit.color_managed)
		identical = profiles_identical(gfit.icc_profile, gui.icc.monitor);
	siril_debug_print("gfit profile identical to monitor profile: %d\n", identical);
}

static void remaprgb(void) {
	guint32 *dst;
	const guint32 *bufr, *bufg, *bufb;
	gint i;
	int nbdata;

	siril_debug_print("remaprgb\n");
	if (!isrgb(&gfit))
		return;

	struct image_view *rgbview = &gui.view[RGB_VPORT];
	if (allocate_full_surface(rgbview))
		return;

	// WARNING : this assumes that R, G and B buffers are already allocated and mapped
	// it seems ok, but one can probably imagine situations where it segfaults
	bufr = (const guint32*) gui.view[RED_VPORT].buf;
	bufg = (const guint32*) gui.view[GREEN_VPORT].buf;
	bufb = (const guint32*) gui.view[BLUE_VPORT].buf;
	if (bufr == NULL || bufg == NULL || bufb == NULL) {
		siril_debug_print("remaprgb: gray buffers not allocated for display\n");
		return;
	}
	dst = (guint32*) rgbview->buf;	// index is j
	nbdata = gfit.rx * gfit.ry;	// source images are 32-bit RGBA

#ifdef _OPENMP
#pragma omp parallel for num_threads(com.max_thread) schedule(static)
#endif
	for (i = 0; i < nbdata; ++i) {
		dst[i] = (bufr[i] & 0xFF0000) | (bufg[i] & 0xFF00) | (bufb[i] & 0xFF);
	}

// flush to ensure all writing to the image was done and redraw the surface
	cairo_surface_flush(rgbview->full_surface);
	cairo_surface_mark_dirty(rgbview->full_surface);
	invalidate_image_render_cache(RGB_VPORT);
}

void allocate_hd_remap_indices() {
	gui.hd_remap_max = 1 << (guint) com.pref.hd_bitdepth;
	for (unsigned i=0; i < 3; i++) {
		if (gui.hd_remap_index[i] != NULL)
			free(gui.hd_remap_index[i]);
		gui.hd_remap_index[i] = (BYTE*) calloc(gui.hd_remap_max + 1, sizeof(BYTE));
		if (gui.hd_remap_index[i] == NULL) {
			siril_log_color_message(_("Error: memory allocaton failure when instantiating HD LUTs. Reverting to standard 16 bit LUTs.\n"), "red");
			gui.use_hd_remap = FALSE;
			gtk_check_menu_item_set_active(GTK_CHECK_MENU_ITEM(lookup_widget("autohd_item")), FALSE);
			hd_remap_indices_cleanup();
		}
	}
}

void hd_remap_indices_cleanup() {
	for (unsigned i=0 ; i < 3; i++) {
		if (gui.hd_remap_index[i] != NULL) {
			free(gui.hd_remap_index[i]);
			gui.hd_remap_index[i] = NULL;
		}
	}
}

static int make_index_for_current_display(int vport);

static int make_hd_index_for_current_display(int vport);

static int make_index_for_rainbow(BYTE index[][3]);

// remapping one vport at a time is used for DISPLAY_STF and DISPLAY_HISTEQ

static void remap(int vport) {
	// This function maps fit data with a linear LUT between lo and hi levels
	// to the buffer to be displayed; display only is modified
	guint y;
	BYTE *dst, *index, rainbow_index[UCHAR_MAX + 1][3];
	WORD *src;
	float *fsrc;
	gboolean inverted;
	siril_debug_print("HISTEQ / STF remap %d\n", vport);
	if (vport == RGB_VPORT) {
		remaprgb();
		return;
	}
	if (gfit.type == DATA_UNSUPPORTED) {
		siril_debug_print("data is not loaded yet\n");
		return;
	}

	struct image_view *view = &gui.view[vport];
	if (allocate_full_surface(view))
		return;

	static GtkApplicationWindow *app_win = NULL;
	if (app_win == NULL) {
		app_win = GTK_APPLICATION_WINDOW(lookup_widget("control_window"));
	}
	GAction *action_neg = g_action_map_lookup_action(G_ACTION_MAP(app_win), "negative-view");
	GVariant *neg_state = g_action_get_state(action_neg);
	inverted = g_variant_get_boolean(neg_state);
	g_variant_unref(neg_state);
	neg_state = NULL;

	if (gui.rendering_mode == HISTEQ_DISPLAY) {
		double hist_sum, nb_pixels;
		size_t i, hist_nb_bins;
		gsl_histogram *histo;
		compute_histo_for_gfit();
		histo = com.layers_hist[vport];
		hist_nb_bins = gsl_histogram_bins(histo);
		nb_pixels = (double)(gfit.rx * gfit.ry);
		// build the remap_index
		index = gui.remap_index[0];
		index[0] = 0;
		hist_sum = gsl_histogram_get(histo, 0);
		for (i = 1; i < hist_nb_bins; i++) {
			hist_sum += gsl_histogram_get(histo, i);
			index[i] = round_to_BYTE((hist_sum / nb_pixels) * UCHAR_MAX_DOUBLE);
		}

		last_mode = gui.rendering_mode;
		histo = com.layers_hist[vport];
		set_viewer_mode_widgets_sensitive(FALSE);
	} else {
		if (gui.rendering_mode == STF_DISPLAY && !stf_computed) {
			if (gui.unlink_channels)
				find_unlinked_midtones_balance_default(&gfit, stf);
			else find_linked_midtones_balance_default(&gfit, stf);
			stf_computed = TRUE;
		}
		if (gui.rendering_mode == STF_DISPLAY && gui.use_hd_remap && gfit.type == DATA_FLOAT) {
			make_hd_index_for_current_display(vport);
		}
		else
			make_index_for_current_display(vport);
		set_viewer_mode_widgets_sensitive(gui.rendering_mode != STF_DISPLAY);
	}

	src = gfit.pdata[vport];
	fsrc = gfit.fpdata[vport];
	dst = view->buf;

	GAction *action_color = g_action_map_lookup_action(G_ACTION_MAP(app_win), "color-map");
	GVariant *rainbow_state = g_action_get_state(action_color);
	color_map color = g_variant_get_boolean(rainbow_state);
	g_variant_unref(rainbow_state);
	rainbow_state = NULL;

	if (color == RAINBOW_COLOR)
		make_index_for_rainbow(rainbow_index);
	int target_index = gui.rendering_mode == STF_DISPLAY && gui.unlink_channels ? vport : 0;

	gboolean hd_mode = (gui.rendering_mode == STF_DISPLAY && gui.use_hd_remap && gfit.type == DATA_FLOAT);
	if (hd_mode) {
		index = gui.hd_remap_index[target_index];
	}
	else
		index = gui.remap_index[target_index];

#ifdef _OPENMP
#pragma omp parallel for simd num_threads(com.max_thread) private(y) schedule(static)
#endif
	for (y = 0; y < gfit.ry; y++) {
		guint x;
		guint src_i = y * gfit.rx;
		guint dst_i = ((gfit.ry - 1 - y) * gfit.rx) * 4;
		for (x = 0; x < gfit.rx; ++x, ++src_i, dst_i += 2) {
			guint src_index = y * gfit.rx + x;
			BYTE dst_pixel_value = 0;
			if (gfit.type == DATA_USHORT) {
				if (hd_mode) {
					dst_pixel_value = index[src[src_index] * gui.hd_remap_max / USHRT_MAX]; // Works as long as hd_remap_max is power of 2
				} else {
					dst_pixel_value = index[src[src_index]];
				}
			} else if (gfit.type == DATA_FLOAT) {
				if (hd_mode)
					dst_pixel_value = index[float_to_max_range(fsrc[src_index], gui.hd_remap_max)];
				else
					dst_pixel_value = index[roundf_to_WORD(fsrc[src_index] * USHRT_MAX_SINGLE)];
			}
			dst_pixel_value = inverted ? UCHAR_MAX - dst_pixel_value : dst_pixel_value;

			// Siril's FITS are stored bottom to top, so mapping needs to revert data order
			guint dst_index = ((gfit.ry - 1 - y) * gfit.rx + x) * 4;
			switch (color) {
				default:
				case NORMAL_COLOR:
					*(guint32*)(dst + dst_index) = dst_pixel_value << 16 | dst_pixel_value << 8 | dst_pixel_value;
					break;
				case RAINBOW_COLOR:
					*(guint32*)(dst + dst_index) = rainbow_index[dst_pixel_value][0] << 16 | rainbow_index[dst_pixel_value][1] << 8 | rainbow_index[dst_pixel_value][2];
			}
		}
	}
	// flush to ensure all writing to the image was done and redraw the surface
	cairo_surface_flush(view->full_surface);
	cairo_surface_mark_dirty(view->full_surface);
	invalidate_image_render_cache(vport);
	test_and_allocate_reference_image(vport);
}

static void remap_all_vports() {
	gboolean inverted;
	int vport = 0;
	static GtkApplicationWindow *app_win = NULL;
	if (app_win == NULL) {
		app_win = GTK_APPLICATION_WINDOW(lookup_widget("control_window"));
	}
	struct image_view *view[3] = { &gui.view[0], &gui.view[1], &gui.view[2] };
	GAction *action_neg = g_action_map_lookup_action(G_ACTION_MAP(app_win), "negative-view");
	GVariant *state_neg = g_action_get_state(action_neg);
	inverted = g_variant_get_boolean(state_neg);
	g_variant_unref(state_neg);
	state_neg = NULL;
	// We are now dealing with a 3-channel image

	// Check if we need a rainbow color map
	BYTE rainbow_index[UCHAR_MAX + 1][3];
	GAction *action_color = g_action_map_lookup_action(G_ACTION_MAP(app_win), "color-map");
	GVariant* rainbow_state = g_action_get_state(action_color);
	color_map color = g_variant_get_boolean(rainbow_state);
	g_variant_unref(rainbow_state);
	rainbow_state = NULL;
	if (color == RAINBOW_COLOR)
		make_index_for_rainbow(rainbow_index);

	// This function maps fit data with a linear LUT between lo and hi levels
	// to the buffer to be displayed; display only is modified
	guint y;
	BYTE *dst[3], *index;
	WORD *src[3];
	float *fsrc[3];

	if (gfit.type == DATA_UNSUPPORTED) {
		siril_debug_print("data is not loaded yet\n");
		return;
	}

	if (gfit.color_managed) {
		// Set the display transform in case it is missing
		if (!gui.icc.display_transform) {
			gui.icc.display_transform = initialize_display_transform();
		}

		if (gui.rendering_mode == SOFT_PROOF_DISPLAY && !gui.icc.proofing_transform)
			gui.icc.proofing_transform = initialize_proofing_transform();
		// Calling color_manage() like this updates the color management button tooltip
		color_manage(&gfit, gfit.color_managed);
	}

	make_index_for_current_display(vport);
	index = gui.remap_index[vport];
	set_viewer_mode_widgets_sensitive(gui.rendering_mode != STF_DISPLAY);

	last_mode = gui.rendering_mode;

	for (int i = 0 ; i < 3 ; i++) {
		src[i] = gfit.pdata[i];
		fsrc[i] = gfit.fpdata[i];
		if (allocate_full_surface(view[i]))
			return;
		dst[i] = view[i]->buf;
	}

	int norm = (int) get_normalized_value(&gfit);
	{
#ifdef _OPENMP
#pragma omp parallel for num_threads(com.max_thread) private(y) schedule(static)
#endif
		for (y = 0; y < gfit.ry; y++) {
			guint x;
			guint src_i = y * gfit.rx;
			guint dst_i = ((gfit.ry - 1 - y) * gfit.rx) * 4;

			// Set up a buffer so that the color space transform can be carried out on
			//a whole row at a time using OpenMP to parallelize rows and the single
			// threaded lcms2 context to give SIMD parallelisation within the rows
			WORD *pixelbuf = calloc(gfit.rx * 3, sizeof(WORD));
			WORD *linebuf[3] = { pixelbuf, (pixelbuf + gfit.rx) , (pixelbuf + 2 * gfit.rx) };
			if (gfit.type == DATA_FLOAT) {
				for (int c = 0 ; c < 3 ; c++) {
					WORD *line = linebuf[c];
					float *source = fsrc[c];
#pragma omp simd
					for (x = 0 ; x < gfit.rx ; x++)
						line[x] = roundf_to_WORD(source[src_i + x] * USHRT_MAX_SINGLE);
				}
			} else if (norm == UCHAR_MAX) {
				for (int c = 0 ; c < 3 ; c++) {
					WORD *line = linebuf[c];
					WORD *source = src[c];
#pragma omp simd
					for (x = 0 ; x < gfit.rx ; x++)
						line[x] = source[src_i + x] << 8;
				}
			} else {
				for (int c = 0 ; c < 3 ; c++)
// No omp simd here as memcpy should already be highly optimized
					memcpy(linebuf[c], src[c] + src_i, gfit.rx * sizeof(WORD));
			}
			if (gui.icc.display_transform && !identical) {
				cmsDoTransform((gui.rendering_mode == SOFT_PROOF_DISPLAY && gui.icc.proofing_transform) ?
								gui.icc.proofing_transform :
								gui.icc.display_transform,
								pixelbuf, pixelbuf, gfit.rx);
			}
			if (gfit.type == DATA_USHORT && norm == UCHAR_MAX) {
				for (int c = 0 ; c < 3 ; c++) {
					WORD *line = linebuf[c];
#pragma omp simd
					for (x = 0 ; x < gfit.rx ; x++)
						line[x] = line[x] >> 8;
				}
			}

			for (int c = 0 ; c < 3 ; c++) {
				for (x = 0; x < gfit.rx; ++x, ++src_i, dst_i += 2) {
					BYTE dst_pixel_value = 0;
						WORD val = linebuf[c][x];
						if (gui.cut_over && val > gui.hi)	// cut
							dst_pixel_value = 0;
						else {
							dst_pixel_value = index[val - gui.lo < 0 ? 0 : val - gui.lo];
						}
					dst_pixel_value = inverted ? UCHAR_MAX - dst_pixel_value : dst_pixel_value;
					// Siril's FITS are stored bottom to top, so mapping needs to revert data order
					guint dst_index = ((gfit.ry - 1 - y) * gfit.rx + x) * 4;
					switch (color) {
						default:
						case NORMAL_COLOR:
							*(guint32*)(dst[c] + dst_index) = dst_pixel_value << 16 | dst_pixel_value << 8 | dst_pixel_value;
							break;
						case RAINBOW_COLOR:
							*(guint32*)(dst[c] + dst_index) = rainbow_index[dst_pixel_value][0] << 16 | rainbow_index[dst_pixel_value][1] << 8 | rainbow_index[dst_pixel_value][2];
					}
				}
			}
			free(pixelbuf);
		}
	}
	// flush to ensure all writing to the image was done and redraw the surface
	for (int vport = 0 ; vport < 3 ; vport++) {
		cairo_surface_flush(view[vport]->full_surface);
		cairo_surface_mark_dirty(view[vport]->full_surface);
		invalidate_image_render_cache(vport);
		test_and_allocate_reference_image(vport);
	}
}

static int make_hd_index_for_current_display(int vport) {
	float slope;
	int i;
	BYTE *index;
	float pxl;
	// Check if the bit depth matches the LUT size, if not we need to realloc
	if (gui.hd_remap_max != 1 << com.pref.hd_bitdepth) {
		gui.hd_remap_max = 1 << com.pref.hd_bitdepth;
		allocate_hd_remap_indices();
	}

	/* initialization of data required to build the remap_index
	 *
	 * The HD remap curve is only used with STF rendering mode
	 * as it is the only mode that results in a slope steep enough
	 * to cause noticeable quantization of levels */
	slope = UCHAR_MAX_SINGLE;
	/************* Building the HD remap_index **************/
	siril_debug_print("Rebuilding HD remap_index\n");
	int target_index = gui.rendering_mode == STF_DISPLAY && gui.use_hd_remap && gui.unlink_channels ? vport : 0;
	index = gui.hd_remap_index[target_index];

	for (i = 0; i <= gui.hd_remap_max; i++) {
		pxl = (float) i / gui.hd_remap_max;
		index[i] = roundf_to_BYTE((MTFp(pxl, stf[target_index])) * slope);
		// check for maximum overflow, given that df/di > 0. Should not happen with round_to_BYTE
		if (index[i] == UCHAR_MAX)
			break;
	}
	if (i != gui.hd_remap_max + 1) {
		/* no more computation needed, just fill with max value */
		for (++i; i <= gui.hd_remap_max; i++)
			index[i] = UCHAR_MAX;
	}
	return 0;
}

static int make_index_for_current_display(int vport) {
	float slope, delta = gui.hi - gui.lo;
	int i;
	BYTE *index;
	float pxl;
	/* initialization of data required to build the remap_index */
	switch (gui.rendering_mode) {
		case LINEAR_DISPLAY:
			slope = UCHAR_MAX_SINGLE / delta;
			break;
		case LOG_DISPLAY:
			slope = fabsf(UCHAR_MAX_SINGLE / logf(delta * 0.1f));
			break;
		case SQRT_DISPLAY:
			slope = UCHAR_MAX_SINGLE / sqrtf(delta);
			break;
		case SQUARED_DISPLAY:
			slope = UCHAR_MAX_SINGLE / SQR(delta);
			break;
		case ASINH_DISPLAY:
			slope = UCHAR_MAX_SINGLE / asinhf(delta * 0.001f);
			break;
		case STF_DISPLAY:
			slope = UCHAR_MAX_SINGLE;
			break;
		default:
			return 1;
	}
	if ((gui.rendering_mode != HISTEQ_DISPLAY && gui.rendering_mode != STF_DISPLAY) &&
			slope == last_pente && gui.rendering_mode == last_mode) {
		siril_debug_print("Re-using previous gui.remap_index\n");
		return 0;
	}

	/************* Building the remap_index **************/
	siril_debug_print("Rebuilding gui.remap_index\n");
	int target_index = gui.rendering_mode == STF_DISPLAY && gui.unlink_channels ? vport : 0;
	index = gui.remap_index[target_index];

	for (i = 0; i <= USHRT_MAX; i++) {
		switch (gui.rendering_mode) {
			case LOG_DISPLAY:
				// ln(5.56*10^110) = 255
				if (i < 10)
					index[i] = 0; /* avoid null and negative values */
				else
					index[i] = roundf_to_BYTE(logf((float) i / 10.f) * slope); //10.f is arbitrary: good matching with ds9
				break;
			case SQRT_DISPLAY:
				// sqrt(2^16) = 2^8
				index[i] = roundf_to_BYTE(sqrtf((float) i) * slope);
				break;
			case SQUARED_DISPLAY:
				// pow(2^4,2) = 2^8
				index[i] = roundf_to_BYTE(SQR((float)i) * slope);
				break;
			case ASINH_DISPLAY:
				// asinh(2.78*10^110) = 255
				index[i] = roundf_to_BYTE(asinhf((float) i / 1000.f) * slope); //1000.f is arbitrary: good matching with ds9, could be asinhf(a*Q*i)/Q
				break;
			case LINEAR_DISPLAY:
				index[i] = roundf_to_BYTE((float) i * slope);
				break;
			case STF_DISPLAY:
				pxl = (gfit.orig_bitpix == BYTE_IMG ?
						(float) i / UCHAR_MAX_SINGLE :
						(float) i / USHRT_MAX_SINGLE);
				index[i] = roundf_to_BYTE((MTFp(pxl, stf[target_index])) * slope);
				break;
			default:
				return 1;
		}
		// check for maximum overflow, given that df/di > 0. Should not happen with round_to_BYTE
		if (index[i] == UCHAR_MAX)
			break;
	}
	if (i != USHRT_MAX + 1) {
		/* no more computation needed, just fill with max value */
		for (++i; i <= USHRT_MAX; i++)
			index[i] = UCHAR_MAX;
	}

	last_pente = slope;
	last_mode = gui.rendering_mode;
	return 0;
}

static int make_index_for_rainbow(BYTE index[][3]) {
	int i;
	double h, s, v, r, g, b;

	for (i = 0; i < UCHAR_MAX + 1; i++) {
		r = g = b = (double) i / UCHAR_MAX_DOUBLE;
		rgb_to_hsv(r, g, b, &h, &s, &v);
		double off = 300.0 / 360.0; /* Arbitrary: we want h from 300 to 0 deg */
		h = (off - (double) i * (off / UCHAR_MAX_DOUBLE));
		s = 1.;
		v = 1.; /* Saturation and Value are set to 100% */
		hsv_to_rgb(h, s, v, &r, &g, &b);
		index[i][0] = round_to_BYTE(r * UCHAR_MAX_DOUBLE);
		index[i][1] = round_to_BYTE(g * UCHAR_MAX_DOUBLE);
		index[i][2] = round_to_BYTE(b * UCHAR_MAX_DOUBLE);
	}
	return 0;
}

/*****************************************************************************
 * ^ ^ ^ above:     R E M A P P I N G     I M A G E     D A T A        ^ ^ ^ *
 *                                                                           *
 * v v v below:          R E D R A W I N G     W I D G E T S           v v v *
 *****************************************************************************/

typedef struct label_point_struct {
	double x, y, ra, dec, angle;
	gboolean isRA;
	int border;
} label_point;

static void request_gtk_redraw_of_cvport() {
	//siril_debug_print("image redraw requested (vport %d)\n", gui.cvport);
	GtkWidget *widget = gui.view[gui.cvport].drawarea;
	gtk_widget_queue_draw(widget);
}

static void draw_empty_image(const draw_data_t* dd) {
	static GdkPixbuf *siril_pix = NULL;
	cairo_t *cr = dd->cr;
	guint width = dd->window_width;
	guint height = dd->window_height;
	guint pix_size = height / 3;
	guint offset;
#ifdef SIRIL_UNSTABLE
	offset = 32;
#else
	offset = 2;
#endif

	cairo_rectangle(cr, 0, 0, width, height);
	cairo_fill(cr);

	/* Create pixbuf from siril.svg file */
	if (siril_pix == NULL) {
		gchar *image = g_build_filename(siril_get_system_data_dir(), "pixmaps", "siril.svg", NULL);
		siril_pix = gdk_pixbuf_new_from_file_at_size(image, 256, 256, NULL);
		g_free(image);
	}

	GdkPixbuf *pixbuf = gdk_pixbuf_scale_simple(siril_pix, pix_size, pix_size, GDK_INTERP_BILINEAR);

	gdk_cairo_set_source_pixbuf(cr, pixbuf, (width - pix_size) / 2, (height - pix_size) / offset);
	cairo_paint(cr);
	cairo_fill(cr);

	g_object_unref(pixbuf);


	GtkWidget *widget = lookup_widget("drawingareargb");
	GtkStyleContext *context = gtk_widget_get_style_context(widget);
	GtkStateFlags state = gtk_widget_get_state_flags(widget);
	PangoLayout *layout;
	gchar *msg;
	GtkAllocation allocation;
	gdouble scale;
	GdkRGBA color;
	gint w, h;

	layout = gtk_widget_create_pango_layout(widget, NULL);

#ifdef SIRIL_UNSTABLE

	msg = g_strdup_printf(_("<big>Unstable Development Version</big>\n\n"
			    "<small>%c%s</small>\n"
				"<small>commit <tt>%s</tt></small>\n"
				"<small>Please test bugs against "
				"latest git master branch\n"
				"before reporting them.</small>"),
			toupper(PACKAGE_STRING[0]),
			(char *)PACKAGE_STRING + 1,
			SIRIL_GIT_VERSION_ABBREV);
	pango_layout_set_markup(layout, msg, -1);
	g_free(msg);
	pango_layout_set_alignment(layout, PANGO_ALIGN_CENTER);

	pango_layout_get_pixel_size(layout, &w, &h);
	gtk_widget_get_allocation(widget, &allocation);

	scale = MIN(((gdouble ) allocation.width / 2.0) / (gdouble ) w,
			((gdouble ) allocation.height / 2.0) / (gdouble ) h / 2);

	gtk_style_context_get_color(context, state, &color);
	gdk_cairo_set_source_rgba(cr, &color);

	cairo_move_to(cr, (allocation.width - (w * scale)) / 2,
			(allocation.height - (h * scale)) / 2);

#else
	msg = g_strdup_printf("%c%s", toupper(PACKAGE_STRING[0]), (char *)PACKAGE_STRING + 1);

	pango_layout_set_markup(layout, msg, -1);
	g_free(msg);
	pango_layout_set_alignment(layout, PANGO_ALIGN_CENTER);

	pango_layout_get_pixel_size(layout, &w, &h);
	gtk_widget_get_allocation(widget, &allocation);

	scale = MIN(((gdouble ) allocation.width / 4.0) / (gdouble ) w,
			((gdouble ) allocation.height / 4.0) / (gdouble ) h / 4);

	gtk_style_context_get_color(context, state, &color);
	gdk_cairo_set_source_rgba(cr, &color);

	cairo_move_to(cr, (allocation.width - (w * scale)) / 2,
			3 * (allocation.height - (h * scale)) / 4);

#endif /* SIRIL_UNSTABLE */
	cairo_scale(cr, scale, scale);

	pango_cairo_show_layout(cr, layout);

	g_object_unref(layout);
}

static void draw_vport(const draw_data_t* dd) {
	struct image_view *view = &gui.view[dd->vport];
	if (!view->disp_surface) {
		cairo_surface_t *target = cairo_get_target(dd->cr);
		view->disp_surface = cairo_surface_create_similar_image(target, CAIRO_FORMAT_ARGB32,
					dd->window_width, dd->window_height);
		if (cairo_surface_status(view->disp_surface) != CAIRO_STATUS_SUCCESS) {
			siril_debug_print("Error creating the cairo image disp_surface for vport %d\n", dd->vport);
			cairo_surface_destroy(view->disp_surface);
			view->disp_surface = NULL;
			return;
		}
		view->view_width = dd->window_width;
		view->view_height = dd->window_height;
		cairo_t *cached_cr = cairo_create(view->disp_surface);
		cairo_matrix_t y_reflection_matrix, flipped_matrix;
		cairo_matrix_init_identity(&y_reflection_matrix);
		if (livestacking_is_started() && !g_strcmp0(gfit.row_order, "TOP-DOWN")) {
			y_reflection_matrix.yy = -1.0;
			y_reflection_matrix.y0 = gfit.ry;
		}
		cairo_matrix_multiply(&flipped_matrix, &y_reflection_matrix, &gui.display_matrix);
		cairo_transform(cached_cr, &flipped_matrix);
		cairo_set_source_surface(cached_cr, view->full_surface, 0, 0);
		cairo_pattern_set_filter(cairo_get_source(cached_cr), dd->filter);
		cairo_paint(cached_cr);
		cairo_destroy(cached_cr);

//		siril_debug_print("@@@\t\t\tcache surface created (%d x %d)\t\t\t@@@\n",
//				view->view_width, view->view_height);
	}
	cairo_set_source_surface(dd->cr, view->disp_surface, 0, 0);
	cairo_paint(dd->cr);

	// prepare the display matrix for remaining drawing (selection, stars, ...)
	cairo_transform(dd->cr, &gui.display_matrix);
}

static void draw_main_image(const draw_data_t* dd) {
	if (gui.view[dd->vport].buf) {
		draw_vport(dd);
	} else {
		draw_empty_image(dd);
	}
}

gboolean get_context_rotation_matrix(double rotation, cairo_matrix_t *transform, gboolean invert) {
	if (rotation == 0.) return FALSE;
	double dx = (double)com.selection.x + (double)com.selection.w * 0.5;
	double dy = (double)com.selection.y + (double)com.selection.h * 0.5;
	cairo_matrix_init_translate(transform, dx, dy);
	cairo_matrix_rotate(transform, rotation * DEGTORAD);
	cairo_matrix_translate(transform, -dx, -dy);
	if (invert) return (cairo_matrix_invert(transform) == CAIRO_STATUS_SUCCESS);
	return TRUE;
}

static void rotate_context(cairo_t *cr, double rotation) {
	cairo_matrix_t transform;
	if (!get_context_rotation_matrix(rotation, &transform, FALSE)) return;
	cairo_transform(cr, &transform);
}

static void draw_selection(const draw_data_t* dd) {
	if (com.selection.w > 0 && com.selection.h > 0) {
		if ((com.selection.x + com.selection.w > gfit.rx) ||
		(com.selection.y + com.selection.h > gfit.ry)) {
			rectangle area = {0, 0, gfit.rx, gfit.ry};
			memcpy(&com.selection, &area, sizeof(rectangle));
		}
		if (!rotation_dlg) rotation_dlg = lookup_widget("rotation_dialog");
		cairo_t *cr = dd->cr;
		static double dash_format[] = { 4.0, 2.0 };
		cairo_set_line_width(cr, 1.5 / dd->zoom);
		cairo_set_dash(cr, dash_format, 2, 0);
		cairo_set_source_rgb(cr, 0.8, 1.0, 0.8);
		cairo_save(cr); // save the original transform
		if (gtk_widget_is_visible(rotation_dlg)) {
			double dashes2[]={5.0, 5.0};
			cairo_set_dash(cr, dashes2, 2, 0);
			cairo_set_line_width(cr, 0.5 / dd->zoom);
			cairo_rectangle(cr, (double) com.selection.x, (double) com.selection.y,
						(double) com.selection.w, (double) com.selection.h);
			cairo_stroke(cr);
			cairo_set_line_width(cr, 3. / dd->zoom);
			cairo_set_source_rgb(cr, 0.8, 0.0, 0.0);
			rotate_context(cr, -gui.rotation); // cairo is positive CW while opencv is positive CCW

			// draw a circle at top left corner to visualize rots larger than 90
			double size = 10. / dd->zoom;
			cairo_set_dash(cr, NULL, 0, 0);
			cairo_arc(cr, com.selection.x, com.selection.y, size * 0.5, 0., 2. * M_PI);
			cairo_stroke_preserve(cr);
			cairo_fill(cr);
			cairo_set_dash(cr, dash_format, 2, 0);
		}
		cairo_rectangle(cr, (double) com.selection.x, (double) com.selection.y,
						(double) com.selection.w, (double) com.selection.h);
		cairo_stroke(cr);

		// display a grid when the selection is being made / modified, when it is big enough
		if (com.pref.gui.selection_guides > 1 && gui.drawing && com.selection.w > 40 / dd->zoom && com.selection.h > 40 / dd->zoom) {
			cairo_set_line_width(cr, 0.4 / dd->zoom);
			cairo_set_dash(cr, NULL, 0, 0);
			for (int i = 1; i < com.pref.gui.selection_guides; i++) {
				int x = com.selection.x + com.selection.w * i / com.pref.gui.selection_guides;
				int y = com.selection.y + com.selection.h * i / com.pref.gui.selection_guides;
				cairo_move_to(cr, x, com.selection.y);
				cairo_line_to(cr, x, com.selection.y + com.selection.h);
				cairo_move_to(cr, com.selection.x, y);
				cairo_line_to(cr, com.selection.x + com.selection.w, y);
			}
			cairo_stroke(cr);
		}

		// display a mini cross when the selection is being dragged
		if ((gui.freezeX && gui.freezeY) || gtk_widget_is_visible(rotation_dlg)) {
			cairo_set_line_width(cr, 1.0 / dd->zoom);
			point selection_center = { com.selection.x + (double)com.selection.w / 2.,
				com.selection.y + (double)com.selection.h / 2. };
			cairo_move_to(cr, selection_center.x, selection_center.y - 5 / dd->zoom);
			cairo_line_to(cr, selection_center.x, selection_center.y + 5 / dd->zoom);
			cairo_move_to(cr, selection_center.x - 5 / dd->zoom, selection_center.y);
			cairo_line_to(cr, selection_center.x + 5 / dd->zoom, selection_center.y);
			cairo_stroke(cr);
		}
		cairo_restore(cr); // restore the original transform
	}
}

static void draw_cut_line(const draw_data_t* dd) {
	if (!cut_dialog) {
		cut_dialog = lookup_widget("cut_dialog");
		cut_cdialog = lookup_widget("cut_coords_dialog");
		cut_sdialog = lookup_widget("cut_spectroscopy_dialog");
		tri_cut_toggle = GTK_TOGGLE_BUTTON(lookup_widget("cut_tri_cut"));
		tri_cut_spin_step = GTK_SPIN_BUTTON(lookup_widget("cut_tricut_step"));
	}
	if (!(gtk_widget_get_visible(cut_dialog) || gtk_widget_get_visible(cut_cdialog) || gtk_widget_get_visible(cut_sdialog)))
		return;
	if (gui.cut.cut_end.x == -1 || gui.cut.cut_end.y == -1 || gui.cut.seq)
		return;
	gboolean tri = gtk_toggle_button_get_active(tri_cut_toggle);
	double offstartx, offstarty, offendx, offendy, step;

	cairo_t *cr = dd->cr;
	static double dash_format[] = { 4.0, 2.0 };
	cairo_set_line_width(cr, 1.5 / dd->zoom);
	cairo_set_dash(cr, dash_format, 2, 0);

	if (tri) {
		point delta;
		delta.x = gui.cut.cut_end.x - gui.cut.cut_start.x;
		delta.y = gui.cut.cut_end.y - gui.cut.cut_start.y;
		double length = sqrt(delta.x * delta.x + delta.y * delta.y);
		if (length < 1.) return;
		int nbr_points = (int) length;
		double point_spacing_x = delta.x / nbr_points;
		double point_spacing_y = delta.y / nbr_points;
		step = gtk_spin_button_get_value(tri_cut_spin_step);
		double line_r[3] = { 0.58, 0.0, 0.34 }; // These colours match the 3 lines plotted by siril plot
		double line_g[3] = { 0.0, 0.62, 0.70 };
		double line_b[3] = { 0.83, 0.45, 0.91 };
		for (int offset = -1 ; offset < 2 ; offset++) {
			offstartx = gui.cut.cut_start.x + (offset * point_spacing_y * step);
			offstarty = gui.cut.cut_start.y - (offset * point_spacing_x * step);
			offendx = gui.cut.cut_end.x + (offset * point_spacing_y * step);
			offendy = gui.cut.cut_end.y - (offset * point_spacing_x * step);
			cairo_set_source_rgb(cr, line_r[offset+1], line_g[offset+1], line_b[offset+1]);
			cairo_save(cr);
			cairo_move_to(cr, offstartx, offstarty);
			cairo_line_to(cr, offendx, offendy);
			cairo_stroke(cr);
			cairo_restore(cr);
		}
	} else {
		cairo_set_source_rgb(cr, 0.0, 0.62, 0.70); // This matches the single line plotted by siril plot
		cairo_save(cr);
		cairo_move_to(cr, gui.cut.cut_start.x, gui.cut.cut_start.y);
		cairo_line_to(cr, gui.cut.cut_end.x, gui.cut.cut_end.y);
		cairo_stroke(cr);
		cairo_restore(cr);
	}
}

static void draw_measurement_line(const draw_data_t* dd) {
	if (gui.measure_start.x == -1)
		return;
	cairo_t *cr = dd->cr;
	static double dash_format[] = { 4.0, 2.0 };
	cairo_set_line_width(cr, 1.5 / dd->zoom);
	cairo_set_dash(cr, dash_format, 2, 0);
	cairo_set_source_rgb(cr, 0.8, 1.0, 0.8);
	cairo_save(cr);
	cairo_move_to(cr, gui.measure_start.x, gui.measure_start.y);
	cairo_line_to(cr, gui.measure_end.x, gui.measure_end.y);
	cairo_stroke(cr);
	cairo_restore(cr);
}

static void draw_stars(const draw_data_t* dd) {
	cairo_t *cr = dd->cr;
	int i = 0;

	if (com.stars && !com.script && (single_image_is_loaded() || sequence_is_loaded())) {
		/* com.stars is a NULL-terminated array */
		cairo_set_dash(cr, NULL, 0, 0);
		cairo_set_source_rgba(cr, 1.0, 0.4, 0.0, 0.9);
		cairo_set_line_width(cr, 1.5 / dd->zoom);

		while (com.stars[i]) {
			double size = com.stars[i]->fwhmx * 2.0;
			if (size <= 0.0) size = com.pref.phot_set.aperture;
			if (i == gui.selected_star) {
				// We draw horizontal and vertical lines to show the star
				cairo_set_line_width(cr, 2.0 / dd->zoom);
				cairo_set_source_rgba(cr, 0.0, 0.4, 1.0, 0.6);

				cairo_move_to(cr, com.stars[i]->xpos, 0);
				cairo_line_to(cr, com.stars[i]->xpos, dd->image_height);
				cairo_stroke(cr);
				cairo_move_to(cr, 0, com.stars[i]->ypos);
				cairo_line_to(cr, dd->image_width, com.stars[i]->ypos);
				cairo_stroke(cr);

				cairo_set_source_rgba(cr, 1.0, 0.4, 0.0, 0.9);
				cairo_set_line_width(cr, 1.5 / dd->zoom);
			}
			if (com.stars[i]->has_saturated) {
				cairo_set_source_rgba(cr, 0.75, 0.22, 1.0, 0.9);
				cairo_set_line_width(cr, 3.0 / dd->zoom);
			}
			cairo_save(cr); // save the original transform
			cairo_translate(cr, com.stars[i]->xpos, com.stars[i]->ypos);
			cairo_rotate(cr, M_PI * 0.5 + com.stars[i]->angle * M_PI / 180.);
			double r = com.stars[i]->fwhmx > 0.0 ? com.stars[i]->fwhmy / com.stars[i]->fwhmx : 1.0;
			cairo_scale(cr, r, 1);
			cairo_arc(cr, 0., 0., size, 0.,2 * M_PI);
			cairo_restore(cr); // restore the original transform
			cairo_stroke(cr);
			/* to keep  for debugging boxes adjustements */
			// if (com.stars[i]->R > 0)
			// 	cairo_rectangle(cr, com.stars[i]->xpos - (double)com.stars[i]->R, com.stars[i]->ypos - (double)com.stars[i]->R, (double)com.stars[i]->R * 2 + 1, (double)com.stars[i]->R * 2 + 1);
			// cairo_stroke(cr);
			if (com.stars[i]->has_saturated) {
				cairo_set_source_rgba(cr, 1.0, 0.4, 0.0, 0.9);
				cairo_set_line_width(cr, 1.5 / dd->zoom);
			}

			i++;
		}
	}

	/* quick photometry */
	if (!com.script && gui.qphot && mouse_status == MOUSE_ACTION_PHOTOMETRY) {
		double size = (!com.pref.phot_set.force_radius && gui.qphot) ? gui.qphot->fwhmx * 2.0 : com.pref.phot_set.aperture;
		if (size <= 0.0) size = com.pref.phot_set.aperture;

		cairo_set_dash(cr, NULL, 0, 0);
		cairo_set_source_rgba(cr, 1.0, 0.4, 0.0, 0.9);
		cairo_set_line_width(cr, 1.5 / dd->zoom);

		/* fwhm * 2: first circle */
		cairo_arc(cr, gui.qphot->xpos, gui.qphot->ypos, size, 0., 2. * M_PI);
		cairo_stroke(cr);

		/* sky annulus */
		if (dd->neg_view) {
			cairo_set_source_rgba(cr, 0.5, 0.0, 0.7, 0.9);
		} else {
			cairo_set_source_rgba(cr, 0.5, 1.0, 0.3, 0.9);
		}

		cairo_arc(cr, gui.qphot->xpos, gui.qphot->ypos, com.pref.phot_set.inner, 0., 2. * M_PI);
		cairo_stroke(cr);
		cairo_arc(cr, gui.qphot->xpos, gui.qphot->ypos, com.pref.phot_set.outer, 0., 2. * M_PI);
		cairo_stroke(cr);
		cairo_select_font_face(cr, "Purisa", CAIRO_FONT_SLANT_NORMAL, CAIRO_FONT_WEIGHT_BOLD);
		cairo_set_font_size(cr, 40);
		cairo_move_to(cr, gui.qphot->xpos + com.pref.phot_set.outer + 5, gui.qphot->ypos);
		cairo_stroke(cr);
	}

	/* draw seqpsf stars */
	if (sequence_is_loaded() && com.seq.current >= 0) {
		for (i = 0; i < MAX_SEQPSF && com.seq.photometry[i]; i++) {
			psf_star *the_psf = com.seq.photometry[i][com.seq.current];
			if (the_psf) {
				double size = (!com.pref.phot_set.force_radius && the_psf->fwhmx > 0.0) ?
					the_psf->fwhmx * 2.0 : com.pref.phot_set.aperture;
				cairo_set_dash(cr, NULL, 0, 0);
				// make the aperture slightly brighter
				cairo_set_source_rgba(cr, min(com.seq.photometry_colors[i][0] + 0.2, 1.0),
						min(com.seq.photometry_colors[i][1] + 0.2, 1.0),
						min(com.seq.photometry_colors[i][2] + 0.2, 1.0), 1.0);
				cairo_set_line_width(cr, 2.0 / dd->zoom);
				cairo_arc(cr, the_psf->xpos, the_psf->ypos, size, 0., 2. * M_PI);
				cairo_stroke(cr);

				cairo_set_source_rgba(cr, com.seq.photometry_colors[i][0],
						com.seq.photometry_colors[i][1],
						com.seq.photometry_colors[i][2], 1.0);
				cairo_arc(cr, the_psf->xpos, the_psf->ypos, com.pref.phot_set.inner, 0.,
						2. * M_PI);
				cairo_stroke(cr);
				cairo_arc(cr, the_psf->xpos, the_psf->ypos, com.pref.phot_set.outer, 0.,
						2. * M_PI);
				cairo_stroke(cr);
				cairo_select_font_face(cr, "Purisa", CAIRO_FONT_SLANT_NORMAL, CAIRO_FONT_WEIGHT_BOLD);
				cairo_set_font_size(cr, 40);
				cairo_move_to(cr, the_psf->xpos + com.pref.phot_set.outer + 5, the_psf->ypos);
				if (i == 0) {
					cairo_show_text(cr, "V");
				} else {
					char tmp[16];
					sprintf(tmp, "%d", i);
					cairo_show_text(cr, tmp);
				}
				cairo_stroke(cr);
			}
		}

		/* draw a cross on excluded images */
		if (com.seq.imgparam && com.seq.current >= 0 &&
				!com.seq.imgparam[com.seq.current].incl) {
			int w = dd->image_width > gfit.rx ? gfit.rx : dd->image_width;
			int h = dd->image_height > gfit.ry ? gfit.ry : dd->image_height;
			cairo_set_dash(cr, NULL, 0, 0);
			cairo_set_source_rgb(cr, 1.0, 0.8, 0.7);
			cairo_set_line_width(cr, 2.0 / dd->zoom);
			cairo_move_to(cr, 0, 0);
			cairo_line_to(cr, w, h);
			cairo_move_to(cr, 0, h);
			cairo_line_to(cr, w, 0.0);
			cairo_stroke(cr);
		}

		/* draw preview rectangles for the manual registration */
		for (i = 0; i < PREVIEW_NB; i++) {
			if (com.seq.previewX[i] >= 0) {
				int textX, textY;
				gchar *text;
				cairo_set_line_width(cr, 1.0 / dd->zoom);
				cairo_set_source_rgb(cr, 0.1, 0.6, 0.0);
				cairo_rectangle(cr,
						com.seq.previewX[i] - com.seq.previewW[i] / 2,
						com.seq.previewY[i] - com.seq.previewH[i] / 2,
						com.seq.previewW[i], com.seq.previewH[i]);
				cairo_stroke(cr);

				textX = com.seq.previewX[i] - com.seq.previewW[i] / 2;
				textX += 0.1 * com.seq.previewW[i];

				textY = com.seq.previewY[i] - com.seq.previewH[i] / 2;
				textY += 0.1 * com.seq.previewH[i];

				text = g_strdup_printf("%d", i + 1);

				cairo_set_font_size(cr, 12.0 / dd->zoom);
				cairo_move_to(cr, textX, textY);
				cairo_show_text(cr, text);
				cairo_stroke(cr);
				g_free(text);
			}
		}
	}
}

static void draw_brg_boxes(const draw_data_t* dd) {
	GSList *list;
	for (list = com.grad_samples; list; list = list->next) {
		background_sample *sample = (background_sample *)list->data;
		if (sample && background_sample_is_valid(sample)) {
			int radius = (int) (background_sample_get_size(sample) / 2);
			point position = background_sample_get_position(sample);
			cairo_set_line_width(dd->cr, 1.5 / dd->zoom);
			cairo_set_source_rgba(dd->cr, 1.0,  0.2, 0.3, 1.0);
			cairo_rectangle(dd->cr, position.x - radius - 1, position.y - radius,
					radius * 2, radius * 2);
			cairo_stroke(dd->cr);
		}
	}
}

#ifdef HAVE_WCSLIB
static void draw_compass(const draw_data_t* dd) {
	int pos = com.pref.gui.position_compass;
	if (!pos) return; // User chose None
	fits *fit = &gfit;
	cairo_t *cr = dd->cr;
	cairo_set_line_width(cr, 3.0 / dd->zoom);
	double ra0, dec0;
	double xN, yN, xE, yE;

	double xpos = -1 + (fit->rx + 1) / 2.0;
	double ypos = -1 + (fit->ry + 1) / 2.0;
	pix2wcs(fit, xpos, ypos, &ra0, &dec0);
	if (ra0 == -1) return; // checks implicitly that wcslib member exists
	double len = (double) fit->ry / 20.;
	wcs2pix(fit, ra0, dec0 + 0.1, &xN, &yN);
	wcs2pix(fit, ra0 + 0.1, dec0, &xE, &yE);
	if (fabs(dec0 - 90.) < len * get_wcs_image_resolution(fit)) return; //If within one arrow length of the North Pole, do not plot
	double angleN = -atan2(yN - ypos, xN - xpos);
	double angleE = -atan2(yE - ypos, xE - xpos);

	cairo_set_font_size(cr, len / 3);

	double xdraw, ydraw;
	double pos_values[5][2] = { { 0.5, 0.5 }, { 0.1, 0.1 }, { 0.9, 0.1 }, { 0.1, 0.9 }, { 0.9, 0.9 } };
	xdraw = pos_values[pos - 1][0] * fit->rx;
	ydraw = pos_values[pos - 1][1] * fit->ry;

	/* draw north line and filled-arrow*/
	cairo_set_source_rgba(cr, 1., 0., 0., 1.0);
	cairo_save(cr); // save the original transform
	cairo_translate(cr, xdraw, ydraw);
	cairo_rotate(cr, angleN);
	cairo_move_to(cr, 0., 0.);
	cairo_line_to(cr, len, 0.);
	cairo_stroke(cr);
	cairo_line_to(cr, 0.75 * len, -0.15 * len);
	cairo_line_to(cr, 0.75 * len, +0.15 * len);
	cairo_line_to(cr, len, 0.);
	cairo_fill(cr);
	cairo_move_to(cr, len * 1.3, 0.1 * len);
	cairo_rotate(cr, -angleN);
	cairo_show_text(cr, "N");
	cairo_restore(cr); // restore the original transform

	/* draw east line */
	if (dd->neg_view)
		cairo_set_source_rgba(cr, 0.0, 0.0, 0.0, 1.0);
	else
		cairo_set_source_rgba(cr, 1.0, 1.0, 1.0, 1.0);

	cairo_save(cr); // save the original transform
	cairo_translate(cr, xdraw, ydraw);
	cairo_rotate(cr, angleE);
	cairo_move_to(cr, 0., 0.);
	cairo_line_to(cr, len / 2.0, 0.);
	cairo_stroke(cr);
	cairo_move_to(cr, (len / 2) * 2.0, -0.1 * len);
	cairo_rotate(cr, -angleE);
	cairo_show_text(cr, "E");
	cairo_stroke(cr);
	cairo_restore(cr); // restore the original transform
}

static label_point *new_label_point(double height, const double *pix1, const double *pix2, const double *world, gboolean isRA, int border) {
	label_point *pt = g_new(label_point, 1);

	pt->x = pix1[0];
	pt->y = height - pix1[1];
	pt->ra = world[0];
	pt->dec = world[1];
	pt->angle = -atan2(pix2[1] - pix1[1], pix2[0] - pix1[0]);
	pt->isRA = isRA;
	pt->border = border;

	return pt;
}

static int has_pole(fits *fit) {
	if (!wcs2pix(fit, 0., 90., NULL, NULL))
		return 1;
	if (!wcs2pix(fit, 0., -90., NULL, NULL))
		return -1;
	return 0;
}

static gboolean get_line_intersection(double p0_x, double p0_y, double p1_x,
		double p1_y, double p2_x, double p2_y, double p3_x, double p3_y,
		double *i_x, double *i_y) {
	double s1_x, s1_y, s2_x, s2_y;
	s1_x = p1_x - p0_x;	s1_y = p1_y - p0_y;
	s2_x = p3_x - p2_x;	s2_y = p3_y - p2_y;
	double det = -s2_x * s1_y + s1_x * s2_y;
	if (fabs(det) < DBL_EPSILON)
		return FALSE;
	double s, t;
	s = (-s1_y * (p0_x - p2_x) + s1_x * (p0_y - p2_y)) / det;
	t = ( s2_x * (p0_y - p2_y) - s2_y * (p0_x - p2_x)) / det;
	if (s >= 0 && s <= 1 && t >= 0 && t <= 1) {
		// Collision detected
		if (i_x != NULL)
			*i_x = p0_x + (t * s1_x);
		if (i_y != NULL)
			*i_y = p0_y + (t * s1_y);
		return TRUE;
	}
	return FALSE; // No collision
}

static gint border_compare(label_point *a, label_point *b) {
	if (a->border > b->border) return 1;
	if (a->border < b->border) return -1;
	return 0;
}

static double ra_values[] = { 45, 30, 15, 10, 7.5, 5, 3.75, 2.5, 1.5, 1.25, 1, 3. / 4., 1.
		/ 2., 1. / 4., 1. / 6., 1. / 8., 1. / 12., 1. / 16., 1. / 24., 1. / 40., 1. / 48. };
#endif


static void draw_wcs_grid(const draw_data_t* dd) {
#ifdef HAVE_WCSLIB
	if (!gui.show_wcs_grid) return;
	fits *fit = &gfit;
	if (!has_wcs(fit)) return;
	cairo_t *cr = dd->cr;
	cairo_set_dash(cr, NULL, 0, 0);
	cairo_set_line_width(cr, 1. / dd->zoom);
	cairo_set_font_size(cr, 12.0 / dd->zoom);
	double ra0, dec0;
	GList *ptlist = NULL;
	double world[2], pix[2], pix2[2], img[2];
	double phi, theta;
	int status;

	double width = (double) fit->rx;
	double height = (double) fit->ry;
	cairo_rectangle(cr, 0., 0., width, height); // to clip the grid
	cairo_clip(cr);
	/* get ra and dec of center of the image */
	center2wcs(fit, &ra0, &dec0);
	if (ra0 == -1.) return;
	dec0 *= (M_PI / 180.0);
	ra0  *= (M_PI / 180.0);
	double range = fit->wcsdata.cdelt[1] * sqrt(pow((width / 2.0), 2) + pow((height / 2.0), 2)); // range in degrees, FROM CENTER
	double step;

	/* Compute borders in pixel for tags*/
	double pixbox[5][2] = { { 0., 0. }, { width, 0. }, { width, height }, { 0., height }, { 0., 0. } };
	const double pixval[4] = { 0., width, height, 0. }; // bottom, right, top, left with ref bottom left
	int pixtype[4] = { 1, 0, 1, 0 }; // y, x, y, x
	int polesign = has_pole(fit);

	/* calculate DEC step size */
	if (range > 16.0) {
		step = 8.; //step DEC 08:00
	} else if (range > 8.0) {
		step = 4.; // step DEC 04:00
	} else if (range > 4.0) { // image FOV about >2*4/sqrt(2) so >5 degrees
		step = 2.; // step DEC 02:00
	} else if (range > 2.0) {
		step = 1.; // step DEC 01:00
	} else if (range > 1.0) {
		step = 0.5; // step DEC 00:30
	} else if (range > 0.5) {
		step = 0.25; // step DEC 00:15
	} else if (range > 0.3) {
		step = 1. / 6.; // 0.166666, step DEC 00:10
	} else {
		step = 1. / 12.; // step DEC 00:05
	}

	// calculate RA step size
	double step2 = min(45, step / (cos(dec0) + 0.000001)); // exact value for stepRA, but not well rounded
	int iter = 0;
	double stepRA;
	do { // select nice rounded values for ra_step
		stepRA = ra_values[iter];
		iter++;
	} while ((stepRA >= step2) && (iter < G_N_ELEMENTS(ra_values))); // repeat until compatible value is found in ra_values
	if (polesign) stepRA = 45.;

	// round image centers
	double centra = stepRA * round(ra0 * 180 / (M_PI * stepRA)); // rounded image centers
	double centdec = step * round(dec0 * 180 / (M_PI * step));

	// plot DEC grid
	cairo_set_source_rgb(cr, 0.8, 0.0, 0.0);
	double di = (polesign) ? 0. : centra - 6 * stepRA;
	do { // dec lines
		double dj = max(centdec - 6 * step, -90);
		do {
			double xa, ya, xb, yb, x1, x2, y1, y2;

			wcs2pix(fit, di, dj, &xa, &ya);
			x1 = round(xa - 1);
			y1 = round(height - ya);

			wcs2pix(fit, di, (dj + step), &xb, &yb);
			x2 = round(xb - 1);
			y2 = round(height - yb);

			if (((x1 >= 0) && (y1 >= 0) && (x1 < width) && (y1 < height))
					|| ((x2 >= 0) && (y2 >= 0) && (x2 < width) && (y2 < height))) {
				cairo_move_to(cr, x1, y1);
				cairo_line_to(cr, x2, y2);
				cairo_stroke(cr);
			}
			// check crossing
			if (!(((xa >= 0) && (ya >= 0) && (xa < width) && (ya < height))
						&& ((xb >= 0) && (yb >= 0) && (xb < width) && (yb < height)))) {
				for (int k = 0; k < 4; k ++) {
					if (get_line_intersection(xa, ya, xb, yb, pixbox[k][0], pixbox[k][1], pixbox[k+1][0], pixbox[k+1][1], NULL, NULL)) {
						world[0] = di;
						pix[pixtype[k]] = pixval[k];
						double latspan[2] = {dj, dj+step};
						status = wcsmix(fit->wcslib, pixtype[k], 1, latspan, 1.0, 0, world, &phi, &theta, img, pix);
						if(!status) {
							wcs2pix(fit, world[0], world[1] + 0.1, &pix2[0], &pix2[1]);
							ptlist = g_list_append(ptlist, new_label_point(height, pix, pix2, world, TRUE, k));
						}
						break;
					}
				}
			}
			dj = dj + step;
		} while (dj <= min(centdec + 6 * step, 90.));
		di = di + stepRA;
	} while (di <= ((polesign) ? 360. : centra + 6 * stepRA));

	// plot RA grid
	cairo_set_source_rgb(cr, 0.0, 0.5, 1.0);
	double dj = max(centdec - step * 6, -90);
	do { // ra lines
		di = (polesign) ? 0. : centra - 6 * stepRA;
		do {
			double xa, ya, xb, yb, x1, x2, y1, y2;

			wcs2pix(fit, di, dj, &xa, &ya);
			x1 = round(xa - 1);
			y1 = round(height - ya);

			wcs2pix(fit, (di + step), dj, &xb, &yb);
			x2 = round(xb - 1);
			y2 = round(height - yb);

			if (((x1 >= 0) && (y1 >= 0) && (x1 < width) && (y1 < height))
					|| ((x2 >= 0) && (y2 >= 0) && (x2 < width) && (y2 < height))) {
				cairo_move_to(cr, x1, y1);
				cairo_line_to(cr, x2, y2);
				cairo_stroke(cr);
			}
				// check crossing
			if (!(((xa >= 0) && (ya >= 0) && (xa < width) && (ya < height))
				&& ((xb >= 0) && (yb >= 0) && (xb < width) && (yb < height)))) {
				for (int k = 0; k < 4; k ++) {
					if (get_line_intersection(xa, ya, xb, yb, pixbox[k][0], pixbox[k][1], pixbox[k+1][0], pixbox[k+1][1], NULL, NULL)) {
						world[1] = dj;
						pix[pixtype[k]] = pixval[k];
						double lngspan[2] = {di, di+step};
						status = wcsmix(fit->wcslib, pixtype[k], 2, lngspan, 1.0, 0, world, &phi, &theta, img, pix);
						if(!status) {
							wcs2pix(fit, world[0] + 0.1, world[1], &pix2[0], &pix2[1]);
							ptlist = g_list_append(ptlist, new_label_point(height, pix, pix2, world, FALSE, k));
						}
						break;
					}
				}
			}
			di = di + step;
		} while (di <= ((polesign) ? 360. : centra + 6 * stepRA));
		dj = dj + step;
	} while (dj <= min(centdec + step * 6, 90));

	// Add crossings labels
	ptlist = g_list_sort(ptlist, (GCompareFunc) border_compare); // sort potential tags by increasing border number
	if (dd->neg_view) {
		cairo_set_source_rgb(cr, 0.2, 0.2, 0.2);
	} else {
		cairo_set_source_rgb(cr, 0.8, 0.8, 0.8);
	}
	GSList *existingtags = NULL;
	gchar *RAfmt = (stepRA < 1./4.) ? "%02dh%02dm%02ds" : "%02dh%02dm";
	for (GList *l = ptlist; l != NULL; l = l->next) {
		// getting the label
		SirilWorldCS *world_cs;
		label_point *pt = (label_point*) l->data;
		world_cs = siril_world_cs_new_from_a_d(pt->ra, pt->dec);
		if (world_cs) {
			gchar *tag = (pt->isRA) ? siril_world_cs_alpha_format(world_cs, RAfmt) : siril_world_cs_delta_format(world_cs, "%c%02d°%02d\'");
			siril_world_cs_unref(world_cs);
			if (!g_slist_find_custom(existingtags, tag, (GCompareFunc) strcompare)) { // this tag has already been used - skipping
				existingtags = g_slist_append(existingtags, (gpointer) tag);
				cairo_text_extents_t te1, te2;
				cairo_text_extents(cr, tag, &te1); // getting the dimensions of the textbox
				cairo_save(cr); // save the orginal transform
				cairo_translate(cr, pt->x, pt->y);
				// add pi for angles larger than +/- pi/2
				if (pt->angle > M_PI_2)
					pt->angle -= M_PI;
				if (pt->angle < -M_PI_2)
					pt->angle += M_PI;
				double dx = 0., dy = 0.;
				switch (pt->border) { // shift to get back in the image
				case 0: // bottom
					if (pt->angle > 0.)
						dx -= te1.x_advance;
					break;
				case 1: // right
					dx -= te1.x_advance;
					if (pt->angle > 0.)
						dy += te1.height;
					break;
				case 2: // top
					dy += te1.height;
					if (pt->angle < 0.)
						dx -= te1.x_advance;
					break;
				case 3: // left
					if (pt->angle < 0.)
						dy += te1.height;
					break;
				default:
					break;
				}
				cairo_rotate(cr, pt->angle);
				cairo_move_to(cr, dx, dy);
				cairo_text_extents(cr, tag, &te2);
				cairo_show_text(cr, tag);
				cairo_stroke(cr);
				cairo_restore(cr); // restore the orginal transform
			} else {
				g_free(tag);
			}
		}
	}
	g_list_free_full(ptlist, (GDestroyNotify) g_free);
	g_slist_free_full(existingtags, (GDestroyNotify) g_free);

	draw_compass(dd);
#endif
}

static gdouble x_circle(gdouble x, gdouble radius) {
	return x + radius * cos(315 * M_PI / 180);
}

static gdouble y_circle(gdouble y, gdouble radius) {
	return y + radius * sin(315 * M_PI / 180);
}

static void draw_annotates(const draw_data_t* dd) {
	if (!com.found_object) return;
	gdouble resolution = get_wcs_image_resolution(&gfit);
	if (resolution <= 0) return;
	double width = (double) gfit.rx;
	double height = (double) gfit.ry;
	cairo_t *cr = dd->cr;
	cairo_set_dash(cr, NULL, 0, 0);

	cairo_set_line_width(cr, 1.0 / dd->zoom);
	cairo_rectangle(cr, 0., 0., width, height); // to clip the grid
	cairo_clip(cr);

	for (GSList *list = com.found_object; list; list = list->next) {
		CatalogObjects *object = (CatalogObjects *)list->data;
		gdouble radius = get_catalogue_object_radius(object);
		gdouble ra = get_catalogue_object_ra(object);
		gdouble dec = get_catalogue_object_dec(object);
		gchar *code = get_catalogue_object_code_pretty(object);
		guint catalog = get_catalogue_object_cat(object);

		switch (catalog) {
		case USER_DSO_CAT_INDEX:
			cairo_set_source_rgba(cr, 1.0, 0.5, 0.0, 0.9);
			break;
		case USER_SSO_CAT_INDEX:
			cairo_set_source_rgba(cr, 1.0, 1.0, 0.0, 0.9);
			break;
		case USER_TEMP_CAT_INDEX:
			cairo_set_source_rgba(cr, 1.0, 0.0, 0.0, 0.9);
			break;
		default:
		case 0:
			if (dd->neg_view) {
				cairo_set_source_rgba(cr, 0.5, 0.0, 0.7, 0.9);
			} else {
				cairo_set_source_rgba(cr, 0.5, 1.0, 0.3, 0.9);
			}
			break;
		}

		radius = radius / resolution / 60.0;
		// radius now in pixels

		double fx, fy;
		if (!wcs2pix(&gfit, ra, dec, &fx, &fy)) {
			double x, y;
			fits_to_display(fx, fy, &x, &y, gfit.ry);
			point offset = {10, -10};
			if (radius < 0) {
				// objects we don't have an accurate location (LdN, Sh2)
			} else if (radius > 5) {
				cairo_arc(cr, x, y, radius, 0., 2. * M_PI);
				cairo_stroke(cr);
				cairo_move_to(cr, x_circle(x, radius), y_circle(y, radius));
				offset.x = x_circle(x, radius * 1.3) - x;
				offset.y = y_circle(y, radius * 1.3) - y;
				cairo_line_to(cr, offset.x + x, offset.y + y);
			} else {
				/* it is punctual */
				cairo_move_to(cr, x, y - 20);
				cairo_line_to(cr, x, y - 10);
				cairo_stroke(cr);
				cairo_move_to(cr, x, y + 20);
				cairo_line_to(cr, x, y + 10);
				cairo_stroke(cr);
				cairo_move_to(cr, x - 20, y);
				cairo_line_to(cr, x - 10, y);
				cairo_stroke(cr);
				cairo_move_to(cr, x + 20, y);
				cairo_line_to(cr, x + 10, y);
				cairo_stroke(cr);
			}
			if (code) {
				gchar *name = code, *name2;
				name2 = strstr(code, "\\n");
				if (name2) {
					name = g_strndup(code, name2-code);
					name2+=2;
				}

				gdouble size = 18 * (com.pref.gui.font_scale / 100.0);
				cairo_select_font_face(cr, "Liberation Sans", CAIRO_FONT_SLANT_NORMAL, CAIRO_FONT_WEIGHT_NORMAL);
				cairo_set_font_size(cr, size / dd->zoom);
				cairo_move_to(cr, x + offset.x, y + offset.y);
				cairo_show_text(cr, name);
				cairo_stroke(cr);
				if (name2) {
					// subtitle, draw it below
					cairo_move_to(cr, x + offset.x + 5 / dd->zoom, y + offset.y + (size + 4) / dd->zoom);
					size = 16 * (com.pref.gui.font_scale / 100.0);
					cairo_set_font_size(cr, size / dd->zoom);
					cairo_show_text(cr, name2);
					cairo_stroke(cr);
					g_free(name);
				}
			}
		}
	}
}

static void draw_rgb_centers(const draw_data_t* dd) {
	if (!gui.comp_layer_centering) return;
	cairo_t *cr = dd->cr;
	cairo_set_dash(cr, NULL, 0, 0);

	double red = gui.comp_layer_centering->saturated_color.red;
	double green = gui.comp_layer_centering->saturated_color.green;
	double blue = gui.comp_layer_centering->saturated_color.blue;
	cairo_set_source_rgb(cr, red, green, blue);
	cairo_set_line_width(cr, 2.0 / dd->zoom);

	double size = 10. / dd->zoom;
	cairo_arc(cr, gui.comp_layer_centering->center.x, gui.comp_layer_centering->center.y, size * 0.5, 0., 2. * M_PI);
	cairo_stroke(cr);
}

static void draw_analysis(const draw_data_t* dd) {
	if (com.tilt) {
		cairo_t *cr = dd->cr;
		cairo_set_dash(cr, NULL, 0, 0);

		cairo_set_source_rgb(cr, 1.0, 0.8, 0.7);
		cairo_set_line_width(cr, 2.0 / dd->zoom);
		cairo_move_to(cr, com.tilt->pt[0].x, com.tilt->pt[0].y);
		cairo_line_to(cr, com.tilt->pt[1].x, com.tilt->pt[1].y);
		cairo_line_to(cr, com.tilt->pt[2].x, com.tilt->pt[2].y);
		cairo_line_to(cr, com.tilt->pt[3].x, com.tilt->pt[3].y);
		cairo_line_to(cr, com.tilt->pt[1].x, com.tilt->pt[1].y);
		cairo_move_to(cr, com.tilt->pt[3].x, com.tilt->pt[3].y);
		cairo_line_to(cr, com.tilt->pt[0].x, com.tilt->pt[0].y);
		cairo_line_to(cr, com.tilt->pt[2].x, com.tilt->pt[2].y);
		cairo_stroke(cr);

		/* draw text */
		cairo_select_font_face(cr, "Purisa", CAIRO_FONT_SLANT_NORMAL, CAIRO_FONT_WEIGHT_BOLD);
		int size = 20.0 / dd->zoom;
		cairo_set_font_size(cr, size);

		/* fwhm 1 */
		gchar *str = g_strdup_printf("%.2f", com.tilt->fwhm[0]);
		cairo_move_to(cr, com.tilt->pt[0].x, com.tilt->pt[0].y - size);
		cairo_show_text(cr, str);
		g_free(str);
		/* fwhm 2 */
		str = g_strdup_printf("%.2f", com.tilt->fwhm[1]);
		cairo_move_to(cr, com.tilt->pt[1].x, com.tilt->pt[1].y - size);
		cairo_show_text(cr, str);
		g_free(str);
		/* fwhm 3 */
		str = g_strdup_printf("%.2f", com.tilt->fwhm[2]);
		cairo_move_to(cr, com.tilt->pt[2].x, com.tilt->pt[2].y + size);
		cairo_show_text(cr, str);
		g_free(str);
		/* fwhm 4 */
		str = g_strdup_printf("%.2f", com.tilt->fwhm[3]);
		cairo_move_to(cr, com.tilt->pt[3].x, com.tilt->pt[3].y + size);
		cairo_show_text(cr, str);
		g_free(str);
		/* fwhm center */
		str = g_strdup_printf("%.2f", com.tilt->fwhm_centre);
		cairo_move_to(cr, gfit.rx / 2.0, (gfit.ry / 2.0) + size);
		cairo_show_text(cr, str);
		cairo_stroke(cr);
		g_free(str);
	}
}

static void draw_regframe(const draw_data_t* dd) {
	if (com.script || com.headless) return;
	if (!sequence_is_loaded()) return;
	if (com.seq.current == RESULT_IMAGE) return;
	if (!drawframe) {
		drawframe = GTK_TOGGLE_BUTTON(lookup_widget("drawframe_check"));
		seqcombo = GTK_COMBO_BOX(lookup_widget("seqlist_dialog_combo"));
	}
	if (!gtk_toggle_button_get_active(drawframe)) return;
	int activelayer = gtk_combo_box_get_active(seqcombo);
	if (!layer_has_registration(&com.seq, activelayer)) return;
	if (com.seq.reg_invalidated) return;
	transformation_type min, max;
	guess_transform_from_seq(&com.seq, activelayer, &min, &max, FALSE);
	if (max <= IDENTITY_TRANSFORMATION) return;

	if (guess_transform_from_H(com.seq.regparam[activelayer][com.seq.reference_image].H) == NULL_TRANSFORMATION ||
			guess_transform_from_H(com.seq.regparam[activelayer][com.seq.current].H) == NULL_TRANSFORMATION)
		return; // reference or current image H matrix is null matrix

	regframe framing = { 0 };
	framing.pt[0].x = 0.;
	framing.pt[0].y = 0.;
	framing.pt[1].x = (double)com.seq.imgparam[com.seq.reference_image].rx;
	framing.pt[1].y = 0.;
	framing.pt[2].x = (double)com.seq.imgparam[com.seq.reference_image].rx;
	framing.pt[2].y = (double)com.seq.imgparam[com.seq.reference_image].ry;
	framing.pt[3].x = 0.;
	framing.pt[3].y = (double)com.seq.imgparam[com.seq.reference_image].ry;
	double cogx = 0., cogy = 0., cx, cy;
	for (int i = 0; i < 4; i++) {
		cvTransfPoint(&framing.pt[i].x, &framing.pt[i].y, com.seq.regparam[activelayer][com.seq.reference_image].H, com.seq.regparam[activelayer][com.seq.current].H);
		cogx += framing.pt[i].x;
		cogy += framing.pt[i].y;
	}
	cogx *= 0.25;
	cogy *= 0.25;
	cx = (com.seq.is_variable) ? (double)com.seq.imgparam[com.seq.current].rx * 0.5 : (double)com.seq.rx * 0.5;
	cy = (com.seq.is_variable) ? (double)com.seq.imgparam[com.seq.current].ry * 0.5 : (double)com.seq.ry * 0.5;

	cairo_t *cr = dd->cr;
	double size = 10. / dd->zoom;
	cairo_set_dash(cr, NULL, 0, 0);
	cairo_set_source_rgb(cr, 1., 0., 0.);


	cairo_set_line_width(cr, 2.0 / dd->zoom);
	// reference origin
	cairo_arc(cr, framing.pt[0].x, framing.pt[0].y, size * 0.5, 0., 2. * M_PI);
	cairo_stroke_preserve(cr);
	cairo_fill(cr);
	// reference frame
	cairo_move_to(cr, framing.pt[0].x, framing.pt[0].y);
	cairo_line_to(cr, framing.pt[1].x, framing.pt[1].y);
	cairo_line_to(cr, framing.pt[2].x, framing.pt[2].y);
	cairo_line_to(cr, framing.pt[3].x, framing.pt[3].y);
	cairo_line_to(cr, framing.pt[0].x, framing.pt[0].y);
	cairo_stroke(cr);

	// reference center
	cairo_arc(cr, cogx, cogy, size * 0.5, 0., 2. * M_PI);
	cairo_stroke(cr);
	// current center
	cairo_set_source_rgb(cr, 0., 1., 0.);
	cairo_move_to(cr, cx - size * 0.5, cy);
	cairo_rel_line_to(cr, size, 0.);
	cairo_stroke(cr);
	cairo_move_to(cr, cx, cy - size * 0.5);
	cairo_rel_line_to(cr, 0., size);
	cairo_stroke(cr);
}

void initialize_image_display() {
	int i;
	siril_debug_print("HD AutoStretch bitdepth: %d\n", com.pref.hd_bitdepth);
	gui.hd_remap_max = 1 << (guint) com.pref.hd_bitdepth;
	for (i = 0; i < MAXGRAYVPORT; i++) {
		memset(gui.remap_index[i], 0, sizeof(gui.remap_index[i]));
		last_pente = 0.f;
		last_mode = HISTEQ_DISPLAY;
		// only HISTEQ mode always computes the index, it's a good initializer here
	}
	cairo_matrix_init_identity(&gui.display_matrix);
}

/* this function calculates the "fit to window" zoom values, given the window
 * size in argument and the image size in gfit.
 * Should not be called before displaying the main gray window when using zoom to fit */
double get_zoom_val() {
	int window_width, window_height;
	if (gui.zoom_value > 0.)
		return gui.zoom_value;
	/* else if zoom is < 0, it means fit to window */
	window_width = gtk_widget_get_allocated_width(gui.view[RED_VPORT].drawarea);
	window_height = gtk_widget_get_allocated_height(gui.view[RED_VPORT].drawarea);
	if (gfit.rx == 0 || gfit.ry == 0 || window_height <= 1 || window_width <= 1)
		return 1.0;
	double wtmp = (double) window_width / (double) gfit.rx;
	double htmp = (double) window_height / (double) gfit.ry;
	return min(wtmp, htmp);
}

// passing -1 means invalidate all
static void invalidate_image_render_cache(int vport) {
	/* the render cache is a surface containing the rendering of the image
	 * from the mapped buffers to the drawing area.
	 * If some of the parameters change, the cache must be invalidated to
	 * redraw the image: image content, image mapping, widget dimensions.
	 */
	for (int i = 0; i < MAXVPORT; i++) {
		if (vport >= 0 && i != vport)
			continue;
		if (gui.view[i].disp_surface)
			cairo_surface_destroy(gui.view[i].disp_surface);
		gui.view[i].disp_surface = NULL;
		gui.view[i].view_height = -1;
		gui.view[i].view_width = -1;
	}
	//siril_debug_print("###\t\t\tcache surface invalidated\t\t\t###\n");
}

void adjust_vport_size_to_image() {
	if (com.script) return;
	double zoom = get_zoom_val();
	if (zoom <= 0.0) return;
	/* Init display matrix from current display state */
	cairo_matrix_t new_matrix;
	/*siril_debug_print("computing matrix for zoom %g and offset [%g, %g]\n",
			zoom, gui.display_offset.x, gui.display_offset.y);*/
	cairo_matrix_init(&new_matrix,
			zoom, 0, 0, zoom,
			gui.display_offset.x,
			gui.display_offset.y);
	if (memcmp(&new_matrix, &gui.display_matrix, sizeof(new_matrix))) {
		invalidate_image_render_cache(-1);
		gui.display_matrix = new_matrix;

		/* Compute the inverse display matrix used for coordinate transformation */
		gui.image_matrix = gui.display_matrix;
		cairo_matrix_invert(&gui.image_matrix);
		//siril_debug_print("  matrix changed\n");
	}
}

void redraw(remap_type doremap) {
	if (com.script) return;
//	siril_debug_print("redraw %d\n", doremap);
	switch (doremap) {
		case REDRAW_OVERLAY:
			break;
		case REDRAW_IMAGE:
			invalidate_image_render_cache(-1);
			break;
		case REMAP_ALL:
			stf_computed = FALSE;
			if (gui.rendering_mode == HISTEQ_DISPLAY || gui.rendering_mode == STF_DISPLAY) {
				for (int i = 0; i < gfit.naxes[2]; i++) {
					remap(i);
				}
			} else {
				remap_all_vports();
			}
			if (gfit.naxis == 3)
				remaprgb();
			/* redraw the 9-panel mosaic dialog if needed */
			redraw_aberration_inspector();
			break;
		default:
			siril_debug_print("UNKNOWN REMAP\n\n");
	}
	request_gtk_redraw_of_cvport();
}

static gboolean redraw_idle(gpointer p) {
	redraw((remap_type)GPOINTER_TO_INT(p)); // draw stars
	return FALSE;
}

void queue_redraw(remap_type doremap) {
	// request a redraw from another thread
	siril_add_idle(redraw_idle, GINT_TO_POINTER((int)doremap));
}

/* callback for GtkDrawingArea, draw event */
gboolean redraw_drawingarea(GtkWidget *widget, cairo_t *cr, gpointer data) {
	draw_data_t dd;
	static GtkApplicationWindow *app_win = NULL;
	static GAction *action_neg = NULL;
	if (app_win == NULL) {
		app_win = GTK_APPLICATION_WINDOW(lookup_widget("control_window"));
		action_neg = g_action_map_lookup_action(G_ACTION_MAP(app_win), "negative-view");
	}
	// we need to identify which vport is being redrawn
	dd.vport = match_drawing_area_widget(widget, TRUE);
	if (dd.vport == -1) {
		fprintf(stderr, "Could not find the vport for the draw callback\n");
		return TRUE;
	}

	/* catch and compute rendering data */
	dd.cr = cr;
	dd.window_width = gtk_widget_get_allocated_width(widget);
	dd.window_height = gtk_widget_get_allocated_height(widget);

	if (dd.window_width != gui.view[dd.vport].view_width ||
			dd.window_height != gui.view[dd.vport].view_height) {
		//siril_debug_print("draw area and disp surface size mismatch: %d,%d vs %d,%d\n",
		//		dd.window_width, dd.window_height,
		//		gui.view[dd.vport].view_width, gui.view[dd.vport].view_height);
		invalidate_image_render_cache(dd.vport);
	}

	dd.zoom = get_zoom_val();
	dd.image_width = gfit.rx;
	dd.image_height = gfit.ry;
	dd.filter = (dd.zoom < 1.0) ? CAIRO_FILTER_GOOD : CAIRO_FILTER_FAST;

	GVariant *state = g_action_get_state(action_neg);
	dd.neg_view = g_variant_get_boolean(state);
	g_variant_unref(state);

#if 0
	static struct timeval prevtime = { 0 };
	struct timeval now;
	gettimeofday(&now, NULL);
	int us = (now.tv_sec - prevtime.tv_sec) * 1000000 + now.tv_usec - prevtime.tv_usec;
	prevtime = now;

	GdkRectangle rect;
	if (!gdk_cairo_get_clip_rectangle(cr, &rect) || (rect.width == 0 && rect.height == 0)) {
		printf("nothing to redraw\n");
		return FALSE;
	}
	if (us < 320000)
		printf("redraw %d ms\t(at %d, %d of size %d x %d)\n", us/1000,
				rect.x, rect.y, rect.width, rect.height);
#endif


	adjust_vport_size_to_image();

	/* RGB or gray images */
	draw_main_image(&dd);

	/* selection rectangle */
	draw_selection(&dd);

	/* cut line */
	draw_cut_line(&dd);

	/* draw measurement line */
	draw_measurement_line(&dd);

	/* detected stars and highlight the selected star */
	g_mutex_lock(&com.mutex);
	draw_stars(&dd);
	g_mutex_unlock(&com.mutex);

	/* celestial grid */
	draw_wcs_grid(&dd);

	/* detected objects */
	draw_annotates(&dd);

	/* analysis tool */
	draw_analysis(&dd);

	/* background removal gradient selection boxes */
	draw_brg_boxes(&dd);

	/* registration framing*/
	draw_regframe(&dd);

	/* RGB composition center points */
	draw_rgb_centers(&dd);

	/* allow custom rendering */
	if (gui.draw_extra)
		gui.draw_extra(&dd);

	return FALSE;
}

point get_center_of_vport() {
	GtkWidget *widget = lookup_widget("drawingarear");

	guint window_width = gtk_widget_get_allocated_width(widget);
	guint window_height = gtk_widget_get_allocated_height(widget);

	point center = { window_width / 2., window_height / 2. };

	return center;
}

void add_image_and_label_to_cairo(cairo_t *cr, int vport) {
	draw_data_t dd;
	GtkWidget *widget = lookup_widget("drawingarear");
	static GtkApplicationWindow *app_win = NULL;
	if (app_win == NULL) {
		app_win = GTK_APPLICATION_WINDOW(lookup_widget("control_window"));
	}
	GAction *action_neg = g_action_map_lookup_action(G_ACTION_MAP(app_win), "negative-view");
	GVariant *state = g_action_get_state(action_neg);

	dd.vport = vport;
	dd.cr = cr;
	dd.window_width = gtk_widget_get_allocated_width(widget);
	dd.window_height = gtk_widget_get_allocated_height(widget);
	dd.zoom = get_zoom_val();
	dd.image_width = gfit.rx;
	dd.image_height = gfit.ry;
	dd.filter = (dd.zoom < 1.0) ? CAIRO_FILTER_GOOD : CAIRO_FILTER_FAST;
	dd.neg_view = g_variant_get_boolean(state);
	g_variant_unref(state);

	/* RGB or gray images */
	draw_main_image(&dd);
	/* wcs_grid */
	draw_wcs_grid(&dd);
	/* detected objects */
	draw_annotates(&dd);
	/* analysis */
	draw_analysis(&dd);
}<|MERGE_RESOLUTION|>--- conflicted
+++ resolved
@@ -26,7 +26,6 @@
 #include "core/siril_app_dirs.h"
 #include "core/siril_log.h"
 #include "core/processing.h"
-#include "core/icc_profile.h"
 #include "algos/astrometry_solver.h"
 #include "algos/colors.h"
 #include "algos/ccd-inspector.h"
@@ -56,10 +55,6 @@
 
 #include "image_display.h"
 
-/* is gfit.icc_profile identical to the monitor profile, if so we can avoid the
- * transform */
-static cmsBool identical = FALSE;
-
 /* remap index data, an index for each layer */
 static float last_pente;
 static display_mode last_mode;
@@ -90,20 +85,12 @@
 		siril_debug_print("display buffers and full_surface (re-)allocation %p\n", view);
 		view->full_surface_stride = stride;
 		view->full_surface_height = gfit.ry;
-<<<<<<< HEAD
-		guchar *newbuf = realloc(view->buf, stride * gfit.ry * sizeof(guchar));
-		if (!newbuf) {
-			PRINT_ALLOC_ERR;
-=======
 		guchar *tmp = realloc(view->buf, stride * gfit.ry * sizeof(guchar));
 		if (!tmp) {
 			PRINT_ALLOC_ERR;
 			if (view->buf)
 				free(view->buf);
->>>>>>> be127b18
 			return 1;
-		} else {
-			view->buf = newbuf;
 		}
 		view->buf = tmp;
 		if (view->full_surface)
@@ -120,12 +107,6 @@
 	return 0;
 }
 
-void check_gfit_profile_identical_to_monitor() {
-	if (!com.headless && gfit.icc_profile && gfit.color_managed)
-		identical = profiles_identical(gfit.icc_profile, gui.icc.monitor);
-	siril_debug_print("gfit profile identical to monitor profile: %d\n", identical);
-}
-
 static void remaprgb(void) {
 	guint32 *dst;
 	const guint32 *bufr, *bufg, *bufb;
@@ -159,7 +140,7 @@
 		dst[i] = (bufr[i] & 0xFF0000) | (bufg[i] & 0xFF00) | (bufb[i] & 0xFF);
 	}
 
-// flush to ensure all writing to the image was done and redraw the surface
+	// flush to ensure all writing to the image was done and redraw the surface
 	cairo_surface_flush(rgbview->full_surface);
 	cairo_surface_mark_dirty(rgbview->full_surface);
 	invalidate_image_render_cache(RGB_VPORT);
@@ -195,8 +176,6 @@
 
 static int make_index_for_rainbow(BYTE index[][3]);
 
-// remapping one vport at a time is used for DISPLAY_STF and DISPLAY_HISTEQ
-
 static void remap(int vport) {
 	// This function maps fit data with a linear LUT between lo and hi levels
 	// to the buffer to be displayed; display only is modified
@@ -205,7 +184,8 @@
 	WORD *src;
 	float *fsrc;
 	gboolean inverted;
-	siril_debug_print("HISTEQ / STF remap %d\n", vport);
+
+	siril_debug_print("remap %d\n", vport);
 	if (vport == RGB_VPORT) {
 		remaprgb();
 		return;
@@ -224,32 +204,36 @@
 		app_win = GTK_APPLICATION_WINDOW(lookup_widget("control_window"));
 	}
 	GAction *action_neg = g_action_map_lookup_action(G_ACTION_MAP(app_win), "negative-view");
-	GVariant *neg_state = g_action_get_state(action_neg);
-	inverted = g_variant_get_boolean(neg_state);
-	g_variant_unref(neg_state);
-	neg_state = NULL;
+	GVariant *state = g_action_get_state(action_neg);
+
+	inverted = g_variant_get_boolean(state);
+	g_variant_unref(state);
 
 	if (gui.rendering_mode == HISTEQ_DISPLAY) {
 		double hist_sum, nb_pixels;
 		size_t i, hist_nb_bins;
 		gsl_histogram *histo;
+
 		compute_histo_for_gfit();
 		histo = com.layers_hist[vport];
 		hist_nb_bins = gsl_histogram_bins(histo);
 		nb_pixels = (double)(gfit.rx * gfit.ry);
+
 		// build the remap_index
 		index = gui.remap_index[0];
 		index[0] = 0;
 		hist_sum = gsl_histogram_get(histo, 0);
 		for (i = 1; i < hist_nb_bins; i++) {
 			hist_sum += gsl_histogram_get(histo, i);
-			index[i] = round_to_BYTE((hist_sum / nb_pixels) * UCHAR_MAX_DOUBLE);
+			index[i] = round_to_BYTE(
+					(hist_sum / nb_pixels) * UCHAR_MAX_DOUBLE);
 		}
 
 		last_mode = gui.rendering_mode;
 		histo = com.layers_hist[vport];
 		set_viewer_mode_widgets_sensitive(FALSE);
 	} else {
+		// for all other modes and ushort data, the index can be reused
 		if (gui.rendering_mode == STF_DISPLAY && !stf_computed) {
 			if (gui.unlink_channels)
 				find_unlinked_midtones_balance_default(&gfit, stf);
@@ -269,10 +253,9 @@
 	dst = view->buf;
 
 	GAction *action_color = g_action_map_lookup_action(G_ACTION_MAP(app_win), "color-map");
-	GVariant *rainbow_state = g_action_get_state(action_color);
-	color_map color = g_variant_get_boolean(rainbow_state);
-	g_variant_unref(rainbow_state);
-	rainbow_state = NULL;
+	state = g_action_get_state(action_color);
+	color_map color = g_variant_get_boolean(state);
+	g_variant_unref(state);
 
 	if (color == RAINBOW_COLOR)
 		make_index_for_rainbow(rainbow_index);
@@ -285,8 +268,9 @@
 	else
 		index = gui.remap_index[target_index];
 
+	gboolean special_mode = (gui.rendering_mode == HISTEQ_DISPLAY || (gui.rendering_mode == STF_DISPLAY && !(gui.use_hd_remap && gfit.type == DATA_FLOAT)));
 #ifdef _OPENMP
-#pragma omp parallel for simd num_threads(com.max_thread) private(y) schedule(static)
+#pragma omp parallel for num_threads(com.max_thread) private(y) schedule(static)
 #endif
 	for (y = 0; y < gfit.ry; y++) {
 		guint x;
@@ -298,15 +282,28 @@
 			if (gfit.type == DATA_USHORT) {
 				if (hd_mode) {
 					dst_pixel_value = index[src[src_index] * gui.hd_remap_max / USHRT_MAX]; // Works as long as hd_remap_max is power of 2
-				} else {
+				}
+				else if (special_mode) // special case, no lo & hi
 					dst_pixel_value = index[src[src_index]];
+				else if (gui.cut_over && src[src_index] > gui.hi)	// cut
+					dst_pixel_value = 0;
+				else {
+					dst_pixel_value = index[src[src_index] - gui.lo < 0 ? 0 : src[src_index] - gui.lo];
 				}
 			} else if (gfit.type == DATA_FLOAT) {
 				if (hd_mode)
 					dst_pixel_value = index[float_to_max_range(fsrc[src_index], gui.hd_remap_max)];
-				else
+				else if (special_mode) // special case, no lo & hi
 					dst_pixel_value = index[roundf_to_WORD(fsrc[src_index] * USHRT_MAX_SINGLE)];
+				else if (gui.cut_over && roundf_to_WORD(fsrc[src_index] * USHRT_MAX_SINGLE) > gui.hi)	// cut
+					dst_pixel_value = 0;
+				else {
+					dst_pixel_value = index[
+						roundf_to_WORD(fsrc[src_index] * USHRT_MAX_SINGLE) - gui.lo < 0 ? 0 :
+							roundf_to_WORD(fsrc[src_index] * USHRT_MAX_SINGLE) - gui.lo];
+				}
 			}
+
 			dst_pixel_value = inverted ? UCHAR_MAX - dst_pixel_value : dst_pixel_value;
 
 			// Siril's FITS are stored bottom to top, so mapping needs to revert data order
@@ -321,159 +318,13 @@
 			}
 		}
 	}
+
 	// flush to ensure all writing to the image was done and redraw the surface
 	cairo_surface_flush(view->full_surface);
 	cairo_surface_mark_dirty(view->full_surface);
 	invalidate_image_render_cache(vport);
+
 	test_and_allocate_reference_image(vport);
-}
-
-static void remap_all_vports() {
-	gboolean inverted;
-	int vport = 0;
-	static GtkApplicationWindow *app_win = NULL;
-	if (app_win == NULL) {
-		app_win = GTK_APPLICATION_WINDOW(lookup_widget("control_window"));
-	}
-	struct image_view *view[3] = { &gui.view[0], &gui.view[1], &gui.view[2] };
-	GAction *action_neg = g_action_map_lookup_action(G_ACTION_MAP(app_win), "negative-view");
-	GVariant *state_neg = g_action_get_state(action_neg);
-	inverted = g_variant_get_boolean(state_neg);
-	g_variant_unref(state_neg);
-	state_neg = NULL;
-	// We are now dealing with a 3-channel image
-
-	// Check if we need a rainbow color map
-	BYTE rainbow_index[UCHAR_MAX + 1][3];
-	GAction *action_color = g_action_map_lookup_action(G_ACTION_MAP(app_win), "color-map");
-	GVariant* rainbow_state = g_action_get_state(action_color);
-	color_map color = g_variant_get_boolean(rainbow_state);
-	g_variant_unref(rainbow_state);
-	rainbow_state = NULL;
-	if (color == RAINBOW_COLOR)
-		make_index_for_rainbow(rainbow_index);
-
-	// This function maps fit data with a linear LUT between lo and hi levels
-	// to the buffer to be displayed; display only is modified
-	guint y;
-	BYTE *dst[3], *index;
-	WORD *src[3];
-	float *fsrc[3];
-
-	if (gfit.type == DATA_UNSUPPORTED) {
-		siril_debug_print("data is not loaded yet\n");
-		return;
-	}
-
-	if (gfit.color_managed) {
-		// Set the display transform in case it is missing
-		if (!gui.icc.display_transform) {
-			gui.icc.display_transform = initialize_display_transform();
-		}
-
-		if (gui.rendering_mode == SOFT_PROOF_DISPLAY && !gui.icc.proofing_transform)
-			gui.icc.proofing_transform = initialize_proofing_transform();
-		// Calling color_manage() like this updates the color management button tooltip
-		color_manage(&gfit, gfit.color_managed);
-	}
-
-	make_index_for_current_display(vport);
-	index = gui.remap_index[vport];
-	set_viewer_mode_widgets_sensitive(gui.rendering_mode != STF_DISPLAY);
-
-	last_mode = gui.rendering_mode;
-
-	for (int i = 0 ; i < 3 ; i++) {
-		src[i] = gfit.pdata[i];
-		fsrc[i] = gfit.fpdata[i];
-		if (allocate_full_surface(view[i]))
-			return;
-		dst[i] = view[i]->buf;
-	}
-
-	int norm = (int) get_normalized_value(&gfit);
-	{
-#ifdef _OPENMP
-#pragma omp parallel for num_threads(com.max_thread) private(y) schedule(static)
-#endif
-		for (y = 0; y < gfit.ry; y++) {
-			guint x;
-			guint src_i = y * gfit.rx;
-			guint dst_i = ((gfit.ry - 1 - y) * gfit.rx) * 4;
-
-			// Set up a buffer so that the color space transform can be carried out on
-			//a whole row at a time using OpenMP to parallelize rows and the single
-			// threaded lcms2 context to give SIMD parallelisation within the rows
-			WORD *pixelbuf = calloc(gfit.rx * 3, sizeof(WORD));
-			WORD *linebuf[3] = { pixelbuf, (pixelbuf + gfit.rx) , (pixelbuf + 2 * gfit.rx) };
-			if (gfit.type == DATA_FLOAT) {
-				for (int c = 0 ; c < 3 ; c++) {
-					WORD *line = linebuf[c];
-					float *source = fsrc[c];
-#pragma omp simd
-					for (x = 0 ; x < gfit.rx ; x++)
-						line[x] = roundf_to_WORD(source[src_i + x] * USHRT_MAX_SINGLE);
-				}
-			} else if (norm == UCHAR_MAX) {
-				for (int c = 0 ; c < 3 ; c++) {
-					WORD *line = linebuf[c];
-					WORD *source = src[c];
-#pragma omp simd
-					for (x = 0 ; x < gfit.rx ; x++)
-						line[x] = source[src_i + x] << 8;
-				}
-			} else {
-				for (int c = 0 ; c < 3 ; c++)
-// No omp simd here as memcpy should already be highly optimized
-					memcpy(linebuf[c], src[c] + src_i, gfit.rx * sizeof(WORD));
-			}
-			if (gui.icc.display_transform && !identical) {
-				cmsDoTransform((gui.rendering_mode == SOFT_PROOF_DISPLAY && gui.icc.proofing_transform) ?
-								gui.icc.proofing_transform :
-								gui.icc.display_transform,
-								pixelbuf, pixelbuf, gfit.rx);
-			}
-			if (gfit.type == DATA_USHORT && norm == UCHAR_MAX) {
-				for (int c = 0 ; c < 3 ; c++) {
-					WORD *line = linebuf[c];
-#pragma omp simd
-					for (x = 0 ; x < gfit.rx ; x++)
-						line[x] = line[x] >> 8;
-				}
-			}
-
-			for (int c = 0 ; c < 3 ; c++) {
-				for (x = 0; x < gfit.rx; ++x, ++src_i, dst_i += 2) {
-					BYTE dst_pixel_value = 0;
-						WORD val = linebuf[c][x];
-						if (gui.cut_over && val > gui.hi)	// cut
-							dst_pixel_value = 0;
-						else {
-							dst_pixel_value = index[val - gui.lo < 0 ? 0 : val - gui.lo];
-						}
-					dst_pixel_value = inverted ? UCHAR_MAX - dst_pixel_value : dst_pixel_value;
-					// Siril's FITS are stored bottom to top, so mapping needs to revert data order
-					guint dst_index = ((gfit.ry - 1 - y) * gfit.rx + x) * 4;
-					switch (color) {
-						default:
-						case NORMAL_COLOR:
-							*(guint32*)(dst[c] + dst_index) = dst_pixel_value << 16 | dst_pixel_value << 8 | dst_pixel_value;
-							break;
-						case RAINBOW_COLOR:
-							*(guint32*)(dst[c] + dst_index) = rainbow_index[dst_pixel_value][0] << 16 | rainbow_index[dst_pixel_value][1] << 8 | rainbow_index[dst_pixel_value][2];
-					}
-				}
-			}
-			free(pixelbuf);
-		}
-	}
-	// flush to ensure all writing to the image was done and redraw the surface
-	for (int vport = 0 ; vport < 3 ; vport++) {
-		cairo_surface_flush(view[vport]->full_surface);
-		cairo_surface_mark_dirty(view[vport]->full_surface);
-		invalidate_image_render_cache(vport);
-		test_and_allocate_reference_image(vport);
-	}
 }
 
 static int make_hd_index_for_current_display(int vport) {
@@ -1793,12 +1644,8 @@
 			break;
 		case REMAP_ALL:
 			stf_computed = FALSE;
-			if (gui.rendering_mode == HISTEQ_DISPLAY || gui.rendering_mode == STF_DISPLAY) {
-				for (int i = 0; i < gfit.naxes[2]; i++) {
-					remap(i);
-				}
-			} else {
-				remap_all_vports();
+			for (int i = 0; i < gfit.naxes[2]; i++) {
+				remap(i);
 			}
 			if (gfit.naxis == 3)
 				remaprgb();
