/*
 * This file is part of Siril, an astronomy image processor.
 * Copyright (C) 2005-2011 Francois Meyer (dulle at free.fr)
 * Copyright (C) 2012-2025 team free-astro (see more in AUTHORS file)
 * Reference site is https://siril.org
 *
 * Siril is free software: you can redistribute it and/or modify
 * it under the terms of the GNU General Public License as published by
 * the Free Software Foundation, either version 3 of the License, or
 * (at your option) any later version.
 *
 * Siril is distributed in the hope that it will be useful,
 * but WITHOUT ANY WARRANTY; without even the implied warranty of
 * MERCHANTABILITY or FITNESS FOR A PARTICULAR PURPOSE. See the
 * GNU General Public License for more details.
 *
 * You should have received a copy of the GNU General Public License
 * along with Siril. If not, see <http://www.gnu.org/licenses/>.
 */

#ifdef _WIN32
#include <windows.h>
#include "core/OS_utils.h"
/* Constant available since Shell32.dll 4.72 */
#ifndef CSIDL_APPDATA
#define CSIDL_APPDATA 0x001a
#endif
#endif
#include <string.h>

#include "core/siril.h"
#include "core/proto.h"
#include "core/initfile.h"
#include "core/command_line_processor.h"
#include "core/processing.h"
#include "core/siril_app_dirs.h"
#include "core/siril_log.h"
#include "io/siril_pythonmodule.h"
#include "io/siril_git.h"
#include "gui/utils.h"
#include "gui/message_dialog.h"
#include "gui/progress_and_log.h"
#include "gui/python_gui.h"
#include "algos/sorting.h"
#include "script_menu.h"

#define CONFIRM_RUN_SCRIPTS _("You are about to use scripts. Note that scripts execute code with your current user privileges. While Siril Script Files can only execute Siril commands and a very small number of specific external programs, Python scripts are considerably more powerful and execute code not written by the Siril team. Ensure you obtain scripts from a reputable source.")

static GtkWidget *menuscript = NULL;

static GSList *initialize_script_paths(){
	GSList *list = NULL;
#ifdef _WIN32
	list = g_slist_prepend(list, g_build_filename(get_special_folder(CSIDL_APPDATA), "siril", "scripts", NULL));

	gchar *execpath = g_win32_get_package_installation_directory_of_module(NULL);

	list = g_slist_prepend(list, g_build_filename(execpath, "scripts", NULL));
	g_free(execpath);
#else
	list = g_slist_prepend(list, g_build_filename(siril_get_system_data_dir(), "scripts", NULL));
	if (g_getenv("XDG_CONFIG_HOME") != NULL) {
		list = g_slist_prepend(list, g_build_filename(getenv("XDG_CONFIG_HOME"), "scripts", NULL));
	}
	list = g_slist_prepend(list, g_build_filename(g_get_home_dir(), ".siril", "scripts", NULL));
	list = g_slist_prepend(list, g_build_filename(g_get_home_dir(), "siril", "scripts", NULL));
#endif
	list = g_slist_reverse(list);
	return list;
}

static void add_path_to_gtkText(gchar *path) {
	static GtkTextBuffer *tbuf = NULL;
	static GtkTextView *text = NULL;
	GtkTextIter iter;

	if (!tbuf) {
		text = GTK_TEXT_VIEW(lookup_widget("GtkTxtScriptPath"));
		tbuf = gtk_text_view_get_buffer(text);
	}

	gtk_text_buffer_get_end_iter(tbuf, &iter);
	gtk_text_buffer_insert(tbuf, &iter, path, strlen(path));
	gtk_text_buffer_insert(tbuf, &iter, "\n", strlen("\n"));

	/* scroll to end */
	gtk_text_buffer_get_end_iter(tbuf, &iter);
	GtkTextMark *insert_mark = gtk_text_buffer_get_insert(tbuf);
	gtk_text_buffer_place_cursor(tbuf, &iter);
	gtk_text_view_scroll_to_mark(text, insert_mark, 0.0, TRUE, 0.0, 1.0);
}

static void clear_gtk_list() {
	GtkTextView *text = GTK_TEXT_VIEW(lookup_widget("GtkTxtScriptPath"));
	GtkTextBuffer *tbuf = gtk_text_view_get_buffer(text);
	GtkTextIter start_iter, end_iter;
	gtk_text_buffer_get_start_iter(tbuf, &start_iter);
	gtk_text_buffer_get_end_iter(tbuf, &end_iter);
	gtk_text_buffer_delete(tbuf, &start_iter, &end_iter);
}

void script_widgets_enable(gboolean status) {
	GtkWidget *tab1 = lookup_widget("conversion_tab");
	GtkWidget *tab2 = lookup_widget("sequence_tab");
	GtkWidget *tab3 = lookup_widget("calibration_tab");
	GtkWidget *tab4 = lookup_widget("registration_tab");
	GtkWidget *tab5 = lookup_widget("plot_tab");
	GtkWidget *tab6 = lookup_widget("stacking_tab");
	GtkWidget *command = lookup_widget("command");
	GtkWidget *notebook1 = lookup_widget("notebook1");
	GtkWidget *headerbar = lookup_widget("headerbar");
	GtkWidget *toolbarbox = lookup_widget("toolbarbox");
	gtk_widget_set_sensitive(tab1, status);
	gtk_widget_set_sensitive(tab2, status);
	gtk_widget_set_sensitive(tab3, status);
	gtk_widget_set_sensitive(tab4, status);
	gtk_widget_set_sensitive(tab5, status);
	gtk_widget_set_sensitive(tab6, status);
	gtk_widget_set_sensitive(command, status);
	gtk_widget_set_sensitive(notebook1, status);
	gtk_widget_set_sensitive(headerbar, status);
	gtk_widget_set_sensitive(toolbarbox, status);
}

gboolean script_widgets_idle(gpointer user_data) {
	script_widgets_enable(TRUE);
	return FALSE;
}

static GSList *search_script(const char *path) {
	GSList *list = NULL;
	GDir *dir;
	GError *error = NULL;
	const gchar *file;

	dir = g_dir_open(path, 0, &error);
	if (!dir) {
		g_print("scripts: %s\n", error->message);
		g_clear_error(&error);
		return NULL;
	}
	while ((file = g_dir_read_name(dir)) != NULL) {
		if (g_str_has_suffix(file, SCRIPT_EXT) || g_str_has_suffix(file, PYSCRIPT_EXT) || g_str_has_suffix(file, PYCSCRIPT_EXT)) {
			list = g_slist_prepend(list, g_strdup(file));  // Keep the full filename with extension
		}
	}
	list = g_slist_sort(list, (GCompareFunc) strcompare);
	g_dir_close(dir);

	return list;
}

gboolean accept_script_warning_dialog() {
	if (com.pref.gui.warn_scripts_run) {
		gboolean dont_show_again;
		gboolean confirm = siril_confirm_dialog_and_remember(_("Please read me before using scripts"),
				CONFIRM_RUN_SCRIPTS, _("Run Script"), &dont_show_again);
		if (!confirm)
			return FALSE;

		com.pref.gui.warn_scripts_run = !dont_show_again;
		writeinitfile();
	}
	return TRUE;
}

static void on_script_execution(GtkMenuItem *menuitem, gpointer user_data) {
	if (get_thread_run()) {
		PRINT_ANOTHER_THREAD_RUNNING;
		return;
	}

	if (!accept_script_warning_dialog())
		return;

	if (get_script_thread_run())
		wait_for_script_thread();

	/* Switch to console tab */
	control_window_switch_to_tab(OUTPUT_LOGS);

	gchar *script_file = g_strdup((gchar *)user_data);

	/* Run the script */
	siril_log_message(_("Starting script %s\n"), script_file);

	if (g_str_has_suffix(script_file, PYSCRIPT_EXT) || g_str_has_suffix(script_file, PYCSCRIPT_EXT)) {
		// Run Python script
		execute_python_script(script_file, TRUE, FALSE, NULL, FALSE, FALSE, get_python_debug_mode());
	} else if (g_str_has_suffix(script_file, SCRIPT_EXT)) {
		/* Last thing before running the script, disable widgets except for Stop */
		script_widgets_enable(FALSE);
		// Run regular script
		GFile *file = g_file_new_for_path(script_file);
		GError *error = NULL;
		const GFileInfo *info = g_file_query_info(file, G_FILE_ATTRIBUTE_STANDARD_SIZE,
				G_FILE_QUERY_INFO_NONE, NULL, &error);
		if (info) {
			GInputStream *input_stream = (GInputStream*) g_file_read(file, NULL, &error);

			if (input_stream == NULL) {
				if (error != NULL) {
					g_clear_error(&error);
					siril_log_message(_("File [%s] does not exist\n"), script_file);
				}
				g_object_unref(file);
				script_widgets_enable(TRUE);
				return;
			}
			com.script_thread = g_thread_new("script", execute_script, input_stream);
		}
		g_object_unref(file);
	} else {
		siril_log_message(_("Unknown script type: %s\n"), script_file);
		script_widgets_enable(TRUE);
	}
}

gboolean test_last_subdir(const gchar *path, const gchar *expected_subdir) {
	g_return_val_if_fail(path != NULL, FALSE);
	g_return_val_if_fail(expected_subdir != NULL, FALSE);

	gchar *dir = g_path_get_dirname(path);
	gchar *last_dir_component = g_path_get_basename(dir);
	gboolean result = (g_strcmp0(last_dir_component, expected_subdir) == 0);

	g_free(last_dir_component);
	g_free(dir);

	return result;
}

static gint compare_basenames(gconstpointer a, gconstpointer b) {
	// Handle NULL inputs
	if (a == NULL && b == NULL) return 0;
	if (a == NULL) return -1;
	if (b == NULL) return 1;

	const gchar *path_a = (const gchar*) a;
	const gchar *path_b = (const gchar*) b;

	gchar *basename_a = g_path_get_basename(path_a);
	gchar *basename_b = g_path_get_basename(path_b);

	// Use g_utf8_collate for proper Unicode comparison
	// This handles accented characters correctly
	gint result = g_utf8_collate(g_utf8_casefold(basename_a, -1),
								g_utf8_casefold(basename_b, -1));

	g_free(basename_a);
	g_free(basename_b);

	return result;
}

// Helper function to get or create Python submenu based on script path
static GtkWidget* get_py_submenu(const gchar *script_path, GtkWidget *menu_py, GHashTable *py_submenus) {
	gchar *dir_path = g_path_get_dirname(script_path);
	gchar *dir_name = g_path_get_basename(dir_path);

	// Capitalize the directory name
	gchar *capitalized = g_strdup(dir_name);
	if (capitalized && capitalized[0]) {
		capitalized[0] = g_ascii_toupper(capitalized[0]);
	}

	GtkWidget *submenu = (GtkWidget*)g_hash_table_lookup(py_submenus, capitalized);
	if (!submenu) {
		submenu = gtk_menu_new();
		GtkWidget *submenu_item = gtk_menu_item_new_with_label(capitalized);
		gtk_menu_item_set_submenu(GTK_MENU_ITEM(submenu_item), submenu);
		gtk_menu_shell_append(GTK_MENU_SHELL(menu_py), submenu_item);
		gtk_widget_show(submenu_item);

		g_hash_table_insert(py_submenus, g_strdup(capitalized), submenu);
	}

	g_free(dir_path);
	g_free(dir_name);
	g_free(capitalized);
	return submenu;
}

int initialize_script_menu(gboolean verbose) {
	GSList *list, *script_paths, *s;
	GList *ss;

	gboolean purge_removed = !verbose;

	if (!menuscript)
		menuscript = lookup_widget("header_scripts_button");

	script_paths = set_list_to_preferences_dialog(com.pref.gui.script_path);

	GtkWidget *menu = gtk_menu_new();
	GtkWidget *menu_ssf = gtk_menu_new();
	GtkWidget *menu_py = gtk_menu_new();

	// Hash table to store Python script submenus by directory name
	GHashTable *py_submenus = g_hash_table_new_full(g_str_hash, g_str_equal, g_free, NULL);

	GtkWidget *menu_item_ssf = gtk_menu_item_new_with_label(_("Siril Script Files"));
	GtkWidget *menu_item_py = gtk_menu_item_new_with_label(_("Python Scripts"));
	gtk_widget_set_tooltip_markup(menu_item_py,
			"<b>EXPERIMENTAL</b>: python scripts are currently an experimental feature. "
			"Please read the documentation for details...");
	GtkWidget *sep = gtk_separator_menu_item_new();
	GtkWidget *menu_item_pythonpad = gtk_menu_item_new_with_label(_("Script Editor..."));
	g_signal_connect(G_OBJECT(menu_item_pythonpad), "activate", G_CALLBACK(on_open_pythonpad), NULL);
	GtkWidget *menu_item_pythondebug = gtk_check_menu_item_new_with_label(_("Enable Python debug mode"));
	GObject *existing = gtk_builder_get_object(gui.builder, "pythondebugtoggle");
	if (!existing) {
		gtk_builder_expose_object(gui.builder, "pythondebugtoggle", G_OBJECT(menu_item_pythondebug));
	}
	gtk_check_menu_item_set_active(GTK_CHECK_MENU_ITEM(menu_item_pythondebug), FALSE);
	g_signal_connect(G_OBJECT(menu_item_pythondebug), "toggled", G_CALLBACK(on_pythondebug_toggled), NULL);

	gtk_menu_shell_append(GTK_MENU_SHELL(menu), menu_item_ssf);
	gtk_menu_item_set_submenu(GTK_MENU_ITEM(menu_item_ssf), menu_ssf);
	gtk_widget_show(menu_item_ssf);

	gtk_menu_shell_append(GTK_MENU_SHELL(menu), menu_item_py);
	gtk_menu_item_set_submenu(GTK_MENU_ITEM(menu_item_py), menu_py);
	gtk_widget_show(menu_item_py);

	gtk_menu_shell_append(GTK_MENU_SHELL(menu), sep);
	gtk_widget_show(sep);

	gtk_menu_shell_append(GTK_MENU_SHELL(menu), menu_item_pythonpad);
	gtk_widget_show(menu_item_pythonpad);

	gtk_menu_shell_append(GTK_MENU_SHELL(menu), menu_item_pythondebug);
	gtk_widget_show(menu_item_pythondebug);

	gchar *previous_directory_ssf = NULL;
	gchar *previous_directory_py = NULL;
	gboolean first_item_ssf = TRUE;

	for (s = script_paths; s; s = s->next) {
		list = search_script(s->data);
		if (list) {
			if (verbose)
				siril_log_color_message(_("Searching for scripts in: \"%s\"...\n"), "green", s->data);

			for (GSList *l = list; l; l = l->next) {
				GtkWidget *menu_item;

				gchar *display_name = g_strdup(l->data);
				const gchar *extension = get_filename_ext(display_name);
				gchar *current_directory = g_path_get_dirname(s->data);

				if (extension) {
					gboolean match_ssf = !g_strcmp0(extension, SCRIPT_EXT);
					gboolean match_py = !g_strcmp0(extension, PYSCRIPT_EXT);
					gboolean match_pyc = !g_strcmp0(extension, PYCSCRIPT_EXT);
					if (match_ssf) {
						if (!first_item_ssf && (!previous_directory_ssf || g_strcmp0(current_directory, previous_directory_ssf) != 0)) {
							GtkWidget *separator = gtk_separator_menu_item_new();
							gtk_menu_shell_append(GTK_MENU_SHELL(menu_ssf), separator);
							gtk_widget_show(separator);
						}
						first_item_ssf = FALSE;
						g_free(previous_directory_ssf);
						previous_directory_ssf = g_strdup(current_directory);
					} else {
						if ( match_py || match_pyc) {
							g_free(previous_directory_py);
							previous_directory_py = g_strdup(current_directory);
						}
					}

					menu_item = gtk_menu_item_new_with_label(display_name);
					gchar *full_path = g_build_filename(s->data, l->data, NULL);

					if (match_ssf) {
						gtk_menu_shell_append(GTK_MENU_SHELL(menu_ssf), menu_item);
					} else if (match_py || match_pyc) {
						GtkWidget *py_submenu = get_py_submenu(full_path, menu_py, py_submenus);
						gtk_menu_shell_append(GTK_MENU_SHELL(py_submenu), menu_item);
					}

					g_signal_connect(G_OBJECT(menu_item), "activate", G_CALLBACK(on_script_execution), full_path);
					if (verbose)
						siril_log_message(_("Loading script: %s\n"), l->data);

					gtk_widget_show(menu_item);
				}
				g_free(current_directory);
				g_free(display_name);
			}
			g_slist_free_full(list, g_free);
		}
	}
	g_free(previous_directory_ssf);
	g_free(previous_directory_py);

	// Add scripts from the selections made in preferences
	if (com.pref.use_scripts_repository && g_list_length(com.pref.selected_scripts) > 0) {
		GList *filtered_list = NULL;
		for (ss = com.pref.selected_scripts; ss; ss = ss->next) {
			if (ss->data != NULL) {
				filtered_list = g_list_append(filtered_list, ss->data);
			}
		}

		filtered_list = g_list_sort(filtered_list, compare_basenames);

		g_list_free(com.pref.selected_scripts); // don't free the data
		com.pref.selected_scripts = filtered_list;

		GList *new_list = NULL;
		for (ss = com.pref.selected_scripts; ss; ss = ss->next) {
			if (!ss->data) continue;
			gchar *full_path = g_strdup(ss->data);
			if (purge_removed && !g_file_test(full_path, G_FILE_TEST_EXISTS)) {
				siril_log_color_message(_("Script %s no longer exists in repository, removing from Scripts menu...\n"), "salmon", ss->data);
				g_free(full_path);
				continue;
			}
			// The first time this is run, we aren't rigorous about removing scripts
			// When it is run again after updating the repository, we check that scripts
			// haven't been removed.
			gboolean included = !(gui.repo_scripts);
			if (!included) {
				GList *iterator;
				for (iterator = gui.repo_scripts; iterator; iterator = iterator->next) {
					if (g_strrstr((gchar*) ss->data, (gchar*) iterator->data)) {
						included = TRUE;
						break;
					}
				}
			}
			if (included) {
				GtkWidget *menu_item;
				gchar *basename = g_path_get_basename(ss->data);
				const char *extension = get_filename_ext(basename);

				menu_item = gtk_menu_item_new_with_label(basename);

				if (extension && g_strcmp0(extension, SCRIPT_EXT) == 0) {
					gtk_menu_shell_append(GTK_MENU_SHELL(menu_ssf), menu_item);
				} else if (extension && ((g_strcmp0(extension, PYSCRIPT_EXT) == 0) || (g_strcmp0(extension, PYCSCRIPT_EXT) == 0))) {
					GtkWidget *py_submenu = get_py_submenu(full_path, menu_py, py_submenus);
					gtk_menu_shell_append(GTK_MENU_SHELL(py_submenu), menu_item);
				}

				g_signal_connect(G_OBJECT(menu_item), "activate", G_CALLBACK(on_script_execution), full_path);
				if (verbose)
					siril_log_message(_("Loading script from repository: %s\n"), basename);
				gtk_widget_show(menu_item);
				new_list = g_list_prepend(new_list, g_strdup(ss->data));

				g_free(basename);
			} else if (purge_removed) {
				siril_log_color_message(_("Script %s no longer exists in repository, removing from Scripts menu...\n"), "salmon", ss->data);
				g_free(full_path);
			}
		}
		GList *tmp = com.pref.selected_scripts;
		com.pref.selected_scripts = new_list;
		g_list_free_full(tmp, g_free);
	}

	// Add core scripts if they're not already in the menu
	for (GList *core_iter = gui.repo_scripts; core_iter; core_iter = core_iter->next) {
		const gchar *script_path = (gchar*)core_iter->data;
		if (test_last_subdir(script_path, "core")) {
			// Check if this core script is already in selected_scripts
			gboolean already_added = FALSE;
			for (GList *selected = com.pref.selected_scripts; selected; selected = selected->next) {
				if (!selected->data) continue;
				if (g_strrstr((gchar*)selected->data, script_path)) {
					already_added = TRUE;
					break;
				}
			}

			if (!already_added) {
				gchar *basename = g_path_get_basename(script_path);
				const char *extension = get_filename_ext(basename);
				if (!extension) {
					g_free(basename);
					continue;
				}
				GtkWidget *menu_item = gtk_menu_item_new_with_label(basename);
				gchar *full_path = g_build_filename(siril_get_scripts_repo_path(), script_path, NULL);

				if (extension && g_strcmp0(extension, SCRIPT_EXT) == 0) {
					gtk_menu_shell_append(GTK_MENU_SHELL(menu_ssf), menu_item);
				} else if (extension && ((g_strcmp0(extension, PYSCRIPT_EXT) == 0) ||
								(g_strcmp0(extension, PYCSCRIPT_EXT) == 0))) {
					GtkWidget *py_submenu = get_py_submenu(full_path, menu_py, py_submenus);
					gtk_menu_shell_append(GTK_MENU_SHELL(py_submenu), menu_item);
				} else {
					g_free(basename);
					g_free(full_path);
					continue;
				}

				g_signal_connect(G_OBJECT(menu_item), "activate",
								 G_CALLBACK(on_script_execution), full_path);

				if (verbose)
					siril_log_message(_("Adding core script to menu: %s\n"), basename);
				g_free(basename);
				if(!menu_item)
					continue;
				gtk_widget_show(menu_item);

			}
		}
	}

	// Now we have finished populating it, set the menu_button popup
	gtk_menu_button_set_popup(GTK_MENU_BUTTON(menuscript), menu);

	// Clean up hash table
	g_hash_table_destroy(py_submenus);

	return 0;
}

<<<<<<< HEAD
// Called when the specified scripts directories are updated
=======
// Called when the specified scripts directories are updated. Just a wrapper so that the function
// can be called in an idle in the GTK thread.
>>>>>>> 83a4355b
gboolean call_initialize_script_menu(gpointer data) {
	gboolean state = (gboolean) GPOINTER_TO_INT(data);
	initialize_script_menu(state);
	return FALSE;
}

// This is called from preferences or the reloadscripts command to refresh the
// script menu. TODO: it currently doesn't set the popup to NULL while the menu rebuilds:
// should it actually execute refresh_script_menu as its idle function?
int refresh_scripts(gboolean update_list, gchar **error) {
	gchar *err = NULL;
	int retval = 0;
	GSList *list = get_list_from_preferences_dialog();
	// TODO: is there anything to stop refreshscripts being called from a script run by siril-cli?
	// if not, we need to prevent it as get_list_from_preferences_dialog() uses GTK code and will fail,
	// probably badly.

	if (list == NULL) {
		err = siril_log_color_message(_("Cannot refresh the scripts if the list is empty.\n"), "red");
		retval = 1;
	} else {
		g_slist_free_full(com.pref.gui.script_path, g_free);
		com.pref.gui.script_path = list;
		execute_idle_and_wait_for_it(call_initialize_script_menu, GINT_TO_POINTER(1));
	}

	if (error) {
		*error = err;
	}
	return retval;
}

// This function updates the scripts menu, first removing the old one, it is called at startup
// after refreshing the repository
gboolean refresh_script_menu(gpointer user_data) {
	gboolean verbose = (gboolean) GPOINTER_TO_INT(user_data);
	if (menuscript) {
		// Remove the popup while we refresh the menu
		gtk_menu_button_set_popup(GTK_MENU_BUTTON(menuscript), NULL);
	}
	initialize_script_menu(verbose);
	fill_script_repo_tree(FALSE);
	return FALSE;
}

GSList *get_list_from_preferences_dialog() {
	GSList *list = NULL;
	static GtkTextBuffer *tbuf = NULL;
	static GtkTextView *text = NULL;
	GtkTextIter start, end;
	gchar *txt;
	gint i = 0;

	if (!tbuf) {
		text = GTK_TEXT_VIEW(lookup_widget("GtkTxtScriptPath"));
		tbuf = gtk_text_view_get_buffer(text);
	}
	gtk_text_buffer_get_bounds(tbuf, &start, &end);
	txt = gtk_text_buffer_get_text(tbuf, &start, &end, TRUE);
	if (txt) {
		gchar **token = g_strsplit(txt, "\n", -1);
		while (token[i]) {
			if (*token[i] != '\0')
				list = g_slist_prepend(list, g_strdup(token[i]));
			i++;
		}
		list = g_slist_reverse(list);
		g_strfreev(token);
	}

	return list;
}

GSList *set_list_to_preferences_dialog(GSList *list) {
	clear_gtk_list();
	if (list == NULL) {
		list = initialize_script_paths();
	}
	for (GSList *l = list; l; l = l->next) {
		add_path_to_gtkText((gchar *) l->data);
	}
	return list;
}<|MERGE_RESOLUTION|>--- conflicted
+++ resolved
@@ -520,12 +520,8 @@
 	return 0;
 }
 
-<<<<<<< HEAD
-// Called when the specified scripts directories are updated
-=======
 // Called when the specified scripts directories are updated. Just a wrapper so that the function
 // can be called in an idle in the GTK thread.
->>>>>>> 83a4355b
 gboolean call_initialize_script_menu(gpointer data) {
 	gboolean state = (gboolean) GPOINTER_TO_INT(data);
 	initialize_script_menu(state);
