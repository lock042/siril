/*
 * This file is part of Siril, an astronomy image processor.
 * Copyright (C) 2005-2011 Francois Meyer (dulle at free.fr)
 * Copyright (C) 2012-2022 team free-astro (see more in AUTHORS file)
 * Reference site is https://free-astro.org/index.php/Siril
 *
 * Siril is free software: you can redistribute it and/or modify
 * it under the terms of the GNU General Public License as published by
 * the Free Software Foundation, either version 3 of the License, or
 * (at your option) any later version.
 *
 * Siril is distributed in the hope that it will be useful,
 * but WITHOUT ANY WARRANTY; without even the implied warranty of
 * MERCHANTABILITY or FITNESS FOR A PARTICULAR PURPOSE. See the
 * GNU General Public License for more details.
 *
 * You should have received a copy of the GNU General Public License
 * along with Siril. If not, see <http://www.gnu.org/licenses/>.
 */


#include "core/siril.h"
#include "core/proto.h"
#include "algos/statistics.h"
#include "gui/utils.h"
#include "gui/progress_and_log.h"
#include "gui/dialogs.h"
#include "io/sequence.h"
#include "io/single_image.h"

static GtkListStore *list_store = NULL;

static const char *first_colour[] = { "WhiteSmoke", "#1B1B1B" };
static const char *second_colour[] = { "Powder Blue", "#39394A" };

enum {
	COLUMN_NAME,		// string
	COLUMN_RVALUE,		// converted to string, not pure double
	COLUMN_GVALUE,		// converted to string, not pure double
	COLUMN_BVALUE,		// converted to string, not pure double
	COLUMN_COLOR,		// string
	N_COLUMNS
};

char *statName[] = {
		N_("mean"),
		N_("median"),
		N_("sigma"),
		N_("avgDev"),
		N_("MAD"),
		N_("sqrt(BWMV)"),
		N_("min"),
		N_("max"),
};

static void get_statlist_store() {
	if (list_store == NULL)
		list_store = GTK_LIST_STORE(gtk_builder_get_object(gui.builder, "liststoreStat"));
}


static void display_stat(double *value, double *normalization, char *format, int nblayer, int i, data_type type) {
	char rvalue[20], gvalue[20], bvalue[20];
	GtkTreeIter iter;
	int color = (com.pref.gui.combo_theme == 0) ? 1 : 0;

	sprintf(rvalue, format, value[RLAYER] / normalization[RLAYER]);

	if (nblayer > 1) {
		sprintf(gvalue, format, value[GLAYER] / normalization[GLAYER]);
		sprintf(bvalue, format, value[BLAYER] / normalization[BLAYER]);
	} else {
		sprintf(gvalue, "--");
		sprintf(bvalue, "--");
	}

	gtk_list_store_append(list_store, &iter);
	gtk_list_store_set(list_store, &iter, COLUMN_NAME, _(statName[i]),
			COLUMN_RVALUE, rvalue,
			COLUMN_GVALUE, gvalue,
			COLUMN_BVALUE, bvalue,
			COLUMN_COLOR, i % 2 ? second_colour[color] : first_colour[color],
			-1);
}

static double get_value_from_stat(imstats *stat, int index) {
	switch (index) {
	case 0:
		return stat->mean;
		break;
	case 1:
		return stat->median;
		break;
	case 2:
		return stat->sigma;
		break;
	case 3:
		return stat->avgDev;
		break;
	case 4:
		return stat->mad;
		break;
	case 5:
		return stat->sqrtbwmv;
		break;
	case 6:
		return stat->min;
		break;
	case 7:
		return stat->max;
		break;
	}
	return 0.0;
}

static void init_dialog() {
	static GtkTreeSelection *selection = NULL;
	get_statlist_store();
	if (!selection)
		selection = GTK_TREE_SELECTION(gtk_builder_get_object(gui.builder, "treeview-selection9"));

	gtk_list_store_clear(list_store);
}

static void add_chan_stats_to_list(imstats **stat, int nblayer, data_type type, gboolean normalized) {
	double normalization[] = { 1.0, 1.0, 1.0 };
	char format[6];

	for (int i = 0; i < G_N_ELEMENTS(statName); i++) {
<<<<<<< HEAD
		double value[3] = { 0.0 };
=======
		double value[3] = { 0 };
>>>>>>> abf6d0d4

		value[RLAYER] = get_value_from_stat(stat[RLAYER], i);
		if (nblayer > 1) {
			value[GLAYER] = get_value_from_stat(stat[GLAYER], i);
			value[BLAYER] = get_value_from_stat(stat[BLAYER], i);
		}

		if (normalized) {
			normalization[RLAYER] = stat[RLAYER]->normValue;
			if (nblayer > 1) {
				normalization[GLAYER] = stat[GLAYER]->normValue;
				normalization[BLAYER] = stat[BLAYER]->normValue;
			}
			if (value[RLAYER] < 1E-5 && value[RLAYER] > 0.0) {
				sprintf(format, "%%.5e");
			} else {
				sprintf(format, "%%.7lf");
			}
		} else {
			if (type == DATA_FLOAT) {
				/* by default it is shown in ushort mode */
				normalization[RLAYER] = 1.0 / USHRT_MAX_DOUBLE;
				if (nblayer > 1) {
					normalization[GLAYER] = 1.0 / USHRT_MAX_DOUBLE;
					normalization[BLAYER] = 1.0 / USHRT_MAX_DOUBLE;
				}
			}
			sprintf(format, "%%.1lf");
		}
		display_stat(value, normalization, format, nblayer, i, type);
	}
}

void on_statButtonClose_clicked(GtkButton *button, gpointer user_data) {
	siril_close_dialog("StatWindow");
}

void computeStat() {
	GtkToggleButton *checkButton;
	GtkLabel *statNameLabel, *statSelecLabel;
	gboolean normalized;
	int channel;
	gchar *name, *selection;

	checkButton = GTK_TOGGLE_BUTTON(lookup_widget("statCheckButton"));
	statNameLabel = GTK_LABEL(lookup_widget("statNameLabel"));
	statSelecLabel = GTK_LABEL(lookup_widget("statSelecLabel"));
	normalized = gtk_toggle_button_get_active(checkButton);

	if (single_image_is_loaded())
		name = g_strdup_printf("%s", com.uniq->filename);
	else if (sequence_is_loaded())
		name = g_strdup_printf(_("Image %d/%d from the sequence %s"),
				com.seq.current, com.seq.number + 1, com.seq.seqname);
	else
		name = g_strdup_printf(_("unknown image"));

	gtk_label_set_text(statNameLabel, name);
	g_free(name);

	if (com.selection.h && com.selection.w) {
		selection = g_strdup_printf(_("Size of selection in pixel: (%d,%d)"),
				com.selection.w, com.selection.h);
	} else {
		selection = g_strdup_printf(_("No selection"));
	}

	gtk_label_set_text(statSelecLabel, selection);
	g_free(selection);

	init_dialog();

	imstats *stat[3] = { NULL, NULL, NULL };
	for (channel = 0; channel < gfit.naxes[2]; channel++) {
		stat[channel] = statistics(NULL, -1, &gfit, channel, &com.selection, STATS_MAIN, MULTI_THREADED);
		if (!stat[channel]) {
			siril_log_message(_("Error: statistics computation failed.\n"));
		}
	}
	add_chan_stats_to_list(stat, gfit.naxes[2], gfit.type, normalized);
	for (channel = 0; channel < gfit.naxes[2]; channel++) {
		free_stats(stat[channel]);
	}
}

void on_statCheckButton_toggled(GtkToggleButton *togglebutton, gpointer user_data) {
	set_cursor_waiting(TRUE);
	computeStat();
	set_cursor_waiting(FALSE);
}

void on_statButtonRun_clicked(GtkButton *button, gpointer user_data) {
	set_cursor_waiting(TRUE);
	computeStat();
	set_cursor_waiting(FALSE);
}<|MERGE_RESOLUTION|>--- conflicted
+++ resolved
@@ -127,11 +127,7 @@
 	char format[6];
 
 	for (int i = 0; i < G_N_ELEMENTS(statName); i++) {
-<<<<<<< HEAD
 		double value[3] = { 0.0 };
-=======
-		double value[3] = { 0 };
->>>>>>> abf6d0d4
 
 		value[RLAYER] = get_value_from_stat(stat[RLAYER], i);
 		if (nblayer > 1) {
