--- conflicted
+++ resolved
@@ -36,7 +36,6 @@
 #include "core/proto.h"
 #include "core/initfile.h"
 #include "core/undo.h"
-<<<<<<< HEAD
 #include "callbacks.h"
 #include "gui.h"
 #include "PSF_list.h"
@@ -44,17 +43,9 @@
 #include "script_menu.h"
 #include "progress_and_log.h"
 #include "image_display.h"
+#include "message_dialog.h"
 #include "planetary_callbacks.h"
 #include "plot.h"
-#include "planetary_callbacks.h"
-=======
-#include "gui/callbacks.h"
-#include "gui/message_dialog.h"
-#include "gui/PSF_list.h"
-#include "gui/histogram.h"
-#include "gui/script_menu.h"
-#include "gui/progress_and_log.h"
->>>>>>> 8ec12492
 #include "algos/colors.h"
 #include "algos/PSF.h"
 #include "algos/star_finder.h"
@@ -1092,16 +1083,10 @@
 int adjust_sellabel() {
 	static GtkLabel *local_label = NULL, *global_label = NULL;
 	char bufferlocal[256], bufferglobal[256];
-<<<<<<< HEAD
+	gchar *seq_basename = NULL;
 	if (global_label == NULL) {
 		if (com.siril_mode == MODE_DEEP_SKY) 
 			local_label = GTK_LABEL(lookup_widget("imagesel_label"));
-=======
-	gchar *seq_basename = NULL;
-
-	if (local_label == NULL) {
-		local_label = GTK_LABEL(lookup_widget("imagesel_label"));
->>>>>>> 8ec12492
 		global_label = GTK_LABEL(lookup_widget("labelseq"));
 	}
 
@@ -1631,14 +1616,7 @@
 }
 
 void hide_rgb_window() {
-<<<<<<< HEAD
 	if (com.siril_mode == MODE_PLANETARY) return;
-	/* unchecking the menu item is done in the window destruction callback */
-	/*GtkCheckMenuItem *rgbcheck =
-	 GTK_CHECK_MENU_ITEM(gtk_builder_get_object(builder, "menuitemcolor"));
-	 gtk_check_menu_item_set_active(rgbcheck, FALSE);*/
-=======
->>>>>>> 8ec12492
 	gtk_widget_hide(lookup_widget("rgb_window"));
 }
 
@@ -2088,201 +2066,6 @@
 	update_reg_interface(TRUE);
 }
 
-<<<<<<< HEAD
-=======
-/* callback for GtkDrawingArea, draw event
- * see http://developer.gnome.org/gtk3/3.2/GtkDrawingArea.html
- * http://developer.gnome.org/gdk-pixbuf/stable/gdk-pixbuf-Image-Data-in-Memory.html
- * http://www.cairographics.org/manual/
- * http://www.cairographics.org/manual/cairo-Image-Surfaces.html#cairo-image-surface-create-for-data
- */
-gboolean redraw_drawingarea(GtkWidget *widget, cairo_t *cr, gpointer data) {
-	int image_width, image_height, window_width, window_height;
-	int vport, i = 0;
-	double zoom;
-
-	// we need to identify which vport is being redrawn
-	vport = match_drawing_area_widget(widget, TRUE);
-	if (vport == -1) {
-		fprintf(stderr, "Could not find the vport for the draw callback\n");
-		return TRUE;
-	}
-
-	window_width = gtk_widget_get_allocated_width(widget);
-	window_height = gtk_widget_get_allocated_height(widget);
-	zoom = get_zoom_val();
-	image_width = (int) (((double) window_width) / zoom);
-	image_height = (int) (((double) window_height) / zoom);
-
-	/* draw the RGB and gray images */
-	if (vport == RGB_VPORT) {
-		if (com.rgbbuf) {
-			cairo_scale(cr, zoom, zoom);
-			cairo_set_source_surface(cr, com.surface[RGB_VPORT], 0, 0);
-			cairo_paint(cr);
-		} else {
-			fprintf(stdout, "RGB buffer is empty, drawing black image\n");
-			draw_empty_image(cr, window_width, window_height);
-		}
-	} else {
-		if (com.graybuf[vport]) {
-			cairo_scale(cr, zoom, zoom);
-			cairo_set_source_surface(cr, com.surface[vport], 0, 0);
-			cairo_paint(cr);
-		} else {
-			fprintf(stdout, "Buffer %d is empty, drawing black image\n", vport);
-			draw_empty_image(cr, window_width, window_height);
-		}
-	}
-
-	/* draw the selection rectangle */
-	if (com.selection.w > 0 && com.selection.h > 0) {
-		static double dash_format[] = { 4.0, 2.0 };
-		/* fprintf(stdout, "drawing the selection rectangle (%d,%d) (%d,%d)\n",
-		 com.selection.x, com.selection.y, com.selection.w, com.selection.h); */
-		cairo_set_line_width(cr, 0.8 / zoom);
-		cairo_set_dash(cr, dash_format, 2, 0);
-		cairo_set_source_rgb(cr, 0.8, 1.0, 0.8);
-		cairo_rectangle(cr, (double) com.selection.x, (double) com.selection.y,
-				(double) com.selection.w, (double) com.selection.h);
-		cairo_stroke(cr);
-	}
-
-	/* draw detected stars and highlight the selected star */
-	if (com.stars) {
-		/* com.stars is a NULL-terminated array */
-		cairo_set_dash(cr, NULL, 0, 0);
-		cairo_set_source_rgba(cr, 1.0, 0.4, 0.0, 0.9);
-		cairo_set_line_width(cr, 1.5 / zoom);
-
-		while (com.stars[i]) {
-			// by design Sx>Sy, we redefine FWHM to be sure to have the value in px
-			double size = sqrt(com.stars[i]->sx / 2.) * 2 * sqrt(log(2.) * 3);
-
-			if (i == com.selected_star) {
-				// We draw horizontal and vertical lines to show the star
-				cairo_set_line_width(cr, 2.0 / zoom);
-				cairo_set_source_rgba(cr, 0.0, 0.4, 1.0, 0.6);
-
-				cairo_move_to(cr, com.stars[i]->xpos, 0);
-				cairo_line_to(cr, com.stars[i]->xpos, image_height);
-				cairo_stroke(cr);
-				cairo_move_to(cr, 0, com.stars[i]->ypos);
-				cairo_line_to(cr, image_width, com.stars[i]->ypos);
-				cairo_stroke(cr);
-
-				cairo_set_source_rgba(cr, 1.0, 0.4, 0.0, 0.9);
-				cairo_set_line_width(cr, 1.5 / zoom);
-			}
-			cairo_arc(cr, com.stars[i]->xpos, com.stars[i]->ypos, size, 0., 2. * M_PI);
-			cairo_stroke(cr);
-			i++;
-		}
-	}
-
-	if (sequence_is_loaded() && com.seq.current >= 0) {
-		/* draw seqpsf stars */
-		for (i = 0; i < MAX_SEQPSF && com.seq.photometry[i]; i++) {
-			cairo_set_dash(cr, NULL, 0, 0);
-			cairo_set_source_rgba(cr, com.seq.photometry_colors[i][0],
-					com.seq.photometry_colors[i][1],
-					com.seq.photometry_colors[i][2], 1.0);
-			cairo_set_line_width(cr, 2.0 / zoom);
-			fitted_PSF *the_psf = com.seq.photometry[i][com.seq.current];
-			if (the_psf) {
-				double size = sqrt(the_psf->sx / 2.) * 2 * sqrt(log(2.) * 2) + 0.5;
-				cairo_arc(cr, the_psf->xpos, the_psf->ypos, size, 0., 2. * M_PI);
-				cairo_stroke(cr);
-				cairo_arc(cr, the_psf->xpos, the_psf->ypos, com.phot_set.inner, 0.,
-						2. * M_PI);
-				cairo_stroke(cr);
-				cairo_arc(cr, the_psf->xpos, the_psf->ypos, com.phot_set.outer, 0.,
-						2. * M_PI);
-				cairo_stroke(cr);
-				cairo_select_font_face(cr, "Purisa", CAIRO_FONT_SLANT_NORMAL,
-						CAIRO_FONT_WEIGHT_BOLD);
-				cairo_set_font_size(cr, 40);
-				cairo_move_to(cr, the_psf->xpos + com.phot_set.outer + 5, the_psf->ypos);
-				if (i == 0) {
-					cairo_show_text(cr, "V");
-				}
-				else {
-					char tmp[2];
-					g_snprintf(tmp, 2, "%d", i);
-					cairo_show_text(cr, tmp);
-				}
-				cairo_stroke(cr);
-			}
-		}
-
-		/* draw a cross on excluded images */
-		if (com.seq.imgparam && com.seq.current >= 0 &&
-				!com.seq.imgparam[com.seq.current].incl) {
-			if (image_width > gfit.rx)
-				image_width = gfit.rx;
-			if (image_height > gfit.ry)
-				image_height = gfit.ry;
-			cairo_set_dash(cr, NULL, 0, 0);
-			cairo_set_source_rgb(cr, 1.0, 0.8, 0.7);
-			cairo_set_line_width(cr, 2.0 / zoom);
-			cairo_move_to(cr, 0, 0);
-			cairo_line_to(cr, image_width, image_height);
-			cairo_move_to(cr, 0, image_height);
-			cairo_line_to(cr, image_width, 0);
-			cairo_stroke(cr);
-		}
-
-		/* draw preview rectangles for the manual registration */
-		for (i = 0; i < PREVIEW_NB; i++) {
-			if (com.seq.previewX[i] >= 0) {
-				int textX, textY;
-				char text[3];
-				cairo_set_line_width(cr, 0.5 / zoom);
-				cairo_set_source_rgb(cr, 0.1, 0.6, 0.0);
-				cairo_rectangle(cr,
-						com.seq.previewX[i] - com.seq.previewW[i] / 2,
-						com.seq.previewY[i] - com.seq.previewH[i] / 2,
-						com.seq.previewW[i], com.seq.previewH[i]);
-				cairo_stroke(cr);
-
-				textX = com.seq.previewX[i] - com.seq.previewW[i] / 2;
-				if (textX < 0)
-					textX += com.seq.previewW[i] - 20;
-				else
-					textX += 15;
-				textY = com.seq.previewY[i] - com.seq.previewH[i] / 2;
-				if (textY < 0)
-					textY += com.seq.previewH[i] - 15;
-				else
-					textY += 20;
-				g_snprintf(text, sizeof(text), "%d", i + 1);
-
-				cairo_set_font_size(cr, 12.0 / zoom);
-				cairo_move_to(cr, textX, textY);
-				cairo_show_text(cr, text);
-			}
-		}
-	}
-
-	/* draw background removal gradient selection boxes */
-	if (com.grad && com.grad_boxes_drawn) {
-		int i = 0;
-		while (i < com.grad_nb_boxes) {
-			if (com.grad[i].boxvalue[0] != -1.0) {
-				cairo_set_line_width(cr, 1.5 / zoom);
-				cairo_set_source_rgba(cr, 0.2, 1.0, 0.3, 1.0);
-				cairo_rectangle(cr, com.grad[i].centre.x - com.grad_size_boxes,
-						com.grad[i].centre.y - com.grad_size_boxes,
-						com.grad_size_boxes, com.grad_size_boxes);
-				cairo_stroke(cr);
-			}
-			i++;
-		}
-	}
-	return FALSE;
-}
-
->>>>>>> 8ec12492
 /* when the cursor moves, update the value displayed in the textbox and save it
  * in the related layer_info. Does not change display until cursor is released. */
 void on_minscale_changed(GtkRange *range, gpointer user_data) {
