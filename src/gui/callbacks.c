--- conflicted
+++ resolved
@@ -79,18 +79,6 @@
 		{ N_("Blue"), 450.0, 0, 0, FALSE, FALSE, NORMAL_DISPLAY }// approx. of the middle of the color
 };
 
-<<<<<<< HEAD
-=======
-/* remap index data, an index for each layer */
-static BYTE *remap_index[MAXGRAYVPORT];
-static float last_pente[MAXGRAYVPORT];
-static display_mode last_mode[MAXGRAYVPORT];
-
-/* STF (auto-stretch) data */
-static gboolean stfComputed;	// Flag to know if STF parameters are available
-static double stfShadows, stfHighlights, stfM;
-
->>>>>>> 1b251eb8
 /*****************************************************************************
  *                    S T A T I C      F U N C T I O N S                     *
  ****************************************************************************/
@@ -1575,10 +1563,7 @@
 	gtk_widget_set_tooltip_text(widget, tip);
 	g_free(accel_str);
 	g_free(tip);
-<<<<<<< HEAD
-=======
 	g_free(text);
->>>>>>> 1b251eb8
 }
 
 static void initialize_shortcuts() {
@@ -1620,29 +1605,11 @@
 	GDK_KEY_i, mod, GTK_ACCEL_VISIBLE);
 	/* SETTINGS */
 	gtk_widget_add_accelerator(lookup_widget("settings"), "activate", accel,
-<<<<<<< HEAD
-	GDK_KEY_k, get_default_modifier(), GTK_ACCEL_VISIBLE);
-	/* OPEN WD */
-	gtk_widget_add_accelerator(lookup_widget("cwd_button"), "clicked", accel,
-	GDK_KEY_d, get_default_modifier(), GTK_ACCEL_VISIBLE);
-	add_accelerator_to_tooltip(lookup_widget("cwd_button"), GDK_KEY_d, get_default_modifier());
-=======
 	GDK_KEY_k, mod, GTK_ACCEL_VISIBLE);
 	/* OPEN WD */
 	gtk_widget_add_accelerator(lookup_widget("cwd_button"), "clicked", accel,
 	GDK_KEY_d, mod, GTK_ACCEL_VISIBLE);
 	add_accelerator_to_tooltip(lookup_widget("cwd_button"), GDK_KEY_d, mod);
-}
-
-void initialize_remap() {
-	int i;
-	for (i = 0; i < MAXGRAYVPORT; i++) {
-		remap_index[i] = NULL;
-		last_pente[i] = 0.f;
-		last_mode[i] = HISTEQ_DISPLAY;
-		// only HISTEQ mode always computes the index, it's a good initializer here
-	}
->>>>>>> 1b251eb8
 }
 
 /* Initialize the combobox when loading new single_image */
@@ -1907,7 +1874,6 @@
   {"text/uri-list", 0, 0}
 };
 
-<<<<<<< HEAD
 static void initialize_theme_GUI() {
 	GtkComboBox *box;
 
@@ -1920,9 +1886,6 @@
 }
 
 void initialize_all_GUI() {
-=======
-void initialize_all_GUI(gchar *supported_files) {
->>>>>>> 1b251eb8
 	/* initializing internal structures with widgets (drawing areas) */
 	com.vport[RED_VPORT] = lookup_widget("drawingarear");
 	com.vport[GREEN_VPORT] = lookup_widget("drawingareag");
@@ -1978,6 +1941,8 @@
 	initialize_FITS_name_entries();
 
 	initialize_log_tags();
+
+	update_spinCPU(com.max_thread);
 
 	/* support for converting files by dragging onto the GtkTreeView */
 	gtk_drag_dest_set(lookup_widget("treeview_convert"),
