/*
 * This file is part of Siril, an astronomy image processor.
 * Copyright (C) 2005-2011 Francois Meyer (dulle at free.fr)
 * Copyright (C) 2012-2018 team free-astro (see more in AUTHORS file)
 * Reference site is https://free-astro.org/index.php/Siril
 *
 * Siril is free software: you can redistribute it and/or modify
 * it under the terms of the GNU General Public License as published by
 * the Free Software Foundation, either version 3 of the License, or
 * (at your option) any later version.
 *
 * Siril is distributed in the hope that it will be useful,
 * but WITHOUT ANY WARRANTY; without even the implied warranty of
 * MERCHANTABILITY or FITNESS FOR A PARTICULAR PURPOSE. See the
 * GNU General Public License for more details.
 *
 * You should have received a copy of the GNU General Public License
 * along with Siril. If not, see <http://www.gnu.org/licenses/>.
 */

#include <gtk/gtk.h>
#include <stdio.h>
#include <string.h>
#include <assert.h>
#include <ctype.h>
#include <time.h>
#include <sys/types.h>
#include <sys/stat.h>
#include <unistd.h>
#include <sys/time.h>
#include <stdarg.h>
#include <math.h>	// for M_PI
#include <libgen.h>

#include "core/siril.h"
#include "core/proto.h"
#include "core/initfile.h"
#include "core/undo.h"
#include "callbacks.h"
#include "gui.h"
#include "PSF_list.h"
#include "histogram.h"
#include "script_menu.h"
#include "progress_and_log.h"
#include "image_display.h"
#include "planetary_callbacks.h"
#include "plot.h"
#include "planetary_callbacks.h"
#include "algos/colors.h"
#include "algos/PSF.h"
#include "algos/star_finder.h"
#include "algos/fft.h"
#include "algos/Def_Wavelet.h"
#include "algos/cosmetic_correction.h"
#include "algos/gradient.h"
#include "io/conversion.h"
#include "io/films.h"
#include "io/sequence.h"
#include "io/ser.h"
#include "io/single_image.h"
#include "core/command.h"	// for processcommand()
#include "registration/registration.h"
#include "stacking/stacking.h"
#include "compositing/compositing.h"
#include "compositing/align_rgb.h"
#include "opencv/opencv.h"

static enum {
	CD_NULL, CD_INCALL, CD_EXCALL, CD_QUIT
} confirm;

static gboolean is_shift_on = FALSE;

layer_info predefined_layers_colors[] = {
		/* name, lambda, lo, hi, c/over, c/under, mode */
		{ N_("Luminance"), 0.0, 0, 0, FALSE, FALSE, NORMAL_DISPLAY }, // no color, undefined value is <0
		{ N_("Red"), 650.0, 0, 0, FALSE, FALSE, NORMAL_DISPLAY }, // approx. of the middle of the color
		{ N_("Green"), 530.0, 0, 0, FALSE, FALSE, NORMAL_DISPLAY },	// approx. of the middle of the color
		{ N_("Blue"), 450.0, 0, 0, FALSE, FALSE, NORMAL_DISPLAY }// approx. of the middle of the color
};
/* background image */
static fits background_fit = { 0 };	// Testing init

/*****************************************************************************
 *                    S T A T I C      F U N C T I O N S                     *
 ****************************************************************************/
/*
 * Returns the modifier mask. For Linux it is Control key, but for Apple - OS X
 * it should be Apple Key -> Mod2
 */
static GdkModifierType get_default_modifier() {
	GdkDisplay *display = gdk_display_get_default();
	GdkKeymap *keymap = gdk_keymap_get_for_display(display);
	GdkModifierType primary, real;

	g_return_val_if_fail(GDK_IS_KEYMAP (keymap), 0);

	/* Retrieve the real modifier mask */
	real = gdk_keymap_get_modifier_mask(keymap,
			GDK_MODIFIER_INTENT_PRIMARY_ACCELERATOR);

	primary = real;

	/* We need to translate the real modifiers into a virtual modifier
	 (like Super, Meta, etc.).
	 The following call adds the virtual modifiers for each real modifier
	 defined in primary.
	 */
	gdk_keymap_add_virtual_modifiers(keymap, &primary);

	if (primary != real) {
		/* In case the virtual and real modifiers are different, we need to
		 remove the real modifier from the result, and keep only the
		 virtual one.
		 */
		primary &= ~real;
	}
	return primary;
}

/*
 * Dialog window text static functions
 */

struct _dialog_data {
	const char *text;
	const char *data;
	const char *title;
	const char *icon;
};

static gboolean show_dialog_idle(gpointer p) {
	static GtkLabel *label = NULL;
	static GtkWidget *txtdata = NULL;
	static GtkTextView *dataview = NULL;
	static GtkTextBuffer *databuffer = NULL;
	GtkTextIter itBeg, itEnd;
	gboolean has_data = FALSE;
	struct _dialog_data *args = (struct _dialog_data *) p;
	GtkImage *image = GTK_IMAGE(lookup_widget("image1"));

	if (label == NULL) {
		label = GTK_LABEL(gtk_builder_get_object(builder, "labeldialog1"));
		txtdata = lookup_widget("dialog_scrollbar");
		dataview = GTK_TEXT_VIEW(lookup_widget("dialog_data"));
		databuffer = gtk_text_view_get_buffer(dataview);
	}

	has_data = (args->data == NULL) ? FALSE : TRUE;
	if (has_data) {
		gtk_text_buffer_get_bounds(databuffer, &itBeg, &itEnd);
		gtk_text_buffer_delete(databuffer, &itBeg, &itEnd);
		gtk_text_buffer_set_text(databuffer, args->data, strlen(args->data));
	}
	gtk_widget_set_visible(txtdata, has_data);
	gtk_window_set_title(GTK_WINDOW(lookup_widget("dialog1")), args->title);
	gtk_image_set_from_icon_name(image, args->icon, GTK_ICON_SIZE_DIALOG);
	gtk_label_set_text(label, args->text);
	gtk_label_set_use_markup(label, TRUE);
	gtk_widget_show(lookup_widget("dialog1"));
	gtk_window_present(GTK_WINDOW(lookup_widget("dialog1")));
	free(args);
	return FALSE;
}

/*
 * Wavelet static functions
 */

static void reset_scale_w() {
	static GtkSpinButton *spin_w[6] = { NULL, NULL, NULL, NULL, NULL, NULL };
	int i;

	if (spin_w[0] == NULL) {
		spin_w[0] = GTK_SPIN_BUTTON(gtk_builder_get_object(builder, "spin_w0"));
		spin_w[1] = GTK_SPIN_BUTTON(gtk_builder_get_object(builder, "spin_w1"));
		spin_w[2] = GTK_SPIN_BUTTON(gtk_builder_get_object(builder, "spin_w2"));
		spin_w[3] = GTK_SPIN_BUTTON(gtk_builder_get_object(builder, "spin_w3"));
		spin_w[4] = GTK_SPIN_BUTTON(gtk_builder_get_object(builder, "spin_w4"));
		spin_w[5] = GTK_SPIN_BUTTON(gtk_builder_get_object(builder, "spin_w5"));
	}

	for (i = 0; i < 6; i++) {
		g_signal_handlers_block_by_func(spin_w[i], on_spin_w_changed, NULL);
		gtk_spin_button_set_value(spin_w[i], 1.f);
		g_signal_handlers_unblock_by_func(spin_w[i], on_spin_w_changed, NULL);
	}

	gtk_widget_set_sensitive(lookup_widget("button_apply_w"), FALSE);
}

static void update_wavelets() {
	float scale[6];
	static GtkSpinButton *spin_w[6] = { NULL, NULL, NULL, NULL, NULL, NULL };
	int i;
	char *File_Name_Transform[3] = { "r_rawdata.wave", "g_rawdata.wave",
			"b_rawdata.wave" }, *dir[3];
	const char *tmpdir;

	tmpdir = g_get_tmp_dir();

	if (spin_w[0] == NULL) {
		spin_w[0] = GTK_SPIN_BUTTON(gtk_builder_get_object(builder, "spin_w0"));
		spin_w[1] = GTK_SPIN_BUTTON(gtk_builder_get_object(builder, "spin_w1"));
		spin_w[2] = GTK_SPIN_BUTTON(gtk_builder_get_object(builder, "spin_w2"));
		spin_w[3] = GTK_SPIN_BUTTON(gtk_builder_get_object(builder, "spin_w3"));
		spin_w[4] = GTK_SPIN_BUTTON(gtk_builder_get_object(builder, "spin_w4"));
		spin_w[5] = GTK_SPIN_BUTTON(gtk_builder_get_object(builder, "spin_w5"));
	}

	for (i = 0; i < 6; i++)
		scale[i] = (float) gtk_spin_button_get_value(spin_w[i]);

	set_cursor_waiting(TRUE);

	for (i = 0; i < gfit.naxes[2]; i++) {
		dir[i] = g_build_filename(tmpdir, File_Name_Transform[i], NULL);
		wavelet_reconstruct_file(dir[i], scale, gfit.pdata[i]);
		g_free(dir[i]);
	}

	adjust_cutoff_from_updated_gfit();
	redraw(com.cvport, REMAP_ALL);
	redraw_previews();
	set_cursor_waiting(FALSE);
}

/*
 * Memory label static functions
 */

struct _label_data {
	const char *label_name;
	char *text;
};

static gboolean set_label_text_idle(gpointer p) {
	struct _label_data *args = (struct _label_data *) p;
	GtkLabel *label = GTK_LABEL(
			gtk_builder_get_object(builder, args->label_name));
	gtk_label_set_text(label, args->text);
	free(args->text);
	free(args);
	return FALSE;
}

static void set_label_text_from_main_thread(const char *label_name, const char *text) {
	struct _label_data *data = malloc(sizeof(struct _label_data));
	data->label_name = label_name;
	data->text = strdup(text);
	gdk_threads_add_idle(set_label_text_idle, data);
}

/*
 * Image display static functions
 */

static gboolean inimage(GdkEvent *event) {
	double zoom = get_zoom_val();
	return ((GdkEventButton*) event)->x > 0
			&& ((GdkEventButton*) event)->x < gfit.rx * zoom
			&& ((GdkEventButton*) event)->y > 0
			&& ((GdkEventButton*) event)->y < gfit.ry * zoom;
}

/*static void set_viewer_mode_widgets_sensitive(gboolean sensitive) {
	static GtkWidget *scalemax = NULL;
	static GtkWidget *scalemin = NULL;
	static GtkWidget *entrymin = NULL;
	static GtkWidget *entrymax = NULL;
	static GtkWidget *minmax = NULL;
	static GtkWidget *hilo = NULL;
	static GtkWidget *user = NULL;

	if (!scalemax) {
		scalemax = lookup_widget("scalemax");
		scalemin = lookup_widget("scalemin");
		entrymin = lookup_widget("min_entry");
		entrymax = lookup_widget("max_entry");
		minmax = lookup_widget("radiobutton_minmax");
		hilo = lookup_widget("radiobutton_hilo");
		user = lookup_widget("radiobutton_user");
	}
	gtk_widget_set_sensitive(scalemax, sensitive);
	gtk_widget_set_sensitive(scalemin, sensitive);
	gtk_widget_set_sensitive(entrymin, sensitive);
	gtk_widget_set_sensitive(entrymax, sensitive);
	gtk_widget_set_sensitive(minmax, sensitive);
	gtk_widget_set_sensitive(hilo, sensitive);
	gtk_widget_set_sensitive(user, sensitive);
}*/

/* enables or disables the "display reference" checkbox in registration preview */
static void enable_view_reference_checkbox(gboolean status) {
	static GtkToggleButton *check_display_ref = NULL;
	static GtkWidget *widget = NULL, *labelRegRef = NULL;
	if (check_display_ref == NULL) {
		check_display_ref = GTK_TOGGLE_BUTTON(
				gtk_builder_get_object(builder, "checkbutton_displayref"));
		widget = GTK_WIDGET(check_display_ref);
		labelRegRef = lookup_widget("labelRegRef");
	}
	if (status && gtk_widget_get_sensitive(widget))
		return;	// may be already enabled but deactivated by user, don't force it again
	gtk_widget_set_sensitive(widget, status);
	gtk_widget_set_visible(labelRegRef, !status);
	gtk_toggle_button_set_active(check_display_ref, status);
}

/* vport can be -1 if the correct viewport should be tested */
void test_and_allocate_reference_image(int vport) {
	static GtkComboBox *cbbt_layers = NULL;
	if (cbbt_layers == NULL) {
		cbbt_layers = GTK_COMBO_BOX(
				gtk_builder_get_object(builder, "comboboxreglayer"));
	}
	if (vport == -1)
		vport = gtk_combo_box_get_active(cbbt_layers);

	if (sequence_is_loaded() && com.seq.current == com.seq.reference_image
			&& gtk_combo_box_get_active(cbbt_layers) == vport) {
		/* this is the registration layer and the reference frame,
		 * save the buffer for alignment preview */
		if (!com.refimage_regbuffer || !com.refimage_surface) {
			guchar *oldbuf = com.refimage_regbuffer;
			com.refimage_regbuffer = realloc(com.refimage_regbuffer,
					com.surface_stride[vport] * gfit.ry * sizeof(guchar));
			if (com.refimage_regbuffer == NULL) {
				fprintf(stderr,
						"Could not allocate memory for the reference image buffer\n");
				if (oldbuf)
					free(oldbuf);
				return;
			}

			if (com.refimage_surface)
				cairo_surface_destroy(com.refimage_surface);
			com.refimage_surface = cairo_image_surface_create_for_data(
					com.refimage_regbuffer, CAIRO_FORMAT_RGB24, gfit.rx,
					gfit.ry, com.surface_stride[vport]);
			if (cairo_surface_status(com.refimage_surface)
					!= CAIRO_STATUS_SUCCESS) {
				fprintf(stderr,
						"Error creating the Cairo image surface for the reference image.\n");
				cairo_surface_destroy(com.refimage_surface);
				com.refimage_surface = NULL;
			} else {
				fprintf(stdout,
						"Saved the reference frame buffer for alignment preview.\n");
				enable_view_reference_checkbox(TRUE);
			}
		}
		memcpy(com.refimage_regbuffer, com.graybuf[vport],
				com.surface_stride[vport] * gfit.ry * sizeof(guchar));
		cairo_surface_flush(com.refimage_surface);
		cairo_surface_mark_dirty(com.refimage_surface);
	}
}

/*
 * Free reference image
 */

static void free_reference_image() {
	fprintf(stdout, "Purging previously saved reference frame data.\n");
	if (com.refimage_regbuffer) {
		free(com.refimage_regbuffer);
		com.refimage_regbuffer = NULL;
	}
	if (com.refimage_surface) {
		cairo_surface_destroy(com.refimage_surface);
		com.refimage_surface = NULL;
	}
	if (com.seq.reference_image == -1)
		enable_view_reference_checkbox(FALSE);
}

/*
 * Main conversion list static functions
 */

static GtkListStore *liststore_convert = NULL;

static void add_convert_to_list(char *filename, struct stat st) {
	GtkTreeIter iter;
	char *date;

	date = ctime(&st.st_mtime);
	date[strlen(date) - 1] = 0;	// removing '\n' at the end of the string

	gtk_list_store_append(liststore_convert, &iter);
	gtk_list_store_set(liststore_convert, &iter, COLUMN_FILENAME, filename,	// copied in the store
			COLUMN_DATE, date, -1);
}
static void get_convert_list_store() {
	if (liststore_convert == NULL)
		liststore_convert = GTK_LIST_STORE(
				gtk_builder_get_object(builder, "liststore_convert"));
}

static void fill_convert_list(GSList *list) {
	struct stat st;

	get_convert_list_store();

	while (list) {
		char *filename;

		filename = (char *) list->data;
		if (g_stat(filename, &st) == 0) {
			add_convert_to_list(filename, st);
			list = list->next;
		} else
			break;	// no infinite loop
		g_free(filename);
	}
	check_for_conversion_form_completeness();
}

/*
 * GTK File Chooser static functions
 */

static int whichdial;

static void gtk_filter_add(GtkFileChooser *file_chooser, const gchar *title,
		const gchar *pattern, gboolean set_default) {
	gchar **patterns;
	gint i;

	GtkFileFilter *f = gtk_file_filter_new();
	gtk_file_filter_set_name(f, title);
	/* get the patterns */
	patterns = g_strsplit(pattern, ";", -1);
	for (i = 0; patterns[i] != NULL; i++)
		gtk_file_filter_add_pattern(f, patterns[i]);
	/* free the patterns */
	g_strfreev(patterns);
	gtk_file_chooser_add_filter(file_chooser, f);
	if (set_default)
		gtk_file_chooser_set_filter(file_chooser, f);
}

static void set_filters_dialog(GtkFileChooser *chooser) {
	gtk_filter_add(chooser, _("FITS Files (*.fit, *.fits, *.fts)"),
			"*.fit;*.FIT;*.fits;*.FITS;*.fts;*.FTS",
			com.filter == TYPEFITS);
	if (whichdial == OD_OPEN || whichdial == OD_CONVERT) {
#ifdef HAVE_LIBRAW
		/* RAW FILES */
		int nb_raw;
		char *raw;
		int i;

		nb_raw = get_nb_raw_supported();
		raw = calloc(sizeof(char), nb_raw * 12 + 1);// we assume the extension size of 3 char "*.xxx;*.XXX;" = 12
		for (i = 0; i < nb_raw; i++) {
			char ext[20];
			gchar *upcase;

			upcase = g_ascii_strup(supported_raw[i].extension, strlen(supported_raw[i].extension));
			g_snprintf(ext, sizeof(ext), "*.%s;*.%s;",
					supported_raw[i].extension, upcase);
			strcat(raw, ext);

			g_free(upcase);
		}
		gtk_filter_add(chooser, _("RAW DSLR Camera Files"), raw,
				com.filter == TYPERAW);
		free(raw);
#endif
		/* GRAPHICS FILES */
		char graphics_supported[256], pattern[256];
		g_snprintf(graphics_supported, sizeof(graphics_supported),
				_("Graphics Files (*.bmp"));
		g_snprintf(pattern, sizeof(pattern), "*.bmp;*.BMP;");
#ifdef HAVE_LIBJPEG
		strcat(graphics_supported, ", *.jpg, *.jpeg");
		strcat(pattern, "*.jpg;*.JPG;*.jpeg;*.JPEG;");
#endif

#ifdef HAVE_LIBPNG
		strcat(graphics_supported, ", *.png");
		strcat(pattern, "*.png;*.PNG;");
#endif

#ifdef HAVE_LIBTIFF
		strcat(graphics_supported, ", *.tif, *.tiff");
		strcat(pattern, "*.tif;*.TIF;*.tiff;*.TIFF");
#endif
		strcat(graphics_supported, ")");
		gtk_filter_add(chooser, graphics_supported, pattern,
				com.filter == TYPEBMP || com.filter == TYPEJPG
						|| com.filter == TYPEPNG || com.filter == TYPETIFF);

		/* NETPBM FILES */
		gtk_filter_add(chooser, _("Netpbm Files (*.ppm, *.pnm, *.pgm)"),
				"*.ppm;*.PPM;*.pnm;*.PNM;*.pgm;*.PGM", com.filter == TYPEPNM);
		/* IRIS FILES */
		gtk_filter_add(chooser, _("IRIS PIC Files (*.pic)"), "*.pic;*.PIC",
				com.filter == TYPEPIC);
		/* SER FILES */
		gtk_filter_add(chooser, _("SER files (*.ser)"), "*.ser;*.SER",
				com.filter == TYPESER);

#if defined(HAVE_FFMS2_1) || defined(HAVE_FFMS2_2)
		/* FILM FILES */
		int nb_film;
		char *film;
		int j;

		nb_film = get_nb_film_ext_supported();
		film = calloc(sizeof(char), nb_film * 14 + 1);// we assume the extension size of 4 char "*.xxxx;*.XXXX;" = 14
		for (j = 0; j < nb_film; j++) {
			char ext[20];
			gchar *upcase;

			upcase = g_ascii_strup(supported_film[j].extension,
					strlen(supported_film[j].extension));
			g_snprintf(ext, sizeof(ext), "*.%s;*.%s;",
					supported_film[j].extension, upcase);
			strcat(film, ext);

			g_free(upcase);
		}
		gtk_filter_add(chooser, _("Film Files (*.avi, *.mpg, ...)"), film,
				com.filter == TYPEAVI);
		free(film);
#endif
	}
}

static void opendial(void) {
	gint res;
#ifdef _WIN32
	GtkFileChooserNative *widgetdialog;
#else
	GtkWidget *widgetdialog;
#endif
	GtkFileChooser *dialog = NULL;
	GtkFileChooserAction action;
<<<<<<< HEAD
	GtkWindow *main_window = GTK_WINDOW(lookup_widget("main_window"));
	GtkWindow *control_window;
	if (com.siril_mode == MODE_PLANETARY)
		control_window = main_window;
	else if (com.siril_mode == MODE_DEEP_SKY)
		control_window = GTK_WINDOW(lookup_widget("control_window"));
=======
	GtkWindow *control_window = GTK_WINDOW(lookup_widget("control_window"));
	gint res;
>>>>>>> a4c8437f

	if (!com.wd)
		return;

	switch (whichdial) {
	case OD_NULL:
		fprintf(stderr, "whichdial undefined, should not happen\n");
		return;
	case OD_FLAT:
	case OD_DARK:
	case OD_OFFSET:
		action = GTK_FILE_CHOOSER_ACTION_OPEN;
#ifdef _WIN32
		widgetdialog = gtk_file_chooser_native_new(_("Open File"), control_window, action,
				_("_Open"), _("_Cancel"));
#else
		widgetdialog = gtk_file_chooser_dialog_new(_("Open File"),
				control_window, action, _("_Cancel"), GTK_RESPONSE_CANCEL,
				_("_Open"), GTK_RESPONSE_ACCEPT, NULL);
#endif
		dialog = GTK_FILE_CHOOSER(widgetdialog);
		gtk_file_chooser_set_current_folder(dialog, com.wd);
		gtk_file_chooser_set_select_multiple(dialog, FALSE);
		set_filters_dialog(dialog);
		break;
	case OD_CWD:
		action = GTK_FILE_CHOOSER_ACTION_SELECT_FOLDER;
#ifdef _WIN32
		widgetdialog = gtk_file_chooser_native_new(_("Open File"), control_window, action,
				_("_Open"), _("_Cancel"));
#else
		widgetdialog = gtk_file_chooser_dialog_new(_("Open File"), control_window,
				action, _("_Cancel"), GTK_RESPONSE_CANCEL, _("_Open"),
				GTK_RESPONSE_ACCEPT, NULL);
#endif
		dialog = GTK_FILE_CHOOSER(widgetdialog);
		gtk_file_chooser_set_current_folder(dialog, com.wd);
		gtk_file_chooser_set_select_multiple(dialog, FALSE);
		break;
	case OD_OPEN:
		action = GTK_FILE_CHOOSER_ACTION_OPEN;
#ifdef _WIN32
		widgetdialog = gtk_file_chooser_native_new(_("Open File"), control_window, action,
				_("_Open"), _("_Cancel"));
#else
		widgetdialog = gtk_file_chooser_dialog_new(_("Open File"), control_window,
				GTK_FILE_CHOOSER_ACTION_OPEN, _("_Cancel"), GTK_RESPONSE_CANCEL,
				_("_Open"), GTK_RESPONSE_ACCEPT, NULL);
#endif
		dialog = GTK_FILE_CHOOSER(widgetdialog);
		gtk_file_chooser_set_current_folder(dialog, com.wd);
		gtk_file_chooser_set_select_multiple(dialog, FALSE);
		set_filters_dialog(dialog);
		break;
	case OD_CONVERT:
		action = GTK_FILE_CHOOSER_ACTION_OPEN;
#if _WIN32
		widgetdialog = gtk_file_chooser_native_new(_("Open File"), control_window, action,
				_("_Open"), _("_Cancel"));
#else
		widgetdialog = gtk_file_chooser_dialog_new(_("Open File"),
				control_window, GTK_FILE_CHOOSER_ACTION_OPEN, _("_Cancel"),
				GTK_RESPONSE_CANCEL, _("_Open"), GTK_RESPONSE_ACCEPT, NULL);
#endif
		dialog = GTK_FILE_CHOOSER(widgetdialog);
		gtk_file_chooser_set_current_folder(dialog, com.wd);
		gtk_file_chooser_set_select_multiple(dialog, TRUE);
		set_filters_dialog(dialog);
	}

	if (!dialog)
		return;
#if _WIN32
	res = gtk_native_dialog_run(GTK_NATIVE_DIALOG(widgetdialog));
#else
	res = gtk_dialog_run(GTK_DIALOG(dialog));
#endif

	if (res == GTK_RESPONSE_ACCEPT) {
		GSList *list = NULL;
		gchar *filename;
		gchar *err;
		GtkFileChooser *chooser = GTK_FILE_CHOOSER(dialog);
		filename = gtk_file_chooser_get_filename(chooser);

		if (!(filename))
			return;

		switch (whichdial) {
		case OD_FLAT:
			gtk_entry_set_text(
					GTK_ENTRY(
							gtk_builder_get_object(builder, "flatname_entry")),
					filename);
			gtk_toggle_button_set_active(
					GTK_TOGGLE_BUTTON(
							gtk_builder_get_object(builder, "useflat_button")),
					TRUE);
			if (sequence_is_loaded() || single_image_is_loaded())
				gtk_widget_set_sensitive(lookup_widget("prepro_button"), TRUE);
			break;

		case OD_DARK:
			gtk_entry_set_text(
					GTK_ENTRY(
							gtk_builder_get_object(builder, "darkname_entry")),
					filename);
			gtk_toggle_button_set_active(
					GTK_TOGGLE_BUTTON(
							gtk_builder_get_object(builder, "usedark_button")),
					TRUE);
			if (sequence_is_loaded() || single_image_is_loaded())
				gtk_widget_set_sensitive(lookup_widget("prepro_button"), TRUE);
			break;

		case OD_OFFSET:
			gtk_entry_set_text(
					GTK_ENTRY(
							gtk_builder_get_object(builder,
									"offsetname_entry")), filename);
			gtk_toggle_button_set_active(
					GTK_TOGGLE_BUTTON(
							gtk_builder_get_object(builder,
									"useoffset_button")),
					TRUE);
			if (sequence_is_loaded() || single_image_is_loaded())
				gtk_widget_set_sensitive(lookup_widget("prepro_button"), TRUE);
			break;

		case OD_CWD:
			if (!changedir(filename, &err)) {
				writeinitfile();
			} else {
				show_dialog(err, _("Error"), "dialog-error-symbolic");
			}
			break;

		case OD_OPEN:
			set_cursor_waiting(TRUE);
			open_single_image(filename);
			set_cursor_waiting(FALSE);
			break;

		case OD_CONVERT:
			list = gtk_file_chooser_get_filenames(chooser);
			list = g_slist_sort(list, (GCompareFunc) strcompare);
			fill_convert_list(list);
			g_slist_free(list);
			break;
		}
		whichdial = OD_NULL;
		g_free(filename);
	}
#ifdef _WIN32
	g_object_unref(widgetdialog);
#else
	gtk_widget_destroy(widgetdialog);
#endif
}

/*
 * Update FWHM UNITS static function
 */

static void update_fwhm_units_ok() {
	GtkWidget *label_ok = GTK_WIDGET(lookup_widget("label_ok"));

	gtk_widget_set_visible(label_ok,
			gfit.focal_length > 0.0 && gfit.pixel_size_x > 0.0f
					&& gfit.pixel_size_y > 0.0f);
}

/*
 * Set swap dir to default
 */

static void reset_swapdir() {
	GtkFileChooser *swap_dir = GTK_FILE_CHOOSER(lookup_widget("filechooser_swap"));
	const gchar *dir;

	dir = g_get_tmp_dir();

	if (g_strcmp0(dir, com.swap_dir)) {
		g_free(com.swap_dir);
		com.swap_dir = g_strdup(dir);
		gtk_file_chooser_set_filename(swap_dir, dir);
		writeinitfile();
	}
}

/*
 * Command line history static function
 */

static void history_add_line(char *line) {
	if (!com.cmd_history) {
		com.cmd_hist_size = CMD_HISTORY_SIZE;
		com.cmd_history = calloc(com.cmd_hist_size, sizeof(const char*));
		com.cmd_hist_current = 0;
		com.cmd_hist_display = 0;
	}
	com.cmd_history[com.cmd_hist_current] = line;
	com.cmd_hist_current++;
	// circle at the end
	if (com.cmd_hist_current == com.cmd_hist_size)
		com.cmd_hist_current = 0;
	if (com.cmd_history[com.cmd_hist_current]) {
		free(com.cmd_history[com.cmd_hist_current]);
		com.cmd_history[com.cmd_hist_current] = NULL;
	}
	com.cmd_hist_display = com.cmd_hist_current;
}

/*
 * Selection static functions
 */

/* selection zone event management */
#define MAX_CALLBACKS_PER_EVENT 10
static selection_update_callback _registered_callbacks[MAX_CALLBACKS_PER_EVENT];
static int _nb_registered_callbacks = 0;

void register_selection_update_callback(selection_update_callback f) {
	if (_nb_registered_callbacks < MAX_CALLBACKS_PER_EVENT) {
		_registered_callbacks[_nb_registered_callbacks] = f;
		_nb_registered_callbacks++;
	}
}

void unregister_selection_update_callback(selection_update_callback f) {
	int i;
	for (i = 0; i < _nb_registered_callbacks; ++i) {
		if (_registered_callbacks[i] == f) {
			_registered_callbacks[i] =
					_registered_callbacks[_nb_registered_callbacks];
			_registered_callbacks[_nb_registered_callbacks] = NULL;
			_nb_registered_callbacks--;
			return;
		}
	}
}

// send the events
static void new_selection_zone() {
	int i;
	fprintf(stdout, "selection: %d,%d,\t%dx%d\n", com.selection.x, com.selection.y,
			com.selection.w, com.selection.h);
	for (i = 0; i < _nb_registered_callbacks; ++i) {
		_registered_callbacks[i]();
	}
	redraw(com.cvport, REMAP_NONE);
}

void delete_selected_area() {
	memset(&com.selection, 0, sizeof(rectangle));
	new_selection_zone();
}

/*
 * MISC static functions
 */

static void toggle_image_selection(int image_num) {
	char msg[60];
	if (com.seq.imgparam[image_num].incl) {
		com.seq.imgparam[image_num].incl = FALSE;
		--com.seq.selnum;
		g_snprintf(msg, sizeof(msg),
				_("Image %d has been unselected from sequence\n"), image_num);
		if (image_num == com.seq.reference_image) {
			com.seq.reference_image = -1;
			sequence_list_change_reference();
			adjust_refimage(image_num);
		}
	} else {
		com.seq.imgparam[image_num].incl = TRUE;
		++com.seq.selnum;
		g_snprintf(msg, sizeof(msg),
				_("Image %d has been selected from sequence\n"), image_num);
	}
	siril_log_message(msg);
	sequence_list_change_selection_index(image_num);
	update_reg_interface(FALSE);
	update_stack_interface(TRUE);
	adjust_exclude(image_num, TRUE);
	writeseqfile(&com.seq);
}

static int get_index_in_predefined_colors_for_wavelength(double wl) {
	int i;
	for (i = 0; i < sizeof(predefined_layers_colors) / sizeof(layer_info);
			i++) {
		if (predefined_layers_colors[i].wavelength == wl)
			return i;
	}
	return -1;
}

/* method handling all include or all exclude from a sequence */
static void sequence_setselect_all(gboolean include_all) {
	int i;

	if (!com.seq.imgparam)
		return;
	for (i = 0; i < com.seq.number; ++i) {
		if (com.seq.imgparam[i].incl != include_all) {
			com.seq.imgparam[i].incl = include_all;
			sequence_list_change_selection_index(i);
		}
	}
	if (include_all) {
		com.seq.selnum = com.seq.number;
		siril_log_message(_("Selected all images from sequence\n"));
	} else {
		com.seq.selnum = 0;
		siril_log_message(_("Unselected all images from sequence\n"));
	}
	adjust_exclude(com.seq.current, TRUE);
	update_reg_interface(FALSE);
	update_stack_interface(TRUE);
	writeseqfile(&com.seq);
}

/* RGB popup menu */

static void do_popup_rgbmenu(GtkWidget *my_widget, GdkEventButton *event) {
	static GtkMenu *menu = NULL;

	if (!menu) {
		menu = GTK_MENU(gtk_builder_get_object(builder, "menurgb"));
		gtk_menu_attach_to_widget(GTK_MENU(menu), my_widget, NULL);
	}

#if GTK_MAJOR_VERSION >= 3 && GTK_MINOR_VERSION < 22
	int button, event_time;

	if (event) {
		button = event->button;
		event_time = event->time;
	} else {
		button = 0;
		event_time = gtk_get_current_event_time();
	}

	gtk_menu_popup(GTK_MENU(menu), NULL, NULL, NULL, NULL, button,
			event_time);
#else
	gtk_menu_popup_at_pointer(GTK_MENU(menu), NULL);
#endif
}

/* Gray popup menu */

static void do_popup_graymenu(GtkWidget *my_widget, GdkEventButton *event) {
	static GtkMenu *menu = NULL;
	gboolean selected;

	gboolean is_a_single_image_loaded = single_image_is_loaded()	&& (!sequence_is_loaded()
			|| (sequence_is_loaded() && (com.seq.current == RESULT_IMAGE
					|| com.seq.current == SCALED_IMAGE)));

	if (!menu) {
		menu = GTK_MENU(gtk_builder_get_object(builder, "menugray"));
		gtk_menu_attach_to_widget(GTK_MENU(menu), my_widget, NULL);
	}

	selected = com.selection.w && com.selection.h;
	gtk_widget_set_sensitive(lookup_widget("undo_item1"), is_undo_available());
	gtk_widget_set_sensitive(lookup_widget("redo_item1"), is_redo_available());
	gtk_widget_set_sensitive(lookup_widget("menu_gray_psf"), selected);
	gtk_widget_set_sensitive(lookup_widget("menu_gray_seqpsf"), selected);
	gtk_widget_set_sensitive(lookup_widget("menu_gray_pick_star"), selected);
	gtk_widget_set_sensitive(lookup_widget("menu_gray_crop"), selected && is_a_single_image_loaded);
	gtk_widget_set_sensitive(lookup_widget("menu_gray_crop_seq"), selected && sequence_is_loaded());

#if GTK_MAJOR_VERSION >= 3 && GTK_MINOR_VERSION < 22
	int button, event_time;

	if (event) {
		button = event->button;
		event_time = event->time;
	} else {
		button = 0;
		event_time = gtk_get_current_event_time();
	}

	gtk_menu_popup(GTK_MENU(menu), NULL, NULL, NULL, NULL, button, event_time);
#else
	gtk_menu_popup_at_pointer(GTK_MENU(menu), NULL);
#endif
}

/*****************************************************************************
 *                    P U B L I C      F U N C T I O N S                     *
 ****************************************************************************/

GtkWidget *popover_new(GtkWidget *widget, const gchar *text) {
	GtkWidget *popover, *box, *image, *label;

	popover = gtk_popover_new(widget);
	label = gtk_label_new(NULL);
	box = gtk_box_new(GTK_ORIENTATION_HORIZONTAL, 6);
	image = gtk_image_new_from_icon_name("dialog-information-symbolic",
			GTK_ICON_SIZE_DIALOG);

	gtk_label_set_markup(GTK_LABEL(label), text);
	gtk_label_set_line_wrap(GTK_LABEL(label), TRUE);
	gtk_label_set_max_width_chars(GTK_LABEL(label), 64);

	gtk_box_pack_start(GTK_BOX(box), image, FALSE, FALSE, 0);
	gtk_box_pack_start(GTK_BOX(box), label, FALSE, FALSE, 0);
	gtk_container_add(GTK_CONTAINER(popover), box);

	gtk_widget_show_all(box);

	return popover;
}

void set_sliders_value_to_gfit() {
	static GtkAdjustment *adj1 = NULL, *adj2 = NULL;

	if (adj1 == NULL) {
		adj1 = GTK_ADJUSTMENT(gtk_builder_get_object(builder, "adjustment1"));// scalemax
		adj2 = GTK_ADJUSTMENT(gtk_builder_get_object(builder, "adjustment2"));// scalemin
	}

	gfit.hi = gtk_adjustment_get_value(adj1);
	gfit.lo = gtk_adjustment_get_value(adj2);
}

/* Sets maximum value for contrast scales. Minimum is always 0.
 * Should be done on first image load of a sequence and when single images are loaded.
 * Max value is taken from gfit.maxi, recomputed if not present.
 */
void set_cutoff_sliders_max_values() {
	static GtkAdjustment *adj1 = NULL, *adj2 = NULL;
	gdouble max_val;
	if (adj1 == NULL) {
		adj1 = GTK_ADJUSTMENT(gtk_builder_get_object(builder, "adjustment1"));// scalemax
		adj2 = GTK_ADJUSTMENT(gtk_builder_get_object(builder, "adjustment2"));// scalemin
	}
	fprintf(stdout, _("Setting MAX value for cutoff sliders adjustments\n"));
	/* set max value for range according to number of bits of original image
	 * We should use gfit.bitpix for this, but it's currently always USHORT_IMG.
	 * Since 0.9.8 we have orig_bitpix, but it's not filled for SER and other images.
	 */
	max_val = (double)get_normalized_value(&gfit);
	gtk_adjustment_set_upper(adj1, max_val);
	gtk_adjustment_set_upper(adj2, max_val);
}

/* Sets the value scalemin and scalemax sliders so that they match the hi and
 * lo values stored for the current viewport.
 * It also sets the 'cut' checkbox status.
 * The function should be called on every tab change and file opening */
void set_cutoff_sliders_values() {
	gchar buffer[10];
	static GtkAdjustment *adjmin = NULL, *adjmax = NULL;
	static GtkEntry *maxentry = NULL, *minentry = NULL;
	static GtkToggleButton *cutmax = NULL;
	WORD hi, lo;
	gboolean cut_over;
	if (adjmin == NULL) {
		adjmax = GTK_ADJUSTMENT(gtk_builder_get_object(builder, "adjustment1")); // scalemax
		adjmin = GTK_ADJUSTMENT(gtk_builder_get_object(builder, "adjustment2")); // scalemin
		maxentry = GTK_ENTRY(gtk_builder_get_object(builder, "max_entry"));
		minentry = GTK_ENTRY(gtk_builder_get_object(builder, "min_entry"));
		cutmax = GTK_TOGGLE_BUTTON(
				gtk_builder_get_object(builder, "checkcut_max"));
	}
	if (single_image_is_loaded() && com.cvport < com.uniq->nb_layers &&
			com.uniq->layers && com.seq.current != RESULT_IMAGE) {
		hi = com.uniq->layers[com.cvport].hi;
		lo = com.uniq->layers[com.cvport].lo;
		cut_over = com.uniq->layers[com.cvport].cut_over;
	}
	/* When com.seq.current == RESULT_IMAGE we take sequence values */
	else if (sequence_is_loaded() && com.cvport < com.seq.nb_layers
			&& com.seq.layers) {
		hi = com.seq.layers[com.cvport].hi;
		lo = com.seq.layers[com.cvport].lo;
		cut_over = com.seq.layers[com.cvport].cut_over;
	} else
		return;	// there should be no other normal cases
	fprintf(stdout, _("setting ranges scalemin=%d, scalemax=%d\n"), lo, hi);
	WORD maxvalue = get_normalized_value(&gfit);
	gtk_adjustment_set_lower(adjmin, 0.0);
	gtk_adjustment_set_lower(adjmax, 0.0);
	gtk_adjustment_set_upper(adjmin, (double) maxvalue);
	gtk_adjustment_set_upper(adjmax, (double) maxvalue);
	gtk_adjustment_set_value(adjmin, (gdouble) lo);
	gtk_adjustment_set_value(adjmax, (gdouble) hi);
	g_snprintf(buffer, 6, "%u", hi);
	g_signal_handlers_block_by_func(maxentry, on_max_entry_changed, NULL);
	gtk_entry_set_text(maxentry, buffer);
	g_signal_handlers_unblock_by_func(maxentry, on_max_entry_changed, NULL);
	g_snprintf(buffer, 6, "%u", lo);
	g_signal_handlers_block_by_func(minentry, on_min_entry_changed, NULL);
	gtk_entry_set_text(minentry, buffer);
	g_signal_handlers_unblock_by_func(minentry, on_min_entry_changed, NULL);
	gtk_toggle_button_set_active(cutmax, cut_over);
}

/* sets the maximum value for the spin button and display the initial file name */
int seqsetnum(int image_number) {
	if (com.siril_mode == MODE_DEEP_SKY) {
	GtkSpinButton *spin;
	GtkAdjustment *adj;
	if (com.seq.number <= 0 || image_number >= com.seq.number)
		return 1;
	spin = GTK_SPIN_BUTTON(gtk_builder_get_object(builder, "imagenumber_spin"));
	adj = gtk_spin_button_get_adjustment(spin);

	gtk_adjustment_set_upper(adj, (gdouble) com.seq.number - 1);
	gtk_adjustment_set_value(adj, (gdouble) image_number);	// 0 is default
	display_image_number(image_number);
	//on_imagenumberspin_output(GTK_SPIN_BUTTON(spin), NULL);	// redraw the real file number instead of 0
	} else if (com.siril_mode == MODE_PLANETARY) {
		gtk_range_set_range(GTK_RANGE(gtk_builder_get_object(builder, "seqimage_scale")), 0.0, com.seq.number - 1.0);
	}
	return 0;
}

/* Sets the display mode combo box to the value stored in the relevant struct.
 * The operation is purely graphical. */
void set_display_mode() {
	static GtkComboBox *modecombo = NULL;
	display_mode mode;

	if (!modecombo)
		modecombo = GTK_COMBO_BOX(lookup_widget("combodisplay"));

	if (single_image_is_loaded() && com.cvport < com.uniq->nb_layers && com.uniq->layers
	&& com.seq.current != RESULT_IMAGE)
		mode = com.uniq->layers[com.cvport].rendering_mode;
	else if (sequence_is_loaded() && com.cvport < com.seq.nb_layers
			&& com.seq.layers)
		mode = com.seq.layers[com.cvport].rendering_mode;
	else
		return;

	g_signal_handlers_block_by_func(modecombo, on_combodisplay_changed, NULL);
	gtk_combo_box_set_active(modecombo, mode);
	g_signal_handlers_unblock_by_func(modecombo, on_combodisplay_changed, NULL);
}

/* called when an image is included or excluded from the sequence.
 * it sets the toggle button "exclude_button" so it matches the inclusion state.
 * n is the image number in the sequence
 * changed indicates if a value was changed and if the display needs to be refreshed.
 */
void adjust_exclude(int n, gboolean changed) {
	static GtkWidget *excl_butt = NULL;
	if (!com.seq.imgparam || n < 0 || n >= com.seq.number)
		return;
	if (excl_butt == NULL)
		excl_butt = lookup_widget("exclude_button");

	if (gtk_toggle_button_get_active(GTK_TOGGLE_BUTTON(excl_butt))
			== com.seq.imgparam[n].incl) {
		g_signal_handlers_block_by_func(excl_butt, on_excludebutton_toggled,
				NULL);
		gtk_toggle_button_set_active(GTK_TOGGLE_BUTTON(excl_butt),
				!com.seq.imgparam[n].incl);
		g_signal_handlers_unblock_by_func(excl_butt, on_excludebutton_toggled,
				NULL);
	}

	if (changed) {
		redraw(com.cvport, REMAP_NONE);
		drawPlot();
		adjust_sellabel();
	}
}

/* fill the label indicating how many images are selected in the gray and
 * which one is the reference image, at the bottom of the main window */
int adjust_sellabel() {
	static GtkLabel *local_label = NULL, *global_label = NULL;
	char bufferlocal[256], bufferglobal[256];
	if (global_label == NULL) {
		if (com.siril_mode == MODE_DEEP_SKY) 
			local_label = GTK_LABEL(lookup_widget("imagesel_label"));
		global_label = GTK_LABEL(lookup_widget("labelseq"));
	}
	if (sequence_is_loaded()) {
		if (com.seq.reference_image != -1) {
			char format[150];
			if (com.seq.fixed <= 1) {
				g_snprintf(format, sizeof(format),
						_("<%%s.seq>: %%d images selected out of %%d, reference image is %%d"));
			} else {
				g_snprintf(format, sizeof(format),
						_("<%%s.seq>: %%d images selected out of %%d, reference image is %%.%dd"),
						com.seq.fixed);
			}
			g_snprintf(bufferlocal, sizeof(bufferlocal), format,
					com.seq.seqname, com.seq.selnum, com.seq.number,
					com.seq.imgparam[com.seq.reference_image].filenum);

		} else {
			g_snprintf(bufferlocal, sizeof(bufferlocal),
					_("<%s.seq>: %d images selected out of %d, no reference image set"),
					com.seq.seqname, com.seq.selnum, com.seq.number);
		}
		g_snprintf(bufferglobal, sizeof(bufferglobal), _("%s, %d images selected"),
				com.seq.seqname, com.seq.selnum);
		//gtk_widget_set_sensitive(lookup_widget("goregister_button"), com.seq.selnum>0?TRUE:FALSE);
	} else {
		g_snprintf(bufferlocal, sizeof(bufferlocal), _("No sequence"));
		g_snprintf(bufferglobal, sizeof(bufferglobal), _("- none -"));
		gtk_widget_set_sensitive(lookup_widget("goregister_button"), FALSE);
	}

	if (com.siril_mode == MODE_DEEP_SKY) 
		gtk_label_set_text(local_label, bufferlocal);
	gtk_label_set_text(global_label, bufferglobal);
	return 0;
}

void update_MenuItem() {
	gboolean is_a_single_image_loaded;		/* An image is loaded. Not a sequence or only the result of stacking process */
	gboolean is_a_singleRGB_image_loaded;	/* A RGB image is loaded. Not a sequence or only the result of stacking process */
	gboolean any_image_is_loaded;			/* Something is loaded. Single image or Sequence */
	gboolean any_RGB_image_is_loaded;		/* Some RGB data are loaded. Single image or Sequence */

	is_a_singleRGB_image_loaded = isrgb(&gfit) && (!sequence_is_loaded()
			|| (sequence_is_loaded() && (com.seq.current == RESULT_IMAGE
					|| com.seq.current == SCALED_IMAGE)));

	is_a_single_image_loaded = single_image_is_loaded()	&& (!sequence_is_loaded()
			|| (sequence_is_loaded() && (com.seq.current == RESULT_IMAGE
					|| com.seq.current == SCALED_IMAGE)));

	any_image_is_loaded = single_image_is_loaded() || sequence_is_loaded();

	any_RGB_image_is_loaded = isrgb(&gfit) && (single_image_is_loaded() || sequence_is_loaded());

	/* File Menu */
	gtk_widget_set_sensitive(lookup_widget("save1"), any_image_is_loaded);
	gtk_widget_set_sensitive(lookup_widget("menu_FITS_header"), any_image_is_loaded && gfit.header != NULL);

	/* Edit Menu */
	gtk_widget_set_sensitive(lookup_widget("undo_item"), is_undo_available());
	gtk_widget_set_sensitive(lookup_widget("redo_item"), is_redo_available());

	/* Image processing Menu */
	gtk_widget_set_sensitive(lookup_widget("removegreen"), is_a_singleRGB_image_loaded);
	gtk_widget_set_sensitive(lookup_widget("menuitem_satu"), is_a_singleRGB_image_loaded);
	gtk_widget_set_sensitive(lookup_widget("menuitemcalibration"), is_a_singleRGB_image_loaded);
	gtk_widget_set_sensitive(lookup_widget("menu_channel_separation"), is_a_singleRGB_image_loaded);
	gtk_widget_set_sensitive(lookup_widget("menuitem_histo"), any_image_is_loaded);
	gtk_widget_set_sensitive(lookup_widget("menuitem_fixbanding"), any_image_is_loaded);
	gtk_widget_set_sensitive(lookup_widget("menuitem_cosmetic"), any_image_is_loaded);
	gtk_widget_set_sensitive(lookup_widget("menuitem_deconvolution"), is_a_single_image_loaded);
	gtk_widget_set_sensitive(lookup_widget("menuitem_resample"), is_a_single_image_loaded);
	gtk_widget_set_sensitive(lookup_widget("menuitem_rotation"), is_a_single_image_loaded);
	gtk_widget_set_sensitive(lookup_widget("menuitem_rotation90"), is_a_single_image_loaded);
	gtk_widget_set_sensitive(lookup_widget("menuitem_rotation270"), is_a_single_image_loaded);
	gtk_widget_set_sensitive(lookup_widget("menuitem_mirrorx"), is_a_single_image_loaded);
	gtk_widget_set_sensitive(lookup_widget("menuitem_mirrory"), is_a_single_image_loaded);
	gtk_widget_set_sensitive(lookup_widget("menuitem_bkg_extraction"), is_a_single_image_loaded);
	gtk_widget_set_sensitive(lookup_widget("menuitem_wavelets"), is_a_single_image_loaded);
	gtk_widget_set_sensitive(lookup_widget("menu_wavelet_separation"), is_a_single_image_loaded);
	gtk_widget_set_sensitive(lookup_widget("menuitem_medianfilter"), is_a_single_image_loaded);

	/* Analysis Menu */
	gtk_widget_set_sensitive(lookup_widget("menuitem_noise"), any_image_is_loaded);
	gtk_widget_set_sensitive(lookup_widget("menuitem_stat"), any_image_is_loaded);

	/* Windows Menu */
	gtk_widget_set_sensitive(lookup_widget("menuitemgray"), any_image_is_loaded);
	gtk_widget_set_sensitive(lookup_widget("menuitemcolor"), any_RGB_image_is_loaded);

#ifdef HAVE_LIBCURL
	/* Updates check */
	gtk_widget_set_visible(lookup_widget("help_update"), TRUE);
#endif
}

void sliders_mode_set_state(sliders_mode sliders) {
	GtkToggleButton *radiobutton;	// Must not be static
	char *str[] =
			{ "radiobutton_hilo", "radiobutton_minmax", "radiobutton_user" };
	void *func[] = { on_radiobutton_hilo_toggled, on_radiobutton_minmax_toggled,
			on_radiobutton_user_toggled };

	radiobutton = GTK_TOGGLE_BUTTON(
			gtk_builder_get_object(builder, str[sliders]));

	g_signal_handlers_block_by_func(radiobutton, func[sliders], NULL);
	gtk_toggle_button_set_active(radiobutton, TRUE);
	g_signal_handlers_unblock_by_func(radiobutton, func[sliders], NULL);
}

/* When rendering settings are chained, they need to be copied to other layers
 * when modified on the current layer. This procedure does that. It can be
 * called whenever a value has changed, or when the chaning has been enabled,
 * to synchronize all data.
 * Current view port is com.cvport, and data is stored in layer_info structs
 * Synchronized data: hi and lo cursors, cut over box, rendering mode.
 * DOES NOT REMAP/REDRAW.
 *
 * from_GUI: TRUE if get values from the GUI, FALSE if get the values from structs.
 * Returns 1 if chained, 0 if not.
 */
int copy_rendering_settings_when_chained(gboolean from_GUI) {
	static GtkToggleButton *chainedbutton = NULL;
	static GtkRange *range_lo = NULL, *range_hi = NULL;
	static GtkComboBox *modecombo = NULL;
	static GtkToggleButton *cutmax = NULL;

	gboolean is_chained;
	display_mode mode;
	WORD lo, hi;
	gboolean cut_over;
	int i, nb_layers;
	layer_info *layers = NULL;

	if (!chainedbutton) {	// init widgets
		chainedbutton = GTK_TOGGLE_BUTTON(lookup_widget("checkbutton_chain"));
		modecombo = GTK_COMBO_BOX(lookup_widget("combodisplay"));
		range_lo = GTK_RANGE(gtk_builder_get_object(builder, "scalemin"));
		range_hi = GTK_RANGE(gtk_builder_get_object(builder, "scalemax"));
		cutmax = GTK_TOGGLE_BUTTON(
				gtk_builder_get_object(builder, "checkcut_max"));
	}

	is_chained = gtk_toggle_button_get_active(chainedbutton);
	if (single_image_is_loaded() &&
			com.cvport < com.uniq->nb_layers && com.uniq->layers &&
			com.seq.current != RESULT_IMAGE) {
		layers = com.uniq->layers;
		nb_layers = com.uniq->nb_layers;
	} else if (sequence_is_loaded() && com.cvport < com.seq.nb_layers
			&& com.seq.layers) {
		layers = com.seq.layers;
		nb_layers = com.seq.nb_layers;
	} else
		return 0;

	if (from_GUI) {
		int raw_mode = gtk_combo_box_get_active(modecombo);
		/* update values in the layer_info for cvport */
		layers[com.cvport].rendering_mode =
				raw_mode >= 0 ? raw_mode : NORMAL_DISPLAY;
		layers[com.cvport].lo = round_to_WORD(gtk_range_get_value(range_lo));
		layers[com.cvport].hi = round_to_WORD(gtk_range_get_value(range_hi));
		layers[com.cvport].cut_over = gtk_toggle_button_get_active(cutmax);
	}
	if (!is_chained)
		return 0;
	mode = layers[com.cvport].rendering_mode;
	lo = layers[com.cvport].lo;
	hi = layers[com.cvport].hi;
	cut_over = layers[com.cvport].cut_over;

	for (i = 0; i < nb_layers; i++) {
		if (i == com.cvport)
			continue;
		layers[i].rendering_mode = mode;
		layers[i].lo = lo;
		layers[i].hi = hi;
		layers[i].cut_over = cut_over;
	}

	return 1;
}

void update_prepro_interface(gboolean allow_debayer) {
	static GtkToggleButton *udark = NULL, *uoffset = NULL, *uflat = NULL,
			*checkAutoEvaluate = NULL, *pp_debayer = NULL;
	if (udark == NULL) {
		udark = GTK_TOGGLE_BUTTON(
				gtk_builder_get_object(builder, "usedark_button"));
		uoffset = GTK_TOGGLE_BUTTON(
				gtk_builder_get_object(builder, "useoffset_button"));
		uflat = GTK_TOGGLE_BUTTON(
				gtk_builder_get_object(builder, "useflat_button"));
		checkAutoEvaluate = GTK_TOGGLE_BUTTON(
				gtk_builder_get_object(builder, "checkbutton_auto_evaluate"));
		pp_debayer = GTK_TOGGLE_BUTTON(
				gtk_builder_get_object(builder, "checkButton_pp_dem"));
	}

	gtk_widget_set_sensitive(lookup_widget("prepro_button"),
			(sequence_is_loaded() || single_image_is_loaded())
					&& (gtk_toggle_button_get_active(udark)
							|| gtk_toggle_button_get_active(uoffset)
							|| gtk_toggle_button_get_active(uflat)));
	gtk_widget_set_sensitive(lookup_widget("gridCC"),
			gtk_toggle_button_get_active(udark));
	gtk_widget_set_sensitive(lookup_widget("checkDarkOptimize"),
			gtk_toggle_button_get_active(udark));
	gtk_widget_set_sensitive(lookup_widget("checkbutton_auto_evaluate"),
			gtk_toggle_button_get_active(uflat));
	gtk_widget_set_sensitive(lookup_widget("entry_flat_norm"),
			gtk_toggle_button_get_active(uflat)
					&& !gtk_toggle_button_get_active(checkAutoEvaluate));

	gtk_widget_set_sensitive(lookup_widget("checkButton_pp_dem"), allow_debayer);
	if (!allow_debayer) {
		gtk_toggle_button_set_active(pp_debayer, FALSE);
	}
}

void clear_sampling_setting_box() {
	GtkComboBox *binning = GTK_COMBO_BOX(
			gtk_builder_get_object(builder, "combobinning"));
	GtkEntry* focal_entry = GTK_ENTRY(lookup_widget("focal_entry"));
	GtkEntry* pitchX_entry = GTK_ENTRY(lookup_widget("pitchX_entry"));
	GtkEntry* pitchY_entry = GTK_ENTRY(lookup_widget("pitchY_entry"));

	gtk_entry_set_text(focal_entry, "");
	gtk_entry_set_text(pitchX_entry, "");
	gtk_entry_set_text(pitchY_entry, "");
	gtk_combo_box_set_active(binning, 0);
}

void update_libraw_interface() {
	/**********COLOR ADJUSTEMENT**************/
	com.raw_set.bright = gtk_spin_button_get_value(
			GTK_SPIN_BUTTON(lookup_widget("Brightness_spinbutton")));
	com.raw_set.mul[0] = gtk_spin_button_get_value(
			GTK_SPIN_BUTTON(lookup_widget("Red_spinbutton")));
	com.raw_set.mul[2] = gtk_spin_button_get_value(
			GTK_SPIN_BUTTON(lookup_widget("Blue_spinbutton")));

	com.raw_set.auto_mul = gtk_toggle_button_get_active(
			GTK_TOGGLE_BUTTON(lookup_widget("checkbutton_multipliers")));
	com.raw_set.user_black = gtk_toggle_button_get_active(
			GTK_TOGGLE_BUTTON(lookup_widget("checkbutton_blackpoint")));

	/**************WHITE BALANCE**************/
	com.raw_set.use_camera_wb = (int) gtk_toggle_button_get_active(
			GTK_TOGGLE_BUTTON(lookup_widget("checkbutton_cam")));
	com.raw_set.use_auto_wb = (int) gtk_toggle_button_get_active(
			GTK_TOGGLE_BUTTON(lookup_widget("checkbutton_auto")));

	/********MATRIX INTERPOLATION**************/
	com.raw_set.user_qual = gtk_combo_box_get_active(
			GTK_COMBO_BOX(lookup_widget("combo_dcraw_inter")));

	/********GAMMA CORRECTION**************/
	if (gtk_toggle_button_get_active(
			GTK_TOGGLE_BUTTON(lookup_widget("radiobutton_gamm0"))) == TRUE) {
		/* Linear Gamma Curve */
		com.raw_set.gamm[0] = 1.0;
		com.raw_set.gamm[1] = 1.0;
	} else if (gtk_toggle_button_get_active(
			GTK_TOGGLE_BUTTON(lookup_widget("radiobutton_gamm1"))) == TRUE) {
		/* BT.709 Gamma curve */
		com.raw_set.gamm[0] = 2.222;
		com.raw_set.gamm[1] = 4.5;
	} else {
		/* sRGB Gamma curve */
		com.raw_set.gamm[0] = 2.40;
		com.raw_set.gamm[1] = 12.92;
	}
	/* We write in config file */
	/*************SER**********************/
	com.debayer.use_bayer_header = gtk_toggle_button_get_active(
			GTK_TOGGLE_BUTTON(lookup_widget("checkbutton_SER_use_header")));
	com.debayer.compatibility = gtk_toggle_button_get_active(
			GTK_TOGGLE_BUTTON(lookup_widget("checkbutton_debayer_compatibility")));
	writeinitfile();
}

void update_photometry_interface() {
	com.phot_set.gain = gtk_spin_button_get_value(
			GTK_SPIN_BUTTON(lookup_widget("spinGain")));
	com.phot_set.inner = gtk_spin_button_get_value(
			GTK_SPIN_BUTTON(lookup_widget("spinInner")));
	com.phot_set.outer = gtk_spin_button_get_value(
			GTK_SPIN_BUTTON(lookup_widget("spinOuter")));
	writeinitfile();
}

char *vport_number_to_name(int vport) {
	switch (vport) {
	case RED_VPORT:
		return strdup("red");
	case GREEN_VPORT:
		return strdup("green");
	case BLUE_VPORT:
		return strdup("blue");
	case RGB_VPORT:
		return strdup("rgb");
	}
	return NULL;
}

int match_drawing_area_widget(GtkWidget *drawing_area, gboolean allow_rgb) {
	/* could be done with a for i=0 loop, to get rid of these defines */
	if (drawing_area == com.vport[RED_VPORT])
		return RED_VPORT;
	if (drawing_area == com.vport[GREEN_VPORT])
		return GREEN_VPORT;
	else if (drawing_area == com.vport[BLUE_VPORT])
		return BLUE_VPORT;
	else if (allow_rgb && drawing_area == com.vport[RGB_VPORT])
		return RGB_VPORT;
	return -1;
}

void calculate_fwhm(GtkWidget *widget) {
	/* calculate and display FWHM */
	int layer = match_drawing_area_widget(widget, FALSE);
	if (layer != -1) {
		char buf[64], label_name[16];
		char *layer_name = vport_number_to_name(layer);
		GtkLabel *label;
		if (com.selection.w && com.selection.h) {// Now we don't care about the size of the sample. Minimization checks that
			if (com.selection.w < 300 && com.selection.h < 300) {
				double roundness;
				double fwhm_val;

				fwhm_val = psf_get_fwhm(&gfit, layer, &roundness);
				g_snprintf(buf, sizeof(buf), "fwhm = %.2f, r = %.2f", fwhm_val,
						roundness);
			} else
				g_snprintf(buf, sizeof(buf), _("fwhm: selection is too large"));
		} else {
			g_snprintf(buf, sizeof(buf), _("fwhm: no selection"));
		}
		g_snprintf(label_name, sizeof(label_name), "labelfwhm%s", layer_name);
		free(layer_name);
		label = GTK_LABEL(gtk_builder_get_object(builder, label_name));
		gtk_label_set_text(label, buf);
	}
}

/* displays the opened image file name in the layers window.
 * if a unique file is loaded, its details are used instead of any sequence data
 */
void display_filename() {
	GtkLabel *fn_label;
	int nb_layers;
	char str[64], *filename;
	if (com.uniq) {	// unique image
		filename = com.uniq->filename;
		nb_layers = com.uniq->nb_layers;
	} else {	// sequence
		filename = malloc(256);
		seq_get_image_filename(&com.seq, com.seq.current, filename);
		nb_layers = com.seq.nb_layers;
	}
	fn_label = GTK_LABEL(gtk_builder_get_object(builder, "labelfilename_red"));
	g_snprintf(str, sizeof(str), _("%s (channel 0)"), filename);
	gtk_label_set_text(fn_label, str);
	if (nb_layers == 3) {	//take in charge both sequence and single image
		fn_label = GTK_LABEL(
				gtk_builder_get_object(builder, "labelfilename_green"));
		g_snprintf(str, sizeof(str), _("%s (channel 1)"), filename);
		gtk_label_set_text(fn_label, str);
		fn_label = GTK_LABEL(
				gtk_builder_get_object(builder, "labelfilename_blue"));
		g_snprintf(str, sizeof(str), _("%s (channel 2)"), filename);
		gtk_label_set_text(fn_label, str);
	}
}

/* set available layers in the layer list of registration */
void set_layers_for_assign() {
	int i;
	if (!com.seq.layers)
		return;
	for (i = 0; i < com.seq.nb_layers; i++) {
		char layer[100];
		if (!com.seq.layers[i].name) {
			if (com.seq.nb_layers == 1) {
				com.seq.layers[i].name = strdup(
						_(predefined_layers_colors[i].name));
				com.seq.layers[i].wavelength =
						predefined_layers_colors[i].wavelength;
			} else if (com.seq.nb_layers == 3) {
				com.seq.layers[i].name = strdup(
						_(predefined_layers_colors[i + 1].name));
				com.seq.layers[i].wavelength =
						predefined_layers_colors[i + 1].wavelength;
			} else {
				com.seq.layers[i].name = strdup(_("Unassigned"));
				com.seq.layers[i].wavelength = -1.0;
			}
		}
		g_snprintf(layer, sizeof(layer), "%d: %s", i, com.seq.layers[i].name);
	}
}

void set_layers_for_registration() {
	static GtkComboBoxText *cbbt_layers = NULL;
	int i;
	int reminder;

	if (cbbt_layers == NULL)
		cbbt_layers = GTK_COMBO_BOX_TEXT(
				gtk_builder_get_object(builder, "comboboxreglayer"));
	reminder = gtk_combo_box_get_active(GTK_COMBO_BOX(cbbt_layers));
	gtk_combo_box_text_remove_all(cbbt_layers);
	for (i = 0; i < com.seq.nb_layers; i++) {
		char layer[100];
		if (com.seq.layers[i].name)
			g_snprintf(layer, sizeof(layer), "%d: %s", i,
					com.seq.layers[i].name);
		else
			g_snprintf(layer, sizeof(layer), _("%d: not affected yet"), i);
		if (com.seq.regparam[i]) {
			// calculate average quality for this layer
			strcat(layer, " (*)");
			if (reminder == -1)	// set as default selection
			       	reminder = i;
		}
		gtk_combo_box_text_append_text(cbbt_layers, layer);
	}
	/* First initialization */
	if (reminder == -1) {
		if (com.seq.nb_layers == 3)
			gtk_combo_box_set_active(GTK_COMBO_BOX(cbbt_layers), 1);
		else
			gtk_combo_box_set_active(GTK_COMBO_BOX(cbbt_layers), 0);
	}
	/* Already initialized */
	else
		gtk_combo_box_set_active(GTK_COMBO_BOX(cbbt_layers), reminder);
}

void display_image_number(int index) {
	static GtkSpinButton *spin = NULL;
	if (!spin)
		spin = GTK_SPIN_BUTTON(
				gtk_builder_get_object(builder, "imagenumber_spin"));
	char text[16];
	char format[10];
	if (com.seq.fixed <= 1)
		g_snprintf(format, sizeof(format), "%%d");
	else
		g_snprintf(format, sizeof(format), "%%.%dd", com.seq.fixed);
	g_snprintf(text, sizeof(text), format, com.seq.imgparam[index].filenum);
	gtk_entry_set_text(GTK_ENTRY(spin), text);
}

/* sets text in the label and displays the dialog window 1 */
void show_dialog(const char *text, const char *title, const char *icon) {
	if (com.headless)
		return;	// show_dialog usually follows a siril_log_message() call
	struct _dialog_data *args = malloc(sizeof(struct _dialog_data));
	args->text = text;
	args->data = NULL;
	args->title = title;
	args->icon = icon;
	gdk_threads_add_idle(show_dialog_idle, args);
}

void show_txt_and_data_dialog(const char *text, const char *data, const char *title, const char *icon) {
	struct _dialog_data *args = malloc(sizeof(struct _dialog_data));
	args->text = text;
	args->data = data;
	args->title = title;
	args->icon = icon;
	gdk_threads_add_idle(show_dialog_idle, args);
}

void show_data_dialog(char *text, char *title) {
	GtkTextView *tv = GTK_TEXT_VIEW(lookup_widget("data_txt"));
	GtkTextBuffer *tbuf = gtk_text_view_get_buffer(tv);
	GtkTextIter itDebut;
	GtkTextIter itFin;

	gtk_text_buffer_get_bounds(tbuf, &itDebut, &itFin);
	gtk_text_buffer_delete(tbuf, &itDebut, &itFin);
	gtk_text_buffer_set_text(tbuf, text, strlen(text));
	gtk_window_set_title(GTK_WINDOW(lookup_widget("data_dialog")), title);

	gtk_widget_show_all(lookup_widget("data_dialog"));
}

void show_main_gray_window() {
	GtkCheckMenuItem *graycheck = GTK_CHECK_MENU_ITEM(
			gtk_builder_get_object(builder, "menuitemgray"));
	gtk_check_menu_item_set_active(graycheck, TRUE);
	gtk_widget_show_all(lookup_widget("main_window"));
	gtk_window_present(GTK_WINDOW(lookup_widget("main_window")));
}

void show_rgb_window() {
	if (com.siril_mode == MODE_PLANETARY) return;
	GtkCheckMenuItem *rgbcheck = GTK_CHECK_MENU_ITEM(
			gtk_builder_get_object(builder, "menuitemcolor"));
	gtk_check_menu_item_set_active(rgbcheck, TRUE);
	gtk_widget_show_all(lookup_widget("rgb_window"));
}

void hide_rgb_window() {
	if (com.siril_mode == MODE_PLANETARY) return;
	/* unchecking the menu item is done in the window destruction callback */
	/*GtkCheckMenuItem *rgbcheck =
	 GTK_CHECK_MENU_ITEM(gtk_builder_get_object(builder, "menuitemcolor"));
	 gtk_check_menu_item_set_active(rgbcheck, FALSE);*/
	gtk_widget_hide(lookup_widget("rgb_window"));
}

void hide_gray_window() {
	if (com.siril_mode == MODE_PLANETARY) return;
	gtk_widget_hide(lookup_widget("main_window"));
}

void zoomcombo_update_display_for_zoom() {
	static GtkComboBox *zoomcombo = NULL;
	static double indexes[] = { 16., 8., 4., 2., 1., .5, .25, .125, /*.0625, */
	-1. };
	int i;
	char *msg;

	if (zoomcombo == NULL)
		zoomcombo = GTK_COMBO_BOX(gtk_builder_get_object(builder, "combozoom"));
	for (i = 0; i < sizeof(indexes) / sizeof(double); i++) {
		if (indexes[i] == com.zoom_value) {
			g_signal_handlers_block_by_func(zoomcombo, on_combozoom_changed,
					NULL);
			gtk_combo_box_set_active(zoomcombo, i);
			g_signal_handlers_unblock_by_func(zoomcombo, on_combozoom_changed,
					NULL);
			return;
		}
	}
	msg = siril_log_message(
			_("Unknown zoom_value value, what is the current zoom?\n"));
	show_dialog(msg, _("Error"), "dialog-error-symbolic");
}

void initialize_FITS_name_entries() {
	GtkEntry *moffset, *mdark, *mflat, *final_stack;
	GString *str[4];
	gchar *txt[4];
	gint i;

	moffset = GTK_ENTRY(lookup_widget("offsetname_entry"));
	mdark = GTK_ENTRY(lookup_widget("darkname_entry"));
	mflat = GTK_ENTRY(lookup_widget("flatname_entry"));
	final_stack = GTK_ENTRY(lookup_widget("entryresultfile"));

	str[0] = g_string_new("master-offset");
	str[1] = g_string_new("master-dark");
	str[2] = g_string_new("master-flat");
	str[3] = g_string_new("stack_result");

	for (i = 0; i < 4; i++) {
		g_string_append(str[i], com.ext);
		txt[i] = g_string_free(str[i], FALSE);
	}
	gtk_entry_set_text(moffset, txt[0]);
	gtk_entry_set_text(mdark, txt[1]);
	gtk_entry_set_text(mflat, txt[2]);
	gtk_entry_set_text(final_stack, txt[3]);

	for (i = 0; i < 4; i++)
		g_free(txt[i]);
}

/* when a sequence is loaded, the processing (stacking) output file name is
 * modified to include the name of the sequence */
void set_output_filename_to_sequence_name() {
	static GtkEntry *output_file = NULL;
	gchar msg[256];
	if (!output_file)
		output_file = GTK_ENTRY(
				gtk_builder_get_object(builder, "entryresultfile"));
	if (!com.seq.seqname || *com.seq.seqname == '\0')
		return;
	g_snprintf(msg, sizeof(msg), "%s%sstacked%s", com.seq.seqname,
			ends_with(com.seq.seqname, "_") ?
					"" : (ends_with(com.seq.seqname, "-") ? "" : "_"), com.ext);
	gtk_entry_set_text(output_file, msg);
}

void adjust_refimage(int n) {
	static GtkWidget *ref_butt = NULL;
	if (ref_butt == NULL)
		ref_butt = lookup_widget("refframe");

	g_signal_handlers_block_by_func(ref_butt, on_ref_frame_toggled, NULL);
	gtk_toggle_button_set_active(GTK_TOGGLE_BUTTON(ref_butt), com.seq.reference_image == n);
	g_signal_handlers_unblock_by_func(ref_butt, on_ref_frame_toggled, NULL);
}

void close_tab() {
	GtkNotebook* Color_Layers = GTK_NOTEBOOK(
			gtk_builder_get_object(builder, "notebook1"));
	GtkWidget* page;

	if (com.seq.nb_layers == 1 || gfit.naxes[2] == 1) {
		page = gtk_notebook_get_nth_page(Color_Layers, GREEN_VPORT);
		gtk_widget_hide(page);
		page = gtk_notebook_get_nth_page(Color_Layers, BLUE_VPORT);
		gtk_widget_hide(page);
		page = gtk_notebook_get_nth_page(Color_Layers, RGB_VPORT);
		gtk_widget_hide(page);
		page = gtk_notebook_get_nth_page(Color_Layers, RED_VPORT);
		gtk_notebook_set_tab_label_text(Color_Layers, page, _("B&W channel"));
	} else {
		page = gtk_notebook_get_nth_page(Color_Layers, RED_VPORT);
		gtk_notebook_set_tab_label_text(Color_Layers, page, _("Red channel"));
		page = gtk_notebook_get_nth_page(Color_Layers, GREEN_VPORT);
		gtk_widget_show(page);
		page = gtk_notebook_get_nth_page(Color_Layers, BLUE_VPORT);
		gtk_widget_show(page);
		page = gtk_notebook_get_nth_page(Color_Layers, RGB_VPORT);
		gtk_widget_show(page);
	}
}

void activate_tab(int vport) {
	GtkNotebook* notebook = GTK_NOTEBOOK(
			gtk_builder_get_object(builder, "notebook1"));
	gtk_notebook_set_current_page(notebook, vport);
	// com.cvport is set in the event handler for changed page
}

void control_window_switch_to_tab(main_tabs tab) {
	GtkNotebook* notebook = GTK_NOTEBOOK(
			gtk_builder_get_object(builder, "notebook2"));
	gtk_notebook_set_current_page(notebook, tab);
}

void update_statusbar_convert() {
	GtkLabel *status_label = GTK_LABEL(
			gtk_builder_get_object(builder, "statuslabel_convert"));

	int nb_files = count_selected_files();
	if (nb_files == 0)
		gtk_label_set_text(status_label, " ");
	else {
		char str[64];
		g_snprintf(str, sizeof(str), _("%d files loaded"), nb_files);
		gtk_label_set_text(status_label, str);
	}
}

void update_spinCPU(int max) {
	static GtkSpinButton * spin_cpu = NULL;

	if (spin_cpu == NULL) {
		spin_cpu = GTK_SPIN_BUTTON(lookup_widget("spinCPU"));
	}
	if (max > 0) {
		gtk_spin_button_set_range (spin_cpu, 1, (gdouble) max);
	}
	gtk_spin_button_set_value (spin_cpu, (gdouble) com.max_thread);
}

/*****************************************************************************
 *             I N I T I A L I S A T I O N      F U N C T I O N S            *
 ****************************************************************************/

void initialize_scrollbars() {
	int i;
	char *vport_names[] = { "r", "g", "b", "rgb" };
	char window_name[32];

	for (i = 0; i < sizeof(vport_names) / sizeof(char *); i++) {
		sprintf(window_name, "scrolledwindow%s", vport_names[i]);
		GtkScrolledWindow *win = GTK_SCROLLED_WINDOW(gtk_builder_get_object(builder, window_name));
		com.hadj[i] = gtk_scrolled_window_get_hadjustment(win);
		g_signal_connect(com.hadj[i], "value-changed",
				G_CALLBACK(scrollbars_hadjustment_changed_handler), NULL);
		com.vadj[i] = gtk_scrolled_window_get_vadjustment(win);
		g_signal_connect(com.vadj[i], "value-changed",
				G_CALLBACK(scrollbars_vadjustment_changed_handler), NULL);
	}
}

void initialize_path_directory() {
	GtkFileChooser *swap_dir;

	swap_dir = GTK_FILE_CHOOSER(lookup_widget("filechooser_swap"));
	if (com.swap_dir && com.swap_dir[0] != '\0')
		gtk_file_chooser_set_filename (swap_dir, com.swap_dir);
	else
		gtk_file_chooser_set_filename (swap_dir, g_get_tmp_dir());
}

void initialize_shortcuts() {
	/* activate accelerators (keyboard shortcut in GTK language) */
	static GtkAccelGroup *accel = NULL;

	if (accel == NULL) {
		accel = GTK_ACCEL_GROUP(gtk_builder_get_object(builder, "accelgroup1"));
	}
	/* EXIT */
	gtk_widget_add_accelerator(lookup_widget("exit"), "activate", accel,
	GDK_KEY_q, get_default_modifier(), GTK_ACCEL_VISIBLE);
	/* UNDO */
	gtk_widget_add_accelerator(lookup_widget("undo_item"), "activate", accel,
	GDK_KEY_z, get_default_modifier(), GTK_ACCEL_VISIBLE);
	gtk_widget_add_accelerator(lookup_widget("undo_item1"), "activate", accel,
	GDK_KEY_z, get_default_modifier(), GTK_ACCEL_VISIBLE);
	/* REDO */
	gtk_widget_add_accelerator(lookup_widget("redo_item"), "activate", accel,
	GDK_KEY_z, get_default_modifier() | GDK_SHIFT_MASK, GTK_ACCEL_VISIBLE);
	gtk_widget_add_accelerator(lookup_widget("redo_item1"), "activate", accel,
	GDK_KEY_z, get_default_modifier() | GDK_SHIFT_MASK, GTK_ACCEL_VISIBLE);
	/* OPEN */
	gtk_widget_add_accelerator(lookup_widget("open1"), "activate", accel,
	GDK_KEY_o, get_default_modifier(), GTK_ACCEL_VISIBLE);
	/* SAVE */
	gtk_widget_add_accelerator(lookup_widget("save1"), "activate", accel,
	GDK_KEY_s, get_default_modifier(), GTK_ACCEL_VISIBLE);
}

/* Initialize the combobox when loading new single_image */
void initialize_display_mode() {
	static GtkComboBox *modecombo = NULL;
	static GtkToggleButton *chainedbutton = NULL;
	display_mode mode;
	int i, raw_mode;

	if (!modecombo)
		modecombo = GTK_COMBO_BOX(lookup_widget("combodisplay"));
	raw_mode = gtk_combo_box_get_active(modecombo);
	/* Check if never initialized. In this case the mode is set to linear */
	if (raw_mode == -1)
		mode = NORMAL_DISPLAY;
	else
		mode = raw_mode;
	/* The mode is applyed for each layer */
	if (single_image_is_loaded() && com.cvport < com.uniq->nb_layers
	&& com.seq.current != RESULT_IMAGE) {
		for (i = 0; i < com.uniq->nb_layers; i++)
			com.uniq->layers[i].rendering_mode = mode;
	} else if (sequence_is_loaded() && com.cvport < com.seq.nb_layers) {
		for (i = 0; i < com.seq.nb_layers; i++)
			com.seq.layers[i].rendering_mode = mode;
	}
	/* In the case where the layer were unchained, we chaine it */
	if (!chainedbutton)
		chainedbutton = GTK_TOGGLE_BUTTON(lookup_widget("checkbutton_chain"));
	if (!gtk_toggle_button_get_active(chainedbutton)) {
		g_signal_handlers_block_by_func(chainedbutton, on_checkchain_toggled,
				NULL);
		gtk_toggle_button_set_active(chainedbutton, TRUE);
		g_signal_handlers_unblock_by_func(chainedbutton, on_checkchain_toggled,
				NULL);
	}

	/* initialize background gradient data */
	memset(&background_fit, 0, sizeof(fits));
}

void set_GUI_CWD() {
	if (!com.wd || !builder)
		return;
	gchar str[256];
	GtkLabel *label = GTK_LABEL(lookup_widget("labelcwd"));

	gtk_label_set_text(label, com.wd);

	g_snprintf(str, 255, "%s v%s - %s", PACKAGE, VERSION, com.wd);
	gtk_window_set_title(GTK_WINDOW(lookup_widget("main_window")), str);
}

void set_GUI_misc() {
	if (!builder) return;
	GtkToggleButton *ToggleButton;

	ToggleButton = GTK_TOGGLE_BUTTON(lookup_widget("miscAskQuit"));
	gtk_toggle_button_set_active(ToggleButton, com.dontShowConfirm);
	ToggleButton = GTK_TOGGLE_BUTTON(lookup_widget("darkThemeCheck"));
	gtk_toggle_button_set_active(ToggleButton, com.have_dark_theme);
}

/* size is in kiB */
void set_GUI_MEM(unsigned long size) {
	char str[20];
	if (size != 0)
		g_snprintf(str, sizeof(str), _("Mem: %ldMB"), size / 1024);
	else
		g_snprintf(str, sizeof(str), _("Mem: N/A"));
	set_label_text_from_main_thread("labelmem", str);
}

void set_GUI_DiskSpace(double mem) {
	gchar str[20];
	const char *units[] = { "B", "k", "M", "G", "T", "P", "E", "Z", "Y" };
	size_t i = 0;
	if (mem != 0.0 && i < 9) {
		while (mem >= 1000.0) {
			mem = mem / 1024.0;
			i++;
		}
		g_snprintf(str, sizeof(str), _("Disk Space: %.0lf%s"), mem, units[i]);
	} else
		g_snprintf(str, sizeof(str), _("Disk Space: N/A"));
	set_label_text_from_main_thread("labelFreeSpace", str);
}

void initialize_preprocessing() {
	GtkToggleButton *ToggleButton;

	ToggleButton = GTK_TOGGLE_BUTTON(lookup_widget("cosmCFACheck"));
	gtk_toggle_button_set_active(ToggleButton, com.prepro_cfa);
	update_prepro_interface(FALSE);
}

void set_libraw_settings_menu_available(gboolean activate) {
	GtkNotebook *notebook = GTK_NOTEBOOK(lookup_widget("notebook3"));
	GtkWidget *widget = gtk_notebook_get_nth_page (notebook, 0);

	gtk_widget_set_visible(widget, activate);
}

void set_GUI_CAMERA() {
	GtkComboBox *binning = GTK_COMBO_BOX(
			gtk_builder_get_object(builder, "combobinning"));

	if (gfit.focal_length) {
		char focal[8];
		g_snprintf(focal, sizeof(focal), "%g", gfit.focal_length);
		gtk_entry_set_text(GTK_ENTRY(lookup_widget("focal_entry")), focal);
	}
	if (gfit.pixel_size_x) {
		char pitchX[8];
		g_snprintf(pitchX, sizeof(pitchX), "%g", gfit.pixel_size_x);
		gtk_entry_set_text(GTK_ENTRY(lookup_widget("pitchX_entry")), pitchX);
	}
	if (gfit.pixel_size_y) {
		char pitchY[8];
		g_snprintf(pitchY, sizeof(pitchY), "%g", gfit.pixel_size_y);
		gtk_entry_set_text(GTK_ENTRY(lookup_widget("pitchY_entry")), pitchY);
	}

	if (!gfit.binning_x || !gfit.binning_y) {
		gtk_combo_box_set_active(binning, 0);
	}
	/* squared binning */
	else if (gfit.binning_x == gfit.binning_y)
		gtk_combo_box_set_active(binning, (gint) gfit.binning_x - 1);
	else {
		short coeff =
				gfit.binning_x > gfit.binning_y ?
						gfit.binning_x / gfit.binning_y :
						gfit.binning_y / gfit.binning_x;
		switch (coeff) {
		case 2:
			gtk_combo_box_set_active(binning, 4);
			break;
		case 3:
			gtk_combo_box_set_active(binning, 5);
			break;
		default:
			siril_log_message(_("This binning is not handled yet\n"));
		}
	}
}

void set_GUI_LIBRAW() {

	/**********COLOR ADJUSTEMENT**************/
	gtk_spin_button_set_value(
			GTK_SPIN_BUTTON(lookup_widget("Brightness_spinbutton")),
			com.raw_set.bright);
	gtk_spin_button_set_value(GTK_SPIN_BUTTON(lookup_widget("Red_spinbutton")),
			com.raw_set.mul[0]);
	gtk_spin_button_set_value(GTK_SPIN_BUTTON(lookup_widget("Blue_spinbutton")),
			com.raw_set.mul[2]);

	gtk_toggle_button_set_active(
			GTK_TOGGLE_BUTTON(lookup_widget("checkbutton_multipliers")),
			com.raw_set.auto_mul);
	gtk_toggle_button_set_active(
			GTK_TOGGLE_BUTTON(lookup_widget("checkbutton_blackpoint")),
			com.raw_set.user_black);

	/**************WHITE BALANCE**************/
	if (com.raw_set.use_camera_wb) {
		gtk_toggle_button_set_active(
				GTK_TOGGLE_BUTTON(lookup_widget("checkbutton_cam")),
				com.raw_set.use_camera_wb);
	}

	if (com.raw_set.use_auto_wb) {
		gtk_toggle_button_set_active(
				GTK_TOGGLE_BUTTON(lookup_widget("checkbutton_auto")),
				com.raw_set.use_auto_wb);
	}

	/********MATRIX INTERPOLATION**************/
	gtk_combo_box_set_active(GTK_COMBO_BOX(lookup_widget("combo_dcraw_inter")),
			com.raw_set.user_qual);

	/********GAMMA CORRECTION**************/
	if (com.raw_set.gamm[0] == 1.0 && com.raw_set.gamm[1] == 1.0)
		gtk_toggle_button_set_active(
				GTK_TOGGLE_BUTTON(lookup_widget("radiobutton_gamm0")), TRUE);
	else if (com.raw_set.gamm[0] == 2.222 && com.raw_set.gamm[1] == 4.5)
		gtk_toggle_button_set_active(
				GTK_TOGGLE_BUTTON(lookup_widget("radiobutton_gamm1")), TRUE);
	else
		gtk_toggle_button_set_active(
				GTK_TOGGLE_BUTTON(lookup_widget("radiobutton_gamm2")), TRUE);

	/********** DEBAYER ******************/
	GtkComboBox *pattern = GTK_COMBO_BOX(lookup_widget("comboBayer_pattern"));
	GtkComboBox *inter = GTK_COMBO_BOX(lookup_widget("comboBayer_inter"));
	GtkToggleButton *compat = GTK_TOGGLE_BUTTON(lookup_widget("checkbutton_debayer_compatibility"));
	GtkToggleButton *use_header = GTK_TOGGLE_BUTTON(lookup_widget("checkbutton_SER_use_header"));
	GtkToggleButton *demosaicingButton;
	if (com.siril_mode == MODE_DEEP_SKY) 
		demosaicingButton = GTK_TOGGLE_BUTTON(lookup_widget("demosaicingButton"));
	gtk_combo_box_set_active(pattern, com.debayer.bayer_pattern);
	gtk_combo_box_set_active(inter, com.debayer.bayer_inter);
	gtk_toggle_button_set_active(compat, com.debayer.compatibility);
	gtk_toggle_button_set_active(use_header, com.debayer.use_bayer_header);
	if (com.siril_mode == MODE_DEEP_SKY) 
		gtk_toggle_button_set_active(demosaicingButton,	com.debayer.open_debayer);
}

void set_GUI_photometry() {
	if (gfit.cvf > 0.0)
		com.phot_set.gain = gfit.cvf;
	if (com.phot_set.gain > 0.0) {
		gtk_spin_button_set_value(GTK_SPIN_BUTTON(lookup_widget("spinGain")),
				com.phot_set.gain);
	}
	if (com.phot_set.inner > 0.0) {
		gtk_spin_button_set_value(GTK_SPIN_BUTTON(lookup_widget("spinInner")),
				com.phot_set.inner);
	}
	if (com.phot_set.outer > 0.0) {
		gtk_spin_button_set_value(GTK_SPIN_BUTTON(lookup_widget("spinOuter")),
				com.phot_set.outer);
	}
}

/*****************************************************************************
 *      P U B L I C      C A L L B A C K      F U N C T I O N S              *
 ****************************************************************************/

void on_register_all_toggle(GtkToggleButton *togglebutton, gpointer user_data) {
	update_reg_interface(TRUE);
}

/* when the cursor moves, update the value displayed in the textbox and save it
 * in the related layer_info. Does not change display until cursor is released. */
void on_minscale_changed(GtkRange *range, gpointer user_data) {
	static GtkEntry *minentry = NULL;
	char buffer[10];
	if (minentry == NULL)
		minentry = GTK_ENTRY(gtk_builder_get_object(builder, "min_entry"));

	if (single_image_is_loaded() && com.seq.current < RESULT_IMAGE &&
			com.cvport < com.uniq->nb_layers) {
		com.uniq->layers[com.cvport].lo = (int) gtk_range_get_value(range);
		g_snprintf(buffer, 6, "%u", com.uniq->layers[com.cvport].lo);
	} else if (sequence_is_loaded() && com.cvport < com.seq.nb_layers) {
		com.seq.layers[com.cvport].lo = (int) gtk_range_get_value(range);
		g_snprintf(buffer, 6, "%u", com.seq.layers[com.cvport].lo);
	} else return;
	g_signal_handlers_block_by_func(minentry, on_min_entry_changed, NULL);
	gtk_entry_set_text(minentry, buffer);
	g_signal_handlers_unblock_by_func(minentry, on_min_entry_changed, NULL);
}

gboolean on_minscale_release(GtkWidget *widget, GdkEvent *event,
		gpointer user_data) {
	if (com.sliders != USER) {
		com.sliders = USER;
		sliders_mode_set_state(com.sliders);
	}
	if (copy_rendering_settings_when_chained(FALSE))
		redraw(com.cvport, REMAP_ALL);
	else
		redraw(com.cvport, REMAP_ONLY);
	redraw_previews();
	return FALSE;
}

/* when the cursor moves, update the value displayed in the textbox and save it
 * in the related layer_info. Does not change display until cursor is released. */
void on_maxscale_changed(GtkRange *range, gpointer user_data) {
	static GtkEntry *maxentry = NULL;
	char buffer[10];
	if (maxentry == NULL)
		maxentry = GTK_ENTRY(gtk_builder_get_object(builder, "max_entry"));

	if (single_image_is_loaded() && com.seq.current < RESULT_IMAGE &&
			com.cvport < com.uniq->nb_layers) {
		com.uniq->layers[com.cvport].hi = (int) gtk_range_get_value(range);
		g_snprintf(buffer, 6, "%u", com.uniq->layers[com.cvport].hi);
	} else if (sequence_is_loaded() && com.cvport < com.seq.nb_layers) {
		com.seq.layers[com.cvport].hi = (int) gtk_range_get_value(range);
		g_snprintf(buffer, 6, "%u", com.seq.layers[com.cvport].hi);
	} else return;
	g_signal_handlers_block_by_func(maxentry, on_max_entry_changed, NULL);
	gtk_entry_set_text(maxentry, buffer);
	g_signal_handlers_unblock_by_func(maxentry, on_max_entry_changed, NULL);
}

gboolean on_maxscale_release(GtkWidget *widget, GdkEvent *event,
		gpointer user_data) {
	if (com.sliders != USER) {
		com.sliders = USER;
		sliders_mode_set_state(com.sliders);
	}
	if (copy_rendering_settings_when_chained(TRUE))
		redraw(com.cvport, REMAP_ALL);
	else
		redraw(com.cvport, REMAP_ONLY);
	redraw_previews();
	return FALSE;
}

/* a checkcut checkbox was toggled. Update the layer_info and others if chained. */
void on_checkcut_toggled(GtkToggleButton *togglebutton, gpointer user_data) {
	if (copy_rendering_settings_when_chained(TRUE))
		redraw(com.cvport, REMAP_ALL);
	else
		redraw(com.cvport, REMAP_ONLY);
	redraw_previews();
}

void on_darkfile_button_clicked(GtkButton *button, gpointer user_data) {
	whichdial = OD_DARK;
	opendial();
}

void on_cwd_btton_clicked(GtkButton *button, gpointer user_data) {
	whichdial = OD_CWD;
	opendial();
}

void on_offsetfile_button_clicked(GtkButton *button, gpointer user_data) {
	whichdial = OD_OFFSET;
	opendial();
}

void on_flatfile_button_clicked(GtkButton *button, gpointer user_data) {
	whichdial = OD_FLAT;
	opendial();
}

void on_open1_activate(GtkMenuItem *menuitem, gpointer user_data) {
	whichdial = OD_OPEN;
	opendial();
}

void on_cosmEnabledCheck_toggled(GtkToggleButton *button, gpointer user_data) {
	GtkWidget *CFA, *SigHot, *SigCold, *checkHot, *checkCold, *evaluateButton;
	gboolean is_active;

	CFA = lookup_widget("cosmCFACheck");
	SigHot = lookup_widget("spinSigCosmeHot");
	SigCold = lookup_widget("spinSigCosmeCold");
	checkHot = lookup_widget("checkSigHot");
	checkCold = lookup_widget("checkSigCold");
	evaluateButton = lookup_widget("GtkButtonEvaluateCC");

	is_active = gtk_toggle_button_get_active(button);

	gtk_widget_set_sensitive(CFA, is_active);
	gtk_widget_set_sensitive(SigHot, is_active);
	gtk_widget_set_sensitive(SigCold, is_active);
	gtk_widget_set_sensitive(checkHot, is_active);
	gtk_widget_set_sensitive(checkCold, is_active);
	gtk_widget_set_sensitive(evaluateButton, is_active);
}

void on_cosmCFACheck_toggled(GtkToggleButton *button, gpointer user_data) {
	com.prepro_cfa = gtk_toggle_button_get_active(button);
	writeinitfile();
}

void on_GtkButtonEvaluateCC_clicked(GtkButton *button, gpointer user_data) {
	GtkEntry *entry;
	GtkLabel *label[2];
	GtkWidget *widget[2];
	const char *filename;
	char *str[2];
	double sig[2];
	long icold = 0L, ihot = 0L;
	double rate, total;
	fits fit = { 0 };

	set_cursor_waiting(TRUE);
	sig[0] = gtk_spin_button_get_value(GTK_SPIN_BUTTON(lookup_widget("spinSigCosmeColdBox")));
	sig[1] = gtk_spin_button_get_value(GTK_SPIN_BUTTON(lookup_widget("spinSigCosmeHotBox")));
	widget[0] = lookup_widget("GtkLabelColdCC");
	widget[1] = lookup_widget("GtkLabelHotCC");
	label[0] = GTK_LABEL(lookup_widget("GtkLabelColdCC"));
	label[1] = GTK_LABEL(lookup_widget("GtkLabelHotCC"));
	entry = GTK_ENTRY(lookup_widget("darkname_entry"));
	filename = gtk_entry_get_text(entry);
	if (readfits(filename, &fit, NULL)) {
		str[0] = g_markup_printf_escaped(_("<span foreground=\"red\">ERROR</span>"));
		str[1] = g_markup_printf_escaped(_("<span foreground=\"red\">ERROR</span>"));
		gtk_label_set_markup(label[0], str[0]);
		gtk_label_set_markup(label[1], str[1]);
		set_cursor_waiting(FALSE);
		return;
	}
	count_deviant_pixels(&fit, sig, &icold, &ihot);
	total = fit.rx * fit.ry;
	clearfits(&fit);
	rate = (double)icold / total;
	/* 1% of cold pixels seems to be a reasonable limit */
	if (rate > 0.01) {
		str[0] = g_markup_printf_escaped(_("<span foreground=\"red\">Cold: %ld px</span>"), icold);
		gtk_widget_set_tooltip_text(widget[0], _("This value may be to high. Please, consider to change sigma value or uncheck the box."));
	}
	else {
		str[0] = g_markup_printf_escaped(_("Cold: %ld px"), icold);
		gtk_widget_set_tooltip_text(widget[0], "");
	}
	gtk_label_set_markup(label[0], str[0]);

	rate = (double)ihot / total;
	/* 1% of hot pixels seems to be a reasonable limit */
	if (rate > 0.01) {
		str[1] = g_markup_printf_escaped(_("<span foreground=\"red\">Hot: %ld px</span>"), ihot);
		gtk_widget_set_tooltip_text(widget[1], _("This value may be to high. Please, consider to change sigma value or uncheck the box."));
	}
	else {
		str[1] = g_markup_printf_escaped(_("Hot: %ld px"), ihot);
		gtk_widget_set_tooltip_text(widget[1], "");
	}
	gtk_label_set_markup(label[1], str[1]);
	g_free(str[0]);
	g_free(str[1]);
	set_cursor_waiting(FALSE);
}

void on_settings_activate(GtkMenuItem *menuitem, gpointer user_data) {
	gtk_widget_show(lookup_widget("settings_window"));
}

void on_menu_FITS_header_activate(GtkMenuItem *menuitem, gpointer user_data) {
	show_FITS_header(&gfit);
}

void on_close_settings_button_clicked(GtkButton *button, gpointer user_data) {
	update_libraw_interface();
	update_photometry_interface();
	fill_script_paths_list();
	gtk_widget_hide(lookup_widget("settings_window"));
}

void on_focal_entry_changed(GtkEditable *editable, gpointer user_data) {
	const gchar* focal_entry = gtk_entry_get_text(GTK_ENTRY(editable));
	gfit.focal_length = atof(focal_entry);
	update_fwhm_units_ok();
}

void on_pitchX_entry_changed(GtkEditable *editable, gpointer user_data) {
	const gchar* pitchX_entry = gtk_entry_get_text(GTK_ENTRY(editable));
	gfit.pixel_size_x = (float)atof(pitchX_entry);
	update_fwhm_units_ok();
}

void on_pitchY_entry_changed(GtkEditable *editable, gpointer user_data) {
	const gchar* pitchY_entry = gtk_entry_get_text(GTK_ENTRY(editable));
	gfit.pixel_size_y = (float)atof(pitchY_entry);
	update_fwhm_units_ok();
}

void on_button_clear_sample_clicked(GtkButton *button, gpointer user_data) {
	clear_sampling_setting_box();
}

void on_comboBayer_pattern_changed(GtkComboBox* box, gpointer user_data) {
	com.debayer.bayer_pattern = gtk_combo_box_get_active(box);
}

void on_comboBayer_inter_changed(GtkComboBox* box, gpointer user_data) {
	com.debayer.bayer_inter = gtk_combo_box_get_active(box);
}

void on_checkbutton_cam_toggled(GtkButton *button, gpointer user_data) {
	GtkToggleButton *auto_button = GTK_TOGGLE_BUTTON(
			lookup_widget("checkbutton_auto"));
	GtkToggleButton *cam_button = GTK_TOGGLE_BUTTON(
			lookup_widget("checkbutton_cam"));

	if (gtk_toggle_button_get_active(auto_button) == TRUE) {
		g_signal_handlers_block_by_func(auto_button,
				on_checkbutton_auto_toggled, NULL);
		gtk_toggle_button_set_active(auto_button, FALSE);
		g_signal_handlers_unblock_by_func(auto_button,
				on_checkbutton_auto_toggled, NULL);
		gtk_toggle_button_set_active(cam_button, TRUE);
	}
}

void on_checkbutton_auto_toggled(GtkButton *button, gpointer user_data) {
	GtkToggleButton *auto_button = GTK_TOGGLE_BUTTON(
			lookup_widget("checkbutton_auto"));
	GtkToggleButton *cam_button = GTK_TOGGLE_BUTTON(
			lookup_widget("checkbutton_cam"));

	if (gtk_toggle_button_get_active(cam_button) == TRUE) {
		g_signal_handlers_block_by_func(cam_button, on_checkbutton_cam_toggled,
				NULL);
		gtk_toggle_button_set_active(cam_button, FALSE);
		g_signal_handlers_unblock_by_func(cam_button,
				on_checkbutton_cam_toggled, NULL);
		gtk_toggle_button_set_active(auto_button, TRUE);
	}
}

void on_checkbutton_auto_evaluate_toggled(GtkToggleButton *button,
		gpointer user_data) {
	GtkWidget *entry = lookup_widget("entry_flat_norm");

	gtk_widget_set_sensitive(entry, !gtk_toggle_button_get_active(button));
}

void on_combobinning_changed(GtkComboBox *box, gpointer user_data) {
	gint index = gtk_combo_box_get_active(box);

	switch (index) {
	case 0:
	case 1:
	case 2:
	case 3:
		gfit.binning_x = gfit.binning_y = (short) index + 1;
		break;
	case 4:
		gfit.binning_x = 1;
		gfit.binning_x = 2;
		break;
	case 5:
		gfit.binning_x = 1;
		gfit.binning_y = 3;
		break;
	default:
		fprintf(stderr, "Should not happen\n");
	}
}

void on_checkbutton_multipliers_toggled(GtkToggleButton *button,
		gpointer user_data) {
	gboolean active;

	active = gtk_toggle_button_get_active(button);

	gtk_widget_set_sensitive(lookup_widget("hbox8"), !active);
	gtk_widget_set_sensitive(lookup_widget("hbox11"), !active);
	if (active) {
		gtk_spin_button_set_value(
				GTK_SPIN_BUTTON(lookup_widget("Red_spinbutton")), 1.0);
		gtk_spin_button_set_value(
				GTK_SPIN_BUTTON(lookup_widget("Blue_spinbutton")), 1.0);
	}
}

void on_filechooser_swap_file_set(GtkFileChooserButton *fileChooser, gpointer user_data) {
	GtkFileChooser *swap_dir = GTK_FILE_CHOOSER(fileChooser);
	gchar *dir;

	dir = gtk_file_chooser_get_filename (swap_dir);

	if (g_access (dir, W_OK)) {
		gchar *msg = siril_log_color_message(_("You don't have permission to write in this directory: %s\n"), "red", dir);
		show_dialog(msg, _("Error"), "dialog-error-symbolic");
		gtk_file_chooser_set_filename(swap_dir, com.swap_dir);
		return;
	}

	g_free(com.swap_dir);
	com.swap_dir = dir;
	writeinitfile();
}

void on_button_reset_swap_clicked(GtkButton *button, gpointer user_data) {
	reset_swapdir();
}

void on_spinbutton_mem_value_changed(GtkSpinButton *button, gpointer user_data) {
	gdouble mem;

	mem = gtk_spin_button_get_value(button);
	com.stack.memory_percent = mem;
	writeinitfile();
}

void on_combobox_ext_changed(GtkComboBox *box, gpointer user_data) {
	if (com.ext)
		free(com.ext);

	com.ext = gtk_combo_box_text_get_active_text(GTK_COMBO_BOX_TEXT(box));
	writeinitfile();
	initialize_FITS_name_entries();
}

void gtk_main_quit() {
	GtkWidget *widget = lookup_widget("confirmlabel");
	GtkWidget *dontShow = lookup_widget("confirmDontShowButton");

	confirm = CD_QUIT;
	if (!com.dontShowConfirm) {
		gtk_widget_set_visible(dontShow, TRUE);
		gtk_label_set_text(GTK_LABEL(widget),
				_("Are you sure you want to quit ?"));
		gtk_widget_show(lookup_widget("confirm_dialog"));
	} else {
		undo_flush();
		exit(EXIT_SUCCESS);
	}
}

void on_exit_activate(GtkMenuItem *menuitem, gpointer user_data) {
	free_image_data();
	close_sequence(FALSE);	// save unfinished business
	gtk_main_quit();
}

/* handler for the single-line console */
gboolean on_command_key_press_event(GtkWidget *widget, GdkEventKey *event,
		gpointer user_data) {
	const gchar *text;
	int handled = 0;
	static GtkEntry *entry = NULL;
	if (!entry)
		entry = GTK_ENTRY(widget);
	GtkEditable *editable = GTK_EDITABLE(entry);
	int entrylength = 0;

	switch (event->keyval) {
	case GDK_KEY_Return:
	case GDK_KEY_KP_Enter:
		handled = 1;
		text = gtk_entry_get_text(entry);
		history_add_line(strdup(text));
		if (!(processcommand(text)))
			gtk_entry_set_text(entry, "");
		break;
	case GDK_KEY_Up:
		handled = 1;
		if (!com.cmd_history)
			break;
		if (com.cmd_hist_display > 0) {
			if (com.cmd_history[com.cmd_hist_display - 1])
				--com.cmd_hist_display;
			// display previous entry
			gtk_entry_set_text(entry, com.cmd_history[com.cmd_hist_display]);
		} else if (com.cmd_history[com.cmd_hist_size - 1]) {
			// ring back, display previous
			com.cmd_hist_display = com.cmd_hist_size - 1;
			gtk_entry_set_text(entry, com.cmd_history[com.cmd_hist_display]);
		}
		entrylength = gtk_entry_get_text_length(entry);
		gtk_editable_set_position(editable, entrylength);
		break;
	case GDK_KEY_Down:
		handled = 1;
		if (!com.cmd_history)
			break;
		if (com.cmd_hist_display == com.cmd_hist_current)
			break;
		if (com.cmd_hist_display == com.cmd_hist_size - 1) {
			if (com.cmd_hist_current == 0) {
				// ring forward, end
				gtk_entry_set_text(entry, "");
				com.cmd_hist_display++;
			} else if (com.cmd_history[0]) {
				// ring forward, display next
				com.cmd_hist_display = 0;
				gtk_entry_set_text(entry, com.cmd_history[0]);
			}
		} else {
			if (com.cmd_hist_display == com.cmd_hist_current - 1) {
				// end
				gtk_entry_set_text(entry, "");
				com.cmd_hist_display++;
			} else if (com.cmd_history[com.cmd_hist_display + 1]) {
				// display next
				gtk_entry_set_text(entry,
						com.cmd_history[++com.cmd_hist_display]);
			}
		}
		entrylength = gtk_entry_get_text_length(entry);
		gtk_editable_set_position(editable, entrylength);
		break;
	case GDK_KEY_Page_Up:
	case GDK_KEY_Page_Down:
		handled = 1;
		// go to first and last in history
		break;
	}
	return (handled == 1);
}

/* mouse callbacks */
gboolean on_drawingarea_button_press_event(GtkWidget *widget,
		GdkEventButton *event, gpointer user_data) {
	if (inimage((GdkEvent *) event)) {
		/* click on RGB image */
		if (widget == com.vport[RGB_VPORT]) {
			if (event->button == 3) {
				do_popup_rgbmenu(widget, event);
				return TRUE;
			}
			else if (event->button == 1) {
				double zoom = get_zoom_val();
				planetary_click_in_image(event->x / zoom, event->y / zoom);
			}
			return FALSE;
		}

		/* else, click on gray image */
		if (event->button == 1) {	// left click
			double zoom = get_zoom_val();
			if (mouse_status == MOUSE_ACTION_SELECT_REG_AREA) {
				if (com.drawing) {
					com.drawing = FALSE;
				} else {
					com.drawing = TRUE;
					com.startX = event->x / zoom;
					com.startY = event->y / zoom;
					com.selection.h = 0;
					com.selection.w = 0;
				}
				gtk_widget_queue_draw(widget);
			}
			else if (mouse_status == MOUSE_ACTION_DRAW_SAMPLES) {
				if (!com.grad) {
					com.grad = malloc(NB_MAX_OF_SAMPLES * sizeof(gradient));
					com.grad_boxes_drawn = TRUE;
					com.grad_nb_boxes = 0;
				}
				int i = com.grad_nb_boxes;
				if (i < NB_MAX_OF_SAMPLES) {
					int layer;
					GtkSpinButton *size = GTK_SPIN_BUTTON(
							lookup_widget("spinbutton_bkg_sizebox"));
					point pt;
					int midbox;

					midbox = (size_t) gtk_spin_button_get_value(size);
					com.grad_size_boxes = midbox * 2;
					pt.x = (event->x / zoom);
					pt.y = (event->y / zoom);

					if (pt.x + midbox <= gfit.rx && pt.y + midbox <= gfit.ry
							&& pt.x - midbox >= 0 && pt.y - midbox >= 0) {
						com.grad[i].centre.x = pt.x + midbox;
						com.grad[i].centre.y = pt.y + midbox;
						for (layer = 0; layer < gfit.naxes[2]; layer++)
							com.grad[i].boxvalue[layer] = get_value_from_box(
									&gfit, pt, com.grad_size_boxes, layer);
						com.grad_nb_boxes++;
						redraw(com.cvport, REMAP_NONE);
						redraw_previews();
					}
				}
			}
			planetary_click_in_image(event->x / zoom, event->y / zoom);
		} else if (event->button == 2) {	// middle click

		}
	}
	return FALSE;
}

gboolean on_drawingarea_button_release_event(GtkWidget *widget,
		GdkEventButton *event, gpointer user_data) {
	if (inimage((GdkEvent *) event)) {
		double zoom = get_zoom_val();
		gdouble zoomedX, zoomedY;
		zoomedX = event->x / zoom;
		zoomedY = event->y / zoom;
		if (event->button == 1) {
			if (com.drawing && mouse_status == MOUSE_ACTION_SELECT_REG_AREA) {
				com.drawing = FALSE;
				/* finalize selection rectangle coordinates */
				if (zoomedX > com.startX) {
					com.selection.x = com.startX;
					com.selection.w = zoomedX - com.selection.x;
				} else {
					com.selection.x = zoomedX;
					com.selection.w = com.startX - zoomedX;
				}
				if (zoomedY > com.startY) {
					com.selection.y = com.startY;
					com.selection.h = zoomedY - com.selection.y;
				} else {
					com.selection.y = zoomedY;
					com.selection.h = com.startY - zoomedY;
				}
				/* we have a new rectangular selection zone,
				 * or an unselection (empty zone) */
				new_selection_zone();

				/* calculate and display FWHM - not in event
				 * callbacks because it's in the same file and
				 * requires a special argument */
				calculate_fwhm(widget);
			} else if (mouse_status == MOUSE_ACTION_SELECT_PREVIEW1) {
				set_preview_area(0, zoomedX, zoomedY);
				mouse_status = MOUSE_ACTION_SELECT_REG_AREA;
				// redraw to get the position of the new preview area
				gtk_widget_queue_draw(widget);
			} else if (mouse_status == MOUSE_ACTION_SELECT_PREVIEW2) {
				set_preview_area(1, zoomedX, zoomedY);
				mouse_status = MOUSE_ACTION_SELECT_REG_AREA;
				gtk_widget_queue_draw(widget);
			}
			is_shift_on = FALSE;
		} else if (event->button == 2) {
			double dX, dY, w, h;

			dX = 1.5 * com.phot_set.outer;
			dY = dX;
			w = 3 * com.phot_set.outer;
			h = w;

			if ((dX <= zoomedX) && (dY <= zoomedY)
					&& (zoomedX - dX + w < gfit.rx)
					&& (zoomedY - dY + h < gfit.ry)) {

				com.selection.x = zoomedX - dX;
				com.selection.y = zoomedY - dY;
				com.selection.w = w;
				com.selection.h = h;

				new_selection_zone();
				calculate_fwhm(widget);
			}

		} else if (event->button == 3) {
			do_popup_graymenu(widget, NULL);
		}
	}
	return FALSE;
}

gboolean on_drawingarea_motion_notify_event(GtkWidget *widget,
		GdkEventMotion *event, gpointer user_data) {
	fits *fit = &(gfit);
	static GtkLabel *redlabel = NULL, *greenlabel = NULL, *bluelabel = NULL, *rgblabel = NULL;
	GtkLabel *label = NULL;

	if (!redlabel) {
		redlabel = GTK_LABEL(gtk_builder_get_object(builder, "labeldensityr"));
		greenlabel = GTK_LABEL(gtk_builder_get_object(builder, "labeldensityg"));
		bluelabel = GTK_LABEL(gtk_builder_get_object(builder, "labeldensityb"));
		rgblabel = GTK_LABEL(gtk_builder_get_object(builder, "labeldensityrgb"));
	}

	if (inimage((GdkEvent *) event)) {
		// draw coordinates and pixel value at the bottom of the image
		char buffer[65];
		char format[25], *format_base = "x: %%.%dd y: %%.%dd = %%.%dd";
		char rgbformat[35], *rgb_format_base = "x: %%.%dd y: %%.%dd = (%%.%dd,%%.%dd,%%.%dd)";
		int coords_width = 3, val_width = 3, pixel_index;
		double zoom = get_zoom_val();
		gint zoomedX, zoomedY;

		/* TODO: fix to use the new function vport_number_to_name() */
		if (widget == com.vport[RED_VPORT])
			label = redlabel;
		else if (widget == com.vport[GREEN_VPORT])
			label = greenlabel;
		else if (widget == com.vport[BLUE_VPORT])
			label = bluelabel;
		else if (widget == com.vport[RGB_VPORT])
			label = rgblabel;
		else return FALSE;

		zoomedX = (gint) (event->x / zoom);
		zoomedY = (gint) (event->y / zoom);
		pixel_index = fit->rx * (fit->ry - zoomedY - 1) + zoomedX;
		if (fit->rx >= 1000 || fit->ry >= 1000)
			coords_width = 4;
		if (fit->hi >= 1000)
			val_width = 4;
		if (fit->hi >= 10000)
			val_width = 5;
		if (com.cvport < MAXGRAYVPORT) {
			g_snprintf(format, sizeof format, format_base, coords_width,
					coords_width, val_width);
			g_snprintf(buffer, sizeof buffer, format, zoomedX, zoomedY,
					fit->pdata[com.cvport][pixel_index]);
		} else if (com.cvport < MAXVPORT) {
			g_snprintf(rgbformat, sizeof rgbformat, rgb_format_base, coords_width,
					coords_width, val_width, val_width, val_width);
			g_snprintf(buffer, sizeof buffer, rgbformat, zoomedX, zoomedY,
					fit->pdata[RED_VPORT][pixel_index],
					fit->pdata[GREEN_VPORT][pixel_index],
					fit->pdata[BLUE_VPORT][pixel_index]);
		} else return FALSE;
		gtk_label_set_text(label, buffer);

		if (com.drawing) {	// with button 1 down
			if (zoomedX > com.startX) {
				com.selection.x = com.startX;
				com.selection.w = zoomedX - com.selection.x;
			} else {
				com.selection.x = zoomedX;
				com.selection.w = com.startX - zoomedX;
			}

			if (zoomedY > com.startY) {
				com.selection.y = com.startY;
				if (is_shift_on)
					com.selection.h = com.selection.w;
				else
					com.selection.h = zoomedY - com.selection.y;
			} else {
				com.selection.y = zoomedY;
				if (is_shift_on)
					com.selection.h = com.selection.w;
				else
					com.selection.h = com.startY - zoomedY;
			}
			gtk_widget_queue_draw(widget);
		}

	}
	return FALSE;
}

void on_drawingarea_entry_notify_event(GtkWidget *widget, GdkEvent *event, gpointer user_data) {
	static GdkWindow *window = NULL;
	static GdkDisplay *display = NULL;
	static GdkCursor *cross = NULL;
	if (!window) {
		window = gtk_widget_get_window(lookup_widget("main_window"));
		display = gdk_window_get_display(window);
		cross = gdk_cursor_new_for_display(display, GDK_CROSSHAIR);
	}
	gdk_window_set_cursor(window, cross);
}

void on_drawingarea_leave_notify_event(GtkWidget *widget, GdkEvent *event, gpointer user_data) {
	static GdkWindow *window = NULL;
	if (!window) {
		window = gtk_widget_get_window(lookup_widget("main_window"));
	}
	gdk_window_set_cursor(window, NULL);
}

/* We give one signal event by toggle button to fix a bug. Without this solution
 * the toggled function was called 2 times
 * one call to select new button, one call to unselect previous one */
void on_radiobutton_minmax_toggled(GtkToggleButton *togglebutton,
		gpointer user_data) {
	if (gtk_toggle_button_get_active(togglebutton)) {
		com.sliders = MINMAX;
		init_layers_hi_and_lo_values(com.sliders);
		set_cutoff_sliders_values();
		redraw(com.cvport, REMAP_ALL);
		redraw_previews();
	}
}

void on_radiobutton_hilo_toggled(GtkToggleButton *togglebutton,
		gpointer user_data) {
	if (gtk_toggle_button_get_active(togglebutton)) {
		com.sliders = MIPSLOHI;
		init_layers_hi_and_lo_values(com.sliders);
		set_cutoff_sliders_values();
		redraw(com.cvport, REMAP_ALL);
		redraw_previews();
	}
}

void on_radiobutton_user_toggled(GtkToggleButton *togglebutton,
		gpointer user_data) {
	if (gtk_toggle_button_get_active(togglebutton)) {
		com.sliders = USER;
		init_layers_hi_and_lo_values(com.sliders);
		set_cutoff_sliders_values();
		redraw(com.cvport, REMAP_ALL);
		redraw_previews();
	}
}

void on_neg_button_clicked(GtkToolButton *button, gpointer user_data) {
	int tmp;
	static GtkToggleButton *chainedbutton = NULL;
	gboolean is_chained;

	set_cursor_waiting(TRUE);

	chainedbutton = GTK_TOGGLE_BUTTON(lookup_widget("checkbutton_chain"));
	is_chained = gtk_toggle_button_get_active(chainedbutton);

	/* swaps values of hi and lo and redraw */
	if (!is_chained) {
		if (single_image_is_loaded() && com.cvport < com.uniq->nb_layers
		&& com.seq.current != RESULT_IMAGE) {
			tmp = com.uniq->layers[com.cvport].hi;
			com.uniq->layers[com.cvport].hi = com.uniq->layers[com.cvport].lo;
			com.uniq->layers[com.cvport].lo = tmp;
		} else if (sequence_is_loaded() && com.cvport < com.seq.nb_layers) {
			tmp = com.seq.layers[com.cvport].hi;
			com.seq.layers[com.cvport].hi = com.seq.layers[com.cvport].lo;
			com.seq.layers[com.cvport].lo = tmp;
		} else
			return;
		set_cutoff_sliders_values();
		redraw(com.cvport, REMAP_ONLY);	// sliders are only set for cvport
	} else {
		int i;
		if (single_image_is_loaded() && com.seq.current != RESULT_IMAGE) {
			for (i = 0; i < com.uniq->nb_layers; i++) {
				tmp = com.uniq->layers[i].hi;
				com.uniq->layers[i].hi = com.uniq->layers[i].lo;
				com.uniq->layers[i].lo = tmp;
			}
		} else if (sequence_is_loaded()) {
			for (i = 0; i < com.seq.nb_layers; i++) {
				tmp = com.seq.layers[i].hi;
				com.seq.layers[i].hi = com.seq.layers[i].lo;
				com.seq.layers[i].lo = tmp;
			}
		} else
			return;
		set_cutoff_sliders_values();
		redraw(com.cvport, REMAP_ALL);
	}
	redraw_previews();
	set_cursor_waiting(FALSE);
}

void on_colormap_button_toggled(GtkToggleToolButton *togglebutton,
		gpointer user_data) {
	set_cursor_waiting(TRUE);
	redraw(com.cvport, REMAP_ALL);
	redraw_previews();
	set_cursor_waiting(FALSE);
}

/* Callback for the display mode change */
void on_combodisplay_changed(GtkComboBox *widget, gpointer user_data) {
	if (copy_rendering_settings_when_chained(TRUE))
		redraw(com.cvport, REMAP_ALL);
	else
		redraw(com.cvport, REMAP_ONLY);
	redraw_previews();
}

void on_checkchain_toggled(GtkToggleButton *togglebutton, gpointer user_data) {
	if (copy_rendering_settings_when_chained(FALSE))
		redraw(com.cvport, REMAP_ALL);
}

void on_mirrorx_button_clicked(GtkToolButton *button, gpointer user_data) {
	set_cursor_waiting(TRUE);
	mirrorx(&gfit, TRUE);
	redraw(com.cvport, REMAP_ALL);
	redraw_previews();
	set_cursor_waiting(FALSE);
}

void on_mirrory_button_clicked(GtkToolButton *button, gpointer user_data) {
	set_cursor_waiting(TRUE);
	mirrory(&gfit, TRUE);
	redraw(com.cvport, REMAP_ALL);
	redraw_previews();
	set_cursor_waiting(FALSE);
}

void on_max_entry_changed(GtkEditable *editable, gpointer user_data) {
	const gchar *txt;
	int value;

	txt = gtk_entry_get_text(GTK_ENTRY(editable));
	if (g_ascii_isalnum(txt[0])) {

		value = atoi(txt);

		if (com.sliders != USER) {
			com.sliders = USER;
			sliders_mode_set_state(com.sliders);
		}
		if (single_image_is_loaded() && com.cvport < com.uniq->nb_layers
		&& com.seq.current != RESULT_IMAGE)
			com.uniq->layers[com.cvport].hi = value;
		else if (sequence_is_loaded() && com.cvport < com.seq.nb_layers)
			com.seq.layers[com.cvport].hi = value;
		else
			return;

		set_cutoff_sliders_values();

		if (copy_rendering_settings_when_chained(FALSE))
			redraw(com.cvport, REMAP_ALL);
		else
			redraw(com.cvport, REMAP_ONLY);
		redraw_previews();
	}
}

gboolean on_max_entry_focus_out_event(GtkWidget *widget, gpointer user_data) {
	const gchar *txt;
	int len, i;
	gboolean isalnum = TRUE;

	txt = gtk_entry_get_text(GTK_ENTRY(widget));
	len = gtk_entry_get_text_length(GTK_ENTRY(widget));
	for (i = 0; i < len; i++)
		if (!g_ascii_isalnum(txt[i])) {
			isalnum = FALSE;
			break;
	}
	if (isalnum == FALSE || len == 0)
		gtk_entry_set_text(GTK_ENTRY(widget), "65535");
	return FALSE;
}

gboolean on_min_entry_focus_out_event(GtkWidget *widget, gpointer user_data) {
	const gchar *txt;
	int len, i;
	gboolean isalnum = TRUE;

	txt = gtk_entry_get_text(GTK_ENTRY(widget));
	len = gtk_entry_get_text_length(GTK_ENTRY(widget));
	for (i = 0; i < len; i++)
		if (!g_ascii_isalnum(txt[i])) {
			isalnum = FALSE;
			break;
	}
	if (isalnum == FALSE || len == 0)
		gtk_entry_set_text(GTK_ENTRY(widget), "0");
	return FALSE;
}

void on_min_entry_changed(GtkEditable *editable, gpointer user_data) {
	const gchar *txt;
	int value;

	txt = gtk_entry_get_text(GTK_ENTRY(editable));
	if (g_ascii_isalnum(txt[0])) {

		value = atoi(txt);

		if (com.sliders != USER) {
			com.sliders = USER;
			sliders_mode_set_state(com.sliders);
		}
		if (single_image_is_loaded() && com.cvport < com.uniq->nb_layers
		&& com.seq.current != RESULT_IMAGE)
			com.uniq->layers[com.cvport].lo = value;
		else if (sequence_is_loaded() && com.cvport < com.seq.nb_layers)
			com.seq.layers[com.cvport].lo = value;
		else
			return;
		set_cutoff_sliders_values();
		if (copy_rendering_settings_when_chained(FALSE))
			redraw(com.cvport, REMAP_ALL);
		else
			redraw(com.cvport, REMAP_ONLY);
		redraw_previews();
	}
}

gboolean on_main_window_key_press_event(GtkWidget *widget, GdkEventKey *event,
		gpointer user_data) {

	GtkWidget *WidgetFocused = gtk_window_get_focus(
			GTK_WINDOW(lookup_widget("main_window")));

	if ((WidgetFocused != lookup_widget("max_entry")
			&& WidgetFocused != lookup_widget("min_entry"))) {
		/*** ZOOM shortcuts ***/
		double oldzoom;
		//fprintf(stdout, "drawing area key event\n");
		oldzoom = com.zoom_value;
		is_shift_on = FALSE;

		switch (event->keyval) {
		case GDK_KEY_plus:
		case GDK_KEY_KP_Add:
			if (oldzoom < 0)
				com.zoom_value = 1.0;
			else
				com.zoom_value = min(ZOOM_MAX, oldzoom * 2.0);
			break;
		case GDK_KEY_minus:
		case GDK_KEY_KP_Subtract:
			if (oldzoom < 0)
				com.zoom_value = 1.0;
			else
				com.zoom_value = max(ZOOM_MIN, oldzoom / 2.0);
			break;
		case GDK_KEY_equal:
		case GDK_KEY_KP_Multiply:
			com.zoom_value = 1.0;
			break;
		case GDK_KEY_KP_0:
		case GDK_KEY_0:
			com.zoom_value = -1.0;
			break;
		case GDK_KEY_Shift_L:
		case GDK_KEY_Shift_R:
			is_shift_on = TRUE;
			break;
		default:
			//~ fprintf(stdout, "No bind found for key '%x'.\n", event->keyval);
			break;
		}
		if (com.zoom_value != oldzoom) {
			fprintf(stdout, _("new zoom value: %f\n"), com.zoom_value);
			zoomcombo_update_display_for_zoom();
			adjust_vport_size_to_image();
			redraw(com.cvport, REMAP_NONE);
		}
	}
	return FALSE;
}

static const gchar* copyright = N_("Copyright © 2004-2011 François Meyer\n"
		"Copyright © 2012-2018 team free-astro");

static gchar **authors = (gchar *[] ) { "Vincent Hourdin <vh@free-astro.vinvin.tf>",
				"Cyril Richard <cyril@free-astro.org>", "François Meyer", NULL };

static gchar **documenters = (gchar *[] ) { "Laurent Rogé <siril.doc@orange.fr>", NULL };

static gchar **artists = (gchar *[] ) { "Coralie Monnier",
				"Cyril Richard <cyril@free-astro.org>", NULL };

// translator names
static gchar *translator = N_("Cyril Richard <cyril@free-astro.org>\n"
		"Vincent Hourdin <vh@free-astro.vinvin.tf>");

void on_about_activate(GtkMenuItem *menuitem, gpointer user_data) {
	GdkPixbuf *icon;
	GtkWindow *parent;

	parent = GTK_WINDOW(lookup_widget("control_window"));
	icon = gtk_image_get_pixbuf(GTK_IMAGE(lookup_widget("pixmap1")));
	gtk_show_about_dialog(parent,
			"program-name", PACKAGE,
			"title", _("About siril"),
			"logo", icon,
			"version", VERSION,
			"copyright", _(copyright),
			"authors", authors,
			"documenters", documenters,
			"artists", artists,
			"comments", _("Astronomical image (pre-)processing program"),
			"translator-credits", _(translator),
			"website", "https://free-astro.org/index.php/Siril",
			"website-label", _("Visit the Siril website"),
			"license-type", GTK_LICENSE_GPL_3_0,
			NULL);
}

void on_excludebutton_toggled(GtkToggleButton *togglebutton, gpointer user_data) {
	if (!sequence_is_loaded() || com.seq.current < 0) {
		return;
	}
	toggle_image_selection(com.seq.current);
}

void on_layer_assign_selected(GtkComboBox *widget, gpointer user_data) {
	static GtkEntry *entry_name = NULL, *entry_wl = NULL;
	static GtkComboBox *cbbt_colors = NULL, *cbbt_sel = NULL;
	int layer, predef_idx;
	char wl[30];
	if (entry_name == NULL) {
		entry_name = GTK_ENTRY(gtk_builder_get_object(builder, "entrycolor"));
		entry_wl = GTK_ENTRY(gtk_builder_get_object(builder, "entrywavelen"));
		cbbt_colors = GTK_COMBO_BOX(
				gtk_builder_get_object(builder, "cbbt_colors"));
		cbbt_sel = widget;
	}
	layer = gtk_combo_box_get_active(cbbt_sel);
	if (layer == -1)
		return;

	predef_idx = get_index_in_predefined_colors_for_wavelength(
			com.seq.layers[layer].wavelength);
	if (predef_idx >= 0)
		gtk_combo_box_set_active(cbbt_colors, predef_idx);

	gtk_entry_set_text(entry_name, com.seq.layers[layer].name);
	if (com.seq.layers[layer].wavelength > 0.0)
		g_snprintf(wl, sizeof(wl), _("%g nm"), com.seq.layers[layer].wavelength);
	else
		g_snprintf(wl, sizeof(wl), _("undefined"));
	gtk_entry_set_text(entry_wl, wl);
}

/* Returns :	TRUE if the value has been displayed */
gboolean on_imagenumberspin_output(GtkSpinButton *spin, gpointer user_data) {
	static GtkAdjustment *adjustment = NULL;
	int index, do_display;
	if (adjustment == NULL)
		adjustment = gtk_spin_button_get_adjustment(spin);
	index = (int) gtk_adjustment_get_value(adjustment);

	//fprintf(stdout, "spinchanged output: index=%d\n", index);
	if (!sequence_is_loaded()) {
		// no sequence has been loaded yet
		//fprintf(stderr, "No sequence loaded\n");
		return FALSE;
	}
	if (index > com.seq.number || com.seq.current == index) {// already done for this one
	//fprintf(stderr, "index already processed or data not init. Current: %d, idx: %d\n",
	//		com.seq.current, index);
		return TRUE;
	}
	//fprintf(stdout, "SPINCHANGED: index=%d\n", index);

	do_display = (com.seq.imgparam[index].incl || com.show_excluded);
	return !seq_load_image(&com.seq, index, do_display);
}

/* for the spin button to be able to display number which are not the actual value of
 * the adjustment, the output callback is used to modify the way they are displayed,
 * but the input callback is also required to do the opposite operation, i.e. convert
 * real image number into the number in the sequence, which is the value of the adj. */
gboolean on_imagenumberspin_input(GtkSpinButton *spin, gdouble *new_val,
		gpointer p) {
	const char *imgname = gtk_entry_get_text(GTK_ENTRY(spin));
	int imgname_int = atoi(imgname);
	int i;
	if (!sequence_is_loaded()) {
		//fprintf(stderr, "No sequence loaded\n");
		return FALSE;
	}
	i = com.seq.current;
	//fprintf(stdout, "current index in input is %d (looking for %d)\n", i, imgname_int);
	if (com.seq.imgparam[i].filenum == imgname_int) {
		*new_val = (gdouble) i;
		//fprintf(stdout, "found at 0 %d\n", i);
		return TRUE;
	} else if (i > 0 && com.seq.imgparam[i - 1].filenum == imgname_int) {
		*new_val = (gdouble) (i - 1);
		//fprintf(stdout, "found at -1 %d\n", i-1);
		return TRUE;
	} else if (i < com.seq.number - 1
			&& com.seq.imgparam[i + 1].filenum == imgname_int) {
		*new_val = (gdouble) (i + 1);
		//fprintf(stdout, "found at +1 %d\n", i+1);
		return TRUE;
	} else {
		/* no luck with neighbours, sweep it all */
		for (i = 0; i < com.seq.number; i++) {
			if (com.seq.imgparam[i].filenum == imgname_int) {
				*new_val = (gdouble) i;
				//fprintf(stdout, "sweep found at %d\n", i);
				return TRUE;
			}
		}
	}
	return GTK_INPUT_ERROR;
}

/* Returns:	TRUE to stop other handlers from being invoked for the event.
 *		FALSE to propagate the event further. */
gboolean on_imagenumberspin_key_release_event(GtkWidget *widget,
		GdkEventKey *event, gpointer user_data) {
	static GtkAdjustment *adj = NULL;
	int n;

	if (!sequence_is_loaded()) {
		//fprintf(stderr, "No sequence loaded\n");
		return TRUE;
	}
	if (!adj)
		adj = gtk_spin_button_get_adjustment(GTK_SPIN_BUTTON(widget));
	n = (int) gtk_adjustment_get_value(adj);
	if (n > com.seq.number) {
		return TRUE;
	}
	if (event->keyval == GDK_KEY_space) {
		toggle_image_selection(n);
	}
	return FALSE;
}

void on_seqexcludeall_button_clicked(GtkButton *button, gpointer user_data) {
	GtkWidget *widget = lookup_widget("confirmlabel");
	GtkWidget *dontShow = lookup_widget("confirmDontShowButton");

	confirm = CD_EXCALL;
	gtk_label_set_text(GTK_LABEL(widget),
			_("Exclude all images ?\n (this erases previous image selection\n ... and there's no undo)"));
	gtk_widget_set_visible(dontShow, FALSE);
	gtk_widget_show(lookup_widget("confirm_dialog"));
}

void on_seqselectall_button_clicked(GtkButton *button, gpointer user_data) {
	GtkWidget *widget = lookup_widget("confirmlabel");
	GtkWidget *dontShow = lookup_widget("confirmDontShowButton");
	confirm = CD_INCALL;
	gtk_label_set_text(GTK_LABEL(widget),
			_("Include all images ?\n (this erases previous image selection\n ... and there's no undo)"));
	gtk_widget_set_visible(dontShow, FALSE);
	gtk_widget_show(lookup_widget("confirm_dialog"));
}

static int test_for_master_files() {
	GtkToggleButton *tbutton;
	GtkEntry *entry;
	int ret_value = 0;

	// if dark selected
	tbutton = GTK_TOGGLE_BUTTON(lookup_widget("usedark_button"));
	if (gtk_toggle_button_get_active(tbutton) == TRUE) {
		const char *filename;
		entry = GTK_ENTRY(lookup_widget("darkname_entry"));
		filename = gtk_entry_get_text(entry);
		if (filename[0] == '\0') {
			gtk_toggle_button_set_active(tbutton, FALSE);
		} else {
			fits *dark_fit;
			set_progress_bar_data(_("Opening dark image..."), PROGRESS_NONE);
			dark_fit = calloc(1, sizeof(fits));
			if (readfits(filename, dark_fit, NULL)) {
				const char *msg = _("NOT USING DARK: cannot open the file\n");
				siril_log_message("%s\n", msg);
				set_progress_bar_data(msg, PROGRESS_DONE);
				free(dark_fit);
				gtk_entry_set_text(entry, "");
			} else {
				if (dark_fit->naxes[2] != gfit.naxes[2]) {
					const char *msg = _("NOT USING DARK: number of channels is different");
					siril_log_message("%s\n", msg);
					set_progress_bar_data(msg, PROGRESS_DONE);
					free(dark_fit);
					gtk_entry_set_text(entry, "");
				}
				else {
					ret_value |= USE_DARK;
					if (single_image_is_loaded())
						com.uniq->dark = dark_fit;
					else
						com.seq.dark = dark_fit;
				}
			}
		}
		// if dark optimization selected
		tbutton = GTK_TOGGLE_BUTTON(lookup_widget("checkDarkOptimize"));
		if (gtk_toggle_button_get_active(tbutton) == TRUE) {
			ret_value |= USE_OPTD;
		}

		// if cosmetic correction selected
		tbutton = GTK_TOGGLE_BUTTON(lookup_widget("cosmEnabledCheck"));
		if (gtk_toggle_button_get_active(tbutton) == TRUE) {
			ret_value |= USE_COSME;
		}
	}

	// if flat selected
	tbutton = GTK_TOGGLE_BUTTON(lookup_widget("useflat_button"));
	if (gtk_toggle_button_get_active(tbutton) == TRUE) {
		const char *filename;
		entry = GTK_ENTRY(lookup_widget("flatname_entry"));
		filename = gtk_entry_get_text(entry);
		if (filename[0] == '\0') {
			gtk_toggle_button_set_active(tbutton, FALSE);
		} else {
			fits *flat_fit;
			set_progress_bar_data(_("Opening flat image..."), PROGRESS_NONE);
			flat_fit = calloc(1, sizeof(fits));
			if (readfits(filename, flat_fit, NULL)) {
				const char *msg =_("NOT USING FLAT: cannot open the file\n");
				siril_log_message("%s\n", msg);
				set_progress_bar_data(msg, PROGRESS_DONE);
				free(flat_fit);
				gtk_entry_set_text(entry, "");
			} else {
				if (flat_fit->naxes[2] != gfit.naxes[2]) {
					const char *msg = _("NOT USING FLAT: number of channels is different");
					siril_log_message("%s\n", msg);
					set_progress_bar_data(msg, PROGRESS_DONE);
					free(flat_fit);
					gtk_entry_set_text(entry, "");
				}
				else {
					ret_value |= USE_FLAT;
					if (single_image_is_loaded())
						com.uniq->flat = flat_fit;
					else
						com.seq.flat = flat_fit;
				}
			}
		}
	}

	// if offset selected
	tbutton = GTK_TOGGLE_BUTTON(lookup_widget("useoffset_button"));
	if (gtk_toggle_button_get_active(tbutton) == TRUE) {
		const char *filename;
		entry = GTK_ENTRY(lookup_widget("offsetname_entry"));
		filename = gtk_entry_get_text(entry);
		if (filename[0] == '\0') {
			gtk_toggle_button_set_active(tbutton, FALSE);
		} else {
			fits *bias_fit;
			set_progress_bar_data(_("Opening offset image..."), PROGRESS_NONE);
			bias_fit = calloc(1, sizeof(fits));
			if (readfits(filename, bias_fit, NULL)) {
				const char *msg =_("NOT USING OFFSET: cannot open the file\n");
				siril_log_message("%s\n", msg);
				set_progress_bar_data(msg, PROGRESS_DONE);
				free(bias_fit);
				gtk_entry_set_text(entry, "");
			} else {
				if (bias_fit->naxes[2] != gfit.naxes[2]) {
					const char *msg = _("NOT USING OFFSET: number of channels is different");
					siril_log_message("%s\n", msg);
					set_progress_bar_data(msg, PROGRESS_DONE);
					free(bias_fit);
					gtk_entry_set_text(entry, "");
				}
				else {
					ret_value |= USE_OFFSET;
					if (single_image_is_loaded())
						com.uniq->offset = bias_fit;
					else
						com.seq.offset = bias_fit;
				}
			}
		}
	}
	return ret_value;
}

void on_prepro_button_clicked(GtkButton *button, gpointer user_data) {
	GtkEntry *entry;
	GtkWidget *autobutton;
	GtkToggleButton *CFA, *debayer;
	GtkSpinButton *sigHot, *sigCold;

	if (!single_image_is_loaded() && !sequence_is_loaded())
		return;

	if (!single_image_is_loaded() && get_thread_run()) {
		siril_log_message(_("Another task is already in "
				"progress, ignoring new request.\n"));
		return;
	}

	com.preprostatus = test_for_master_files();

	if (com.preprostatus == 0)
		return;

	if (com.siril_mode == MODE_PLANETARY && sequence_is_loaded()) {
		// TODO: if sequence is CFA, close it
		com.debayer.open_debayer = FALSE;
		// TODO: and reopen it
	}

	struct preprocessing_data *args = malloc(sizeof(struct preprocessing_data));
	gettimeofday(&args->t_start, NULL);
	siril_log_color_message(_("Preprocessing...\n"), "red");

	// set output filename (preprocessed file name prefix)
	entry = GTK_ENTRY(lookup_widget("preproseqname_entry"));

	/* Get parameters */
	autobutton = lookup_widget("checkbutton_auto_evaluate");
	args->autolevel = gtk_toggle_button_get_active(GTK_TOGGLE_BUTTON(autobutton));
	if (args->autolevel) {
		args->normalisation = 1.0f;	// will be updated anyway
	} else {
		GtkEntry *norm_entry = GTK_ENTRY(lookup_widget("entry_flat_norm"));
		args->normalisation = atof(gtk_entry_get_text(norm_entry));
	}

	CFA = GTK_TOGGLE_BUTTON(lookup_widget("cosmCFACheck"));
	debayer = GTK_TOGGLE_BUTTON(lookup_widget("checkButton_pp_dem"));
	sigHot = GTK_SPIN_BUTTON(lookup_widget("spinSigCosmeHot"));
	sigCold = GTK_SPIN_BUTTON(lookup_widget("spinSigCosmeCold"));

	if (gtk_toggle_button_get_active(GTK_TOGGLE_BUTTON(lookup_widget("checkSigCold"))))
		args->sigma[0] = gtk_spin_button_get_value(sigCold);
	else
		args->sigma[0] = -1.0;

	if (gtk_toggle_button_get_active(GTK_TOGGLE_BUTTON(lookup_widget("checkSigHot"))))
		args->sigma[1] = gtk_spin_button_get_value(sigHot);
	else
		args->sigma[1] = -1.0;

	args->is_cfa = gtk_toggle_button_get_active(CFA);
	args->compatibility = com.debayer.compatibility;
	args->debayer = gtk_toggle_button_get_active(debayer);

	/****/

	if (single_image_is_loaded()) {
		int success = 0;
		args->offset = com.uniq->offset;
		args->dark = com.uniq->dark;
		args->flat = com.uniq->flat;
		args->is_sequence = FALSE;

		com.uniq->ppprefix = strdup(gtk_entry_get_text(entry));
		// start preprocessing
		set_cursor_waiting(TRUE);
		control_window_switch_to_tab(OUTPUT_LOGS);
		success = seqpreprocess(args) == GPOINTER_TO_INT(0);
		if (success)
			set_progress_bar_data(PROGRESS_TEXT_RESET, PROGRESS_RESET);
		else
			set_progress_bar_data(_("Error in preprocessing."), PROGRESS_NONE);
		// end_sequence_prepro is also executed there by seqpreprocess

		free(com.uniq->ppprefix);
		com.uniq->ppprefix = NULL;
		unique_free_preprocessing_data(com.uniq);
	} else {	// sequence, executed in a background thread
		args->seq = &com.seq;
		args->offset = args->seq->offset;
		args->dark = args->seq->dark;
		args->flat = args->seq->flat;
		args->is_sequence = TRUE;

		args->seq->ppprefix = strdup(gtk_entry_get_text(entry));

		// start preprocessing
		set_cursor_waiting(TRUE);
		control_window_switch_to_tab(OUTPUT_LOGS);
		start_in_new_thread(seqpreprocess, args);
	}
}

void on_showexcluded_button_toggled(GtkToggleButton *togglebutton,
		gpointer user_data) {
	com.show_excluded = gtk_toggle_button_get_active(togglebutton);
}

void on_ref_frame_toggled(GtkToggleButton *togglebutton, gpointer user_data) {
	free_reference_image();
	if ((gtk_toggle_button_get_active(togglebutton) == FALSE)) {
		if (com.seq.reference_image == com.seq.current)
			com.seq.reference_image = -1;
	} else {
		com.seq.reference_image = com.seq.current;
		test_and_allocate_reference_image(-1);
		// a reference image should not be excluded to avoid confusion
		if (!com.seq.imgparam[com.seq.current].incl) {
			toggle_image_selection(com.seq.current);
		}
	}
	sequence_list_change_reference();
	update_stack_interface(FALSE);	// get stacking info and enable the Go button
	adjust_sellabel();	// reference image is named in the label
	writeseqfile(&com.seq);
	drawPlot();		// update plots
}


void on_regTranslationOnly_toggled(GtkToggleButton *togglebutton, gpointer user_data) {
	GtkWidget *Algo, *Prefix;

	Algo = lookup_widget("ComboBoxRegInter");
	Prefix = lookup_widget("regseqname_entry");

	gtk_widget_set_sensitive(Algo, !gtk_toggle_button_get_active(togglebutton));
	gtk_widget_set_sensitive(Prefix, !gtk_toggle_button_get_active(togglebutton));
}

void on_seqproc_entry_changed(GtkComboBox *widget, gpointer user_data) {
	gchar *name = gtk_combo_box_text_get_active_text(
			GTK_COMBO_BOX_TEXT(widget));
	gchar msg[256];
	if (name && name[0] != '\0') {
		gchar *type;
		set_cursor_waiting(TRUE);
		const char *ext = get_filename_ext(name);
		if (!strcmp(ext, "ser")) {
			name[strlen(name) - 1] = 'q';
			type = " SER";
#if defined(HAVE_FFMS2_1) || defined(HAVE_FFMS2_2)
		} else if (!check_for_film_extensions(ext)) {
			int len = strlen(ext);
			strncpy(name + strlen(name) - len - 1, "seq", len + 1);
			type = " AVI";
#endif
		} else
			type = "";
		g_snprintf(msg, sizeof(msg), _("Selected %s sequence %s..."), type, name);
		set_progress_bar_data(msg, PROGRESS_DONE);
		set_seq(name);
		set_cursor_waiting(FALSE);
		set_progress_bar_data(PROGRESS_TEXT_RESET, PROGRESS_RESET);
	}
	if (name)
		g_free(name);
}

/* signal handler for the gray window layer change */
void on_notebook1_switch_page(GtkNotebook *notebook, GtkWidget *page,
		guint page_num, gpointer user_data) {
	com.cvport = page_num;
	set_cutoff_sliders_values();// load the previous known values for sliders
	set_display_mode();		// change the mode in the combo box if needed
	redraw(com.cvport, REMAP_ONLY);
	calculate_fwhm(com.vport[com.cvport]);
	fill_sequence_list(&com.seq, com.cvport, FALSE);
}

struct checkSeq_filter_data {
	int force;
	int retvalue;
	GtkToggleButton *forceButton;
};

static gboolean end_checkSeq(gpointer p) {
	struct checkSeq_filter_data *args = (struct checkSeq_filter_data *) p;
	stop_processing_thread();

	/* it's better to uncheck the force button each time it is used */
	if (args->force)
		gtk_toggle_button_set_active(args->forceButton, FALSE);
	if (args->retvalue)
		update_sequences_list(NULL);
	set_progress_bar_data(PROGRESS_TEXT_RESET, PROGRESS_RESET);
	set_cursor_waiting(FALSE);
	free(args);
	update_used_memory();

	return FALSE;
}

static gpointer checkSeq(gpointer p) {
	struct checkSeq_filter_data *args = (struct checkSeq_filter_data *) p;

	if (!check_seq(args->force))
		args->retvalue = 1;
	siril_add_idle(end_checkSeq, args);
	return GINT_TO_POINTER(0);
}

void on_checkseqbutton_clicked(GtkButton *button, gpointer user_data) {
	static GtkToggleButton *forceButton = NULL;
	int force = 0;

	if (forceButton == NULL) {
		forceButton = GTK_TOGGLE_BUTTON(lookup_widget("checkforceseq"));
	}
	force = gtk_toggle_button_get_active(forceButton);

	if (get_thread_run()) {
		siril_log_message(_("Another task is already "
				"in progress, ignoring new request.\n"));
		return;
	}
	if (com.siril_mode == MODE_PLANETARY) {
		// in planetary mode, always open sequences in debayer mode
		com.debayer.open_debayer = TRUE;
	}
	set_cursor_waiting(TRUE);
	set_progress_bar_data(_("Searching for sequences in "
			"the current working directory..."), PROGRESS_NONE);

	struct checkSeq_filter_data *args = malloc(sizeof(struct checkSeq_filter_data));

	args->force = force;
	args->forceButton = forceButton;
	args->retvalue = 0;
	set_cursor_waiting(TRUE);
	start_in_new_thread(checkSeq, args);
}

void on_confirmok_clicked(GtkButton *button, gpointer user_data) {
	gtk_widget_hide(lookup_widget("confirm_dialog"));
	switch (confirm) {
	case CD_INCALL:
		sequence_setselect_all(TRUE);
		break;

	case CD_EXCALL:
		sequence_setselect_all(FALSE);
		break;

	case CD_NULL:
		break;

	case CD_QUIT:
		undo_flush();
		exit(EXIT_SUCCESS);
		break;
	}

	confirm = CD_NULL;
}

void on_confirmDontShowButton_toggled(GtkToggleButton *togglebutton,
		gpointer user_data) {

	com.dontShowConfirm = gtk_toggle_button_get_active(togglebutton);
	set_GUI_misc();
	writeinitfile();
}

void on_confirmcancel_clicked(GtkButton *button, gpointer user_data) {
	gtk_widget_hide(lookup_widget("confirm_dialog"));
	confirm = CD_NULL;
}

void on_dialog1_OK(GtkButton *button, gpointer user_data) {
	gtk_widget_hide(lookup_widget("dialog1"));
}

void on_button_data_ok_clicked(GtkButton *button, gpointer user_data) {
	gtk_widget_hide(lookup_widget("data_dialog"));
}

void on_menuitemgray_toggled(GtkCheckMenuItem *checkmenuitem,
		gpointer user_data) {
	if (gtk_check_menu_item_get_active(checkmenuitem))
		gtk_widget_show_all(lookup_widget("main_window"));
	else
		gtk_widget_hide(lookup_widget("main_window"));
}

void on_menuitemcolor_toggled(GtkCheckMenuItem *checkmenuitem,
		gpointer user_data) {
	if (gtk_check_menu_item_get_active(checkmenuitem))
		gtk_widget_show_all(lookup_widget("rgb_window"));
	else
		gtk_widget_hide(lookup_widget("rgb_window"));
}

gboolean rgb_area_popup_menu_handler(GtkWidget *widget) {
	do_popup_rgbmenu(widget, NULL);
	return TRUE;
}

void on_rgb_window_hide(GtkWidget *object, gpointer user_data) {
	GtkCheckMenuItem *rgbcheck = GTK_CHECK_MENU_ITEM(
			gtk_builder_get_object(builder, "menuitemcolor"));
	gtk_check_menu_item_set_active(rgbcheck, FALSE);
}

void on_gray_window_hide(GtkWidget *object, gpointer user_data) {
	GtkCheckMenuItem *graycheck = GTK_CHECK_MENU_ITEM(
			gtk_builder_get_object(builder, "menuitemgray"));
	gtk_check_menu_item_set_active(graycheck, FALSE);
}

void toggle_histogram_window_visibility(GtkToolButton *button, gpointer user_data) {
	GtkWidget *window = lookup_widget("histogram_window");
	set_cursor_waiting(TRUE);
	compute_histo_for_gfit(1);// it needs to be forced in the case where operation like background extraction have been done
	if (gtk_widget_get_visible(window))
		gtk_widget_hide(window);
	else
		gtk_widget_show(window);
	set_cursor_waiting(FALSE);
}

void on_comboboxreglayer_changed(GtkComboBox *widget, gpointer user_data) {
	free_reference_image();
	update_stack_interface(TRUE);
}

void scrollbars_hadjustment_changed_handler(GtkAdjustment *adjustment,
		gpointer user_data) {
	int i;
	double value = gtk_adjustment_get_value(adjustment);

	for (i = 0; i < MAXVPORT; i++) {
		if (com.hadj[i] != adjustment) {
			gtk_adjustment_set_value(com.hadj[i], value);
		}
	}
}

void scrollbars_vadjustment_changed_handler(GtkAdjustment *adjustment,
		gpointer user_data) {
	int i;
	double value = gtk_adjustment_get_value(adjustment);
	for (i = 0; i < MAXVPORT; i++) {
		if (com.vadj[i] != adjustment) {
			gtk_adjustment_set_value(com.vadj[i], value);
		}
	}
}

void on_removegreen_activate(GtkMenuItem *menuitem, gpointer user_data) {
	if (single_image_is_loaded() && isrgb(&gfit))
		gtk_widget_show_all(lookup_widget("SCNR_dialog"));
}

void on_menuitem_satu_activate(GtkMenuItem *menuitem, gpointer user_data) {
	if (single_image_is_loaded() && isrgb(&gfit))
		gtk_widget_show_all(lookup_widget("satu_dialog"));
}

void on_satu_cancel_clicked(GtkButton *button, gpointer user_data) {
	gtk_widget_hide(lookup_widget("satu_dialog"));
}

void on_satu_Apply_clicked(GtkButton *button, gpointer user_data) {
	static GtkComboBox *combo_satu = NULL;
	int combo;

	if (get_thread_run()) {
		siril_log_message(
				_("Another task is already in progress, ignoring new request.\n"));
		return;
	}

	struct enhance_saturation_data *args = malloc(sizeof(struct enhance_saturation_data));


	args->coeff = gtk_range_get_value(
			GTK_RANGE(gtk_builder_get_object(builder, "scale_satu")));
	gboolean preserve = gtk_toggle_button_get_active(
			GTK_TOGGLE_BUTTON(lookup_widget("preserve_bg")));

	if (args->coeff == 0.0) {
		free(args);
		return;
	}
	undo_save_state("Processing: Saturation enhancement (%lf)", args->coeff);

	if (!combo_satu)
		combo_satu = GTK_COMBO_BOX(lookup_widget("combo_saturation"));
	combo = gtk_combo_box_get_active(combo_satu);

	set_cursor_waiting(TRUE);

	switch (combo) {
	case 0:		// Pink-Red to Red-Orange
		args->h_min = 346.0;
		args->h_max = 20.0;
		break;
	case 1:		// Orange-Brown to Yellow
		args->h_min = 21.0;
		args->h_max = 60.0;
		break;
	case 2:		// Yellow-Green to Green-Cyan
		args->h_min = 61.0;
		args->h_max = 200.0;
		break;
	case 3:		// Cyan
		args->h_min = 170.0;
		args->h_max = 200.0;
		break;
	case 4:		// Cyan-Blue to Blue-Magenta
		args->h_min = 201.0;
		args->h_max = 280.0;
		break;
	case 5:		// Magenta to Pink
		args->h_min = 281.0;
		args->h_max = 345.0;
		break;
	default:
	case 6:		// Global
		args->h_min = 0.0;
		args->h_max = 360.0;
	}

	args->fit = &gfit;
	args->preserve = preserve;
	set_cursor_waiting(TRUE);
	start_in_new_thread(enhance_saturation, args);
}

void on_SCNR_dialog_show(GtkWidget *widget, gpointer user_data) {
	GtkComboBox *comboscnr = GTK_COMBO_BOX(
			gtk_builder_get_object(builder, "combo_scnr"));
	int type = gtk_combo_box_get_active(comboscnr);

	if (type == -1)
		gtk_combo_box_set_active(comboscnr, 0);
}

void on_SCNR_Apply_clicked(GtkButton *button, gpointer user_data) {
	/* Type 0: Average Neutral protection
	 * Type 1: Maximum Neutral protection
	 */
	int type = gtk_combo_box_get_active(
			GTK_COMBO_BOX(gtk_builder_get_object(builder, "combo_scnr")));
	GtkToggleButton *light_button = GTK_TOGGLE_BUTTON(
			gtk_builder_get_object(builder, "preserve_light"));
	gboolean preserve = gtk_toggle_button_get_active(light_button);
	double amount = gtk_range_get_value(
			GTK_RANGE(gtk_builder_get_object(builder, "scale_scnr")));

	if (get_thread_run()) {
		siril_log_message(
				_("Another task is already in progress, ignoring new request.\n"));
		return;
	}

	struct scnr_data *args = malloc(sizeof(struct scnr_data));
	undo_save_state("Processing: SCNR (type: %d, amount: %0.2lf, preserve: %s)",
			type, amount, preserve ? "TRUE" : "FALSE");

	args->fit = &gfit;
	args->type = type;
	args->amount = amount;
	args->preserve = preserve;
	set_cursor_waiting(TRUE);
	start_in_new_thread(scnr, args);
}

void on_SCNR_cancel_clicked(GtkButton *button, gpointer user_data) {
	gtk_widget_hide(lookup_widget("SCNR_dialog"));
}

void on_combo_scnr_changed(GtkComboBoxText *box, gpointer user_data) {
	int type = gtk_combo_box_get_active(
			GTK_COMBO_BOX(gtk_builder_get_object(builder, "combo_scnr")));
	GtkScale *scale = GTK_SCALE(lookup_widget("scale_scnr"));
	GtkLabel *label = GTK_LABEL(lookup_widget("label56"));

	gtk_widget_set_sensitive(GTK_WIDGET(scale), type > 1);
	gtk_widget_set_sensitive(GTK_WIDGET(label), type > 1);
}

/* Resample */
void on_menuitem_resample_activate(GtkMenuItem *menuitem, gpointer user_data) {
	if (single_image_is_loaded())
		gtk_widget_show_all(lookup_widget("resample_dialog"));
}

void on_button_resample_ok_clicked(GtkButton *button, gpointer user_data) {
	double sample[2];
	sample[0] = gtk_spin_button_get_value(
			GTK_SPIN_BUTTON(lookup_widget("spinbutton_resample_X")));
	sample[1] = gtk_spin_button_get_value(
			GTK_SPIN_BUTTON(lookup_widget("spinbutton_resample_Y")));
	int interpolation = gtk_combo_box_get_active(
			GTK_COMBO_BOX(lookup_widget("combo_interpolation")));

	set_cursor_waiting(TRUE);
	int toX = round_to_int((sample[0] / 100.0) * gfit.rx);
	int toY = round_to_int((sample[1] / 100.0) * gfit.ry);
	undo_save_state("Processing: Resample (%g - %g)",
			sample[0]/100.0, sample[1]/100.0);
	verbose_resize_gaussian(&gfit, toX, toY, interpolation);
	update_used_memory();
	adjust_vport_size_to_image();
	redraw(com.cvport, REMAP_ALL);
	redraw_previews();
	set_cursor_waiting(FALSE);
}

void on_button_resample_close_clicked(GtkButton *button, gpointer user_data) {
	gtk_widget_hide(lookup_widget("resample_dialog"));
}

void on_spinbutton_resample_X_value_changed(GtkSpinButton *spinbutton,
		gpointer user_data) {
	GtkToggleButton *ratio = GTK_TOGGLE_BUTTON(
			lookup_widget("button_sample_ratio"));
	double xvalue = gtk_spin_button_get_value(
			GTK_SPIN_BUTTON(lookup_widget("spinbutton_resample_X")));

	if (gtk_toggle_button_get_active(ratio))
		gtk_spin_button_set_value(
				GTK_SPIN_BUTTON(lookup_widget("spinbutton_resample_Y")),
				xvalue);
}

void on_spinbutton_resample_Y_value_changed(GtkSpinButton *spinbutton,
		gpointer user_data) {
	GtkToggleButton *ratio = GTK_TOGGLE_BUTTON(
			lookup_widget("button_sample_ratio"));
	double yvalue = gtk_spin_button_get_value(
			GTK_SPIN_BUTTON(lookup_widget("spinbutton_resample_Y")));

	if (gtk_toggle_button_get_active(ratio))
		gtk_spin_button_set_value(
				GTK_SPIN_BUTTON(lookup_widget("spinbutton_resample_X")),
				yvalue);
}

void on_button_sample_ratio_toggled(GtkToggleButton *button, gpointer user_data) {
	double xvalue = gtk_spin_button_get_value(
			GTK_SPIN_BUTTON(lookup_widget("spinbutton_resample_X")));

	if (gtk_toggle_button_get_active(button))
		gtk_spin_button_set_value(
				GTK_SPIN_BUTTON(lookup_widget("spinbutton_resample_Y")),
				xvalue);
}

/* Rotation */
void on_menuitem_rotation90_activate(GtkMenuItem *menuitem, gpointer user_data) {
	static GtkToggleButton *crop_rotation = NULL;
	int cropped;

	if (crop_rotation == NULL) {
		crop_rotation = GTK_TOGGLE_BUTTON(
				lookup_widget("checkbutton_rotation_crop"));
	}
	cropped = gtk_toggle_button_get_active(crop_rotation);

	set_cursor_waiting(TRUE);
	undo_save_state("Processing: Rotation (90.0deg)");
	verbose_rotate_image(&gfit, 90.0, -1, cropped);	// fast rotation, no interpolation, no crop
	adjust_vport_size_to_image();
	redraw(com.cvport, REMAP_ALL);
	redraw_previews();
	set_cursor_waiting(FALSE);
}

void on_menuitem_rotation270_activate(GtkMenuItem *menuitem, gpointer user_data) {
	static GtkToggleButton *crop_rotation = NULL;
	int cropped;

	if (crop_rotation == NULL) {
		crop_rotation = GTK_TOGGLE_BUTTON(
				lookup_widget("checkbutton_rotation_crop"));
	}
	cropped = gtk_toggle_button_get_active(crop_rotation);

	set_cursor_waiting(TRUE);
	undo_save_state("Processing: Rotation (-90.0deg)");
	verbose_rotate_image(&gfit, 270.0, -1, cropped);// fast rotation, no interpolation, no crop
	adjust_vport_size_to_image();
	redraw(com.cvport, REMAP_ALL);
	redraw_previews();
	set_cursor_waiting(FALSE);
}

void on_menuitem_rotation_activate(GtkMenuItem *menuitem, gpointer user_data) {
	if (single_image_is_loaded())
		gtk_widget_show_all(lookup_widget("rotation_dialog"));
}

void on_button_rotation_close_clicked(GtkButton *button, gpointer user_data) {
	gtk_widget_hide(lookup_widget("rotation_dialog"));
}

void on_button_rotation_ok_clicked(GtkButton *button, gpointer user_data) {
	static GtkToggleButton *crop_rotation = NULL;
	double angle = gtk_spin_button_get_value(
			GTK_SPIN_BUTTON(lookup_widget("spinbutton_rotation")));
	int interpolation = gtk_combo_box_get_active(
			GTK_COMBO_BOX(lookup_widget("combo_interpolation_rotation")));
	int cropped;

	if (crop_rotation == NULL) {
		crop_rotation = GTK_TOGGLE_BUTTON(
				lookup_widget("checkbutton_rotation_crop"));
	}
	cropped = gtk_toggle_button_get_active(crop_rotation);

	set_cursor_waiting(TRUE);
	undo_save_state("Processing: Rotation (%.1lfdeg, cropped=%s)",
			angle, cropped ? "TRUE" : "FALSE");
	verbose_rotate_image(&gfit, angle, interpolation, cropped);
	update_used_memory();
	adjust_vport_size_to_image();
	redraw(com.cvport, REMAP_ALL);
	redraw_previews();
	set_cursor_waiting(FALSE);
}

void on_menuitem_mirrorx_activate(GtkMenuItem *menuitem, gpointer user_data) {
	if (single_image_is_loaded()) {
		set_cursor_waiting(TRUE);
		undo_save_state("Processing: Mirror X");
		mirrorx(&gfit, TRUE);
		redraw(com.cvport, REMAP_ALL);
		redraw_previews();
		set_cursor_waiting(FALSE);
	}
}

void on_menuitem_mirrory_activate(GtkMenuItem *menuitem, gpointer user_data) {
	if (single_image_is_loaded()) {
		set_cursor_waiting(TRUE);
		undo_save_state("Processing: Mirror Y");
		mirrory(&gfit, TRUE);
		redraw(com.cvport, REMAP_ALL);
		redraw_previews();
		set_cursor_waiting(FALSE);
	}
}

void on_menuitem_noise_activate(GtkMenuItem *menuitem, gpointer user_data) {

	if (get_thread_run()) {
		siril_log_message(
				_("Another task is already in progress, ignoring new request.\n"));
		return;
	}

	struct noise_data *args = malloc(sizeof(struct noise_data));

	set_cursor_waiting(TRUE);
	control_window_switch_to_tab(OUTPUT_LOGS);

	args->fit = &gfit;
	args->verbose = TRUE;
	memset(args->bgnoise, 0.0, sizeof(double[3]));
	start_in_new_thread(noise, args);
}

void on_menuitem_stat_activate(GtkMenuItem *menuitem, gpointer user_data) {
	set_cursor_waiting(TRUE);
	computeStat();
	gtk_widget_show_all(lookup_widget("StatWindow"));
	set_cursor_waiting(FALSE);
}
/**************** GUI for Background extraction *******************/

void on_menuitem_bkg_extraction_activate(GtkMenuItem *menuitem,
		gpointer user_data) {
	if (single_image_is_loaded()) {
		update_bkg_interface();
		gtk_widget_show(lookup_widget("Bkg_extract_window"));
	}
}

void on_bkgButtonManual_toggled(GtkToggleButton *togglebutton,
		gpointer user_data) {

	update_bkg_interface();
	redraw(com.cvport, REMAP_NONE);
	redraw_previews();
}

void on_bkgCompute_clicked(GtkButton *button, gpointer user_data) {
	static GtkToggleButton *imgbutton = NULL, *bgkAutoButton = NULL;
	gboolean automatic;

	if (imgbutton == NULL) {
		imgbutton = GTK_TOGGLE_BUTTON(lookup_widget("radiobutton_bkg_img"));
		bgkAutoButton = GTK_TOGGLE_BUTTON(lookup_widget("bkgButtonAuto"));
	}
	automatic = gtk_toggle_button_get_active(bgkAutoButton);

	if (!gtk_toggle_button_get_active(imgbutton)) {
		char *msg =	siril_log_message(_("Background cannot be extracted"
				" from itself. Please, click on Show Image\n"));
		show_dialog(msg, _("Error"), "dialog-error-symbolic");
		return;
	}

	set_cursor_waiting(TRUE);
	bkgExtractBackground(&background_fit, automatic);
	redraw(com.cvport, REMAP_NONE);
	redraw_previews();
	set_cursor_waiting(FALSE);
}

void on_button_bkg_correct_clicked(GtkButton *button, gpointer user_data) {
	static GtkToggleButton *imgbutton = NULL;

	if (imgbutton == NULL)
		imgbutton = GTK_TOGGLE_BUTTON(lookup_widget("radiobutton_bkg_img"));

	if (!gtk_toggle_button_get_active(imgbutton)) {
		char *msg =
				siril_log_message(
						_("Please, apply correction on the image by clicking on Show Image\n"));
		show_dialog(msg, _("Error"), "dialog-error-symbolic");
		return;
	}

	int layer;
	GtkComboBox *operation = GTK_COMBO_BOX(lookup_widget("combo_correction"));
	int correction = gtk_combo_box_get_active(operation);

	set_cursor_waiting(TRUE);
	undo_save_state("Processing: Background extraction (Correction: %s)",
			correction ? "Division" : "Subtraction");

	switch (correction) {
	default:
	case 0:
		for (layer = 0; layer < com.uniq->nb_layers; layer++) {
			if (sub_background(&gfit, &background_fit, layer)) {
				set_cursor_waiting(FALSE);
				return;
			}
		}
		siril_log_message(_("Subtraction done ...\n"));
		break;
	case 1:
		if (siril_ndiv(&gfit, &background_fit)) {
			set_cursor_waiting(FALSE);
			return;
		}
		siril_log_message(_("Division done ...\n"));
		break;
	}

	adjust_cutoff_from_updated_gfit();
	redraw(com.cvport, REMAP_ALL);
	redraw_previews();
	set_cursor_waiting(FALSE);
}

void on_checkbutton_bkg_boxes_toggled(GtkToggleButton *togglebutton,
		gpointer user_data) {
	com.grad_boxes_drawn = gtk_toggle_button_get_active(togglebutton);
	redraw(com.cvport, REMAP_NONE);
	redraw_previews();
}

void on_radiobutton_bkg_toggled(GtkToggleButton *togglebutton,
		gpointer user_data) {
	fits tmp;
	memcpy(&tmp, &gfit, sizeof(fits));
	memcpy(&gfit, &background_fit, sizeof(fits));
	memcpy(&background_fit, &tmp, sizeof(fits));
	redraw(com.cvport, REMAP_ALL);
	redraw_previews();
}

void on_combobox_gradient_inter_changed(GtkComboBox* box, gpointer user_data) {
	GtkNotebook* notebook = GTK_NOTEBOOK(
			gtk_builder_get_object(builder, "notebook_bkg"));

	gtk_notebook_set_current_page(notebook, gtk_combo_box_get_active(box));
}

void on_bkgClearSamples_clicked(GtkButton *button, gpointer user_data) {
	static GtkToggleButton *imgbutton = NULL, *bkgbutton = NULL;
	int remap_option;

	if (imgbutton == NULL) {
		imgbutton = GTK_TOGGLE_BUTTON(lookup_widget("radiobutton_bkg_img"));
		bkgbutton = GTK_TOGGLE_BUTTON(lookup_widget("radiobutton_bkg_bkg"));
	}
	gtk_widget_set_sensitive(lookup_widget("frame_bkg_tools"), FALSE);
	gtk_widget_set_sensitive(lookup_widget("button_bkg_correct"), FALSE);
	remap_option = REMAP_NONE;

	set_cursor_waiting(TRUE);
	if (gtk_toggle_button_get_active(bkgbutton)) {
		gtk_toggle_button_set_active(imgbutton, TRUE);
		remap_option = REMAP_ALL;
	}
	clearSamples();
	redraw(com.cvport, remap_option);
	redraw_previews();
	clearfits(&background_fit);
	set_cursor_waiting(FALSE);
}

void on_button_bkg_extract_close_clicked(GtkButton *button, gpointer user_data) {
	gtk_widget_hide(lookup_widget("Bkg_extract_window"));
}

void on_Bkg_extract_window_hide(GtkWidget *widget, gpointer user_data) {
	static GtkToggleButton *imgbutton = NULL, *bkgbutton = NULL, *bgkManButton = NULL;
	int remap_option;

	if (imgbutton == NULL) {
		imgbutton = GTK_TOGGLE_BUTTON(lookup_widget("radiobutton_bkg_img"));
		bkgbutton = GTK_TOGGLE_BUTTON(lookup_widget("radiobutton_bkg_bkg"));
		bgkManButton = GTK_TOGGLE_BUTTON(lookup_widget("bkgButtonManual"));
	}
	gtk_widget_set_sensitive(lookup_widget("frame_bkg_tools"), FALSE);
	gtk_widget_set_sensitive(lookup_widget("button_bkg_correct"), FALSE);
	gtk_toggle_button_set_active(bgkManButton, TRUE);
	remap_option = REMAP_NONE;

	set_cursor_waiting(TRUE);
	if (gtk_toggle_button_get_active(bkgbutton)) {
		gtk_toggle_button_set_active(imgbutton, TRUE);
		remap_option = REMAP_ALL;
	}
	clearSamples();
	mouse_status = MOUSE_ACTION_SELECT_REG_AREA;
	redraw(com.cvport, remap_option);
	redraw_previews();
	clearfits(&background_fit);
	set_cursor_waiting(FALSE);
}

/**********************************************************************/

void on_menu_channel_separation_activate(GtkMenuItem *menuitem,
		gpointer user_data) {
	if (single_image_is_loaded() && isrgb(&gfit))
		gtk_widget_show_all(lookup_widget("extract_channel_dialog"));
}

void on_menuitem_histo_activate(GtkMenuItem *menuitem, gpointer user_data) {
	GtkWidget *window = lookup_widget("histogram_window");
	if (single_image_is_loaded() || sequence_is_loaded()) {
		set_cursor_waiting(TRUE);
		compute_histo_for_gfit(1);
		gtk_widget_show(window);
		set_cursor_waiting(FALSE);
	}
}

void on_menuitemcalibration_activate(GtkMenuItem *menuitem, gpointer user_data) {
	if (single_image_is_loaded() && isrgb(&gfit)) {
		initialize_calibration_interface();
		gtk_widget_show(lookup_widget("color_calibration"));
	}
}

void on_menuitemPSF_toggled(GtkCheckMenuItem *checkmenuitem, gpointer user_data) {
	if (gtk_check_menu_item_get_active(checkmenuitem))
		gtk_widget_show_all(lookup_widget("stars_list_window"));
	else
		gtk_widget_hide(lookup_widget("stars_list_window"));
}

void on_stars_list_window_hide(GtkWidget *object, gpointer user_data) {
	GtkCheckMenuItem *PSFcheck = GTK_CHECK_MENU_ITEM(
			gtk_builder_get_object(builder, "menuitemPSF"));
	gtk_check_menu_item_set_active(PSFcheck, FALSE);
	com.selected_star = -1;
}

void on_sum_button_clicked(GtkButton *button, gpointer user_data) {
	display_PSF(com.stars);
}

gboolean on_Stars_stored_button_release_event(GtkWidget *widget,
		GdkEventButton *event, gpointer user_data) {
	GtkTreeView *tree = GTK_TREE_VIEW(
			gtk_builder_get_object(builder, "Stars_stored"));
	GtkTreeSelection *selection = GTK_TREE_SELECTION(
			gtk_builder_get_object(builder, "treeview-selection"));
	GtkTreeModel *tree_stars = gtk_tree_view_get_model(tree);
	GtkTreeIter iter;

	if (event->button == 1) {
		if (com.stars) {
			if (gtk_tree_model_get_iter_first(tree_stars, &iter) == FALSE)
				return FALSE;	//The tree is empty
			if (gtk_tree_selection_get_selected(selection, &tree_stars,
					&iter)) {	//get selected item
				GtkTreePath *path = gtk_tree_model_get_path(tree_stars, &iter);
				int *index = gtk_tree_path_get_indices(path);
				if (!index)
					return FALSE;
				com.selected_star = index[0];
				display_status(com.selected_star);
				gtk_tree_path_free(path);
				redraw(com.cvport, REMAP_NONE);
				redraw_previews();
			}
		}
	}
	return TRUE;
}

void on_Stars_stored_key_release_event(GtkWidget *widget, GdkEventKey *event,
		gpointer user_data) {
	if (event->keyval == GDK_KEY_Delete || event->keyval == GDK_KEY_KP_Delete
			|| event->keyval == GDK_KEY_BackSpace) {
		remove_selected_line();
	}
	move_selected_line();
}

void on_remove_button_clicked(GtkButton *button, gpointer user_data) {
	remove_selected_line();
}

void on_remove_all_button_clicked(GtkButton *button, gpointer user_data) {
	remove_all_lines();
}

void on_process_starfinder_button_clicked(GtkButton *button, gpointer user_data) {
	int nbstars;
	int layer = RLAYER;
	if (!single_image_is_loaded() && !sequence_is_loaded()) {
		siril_log_color_message(_("Load an image first, aborted.\n"), "red");
		return;
	}
	set_cursor_waiting(TRUE);
	if (gfit.naxes[2] == 3)
		layer = GLAYER;
	delete_selected_area();
	com.stars = peaker(&gfit, layer, &com.starfinder_conf, &nbstars, NULL, TRUE);
	siril_log_message(_("Found %d stars in image, channel #%d\n"), nbstars, layer);
	refresh_stars_list(com.stars);
	set_cursor_waiting(FALSE);
}

void on_export_button_clicked(GtkButton *button, gpointer user_data) {
	int i = 0;
	if (!com.stars)
		return;
	FILE *f = g_fopen("stars.lst", "w");

	if (f == NULL)
		return;
	while (com.stars[i]) {
		fprintf(f,
				"%d\t%d\t%10.6f %10.6f %10.2f %10.2f %10.2f %10.2f %3.2f %10.3e\n",
				i + 1, com.stars[i]->layer, com.stars[i]->B, com.stars[i]->A,
				com.stars[i]->xpos, com.stars[i]->ypos, com.stars[i]->fwhmx,
				com.stars[i]->fwhmy, com.stars[i]->angle, com.stars[i]->rmse);
		i++;
	}
	fclose(f);
	siril_log_message(_("The file stars.lst has been created.\n"));
}

void on_stars_list_window_show(GtkWidget *widget, gpointer user_data) {
	fill_stars_list(com.stars);
}

void on_button_stars_list_ok_clicked(GtkButton *button, gpointer user_data) {
	gtk_widget_hide(lookup_widget("stars_list_window"));
}

void on_extract_channel_button_close_clicked(GtkButton *button,
		gpointer user_data) {
	gtk_widget_hide(lookup_widget("extract_channel_dialog"));
}

void on_extract_channel_button_ok_clicked(GtkButton *button, gpointer user_data) {
	static GtkEntry *channel_extract_entry[3] = { NULL, NULL, NULL };
	static GtkComboBox *combo_extract_channel = NULL;

	if (get_thread_run()) {
		siril_log_message(
				_("Another task is already in progress, ignoring new request.\n"));
		return;
	}

	struct extract_channels_data *args = malloc(
			sizeof(struct extract_channels_data));
	if (args == NULL) {
		printf("allocation error: extract_channel\n");
		return;
	}

	if (combo_extract_channel == NULL) {
		combo_extract_channel = GTK_COMBO_BOX(
				lookup_widget("combo_extract_colors"));
		channel_extract_entry[0] = GTK_ENTRY(
				lookup_widget("Ch1_extract_channel_entry"));
		channel_extract_entry[1] = GTK_ENTRY(
				lookup_widget("Ch2_extract_channel_entry"));
		channel_extract_entry[2] = GTK_ENTRY(
				lookup_widget("Ch3_extract_channel_entry"));
	}

	args->type = gtk_combo_box_get_active(combo_extract_channel);
	args->str_type = gtk_combo_box_get_active_id(combo_extract_channel);

	args->channel[0] = gtk_entry_get_text(channel_extract_entry[0]);
	args->channel[1] = gtk_entry_get_text(channel_extract_entry[1]);
	args->channel[2] = gtk_entry_get_text(channel_extract_entry[2]);

	if ((args->channel[0][0] != '\0') && (args->channel[1][0] != '\0')
			&& (args->channel[2][0] != '\0')) {
		args->fit = calloc(1, sizeof(fits));
		set_cursor_waiting(TRUE);
		copyfits(&gfit, args->fit, CP_ALLOC | CP_COPYA | CP_FORMAT, 0);
		start_in_new_thread(extract_channels, args);
	}
	else {
		free(args);
	}
}

/******************* POPUP GRAY MENU *******************************/

void on_menu_gray_psf_activate(GtkMenuItem *menuitem, gpointer user_data) {
	char msg[512];
	fitted_PSF *result = NULL;
	int layer = match_drawing_area_widget(com.vport[com.cvport], FALSE);
	char *str;

	if (layer == -1)
		return;
	if (!(com.selection.h && com.selection.w))
		return;
	if (com.selection.w > 300 || com.selection.h > 300) {
		show_dialog(
				_("Current selection is too large.\n"
						"To determine the PSF, please make a selection around a star.\n"),
						_("Warning"), "dialog-warning-symbolic");
		return;
	}
	result = psf_get_minimisation(&gfit, layer, &com.selection, TRUE);
	if (!result)
		return;

	if (com.magOffset > 0.0)
		str = "true reduced";
	else
		str = "relative";
	g_snprintf(msg, sizeof(msg),
			_("Centroid Coordinates:\n\t\tx0=%.2fpx\n\t\ty0=%.2fpx\n\n"
					"Full Width Half Maximum:\n\t\tFWHMx=%.2f%s\n\t\tFWHMy=%.2f%s\n\n"
					"Angle:\n\t\t%0.2fdeg\n\n"
					"Background Value:\n\t\tB=%.6f\n\n"
					"Maximal Intensity:\n\t\tA=%.6f\n\n"
					"Magnitude (%s):\n\t\tm=%.4f\u00B1%.4f\n\n"
					"RMSE:\n\t\tRMSE=%.3e"), result->x0 + com.selection.x,
			com.selection.y + com.selection.h - result->y0, result->fwhmx,
			result->units, result->fwhmy, result->units, result->angle, result->B,
			result->A, str, result->mag + com.magOffset, result->s_mag, result->rmse);
	show_data_dialog(msg, "PSF Results");
	free(result);
}

void on_menu_gray_seqpsf_activate(GtkMenuItem *menuitem, gpointer user_data) {
	process_seq_psf(0);
}

void on_menu_gray_pick_star_activate(GtkMenuItem *menuitem, gpointer user_data) {
	int layer = match_drawing_area_widget(com.vport[com.cvport], FALSE);
	int new_index;
	GtkCheckMenuItem *PSFcheck = GTK_CHECK_MENU_ITEM(
			gtk_builder_get_object(builder, "menuitemPSF"));
	GtkWidget *window = lookup_widget("stars_list_window");

	if (layer != -1) {
		if (!(com.selection.h && com.selection.w))
			return;
		if (com.selection.w > 300 || com.selection.h > 300) {
			char *msg =
					siril_log_message(
							_("Current selection is too large.\nTo determine the PSF, please make a selection around a star.\n"));
			show_dialog(msg, _("Warning"), "dialog-warning-symbolic");
			return;
		}
		fitted_PSF *new_star = add_star(&gfit, layer, &new_index);
		if (new_star) {
			add_star_to_list(new_star);
			if (!(gtk_widget_get_visible(window)))//We open the stars_list_window
				gtk_widget_show_all(window);
			gtk_check_menu_item_set_active(PSFcheck, TRUE);
		} else
			return;
	}
	redraw(com.cvport, REMAP_NONE);
}

void on_menu_gray_crop_activate(GtkMenuItem *menuitem, gpointer user_data) {
	undo_save_state("Processing: Crop (x=%d, y=%d, w=%d, h=%d)",
			com.selection.x, com.selection.y, com.selection.w, com.selection.h);
	crop(&gfit, &com.selection);
	delete_selected_area();
	adjust_cutoff_from_updated_gfit();
	redraw(com.cvport, REMAP_ALL);
	redraw_previews();
	update_used_memory();
}

void on_menu_gray_crop_seq_activate(GtkMenuItem *menuitem, gpointer user_data) {
	gtk_widget_show(lookup_widget("crop_dialog"));
}

void on_menu_gray_stat_activate(GtkMenuItem *menuitem, gpointer user_data) {
	computeStat();
	gtk_widget_show_all(lookup_widget("StatWindow"));
}

/************************* GUI for FFT ********************************/

void on_button_fft_apply_clicked(GtkButton *button, gpointer user_data) {
	const char *mag, *phase;
	char *type = NULL, page;
	int type_order = -1;
	static GtkToggleButton *order = NULL;
	static GtkNotebook* notebookFFT = NULL;

	if (get_thread_run()) {
		siril_log_message(
				_("Another task is already in progress, ignoring new request.\n"));
		return;
	}

	if (notebookFFT == NULL) {
		notebookFFT = GTK_NOTEBOOK(
				gtk_builder_get_object(builder, "notebook_fft"));
		order = GTK_TOGGLE_BUTTON(
				gtk_builder_get_object(builder, "fft_centered"));
	}

	page = gtk_notebook_get_current_page(notebookFFT);

	if (page == 0) {
		if (sequence_is_loaded()) {
			char *msg = siril_log_message(_("FFT does not work with sequences !\n"));
			show_dialog(msg, _("Error"), "dialog-error-symbolic");
			set_cursor_waiting(FALSE);
			return;
		}
		if (!single_image_is_loaded()) {
			char *msg = siril_log_message(_("Open an image first !\n"));
			show_dialog(msg, _("Error"), "dialog-error-symbolic");
			set_cursor_waiting(FALSE);
			return;

		}

		GtkEntry *entry_mag = GTK_ENTRY(lookup_widget("fftd_mag_entry"));
		GtkEntry *entry_phase = GTK_ENTRY(lookup_widget("fftd_phase_entry"));

		if (gtk_toggle_button_get_active(order) == TRUE)
			type_order = 0;		// centered fftd
		else
			type_order = 1;	// regular fftd
		type = strdup("fftd");
		mag = gtk_entry_get_text(entry_mag);
		phase = gtk_entry_get_text(entry_phase);
	} else {
		type = strdup("ffti");
		mag = gtk_file_chooser_get_filename(
				GTK_FILE_CHOOSER(lookup_widget("filechooser_mag")));
		phase = gtk_file_chooser_get_filename(
				GTK_FILE_CHOOSER(lookup_widget("filechooser_phase")));

		if (mag == NULL || phase == NULL) {
			char *msg = siril_log_message(_("Select magnitude and phase before !\n"));
			show_dialog(msg, _("Error"), "dialog-error-symbolic");
			set_cursor_waiting(FALSE);
			free(type);
			return;
		}
		close_single_image();
		open_single_image(mag);
	}

	if ((mag != NULL) && (phase != NULL)) {
		set_cursor_waiting(TRUE);
		struct fft_data *args = malloc(sizeof(struct fft_data));
		args->fit = &gfit;
		args->type = type;
		args->modulus = mag;
		args->phase = phase;
		args->type_order = type_order;
		set_cursor_waiting(TRUE);
		start_in_new_thread(fourier_transform, args);
	}
	else {
		if (type)
			free(type);
	}
}

void on_button_fft_close_clicked(GtkButton *button, gpointer user_data) {
	gtk_widget_hide(lookup_widget("dialog_FFT"));
}

void on_menuitem_fft_activate(GtkMenuItem *menuitem, gpointer user_data) {
	GtkFileChooserButton *magbutton, *phasebutton;

	magbutton = GTK_FILE_CHOOSER_BUTTON(lookup_widget("filechooser_mag"));
	phasebutton = GTK_FILE_CHOOSER_BUTTON(lookup_widget("filechooser_phase"));
	gtk_file_chooser_set_current_folder(GTK_FILE_CHOOSER(magbutton), com.wd);
	gtk_file_chooser_set_current_folder(GTK_FILE_CHOOSER(phasebutton), com.wd);
	gtk_widget_show_all(lookup_widget("dialog_FFT"));
}

void on_menuitem_medianfilter_activate(GtkMenuItem *menuitem,
		gpointer user_data) {
	if (single_image_is_loaded())
		gtk_widget_show(lookup_widget("Median_dialog"));
}

void on_spin_w_changed(GtkSpinButton *spinbutton, gpointer user_data) {
	gtk_widget_set_sensitive(lookup_widget("button_apply_w"), TRUE);
}

void on_menuitem_wavelets_activate(GtkMenuItem *menuitem, gpointer user_data) {

	if (single_image_is_loaded()) {
		reset_scale_w();
		gtk_widget_show_all(lookup_widget("wavelets_dialog"));
	}
}

void on_wavelets_dialog_hide(GtkWidget *widget, gpointer user_data) {
	gtk_widget_set_sensitive(lookup_widget("grid_w"), FALSE);
}

void on_button_apply_w_clicked(GtkButton *button, gpointer user_data) {
	update_wavelets();
	gtk_widget_set_sensitive(lookup_widget("button_apply_w"), FALSE);
}

void on_button_reset_w_clicked(GtkButton *button, gpointer user_data) {
	float scale[6];
	static GtkSpinButton *spin_w[6] = { NULL, NULL, NULL, NULL, NULL, NULL };
	int i;

	if (spin_w[0] == NULL) {
		spin_w[0] = GTK_SPIN_BUTTON(gtk_builder_get_object(builder, "spin_w0"));
		spin_w[1] = GTK_SPIN_BUTTON(gtk_builder_get_object(builder, "spin_w1"));
		spin_w[2] = GTK_SPIN_BUTTON(gtk_builder_get_object(builder, "spin_w2"));
		spin_w[3] = GTK_SPIN_BUTTON(gtk_builder_get_object(builder, "spin_w3"));
		spin_w[4] = GTK_SPIN_BUTTON(gtk_builder_get_object(builder, "spin_w4"));
		spin_w[5] = GTK_SPIN_BUTTON(gtk_builder_get_object(builder, "spin_w5"));
	}

	for (i = 0; i < 6; i++)
		scale[i] = (float) gtk_spin_button_get_value(spin_w[i]);

	if (scale[0] == 1.f && scale[1] == 1.f && scale[2] == 1.f && scale[3] == 1.f
			&& scale[4] == 1.f && scale[5] == 1.f)
		return;
	reset_scale_w();
	update_wavelets();
}

void on_button_ok_w_clicked(GtkButton *button, gpointer user_data) {
	int need_to_be_updated = gtk_widget_get_sensitive(
			lookup_widget("button_apply_w"));
	if (need_to_be_updated) {
		update_wavelets();
		gtk_widget_set_sensitive(lookup_widget("button_apply_w"), FALSE);
	}
	gtk_widget_hide(lookup_widget("wavelets_dialog"));
}

void on_button_cancel_w_clicked(GtkButton *button, gpointer user_data) {
	float scale[6];
	static GtkSpinButton *spin_w[6] = { NULL, NULL, NULL, NULL, NULL, NULL };
	int i;

	if (spin_w[0] == NULL) {
		spin_w[0] = GTK_SPIN_BUTTON(gtk_builder_get_object(builder, "spin_w0"));
		spin_w[1] = GTK_SPIN_BUTTON(gtk_builder_get_object(builder, "spin_w1"));
		spin_w[2] = GTK_SPIN_BUTTON(gtk_builder_get_object(builder, "spin_w2"));
		spin_w[3] = GTK_SPIN_BUTTON(gtk_builder_get_object(builder, "spin_w3"));
		spin_w[4] = GTK_SPIN_BUTTON(gtk_builder_get_object(builder, "spin_w4"));
		spin_w[5] = GTK_SPIN_BUTTON(gtk_builder_get_object(builder, "spin_w5"));
	}

	for (i = 0; i < 6; i++)
		scale[i] = (float) gtk_spin_button_get_value(spin_w[i]);

	if (!(scale[0] == 1.f && scale[1] == 1.f && scale[2] == 1.f
			&& scale[3] == 1.f && scale[4] == 1.f && scale[5] == 1.f)) {
		if (gtk_widget_get_sensitive(lookup_widget("grid_w")) == TRUE) {
			reset_scale_w();
			update_wavelets();
		}
	}
	gtk_widget_hide(lookup_widget("wavelets_dialog"));
}

void on_button_compute_w_clicked(GtkButton *button, gpointer user_data) {
	int Type_Transform, Nbr_Plan, maxplan, mins, i;
	int nb_chan = gfit.naxes[2];
	float *Imag;
	char *File_Name_Transform[3] = { "r_rawdata.wave", "g_rawdata.wave",
			"b_rawdata.wave" }, *dir[3];
	const char *tmpdir;

	assert(nb_chan == 1 || nb_chan == 3);

	tmpdir = g_get_tmp_dir();

	Nbr_Plan = gtk_spin_button_get_value(
			GTK_SPIN_BUTTON(lookup_widget("spinbutton_plans_w")));
	Type_Transform = gtk_combo_box_get_active(
			GTK_COMBO_BOX(lookup_widget("combobox_type_w"))) + 1;

	mins = min(gfit.rx, gfit.ry);
	maxplan = log(mins) / log(2) - 2;

	if (Nbr_Plan > maxplan) {
		char *msg = siril_log_message(
				_("Wavelet: maximum number of plans for this image size is %d\n"),
				maxplan);
		show_dialog(msg, _("Warning"), "dialog-warning-symbolic");
		Nbr_Plan = maxplan;
		gtk_spin_button_set_value(
				GTK_SPIN_BUTTON(lookup_widget("spinbutton_plans_w")), Nbr_Plan);
	}

	if (Type_Transform != TO_PAVE_LINEAR && Type_Transform != TO_PAVE_BSPLINE) {
		char *msg = siril_log_message(_("Wavelet: type must be %d or %d\n"),
		TO_PAVE_LINEAR, TO_PAVE_BSPLINE);
		show_dialog(msg, _("Warning"), "dialog-warning-symbolic");
	}

	set_cursor_waiting(TRUE);

	Imag = (float *) malloc(gfit.rx * gfit.ry * sizeof(float));

	for (i = 0; i < nb_chan; i++) {
		dir[i] = malloc(strlen(tmpdir) + strlen(File_Name_Transform[i]) + 2);
		strcpy(dir[i], tmpdir);
		strcat(dir[i], G_DIR_SEPARATOR_S);
		strcat(dir[i], File_Name_Transform[i]);
		wavelet_transform_file(Imag, gfit.ry, gfit.rx, dir[i], Type_Transform, Nbr_Plan,
				gfit.pdata[i]);
		free(dir[i]);
	}

	free(Imag);
	Imag = NULL;
	gtk_widget_set_sensitive(lookup_widget("grid_w"), TRUE);
	set_cursor_waiting(FALSE);
	return;
}

/****************** GUI for Wavelet Layers Extraction *****************/

void on_menu_wavelet_separation_activate(GtkMenuItem *menuitem,
		gpointer user_data) {

	if (single_image_is_loaded()) {
		reset_scale_w();
		gtk_widget_show_all(lookup_widget("extract_wavelets_layers_dialog"));
	}
}

void on_button_extract_w_ok_clicked(GtkButton *button, gpointer user_data) {
	fits fit = { 0 };
	int Nbr_Plan, Type, maxplan, mins;
	static GtkSpinButton *Spin_Nbr_Plan = NULL;
	static GtkComboBox *Combo_Wavelets_Type = NULL;

	if (Spin_Nbr_Plan == NULL) {
		Spin_Nbr_Plan = GTK_SPIN_BUTTON(lookup_widget("spinbutton_extract_w"));
		Combo_Wavelets_Type = GTK_COMBO_BOX(
				lookup_widget("combo_interpolation_extract_w"));
	}

	Nbr_Plan = gtk_spin_button_get_value(Spin_Nbr_Plan);
	Type = gtk_combo_box_get_active(Combo_Wavelets_Type) + 1;// 1: linear, 2: bspline

	set_cursor_waiting(TRUE);
	mins = min(gfit.rx, gfit.ry);
	maxplan = log(mins) / log(2) - 2;

	if (Nbr_Plan > maxplan) {
		char *msg = siril_log_message(_("Wavelet: maximum number "
				"of plans for this image size is %d\n"), maxplan);
		show_dialog(msg, _("Warning"), "dialog-warning-symbolic");
		set_cursor_waiting(FALSE);
		return;
	}

	copyfits(&gfit, &fit, CP_ALLOC | CP_COPYA | CP_FORMAT, 0);

	extract_plans(&fit, Nbr_Plan, Type);

	clearfits(&fit);
	update_used_memory();
	set_cursor_waiting(FALSE);
}

void on_button_extract_w_close_clicked(GtkButton *button, gpointer user_data) {
	gtk_widget_hide(lookup_widget("extract_wavelets_layers_dialog"));
}

/********************** GUI for Median Filter *************************/

void on_Median_cancel_clicked(GtkButton *button, gpointer user_data) {
	gtk_widget_hide(lookup_widget("Median_dialog"));
}

void on_Median_Apply_clicked(GtkButton *button, gpointer user_data) {
	int combo_size = gtk_combo_box_get_active(
			GTK_COMBO_BOX(
					gtk_builder_get_object(builder, "combo_ksize_median")));
	double amount = gtk_range_get_value(
			GTK_RANGE(gtk_builder_get_object(builder, "scale_median")));
	int iterations = round_to_int(gtk_spin_button_get_value(GTK_SPIN_BUTTON(gtk_builder_get_object(builder, "median_button_iterations"))));

	if (get_thread_run()) {
		siril_log_message(
				_(	"Another task is already in progress, ignoring new request.\n"));
		return;
	}

	struct median_filter_data *args = malloc(sizeof(struct median_filter_data));

	switch (combo_size) {
	default:
	case 0:
		args->ksize = 3;
		break;
	case 1:
		args->ksize = 5;
		break;
	case 2:
		args->ksize = 7;
		break;
	case 3:
		args->ksize = 9;
		break;
	case 4:
		args->ksize = 11;
		break;
	case 5:
		args->ksize = 13;
		break;
	case 6:
		args->ksize = 15;
		break;
	}
	undo_save_state("Processing: Median Filter (filter=%dx%d px)",
			args->ksize, args->ksize);

	args->fit = &gfit;
	args->amount = amount;
	args->iterations = iterations;
	set_cursor_waiting(TRUE);
	start_in_new_thread(median_filter, args);

}

/****************** GUI for Cosmetic Correction *********************/

void on_menuitem_cosmetic_activate(GtkMenuItem *menuitem, gpointer user_data) {
	if (sequence_is_loaded()) {
		gtk_toggle_button_set_active(GTK_TOGGLE_BUTTON(lookup_widget("checkCosmeticSeq")), TRUE);
	}
	else if (single_image_is_loaded()) {
		// not a processing result
		gtk_toggle_button_set_active(GTK_TOGGLE_BUTTON(lookup_widget("checkCosmeticSeq")), FALSE);
	}
	else
		return;
	gtk_widget_show(lookup_widget("cosmetic_dialog"));
}

void on_button_cosmetic_close_clicked(GtkButton *button, gpointer user_data) {
	gtk_widget_hide(lookup_widget("cosmetic_dialog"));
}

void on_checkSigCosme_toggled(GtkToggleButton *togglebutton, gpointer user_data) {
	static GtkWidget *cosmeticApply = NULL;
	static GtkToggleButton *checkCosmeSigCold = NULL;
	static GtkToggleButton *checkCosmeSigHot = NULL;
	gboolean checkCold, checkHot;

	if (cosmeticApply == NULL) {
		cosmeticApply = lookup_widget("button_cosmetic_ok");
		checkCosmeSigCold = GTK_TOGGLE_BUTTON(lookup_widget("checkSigColdBox"));
		checkCosmeSigHot = GTK_TOGGLE_BUTTON(lookup_widget("checkSigHotBox"));
	}
	checkCold = gtk_toggle_button_get_active(checkCosmeSigCold);
	checkHot = gtk_toggle_button_get_active(checkCosmeSigHot);
	gtk_widget_set_sensitive(cosmeticApply, checkCold || checkHot);
}

void on_button_cosmetic_ok_clicked(GtkButton *button, gpointer user_data) {
	GtkEntry *cosmeticSeqEntry;
	GtkToggleButton *CFA, *seq;
	GtkSpinButton *sigma[2];
	GtkAdjustment *adjCosmeAmount;

	CFA = GTK_TOGGLE_BUTTON(gtk_builder_get_object(builder,"cosmCFACheckBox"));
	sigma[0] = GTK_SPIN_BUTTON(gtk_builder_get_object(builder,"spinSigCosmeColdBox"));
	sigma[1] = GTK_SPIN_BUTTON(gtk_builder_get_object(builder,"spinSigCosmeHotBox"));
	seq = GTK_TOGGLE_BUTTON(lookup_widget("checkCosmeticSeq"));
	cosmeticSeqEntry = GTK_ENTRY(lookup_widget("entryCosmeticSeq"));
	adjCosmeAmount = GTK_ADJUSTMENT(gtk_builder_get_object(builder, "adjCosmeAmount"));

	struct cosmetic_data *args = malloc(sizeof(struct cosmetic_data));

	if (gtk_toggle_button_get_active(
			GTK_TOGGLE_BUTTON(lookup_widget("checkSigColdBox"))))
		args->sigma[0] = gtk_spin_button_get_value(sigma[0]);
	else
		args->sigma[0] = -1.0;

	if (gtk_toggle_button_get_active(GTK_TOGGLE_BUTTON(lookup_widget("checkSigHotBox"))))
		args->sigma[1] = gtk_spin_button_get_value(sigma[1]);
	else
		args->sigma[1] = -1.0;

	args->is_cfa = gtk_toggle_button_get_active(CFA);
	args->amount = gtk_adjustment_get_value(adjCosmeAmount);

	args->fit = &gfit;
	args->seqEntry = gtk_entry_get_text(cosmeticSeqEntry);
	set_cursor_waiting(TRUE);

	if (gtk_toggle_button_get_active(seq) && sequence_is_loaded()) {
		if (args->seqEntry && args->seqEntry[0] == '\0')
			args->seqEntry = "cc_";
		apply_cosmetic_to_sequence(args);
	} else {
		undo_save_state("Processing: Cosmetic Correction");
		start_in_new_thread(autoDetectThreaded, args);
	}
}

/************************ GUI for deconvolution ***********************/
void on_menuitem_deconvolution_activate(GtkMenuItem *menuitem, gpointer user_data) {
	gtk_widget_show(lookup_widget("deconvolution_dialog"));
}

void on_deconvolution_cancel_clicked(GtkButton *button, gpointer user_data) {
	gtk_widget_hide(lookup_widget("deconvolution_dialog"));
}

void on_deconvolution_Apply_clicked(GtkButton *button, gpointer user_data) {
	GtkSpinButton *iter;
	GtkRange *sigma;

	iter = GTK_SPIN_BUTTON(gtk_builder_get_object(builder,"spin_iterations"));
	sigma = GTK_RANGE(gtk_builder_get_object(builder, "scale_deconvolution"));

	struct RL_data *args = malloc(sizeof(struct RL_data));

	set_cursor_waiting(TRUE);

	args->fit = &gfit;
	args->sigma = gtk_range_get_value(sigma);
	args->iter = gtk_spin_button_get_value(iter);

	undo_save_state("Processing: Deconvolution (iter=%d, sig=%.3f)", args->iter,
			args->sigma);
	start_in_new_thread(LRdeconv, args);
}

/***************** GUI for Canon Banding Reduction ********************/

void on_menuitem_fixbanding_activate(GtkMenuItem *menuitem, gpointer user_data) {
	if (sequence_is_loaded()) {
		gtk_toggle_button_set_active(GTK_TOGGLE_BUTTON(lookup_widget("checkBandingSeq")), TRUE);
	}
	else if (single_image_is_loaded()) {
		// not a processing result
		gtk_toggle_button_set_active(GTK_TOGGLE_BUTTON(lookup_widget("checkBandingSeq")), FALSE);
	}
	else
		return;
	gtk_widget_show(lookup_widget("canon_fixbanding_dialog"));
}

void on_button_ok_fixbanding_clicked(GtkButton *button, gpointer user_data) {
	gtk_widget_hide(lookup_widget("canon_fixbanding_dialog"));
}

void on_button_apply_fixbanding_clicked(GtkButton *button, gpointer user_data) {
	static GtkRange *range_amount = NULL;
	static GtkRange *range_invsigma = NULL;
	static GtkToggleButton *toggle_protect_highlights_banding = NULL,
		*vertical = NULL, *seq = NULL;
	static GtkEntry *bandingSeqEntry = NULL;
	double amount, invsigma;
	gboolean protect_highlights;

	if (get_thread_run()) {
		siril_log_message(
				_(	"Another task is already in progress, ignoring new request.\n"));
		return;
	}

	struct banding_data *args = malloc(sizeof(struct banding_data));

	if (range_amount == NULL) {
		range_amount = GTK_RANGE(lookup_widget("scale_fixbanding_amount"));
		range_invsigma = GTK_RANGE(lookup_widget("scale_fixbanding_invsigma"));
		toggle_protect_highlights_banding = GTK_TOGGLE_BUTTON(
				lookup_widget("checkbutton_fixbanding"));
		vertical = GTK_TOGGLE_BUTTON(lookup_widget("checkBandingVertical"));
		seq = GTK_TOGGLE_BUTTON(lookup_widget("checkBandingSeq"));
		bandingSeqEntry = GTK_ENTRY(lookup_widget("entryBandingSeq"));
	}
	amount = gtk_range_get_value(range_amount);
	invsigma = gtk_range_get_value(range_invsigma);
	protect_highlights = gtk_toggle_button_get_active(
			toggle_protect_highlights_banding);

	if (!protect_highlights)
		undo_save_state("Processing: Canon Banding Reduction (amount=%.2lf)", amount);
	else
		undo_save_state("Processing: Canon Banding Reduction (amount=%.2lf, Protect=TRUE, invsigma=%.2lf)",
				amount, invsigma);

	args->fit = &gfit;
	args->protect_highlights = protect_highlights;
	args->amount = amount;
	args->sigma = invsigma;
	args->applyRotation = gtk_toggle_button_get_active(vertical);
	args->seqEntry = gtk_entry_get_text(bandingSeqEntry);
	set_cursor_waiting(TRUE);

	if (gtk_toggle_button_get_active(seq) && sequence_is_loaded()) {
		if (args->seqEntry && args->seqEntry[0] == '\0')
			args->seqEntry = "unband_";
		apply_banding_to_sequence(args);
	} else {
		start_in_new_thread(BandingEngineThreaded, args);
	}
}

void on_checkbutton_fixbanding_toggled(GtkToggleButton *togglebutton,
		gpointer user_data) {
	static GtkWidget *bandingHighlightBox = NULL;
	gboolean is_active;

	if (bandingHighlightBox == NULL) {
		bandingHighlightBox = lookup_widget("bandingHighlightBox");
	}

	is_active = gtk_toggle_button_get_active(togglebutton);
	gtk_widget_set_sensitive(bandingHighlightBox, is_active);
}

void on_select_convert_button_clicked(GtkButton *button, gpointer user_data) {
	whichdial = OD_CONVERT;
	opendial();
}

void on_clear_convert_button_clicked(GtkButton *button, gpointer user_data) {
	get_convert_list_store();
	gtk_list_store_clear(liststore_convert);
	check_for_conversion_form_completeness();
}

void on_remove_convert_button_clicked(GtkWidget *button, gpointer user_data) {
	GtkTreeSelection *selection = GTK_TREE_SELECTION(
			gtk_builder_get_object(builder, "treeview-selection5"));
	GtkTreeIter iter;
	GtkTreeModel *model;
	gchararray string;

	if (gtk_tree_selection_get_selected(selection, &model, &iter)) {//get selected item
		gtk_tree_model_get(model, &iter, 0, &string, -1);
		if (string) {
			gtk_list_store_remove(GTK_LIST_STORE(model), &iter);
			gtk_tree_selection_unselect_all(selection);
		}
	}
	check_for_conversion_form_completeness();
}

void on_spinCPU_value_changed (GtkSpinButton *spinbutton, gpointer user_data) {
	com.max_thread = (int)gtk_spin_button_get_value(spinbutton);
}

/*** GUI for crop sequence */
void on_crop_Apply_clicked (GtkButton *button, gpointer user_data) {
	if (get_thread_run()) {
		siril_log_message(
				"Another task is already in progress, ignoring new request.\n");
		return;
	}

#if defined(HAVE_FFMS2_1) || defined(HAVE_FFMS2_2)
	if (com.seq.type == SEQ_AVI) {
		siril_log_message(_("Crop does not work with avi film. Please, convert your file to SER first.\n"));
		return;
	}
#endif
	if (com.seq.type == SEQ_INTERNAL) {
		siril_log_message(_("Not a valid sequence for cropping.\n"));
	}

	struct crop_sequence_data *args = malloc(sizeof(struct crop_sequence_data));

	GtkEntry *cropped_entry = GTK_ENTRY(lookup_widget("cropped_entry"));

	args->seq = &com.seq;
	args->area = &com.selection;
	args->prefix = gtk_entry_get_text(cropped_entry);

	set_cursor_waiting(TRUE);
	start_in_new_thread(crop_sequence, args);
}

void on_crop_close_clicked (GtkButton *button, gpointer user_data) {
	gtk_widget_hide(lookup_widget("crop_dialog"));
}

void on_undo_item_activate(GtkMenuItem *menuitem, gpointer user_data) {
	if (single_image_is_loaded() && is_undo_available()) {
		set_cursor_waiting(TRUE);
		undo_display_data(UNDO);
		set_cursor_waiting(FALSE);
	}

	/* update menus */
	update_MenuItem();
}

void on_redo_item_activate(GtkMenuItem *menuitem, gpointer user_data) {
	if (single_image_is_loaded() && is_redo_available()) {
		set_cursor_waiting(TRUE);
		undo_display_data(REDO);
		set_cursor_waiting(FALSE);
	}

	/* update menus */
	update_MenuItem();
}

void on_undo_item1_activate(GtkMenuItem *menuitem, gpointer user_data) {
	if (single_image_is_loaded() && is_undo_available()) {
		set_cursor_waiting(TRUE);
		undo_display_data(UNDO);
		set_cursor_waiting(FALSE);
	}
}

void on_redo_item1_activate(GtkMenuItem *menuitem, gpointer user_data) {
	if (single_image_is_loaded() && is_redo_available()) {
		set_cursor_waiting(TRUE);
		undo_display_data(REDO);
		set_cursor_waiting(FALSE);
	}
}

void on_darkThemeCheck_toggled(GtkToggleButton *togglebutton, gpointer user_data) {
	com.have_dark_theme = gtk_toggle_button_get_active(togglebutton);
}

void on_entryAviWidth_changed(GtkEditable *editable, gpointer user_data) {
	double ratio, width, height;
	char c_height[6];
	GtkEntry *heightEntry = GTK_ENTRY(lookup_widget("entryAviHeight"));

	if (com.selection.w && com.selection.h) return;
	ratio = (double) com.seq.ry / (double) com.seq.rx;
	width = atof(gtk_entry_get_text(GTK_ENTRY(editable)));
	height = ratio * width;
	g_snprintf(c_height, sizeof(c_height), "%d", (int)(height));

	g_signal_handlers_block_by_func(heightEntry, on_entryAviHeight_changed, NULL);
	gtk_entry_set_text(heightEntry, c_height);
	g_signal_handlers_unblock_by_func(heightEntry, on_entryAviHeight_changed, NULL);
}

void on_entryAviHeight_changed(GtkEditable *editable, gpointer user_data) {
	double ratio, width, height;
	char c_width[6];
	GtkEntry *widthEntry = GTK_ENTRY(lookup_widget("entryAviWidth"));

	if (com.selection.w && com.selection.h) return;
	ratio = (double) com.seq.rx / (double) com.seq.ry;
	height = atof(gtk_entry_get_text(GTK_ENTRY(editable)));
	width = ratio * height;
	g_snprintf(c_width, sizeof(c_width), "%d", (int)(width));

	g_signal_handlers_block_by_func(widthEntry, on_entryAviWidth_changed, NULL);
	gtk_entry_set_text(widthEntry, c_width);
	g_signal_handlers_unblock_by_func(widthEntry, on_entryAviWidth_changed, NULL);

}


void on_menu_rgb_align_select(GtkMenuItem *menuitem, gpointer user_data) {
	gboolean sel_is_drawn = ((com.selection.w > 0.0) && (com.selection.h > 0.0));

	gtk_widget_set_sensitive(lookup_widget("rgb_align_dft"), sel_is_drawn);
	gtk_widget_set_sensitive(lookup_widget("rgb_align_psf"), sel_is_drawn);
}

void on_rgb_align_dft_activate(GtkMenuItem *menuitem, gpointer user_data) {
	undo_save_state("Processing: RGB alignment (DFT)");
	rgb_align(1);
}

void on_rgb_align_psf_activate(GtkMenuItem *menuitem, gpointer user_data) {
	undo_save_state("Processing: RGB alignment (PSF)");
	rgb_align(0);
}

void on_gotoStacking_button_clicked(GtkButton *button, gpointer user_data) {
	control_window_switch_to_tab(STACKING);
}<|MERGE_RESOLUTION|>--- conflicted
+++ resolved
@@ -539,17 +539,11 @@
 #endif
 	GtkFileChooser *dialog = NULL;
 	GtkFileChooserAction action;
-<<<<<<< HEAD
-	GtkWindow *main_window = GTK_WINDOW(lookup_widget("main_window"));
 	GtkWindow *control_window;
 	if (com.siril_mode == MODE_PLANETARY)
-		control_window = main_window;
+		control_window = GTK_WINDOW(lookup_widget("main_window"));
 	else if (com.siril_mode == MODE_DEEP_SKY)
 		control_window = GTK_WINDOW(lookup_widget("control_window"));
-=======
-	GtkWindow *control_window = GTK_WINDOW(lookup_widget("control_window"));
-	gint res;
->>>>>>> a4c8437f
 
 	if (!com.wd)
 		return;
