--- conflicted
+++ resolved
@@ -433,11 +433,7 @@
 						&& area.y - area.h > 0 && area.y + area.h < gfit.ry) {
 
 					struct phot_config *ps = phot_set_adjusted_for_image(&gfit);
-<<<<<<< HEAD
-					gui.qphot = psf_get_minimisation(&gfit, gui.cvport, &area, TRUE, ps, TRUE, com.pref.starfinder_conf.profile, NULL);
-=======
-					gui.qphot = psf_get_minimisation(&gfit, select_vport(gui.cvport), &area, TRUE, TRUE, ps, TRUE, NULL);
->>>>>>> 33e1b3ee
+					gui.qphot = psf_get_minimisation(&gfit, select_vport(gui.cvport), &area, TRUE, ps, TRUE, com.pref.starfinder_conf.profile, NULL);
 					free(ps);
 					if (gui.qphot) {
 						gui.qphot->xpos = gui.qphot->x0 + area.x;
