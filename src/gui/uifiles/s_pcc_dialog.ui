--- conflicted
+++ resolved
@@ -39,7 +39,6 @@
     <property name="step-increment">1</property>
     <property name="page-increment">10</property>
   </object>
-<<<<<<< HEAD
   <object class="GtkImage" id="gaia_status_widget">
     <property name="visible">True</property>
     <property name="sensitive">False</property>
@@ -48,7 +47,6 @@
     <property name="valign">center</property>
     <property name="yalign">0.5</property>
     <property name="resource">/org/siril/ui/pixmaps/status_grey.svg</property>
-=======
   <object class="GtkAdjustment" id="adjustment_spcc_height">
     <property name="upper">5700</property>
     <property name="value">10</property>
@@ -61,7 +59,6 @@
     <property name="value">1013.25</property>
     <property name="step-increment">1</property>
     <property name="page-increment">10</property>
->>>>>>> 8baf7ad7
   </object>
   <object class="GtkAdjustment" id="nb_b_bw">
     <property name="lower">1</property>
