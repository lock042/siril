<<<<<<< HEAD
<?xml version="1.0" encoding="UTF-8"?>
<!-- Generated with glade 3.40.0 

Copyright (C) The free-astro development team, 2019-2023

This file is part of Siril.

Siril is free software: you can redistribute it and/or modify
it under the terms of the GNU General Public License as published by
the Free Software Foundation, either version 3 of the License, or
(at your option) any later version.

Siril is distributed in the hope that it will be useful,
but WITHOUT ANY WARRANTY; without even the implied warranty of
MERCHANTABILITY or FITNESS FOR A PARTICULAR PURPOSE.  See the
GNU General Public License for more details.

You should have received a copy of the GNU General Public License
along with Siril.  If not, see <http://www.gnu.org/licenses/>.

-->
<interface>
  <requires lib="gtk+" version="3.22"/>
  <!-- interface-local-resource-path ../.. -->
  <!-- interface-css-provider-path siril.css -->
  <!-- interface-license-type gplv3 -->
  <!-- interface-name Siril -->
  <!-- interface-description Tool for astronomy image processing -->
  <!-- interface-copyright The free-astro development team, 2023 -->
  <object class="GtkAdjustment" id="adj_black_point_payne">
    <property name="upper">1</property>
    <property name="step-increment">0.001</property>
    <property name="page-increment">0.01</property>
  </object>
  <object class="GtkAdjustment" id="adjustment_payneD">
    <property name="upper">10</property>
    <property name="step-increment">0.01</property>
    <property name="page-increment">0.10</property>
  </object>
  <object class="GtkAdjustment" id="adjustment_payneD1">
    <property name="upper">10</property>
    <property name="step-increment">0.01</property>
    <property name="page-increment">0.10</property>
  </object>
  <object class="GtkAdjustment" id="adjustment_payneHP">
    <property name="upper">1</property>
    <property name="value">1</property>
    <property name="step-increment">0.001</property>
    <property name="page-increment">0.01</property>
  </object>
  <object class="GtkAdjustment" id="adjustment_payneHP1">
    <property name="upper">1</property>
    <property name="value">1</property>
    <property name="step-increment">0.001</property>
    <property name="page-increment">0.01</property>
  </object>
  <object class="GtkAdjustment" id="adjustment_payneLP">
    <property name="upper">1</property>
    <property name="step-increment">0.001</property>
    <property name="page-increment">0.01</property>
  </object>
  <object class="GtkAdjustment" id="adjustment_payneLP1">
    <property name="upper">1</property>
    <property name="step-increment">0.001</property>
    <property name="page-increment">0.01</property>
  </object>
  <object class="GtkAdjustment" id="adjustment_payneSP">
    <property name="upper">1</property>
    <property name="step-increment">0.001</property>
    <property name="page-increment">0.01</property>
  </object>
  <object class="GtkAdjustment" id="adjustment_payneSP1">
    <property name="upper">1</property>
    <property name="step-increment">0.001</property>
    <property name="page-increment">0.01</property>
  </object>
  <object class="GtkAdjustment" id="adjustment_payneb">
    <property name="lower">-5</property>
    <property name="upper">15</property>
    <property name="value">0.5</property>
    <property name="step-increment">0.01</property>
    <property name="page-increment">0.10</property>
  </object>
  <object class="GtkImage" id="curve">
    <property name="visible">True</property>
    <property name="can-focus">False</property>
    <property name="resource">/org/siril/ui/pixmaps/curve.svg</property>
  </object>
  <object class="GtkImage" id="grid">
    <property name="visible">True</property>
    <property name="can-focus">False</property>
    <property name="resource">/org/siril/ui/pixmaps/grid.svg</property>
  </object>
  <object class="GtkImage" id="histo-orig">
    <property name="visible">True</property>
    <property name="can-focus">False</property>
    <property name="resource">/org/siril/ui/pixmaps/histo-orig.svg</property>
  </object>
  <object class="GtkAdjustment" id="histoAdjZoomH">
    <property name="lower">1</property>
    <property name="upper">100</property>
    <property name="value">1</property>
    <property name="step-increment">1</property>
    <property name="page-increment">10</property>
  </object>
  <object class="GtkAdjustment" id="histoAdjZoomV">
    <property name="lower">1</property>
    <property name="upper">100</property>
    <property name="value">1</property>
    <property name="step-increment">1</property>
    <property name="page-increment">10</property>
  </object>
  <object class="GtkImage" id="histo_blue">
    <property name="visible">True</property>
    <property name="can-focus">False</property>
    <property name="resource">/org/siril/ui/pixmaps/b.svg</property>
  </object>
  <object class="GtkImage" id="histo_green">
    <property name="visible">True</property>
    <property name="can-focus">False</property>
    <property name="resource">/org/siril/ui/pixmaps/g.svg</property>
  </object>
  <object class="GtkImage" id="histo_red">
    <property name="visible">True</property>
    <property name="can-focus">False</property>
    <property name="resource">/org/siril/ui/pixmaps/r.svg</property>
  </object>
  <object class="GtkImage" id="mtf">
    <property name="visible">True</property>
    <property name="can-focus">False</property>
    <property name="resource">/org/siril/ui/pixmaps/mtf.svg</property>
  </object>
  <object class="GtkDialog" id="histogram_dialog">
    <property name="width-request">400</property>
    <property name="height-request">1</property>
    <property name="can-focus">False</property>
    <property name="border-width">5</property>
    <property name="title" translatable="yes">Histogram Transformation</property>
    <property name="default-width">1</property>
    <property name="default-height">1</property>
    <property name="type-hint">dialog</property>
    <signal name="delete-event" handler="siril_widget_hide_on_delete" swapped="no"/>
    <signal name="hide" handler="on_button_histo_close_clicked" swapped="no"/>
    <signal name="show" handler="on_histogram_window_show" swapped="no"/>
    <child internal-child="vbox">
      <object class="GtkBox">
        <property name="can-focus">False</property>
        <property name="orientation">vertical</property>
        <property name="spacing">10</property>
        <child internal-child="action_area">
          <object class="GtkButtonBox">
            <property name="can-focus">False</property>
            <property name="layout-style">end</property>
            <child>
              <object class="GtkButton" id="button_histo_reset">
                <property name="label" translatable="yes">Reset</property>
                <property name="visible">True</property>
                <property name="can-focus">True</property>
                <property name="receives-default">True</property>
                <property name="tooltip-text" translatable="yes">Reset</property>
                <property name="valign">start</property>
                <signal name="clicked" handler="on_button_histo_reset_clicked" swapped="no"/>
              </object>
              <packing>
                <property name="expand">True</property>
                <property name="fill">True</property>
                <property name="position">0</property>
              </packing>
            </child>
            <child>
              <object class="GtkButton" id="button_histo_close">
                <property name="label" translatable="yes">Close</property>
                <property name="visible">True</property>
                <property name="can-focus">True</property>
                <property name="receives-default">True</property>
                <property name="tooltip-text" translatable="yes">Close</property>
                <property name="valign">start</property>
                <signal name="clicked" handler="on_button_histo_close_clicked" swapped="no"/>
              </object>
              <packing>
                <property name="expand">False</property>
                <property name="fill">True</property>
                <property name="position">1</property>
              </packing>
            </child>
            <child>
              <object class="GtkButton" id="button_histo_apply">
                <property name="label" translatable="yes">Apply</property>
                <property name="visible">True</property>
                <property name="can-focus">True</property>
                <property name="receives-default">True</property>
                <property name="tooltip-text" translatable="yes">Apply histogram transformation</property>
                <property name="valign">start</property>
                <signal name="clicked" handler="on_button_histo_apply_clicked" swapped="no"/>
                <style>
                  <class name="suggested-action"/>
                </style>
              </object>
              <packing>
                <property name="expand">False</property>
                <property name="fill">True</property>
                <property name="position">2</property>
              </packing>
            </child>
          </object>
          <packing>
            <property name="expand">False</property>
            <property name="fill">False</property>
            <property name="position">0</property>
          </packing>
        </child>
        <child>
          <object class="GtkBox">
            <property name="visible">True</property>
            <property name="can-focus">False</property>
            <property name="hexpand">True</property>
            <property name="vexpand">True</property>
            <property name="spacing">5</property>
            <property name="baseline-position">top</property>
            <child>
              <object class="GtkBox">
                <property name="visible">True</property>
                <property name="can-focus">False</property>
                <property name="hexpand">True</property>
                <property name="vexpand">True</property>
                <property name="orientation">vertical</property>
                <property name="spacing">5</property>
                <property name="baseline-position">top</property>
                <child>
                  <object class="GtkToolbar" id="histoToolbar1">
                    <property name="visible">True</property>
                    <property name="can-focus">False</property>
                    <property name="valign">end</property>
                    <property name="toolbar-style">icons</property>
                    <property name="icon_size">2</property>
                    <child>
                      <object class="GtkToolItem" id="toolbutton1">
                        <property name="visible">True</property>
                        <property name="can-focus">False</property>
                        <child>
                          <object class="GtkSpinButton" id="histoSpinZoomH">
                            <property name="visible">True</property>
                            <property name="can-focus">True</property>
                            <property name="tooltip-text" translatable="yes">Horizontal Zoom</property>
                            <property name="text">1</property>
                            <property name="input-purpose">number</property>
                            <property name="input-hints">GTK_INPUT_HINT_NO_EMOJI | GTK_INPUT_HINT_NONE</property>
                            <property name="adjustment">histoAdjZoomH</property>
                            <property name="numeric">True</property>
                            <property name="value">1</property>
                            <signal name="value-changed" handler="on_histoSpinZoom_value_changed" swapped="no"/>
                          </object>
                        </child>
                      </object>
                      <packing>
                        <property name="expand">False</property>
                        <property name="homogeneous">True</property>
                      </packing>
                    </child>
                    <child>
                      <object class="GtkToolButton" id="histoZoom100">
                        <property name="visible">True</property>
                        <property name="can-focus">False</property>
                        <property name="tooltip-text" translatable="yes">Reset zooms to 1.</property>
                        <property name="halign">center</property>
                        <property name="valign">center</property>
                        <property name="use-underline">True</property>
                        <property name="icon-name">zoom-original-symbolic</property>
                        <signal name="clicked" handler="on_histoZoom100_clicked" swapped="no"/>
                      </object>
                      <packing>
                        <property name="expand">False</property>
                        <property name="homogeneous">False</property>
                      </packing>
                    </child>
                    <child>
                      <object class="GtkToolItem" id="histoToolLog">
                        <property name="visible">True</property>
                        <property name="can-focus">False</property>
                        <property name="halign">end</property>
                        <child>
                          <object class="GtkCheckButton" id="HistoCheckLogButton">
                            <property name="label" translatable="yes">Logarithmic scale</property>
                            <property name="visible">True</property>
                            <property name="can-focus">True</property>
                            <property name="receives-default">False</property>
                            <property name="tooltip-text" translatable="yes">Show the histogram with a logarithmic scale. Does not affect the transfer function display.
</property>
                            <property name="halign">end</property>
                            <property name="draw-indicator">True</property>
                            <signal name="toggled" handler="on_histo_toggled" swapped="no"/>
                          </object>
                        </child>
                      </object>
                      <packing>
                        <property name="expand">True</property>
                        <property name="homogeneous">True</property>
                      </packing>
                    </child>
                  </object>
                  <packing>
                    <property name="expand">False</property>
                    <property name="fill">True</property>
                    <property name="position">0</property>
                  </packing>
                </child>
                <child>
                  <object class="GtkScrolledWindow" id="histoScroll">
                    <property name="height-request">300</property>
                    <property name="visible">True</property>
                    <property name="can-focus">True</property>
                    <property name="hexpand">True</property>
                    <property name="vexpand">True</property>
                    <property name="hscrollbar-policy">always</property>
                    <property name="overlay-scrolling">False</property>
                    <child>
                      <object class="GtkViewport" id="viewport1">
                        <property name="width-request">-1</property>
                        <property name="height-request">-1</property>
                        <property name="visible">True</property>
                        <property name="can-focus">False</property>
                        <property name="hexpand">True</property>
                        <property name="vexpand">True</property>
                        <child>
                          <object class="GtkDrawingArea" id="drawingarea_histograms">
                            <property name="width-request">-1</property>
                            <property name="height-request">-1</property>
                            <property name="visible">True</property>
                            <property name="can-focus">False</property>
                            <property name="events">GDK_POINTER_MOTION_MASK | GDK_POINTER_MOTION_HINT_MASK | GDK_BUTTON_MOTION_MASK | GDK_BUTTON1_MOTION_MASK | GDK_BUTTON_PRESS_MASK | GDK_BUTTON_RELEASE_MASK | GDK_ENTER_NOTIFY_MASK | GDK_LEAVE_NOTIFY_MASK</property>
                            <property name="hexpand">True</property>
                            <property name="vexpand">True</property>
                            <signal name="button-press-event" handler="on_drawingarea_histograms_button_press_event" swapped="no"/>
                            <signal name="button-release-event" handler="on_drawingarea_histograms_button_release_event" swapped="no"/>
                            <signal name="draw" handler="redraw_histo" swapped="no"/>
                            <signal name="leave-notify-event" handler="on_drawingarea_histograms_leave_notify_event" swapped="no"/>
                            <signal name="motion-notify-event" handler="on_drawingarea_histograms_motion_notify_event" swapped="no"/>
                          </object>
                        </child>
                      </object>
                    </child>
                  </object>
                  <packing>
                    <property name="expand">True</property>
                    <property name="fill">True</property>
                    <property name="position">1</property>
                  </packing>
                </child>
                <child>
                  <object class="GtkToolbar" id="histoToolbar2">
                    <property name="visible">True</property>
                    <property name="can-focus">False</property>
                    <property name="valign">start</property>
                    <property name="show-arrow">False</property>
                    <property name="icon_size">5</property>
                    <child>
                      <object class="GtkToggleToolButton" id="histoToolRed">
                        <property name="name">histoToolRed</property>
                        <property name="visible">True</property>
                        <property name="can-focus">False</property>
                        <property name="tooltip-text" translatable="yes">Toggles whether the stretch applies to the red channel</property>
                        <property name="halign">center</property>
                        <property name="valign">center</property>
                        <property name="use-underline">True</property>
                        <property name="icon-widget">histo_red</property>
                        <property name="active">True</property>
                        <signal name="toggled" handler="on_histo_toggled" swapped="no"/>
                      </object>
                      <packing>
                        <property name="expand">False</property>
                        <property name="homogeneous">True</property>
                      </packing>
                    </child>
                    <child>
                      <object class="GtkToggleToolButton" id="histoToolGreen">
                        <property name="name">histoToolGreen</property>
                        <property name="visible">True</property>
                        <property name="can-focus">False</property>
                        <property name="tooltip-text" translatable="yes">Toggles whether the stretch applies to the green channel</property>
                        <property name="halign">center</property>
                        <property name="valign">center</property>
                        <property name="use-underline">True</property>
                        <property name="icon-widget">histo_green</property>
                        <property name="active">True</property>
                        <signal name="toggled" handler="on_histo_toggled" swapped="no"/>
                      </object>
                      <packing>
                        <property name="expand">False</property>
                        <property name="homogeneous">True</property>
                      </packing>
                    </child>
                    <child>
                      <object class="GtkToggleToolButton" id="histoToolBlue">
                        <property name="name">histoToolBlue</property>
                        <property name="visible">True</property>
                        <property name="can-focus">False</property>
                        <property name="tooltip-text" translatable="yes">Toggles whether the stretch applies to the blue channel</property>
                        <property name="halign">center</property>
                        <property name="valign">center</property>
                        <property name="use-underline">True</property>
                        <property name="icon-widget">histo_blue</property>
                        <property name="active">True</property>
                        <signal name="toggled" handler="on_histo_toggled" swapped="no"/>
                      </object>
                      <packing>
                        <property name="expand">False</property>
                        <property name="homogeneous">True</property>
                      </packing>
                    </child>
                    <child>
                      <object class="GtkSeparatorToolItem" id="&lt;séparateur&gt;3">
                        <property name="visible">True</property>
                        <property name="can-focus">False</property>
                      </object>
                      <packing>
                        <property name="expand">False</property>
                        <property name="homogeneous">False</property>
                      </packing>
                    </child>
                    <child>
                      <object class="GtkToggleToolButton" id="histoToolGrid">
                        <property name="visible">True</property>
                        <property name="can-focus">False</property>
                        <property name="tooltip-text" translatable="yes">Show grids</property>
                        <property name="halign">center</property>
                        <property name="valign">center</property>
                        <property name="use-underline">True</property>
                        <property name="icon-widget">grid</property>
                        <property name="active">True</property>
                        <signal name="toggled" handler="on_histo_toggled" swapped="no"/>
                      </object>
                      <packing>
                        <property name="expand">False</property>
                        <property name="homogeneous">True</property>
                      </packing>
                    </child>
                    <child>
                      <object class="GtkToggleToolButton" id="histoToolCurve">
                        <property name="visible">True</property>
                        <property name="can-focus">False</property>
                        <property name="tooltip-text" translatable="yes">Show transfer curve plus the line y=x</property>
                        <property name="halign">center</property>
                        <property name="valign">center</property>
                        <property name="use-underline">True</property>
                        <property name="icon-widget">curve</property>
                        <property name="active">True</property>
                        <signal name="toggled" handler="on_histo_toggled" swapped="no"/>
                      </object>
                      <packing>
                        <property name="expand">False</property>
                        <property name="homogeneous">True</property>
                      </packing>
                    </child>
                    <child>
                      <object class="GtkToggleToolButton" id="histoToolOrig">
                        <property name="visible">True</property>
                        <property name="can-focus">False</property>
                        <property name="tooltip-text" translatable="yes">Show pre-stretch histogram</property>
                        <property name="halign">center</property>
                        <property name="valign">center</property>
                        <property name="use-underline">True</property>
                        <property name="icon-widget">histo-orig</property>
                        <property name="active">True</property>
                        <signal name="toggled" handler="on_histo_toggled" swapped="no"/>
                      </object>
                      <packing>
                        <property name="expand">False</property>
                        <property name="homogeneous">True</property>
                      </packing>
                    </child>
                    <child>
                      <object class="GtkSeparatorToolItem" id="toolbutton3">
                        <property name="visible">True</property>
                        <property name="can-focus">False</property>
                      </object>
                      <packing>
                        <property name="expand">False</property>
                        <property name="homogeneous">True</property>
                      </packing>
                    </child>
                    <child>
                      <object class="GtkToolButton" id="histoToolAutoStretch">
                        <property name="visible">True</property>
                        <property name="can-focus">False</property>
                        <property name="tooltip-text" translatable="yes">Apply autostretch algorithm to image</property>
                        <property name="use-underline">True</property>
                        <property name="icon-widget">mtf</property>
                        <signal name="clicked" handler="on_histoToolAutoStretch_clicked" swapped="no"/>
                      </object>
                      <packing>
                        <property name="expand">False</property>
                        <property name="homogeneous">True</property>
                      </packing>
                    </child>
                  </object>
                  <packing>
                    <property name="expand">False</property>
                    <property name="fill">True</property>
                    <property name="position">2</property>
                  </packing>
                </child>
                <child>
                  <object class="GtkBox">
                    <property name="visible">True</property>
                    <property name="can-focus">False</property>
                    <child>
                      <!-- n-columns=2 n-rows=3 -->
                      <object class="GtkGrid" id="grid32">
                        <property name="visible">True</property>
                        <property name="can-focus">False</property>
                        <property name="valign">start</property>
                        <property name="column-spacing">10</property>
                        <child>
                          <object class="GtkLabel" id="label134">
                            <property name="visible">True</property>
                            <property name="can-focus">False</property>
                            <property name="halign">start</property>
                            <property name="label" translatable="yes">Highlights: </property>
                          </object>
                          <packing>
                            <property name="left-attach">0</property>
                            <property name="top-attach">2</property>
                          </packing>
                        </child>
                        <child>
                          <object class="GtkLabel" id="label135">
                            <property name="visible">True</property>
                            <property name="can-focus">False</property>
                            <property name="halign">start</property>
                            <property name="label" translatable="yes">Midtones: </property>
                          </object>
                          <packing>
                            <property name="left-attach">0</property>
                            <property name="top-attach">0</property>
                          </packing>
                        </child>
                        <child>
                          <object class="GtkLabel" id="label136">
                            <property name="visible">True</property>
                            <property name="can-focus">False</property>
                            <property name="halign">start</property>
                            <property name="label" translatable="yes">Shadows: </property>
                          </object>
                          <packing>
                            <property name="left-attach">0</property>
                            <property name="top-attach">1</property>
                          </packing>
                        </child>
                        <child>
                          <object class="GtkEntry" id="histoMidEntry">
                            <property name="visible">True</property>
                            <property name="can-focus">True</property>
                            <property name="tooltip-text" translatable="yes">Midtones balance</property>
                            <property name="hexpand">True</property>
                            <property name="has-frame">False</property>
                            <property name="width-chars">10</property>
                            <property name="text">0.5000000</property>
                            <property name="input-purpose">number</property>
                            <signal name="activate" handler="on_histoMidEntry_activate" swapped="no"/>
                            <signal name="focus-out-event" handler="on_histoMidEntry_focus_out_event" swapped="no"/>
                          </object>
                          <packing>
                            <property name="left-attach">1</property>
                            <property name="top-attach">0</property>
                          </packing>
                        </child>
                        <child>
                          <object class="GtkEntry" id="histoShadEntry">
                            <property name="visible">True</property>
                            <property name="can-focus">True</property>
                            <property name="tooltip-text" translatable="yes">Shadows clipping</property>
                            <property name="hexpand">True</property>
                            <property name="has-frame">False</property>
                            <property name="width-chars">10</property>
                            <property name="text">0.0000000</property>
                            <property name="input-purpose">number</property>
                            <signal name="activate" handler="on_histoShadEntry_activate" swapped="no"/>
                            <signal name="focus-out-event" handler="on_histoShadEntry_focus_out_event" swapped="no"/>
                          </object>
                          <packing>
                            <property name="left-attach">1</property>
                            <property name="top-attach">1</property>
                          </packing>
                        </child>
                        <child>
                          <object class="GtkEntry" id="histoHighEntry">
                            <property name="visible">True</property>
                            <property name="can-focus">True</property>
                            <property name="tooltip-text" translatable="yes">Highlights clipping</property>
                            <property name="hexpand">True</property>
                            <property name="has-frame">False</property>
                            <property name="width-chars">10</property>
                            <property name="text">1.0000000</property>
                            <property name="input-purpose">number</property>
                            <signal name="activate" handler="on_histoHighEntry_activate" swapped="no"/>
                            <signal name="focus-out-event" handler="on_histoHighEntry_focus_out_event" swapped="no"/>
                          </object>
                          <packing>
                            <property name="left-attach">1</property>
                            <property name="top-attach">2</property>
                          </packing>
                        </child>
                      </object>
                      <packing>
                        <property name="expand">True</property>
                        <property name="fill">True</property>
                        <property name="position">0</property>
                      </packing>
                    </child>
                    <child>
                      <object class="GtkBox" id="histo_box_clip">
                        <property name="visible">True</property>
                        <property name="can-focus">False</property>
                        <property name="orientation">vertical</property>
                        <child>
                          <object class="GtkLabel" id="label137">
                            <property name="visible">True</property>
                            <property name="can-focus">False</property>
                            <property name="halign">center</property>
                            <property name="label" translatable="yes">Clip (%)</property>
                          </object>
                          <packing>
                            <property name="expand">False</property>
                            <property name="fill">True</property>
                            <property name="position">0</property>
                          </packing>
                        </child>
                        <child>
                          <object class="GtkEntry" id="clip_shadows">
                            <property name="visible">True</property>
                            <property name="sensitive">False</property>
                            <property name="can-focus">True</property>
                            <property name="tooltip-text" translatable="yes">Clipped pixels count (shadows)</property>
                            <property name="halign">center</property>
                            <property name="editable">False</property>
                            <property name="has-frame">False</property>
                            <property name="width-chars">6</property>
                            <property name="max-width-chars">8</property>
                          </object>
                          <packing>
                            <property name="expand">False</property>
                            <property name="fill">True</property>
                            <property name="position">1</property>
                          </packing>
                        </child>
                        <child>
                          <object class="GtkEntry" id="clip_highlights">
                            <property name="visible">True</property>
                            <property name="sensitive">False</property>
                            <property name="can-focus">True</property>
                            <property name="tooltip-text" translatable="yes">Clipped pixels count (highlights)</property>
                            <property name="halign">center</property>
                            <property name="editable">False</property>
                            <property name="has-frame">False</property>
                            <property name="width-chars">6</property>
                            <property name="max-width-chars">8</property>
                          </object>
                          <packing>
                            <property name="expand">False</property>
                            <property name="fill">True</property>
                            <property name="position">2</property>
                          </packing>
                        </child>
                      </object>
                      <packing>
                        <property name="expand">False</property>
                        <property name="fill">True</property>
                        <property name="position">1</property>
                      </packing>
                    </child>
                  </object>
                  <packing>
                    <property name="expand">False</property>
                    <property name="fill">True</property>
                    <property name="position">3</property>
                  </packing>
                </child>
                <child>
                  <object class="GtkBox">
                    <property name="visible">True</property>
                    <property name="can-focus">False</property>
                    <property name="valign">start</property>
                    <property name="spacing">5</property>
                    <child>
                      <object class="GtkCheckButton" id="checkMTFSeq">
                        <property name="label" translatable="yes">Apply to sequence</property>
                        <property name="visible">True</property>
                        <property name="can-focus">True</property>
                        <property name="receives-default">False</property>
                        <property name="tooltip-text" translatable="yes">If a sequence is loaded and this is activated, perform the processing on all images of the sequence instead of only the loaded image.</property>
                        <property name="halign">start</property>
                        <property name="draw-indicator">True</property>
                      </object>
                      <packing>
                        <property name="expand">False</property>
                        <property name="fill">True</property>
                        <property name="position">0</property>
                      </packing>
                    </child>
                    <child>
                      <object class="GtkLabel" id="label44">
                        <property name="visible">True</property>
                        <property name="can-focus">False</property>
                        <property name="halign">start</property>
                        <property name="label" translatable="yes">Output prefix:</property>
                      </object>
                      <packing>
                        <property name="expand">False</property>
                        <property name="fill">True</property>
                        <property name="position">1</property>
                      </packing>
                    </child>
                    <child>
                      <object class="GtkEntry" id="entryMTFSeq">
                        <property name="visible">True</property>
                        <property name="can-focus">True</property>
                        <property name="tooltip-text" translatable="yes">Prefix of the image names resulting from the mtf process.</property>
                        <property name="max-length">10</property>
                        <property name="width-chars">10</property>
                        <property name="text">stretch_</property>
                        <property name="input-hints">GTK_INPUT_HINT_NO_EMOJI | GTK_INPUT_HINT_NONE</property>
                      </object>
                      <packing>
                        <property name="expand">False</property>
                        <property name="fill">True</property>
                        <property name="position">2</property>
                      </packing>
                    </child>
                  </object>
                  <packing>
                    <property name="expand">False</property>
                    <property name="fill">True</property>
                    <property name="position">4</property>
                  </packing>
                </child>
                <child>
                  <object class="GtkBox" id="histo_clip_settings">
                    <property name="visible">True</property>
                    <property name="can-focus">False</property>
                    <property name="spacing">6</property>
                    <property name="homogeneous">True</property>
                    <child>
                      <object class="GtkCheckButton" id="HistoCheckPreview">
                        <property name="label" translatable="yes">Preview</property>
                        <property name="visible">True</property>
                        <property name="can-focus">True</property>
                        <property name="receives-default">False</property>
                        <property name="tooltip-text" translatable="yes">Toggle preview on / off</property>
                        <property name="halign">start</property>
                        <property name="active">True</property>
                        <property name="draw-indicator">True</property>
                        <signal name="toggled" handler="on_histo_preview_toggled" swapped="no"/>
                      </object>
                      <packing>
                        <property name="expand">False</property>
                        <property name="fill">True</property>
                        <property name="position">0</property>
                      </packing>
                    </child>
                    <child>
                      <object class="GtkLabel">
                        <property name="visible">True</property>
                        <property name="can-focus">False</property>
                        <property name="halign">end</property>
                        <property name="label" translatable="yes">Clip mode:</property>
                      </object>
                      <packing>
                        <property name="expand">False</property>
                        <property name="fill">True</property>
                        <property name="position">1</property>
                      </packing>
                    </child>
                    <child>
                      <object class="GtkComboBoxText" id="histo_clip_mode">
                        <property name="visible">True</property>
                        <property name="can-focus">False</property>
                        <property name="tooltip-markup" translatable="yes">Select blend mode.
Clip: clips values to the range 0.0 - 1.0
Rescale: rescales RGB values of clipped pixels to not exceed 1.0 per pixel
RGB blend: applies a blending function for smooth reconstructed highlight colors. &lt;b&gt;Default&lt;/b&gt;
Globa rescale: Same as Rescale, but rescales to the global maximum component value</property>
                        <property name="active">2</property>
                        <items>
                          <item translatable="yes">Clip</item>
                          <item translatable="yes">Rescale</item>
                          <item translatable="yes">RGB Blend</item>
                          <item translatable="yes">Global rescale</item>
                        </items>
                        <signal name="changed" handler="on_histo_clip_mode_changed" swapped="no"/>
                      </object>
                      <packing>
                        <property name="expand">False</property>
                        <property name="fill">True</property>
                        <property name="position">2</property>
                      </packing>
                    </child>
                  </object>
                  <packing>
                    <property name="expand">False</property>
                    <property name="fill">True</property>
                    <property name="position">5</property>
                  </packing>
                </child>
              </object>
              <packing>
                <property name="expand">True</property>
                <property name="fill">True</property>
                <property name="position">0</property>
              </packing>
            </child>
            <child>
              <object class="GtkBox" id="box_ghtcontrols">
                <property name="visible">True</property>
                <property name="can-focus">False</property>
                <property name="halign">end</property>
                <property name="valign">start</property>
                <property name="hexpand">False</property>
                <property name="orientation">vertical</property>
                <property name="spacing">5</property>
                <child>
                  <!-- n-columns=2 n-rows=1 -->
                  <object class="GtkGrid">
                    <property name="visible">True</property>
                    <property name="can-focus">False</property>
                    <property name="halign">end</property>
                    <property name="row-spacing">5</property>
                    <property name="column-spacing">5</property>
                    <child>
                      <object class="GtkBox" id="ghtStretchTypecontrols">
                        <property name="visible">True</property>
                        <property name="can-focus">False</property>
                        <property name="orientation">vertical</property>
                        <property name="spacing">5</property>
                        <child>
                          <object class="GtkLabel">
                            <property name="visible">True</property>
                            <property name="can-focus">False</property>
                            <property name="halign">start</property>
                            <property name="label" translatable="yes">Type of stretch</property>
                            <attributes>
                              <attribute name="weight" value="bold"/>
                            </attributes>
                          </object>
                          <packing>
                            <property name="expand">False</property>
                            <property name="fill">True</property>
                            <property name="position">0</property>
                          </packing>
                        </child>
                        <child>
                          <object class="GtkComboBoxText" id="combo_payneTyp">
                            <property name="visible">True</property>
                            <property name="can-focus">False</property>
                            <property name="tooltip-text" translatable="yes">Select type of stretch. Linear performs a simple linear stretch to a new black point. Generalised hyperbolic stretch performs a hyperbolic stretch with parameters for stretch strength, local intensity, symmetry point, and shadow and highlight preservation regions. Modified arcsinh stretch performs an arcsinh stretch with additional parameters for symmetry point, lowlight and highlight preservation. The inverse hyperbolic and arcsinh stretches are also available, useful for working in negative space.</property>
                            <property name="hexpand">True</property>
                            <property name="active">0</property>
                            <items>
                              <item translatable="yes">Generalised hyperbolic transform</item>
                              <item translatable="yes">Inverse generalised hyperbolic transform</item>
                              <item translatable="yes">Modified arcsinh transform</item>
                              <item translatable="yes">Inverse modified arcsinh transform</item>
                              <item translatable="yes">Linear stretch (BP shift)</item>
                            </items>
                            <signal name="changed" handler="on_payneType_changed" swapped="no"/>
                          </object>
                          <packing>
                            <property name="expand">False</property>
                            <property name="fill">True</property>
                            <property name="position">1</property>
                          </packing>
                        </child>
                      </object>
                      <packing>
                        <property name="left-attach">0</property>
                        <property name="top-attach">0</property>
                      </packing>
                    </child>
                    <child>
                      <object class="GtkBox" id="ghtColourmodelcontrols">
                        <property name="visible">True</property>
                        <property name="can-focus">False</property>
                        <property name="orientation">vertical</property>
                        <property name="spacing">5</property>
                        <child>
                          <object class="GtkLabel">
                            <property name="visible">True</property>
                            <property name="can-focus">False</property>
                            <property name="halign">start</property>
                            <property name="label" translatable="yes">Colour stretch model</property>
                            <attributes>
                              <attribute name="weight" value="bold"/>
                            </attributes>
                          </object>
                          <packing>
                            <property name="expand">False</property>
                            <property name="fill">True</property>
                            <property name="position">0</property>
                          </packing>
                        </child>
                        <child>
                          <object class="GtkComboBoxText" id="combo_payne_colour_stretch_model">
                            <property name="visible">True</property>
                            <property name="can-focus">False</property>
                            <property name="tooltip-text" translatable="yes">Set the stretch model for colour stretches. The options are: evenly weighted luminance, which calculates the stretch based on a luminance value weighting the R, G and B channels equally; human weighted luminance, which stretches based on a luminance value weighting the R, G and B channels according to the relative sensitivity of the human eye; independent channel values, which applies the stretch independently to each channel of the pixel; and saturation, which applies the stretch to the S component in HSL space. In saturation mode the saturation histogram curve is shown in yellow.
Note: human-weighted luminance is not allowed if less than 3 colour channels are selected as it doesn't make sense.</property>
                            <property name="hexpand">True</property>
                            <property name="active">0</property>
                            <items>
                              <item translatable="yes">Independent channel values</item>
                              <item translatable="yes">Human weighted luminance</item>
                              <item translatable="yes">Even weighted luminance</item>
                              <item translatable="yes">Saturation stretch</item>
                            </items>
                            <signal name="changed" handler="on_payne_colour_stretch_model_changed" swapped="no"/>
                          </object>
                          <packing>
                            <property name="expand">False</property>
                            <property name="fill">True</property>
                            <property name="position">1</property>
                          </packing>
                        </child>
                      </object>
                      <packing>
                        <property name="left-attach">1</property>
                        <property name="top-attach">0</property>
                      </packing>
                    </child>
                  </object>
                  <packing>
                    <property name="expand">False</property>
                    <property name="fill">False</property>
                    <property name="position">1</property>
                  </packing>
                </child>
                <child>
                  <object class="GtkLabel">
                    <property name="visible">True</property>
                    <property name="can-focus">False</property>
                    <property name="halign">start</property>
                    <property name="margin-top">12</property>
                    <property name="label" translatable="yes">Stretch Parameters</property>
                    <attributes>
                      <attribute name="weight" value="bold"/>
                    </attributes>
                  </object>
                  <packing>
                    <property name="expand">False</property>
                    <property name="fill">False</property>
                    <property name="position">2</property>
                  </packing>
                </child>
                <child>
                  <object class="GtkBox" id="ghtDcontrols">
                    <property name="visible">True</property>
                    <property name="can-focus">False</property>
                    <property name="orientation">vertical</property>
                    <child>
                      <!-- n-columns=2 n-rows=1 -->
                      <object class="GtkGrid">
                        <property name="visible">True</property>
                        <property name="can-focus">False</property>
                        <child>
                          <object class="GtkLabel" id="label_payne">
                            <property name="visible">True</property>
                            <property name="can-focus">False</property>
                            <property name="halign">start</property>
                            <property name="hexpand">True</property>
                            <property name="label" translatable="yes">Stretch factor (ln(D+1))</property>
                          </object>
                          <packing>
                            <property name="left-attach">0</property>
                            <property name="top-attach">0</property>
                          </packing>
                        </child>
                        <child>
                          <object class="GtkSpinButton" id="spin_ghtD">
                            <property name="visible">True</property>
                            <property name="can-focus">True</property>
                            <property name="tooltip-text" translatable="yes">Independently controls the contrast added (the slope of the stretch) at SP, thus adjusting the amount of stretch applied to the rest of the image. It does not change the shape of the stretch, just the amount, and should be used in tandem with b to control the distribution of contrast and brightness. When this is set to zero, the stretch will be the identity transform, but any ordered black point adjustment will still occur.</property>
                            <property name="width-chars">10</property>
                            <property name="text">0,000</property>
                            <property name="progress-pulse-step">0.01</property>
                            <property name="input-hints">GTK_INPUT_HINT_NO_EMOJI | GTK_INPUT_HINT_NONE</property>
                            <property name="adjustment">adjustment_payneD</property>
                            <property name="digits">3</property>
                            <signal name="value-changed" handler="on_spin_ghtD_value_changed" swapped="no"/>
                          </object>
                          <packing>
                            <property name="left-attach">1</property>
                            <property name="top-attach">0</property>
                          </packing>
                        </child>
                      </object>
                      <packing>
                        <property name="expand">False</property>
                        <property name="fill">True</property>
                        <property name="position">0</property>
                      </packing>
                    </child>
                    <child>
                      <object class="GtkScale" id="scale_ghtD">
                        <property name="visible">True</property>
                        <property name="can-focus">True</property>
                        <property name="adjustment">adjustment_payneD</property>
                        <property name="digits">3</property>
                        <property name="draw-value">False</property>
                      </object>
                      <packing>
                        <property name="expand">False</property>
                        <property name="fill">True</property>
                        <property name="position">1</property>
                      </packing>
                    </child>
                  </object>
                  <packing>
                    <property name="expand">False</property>
                    <property name="fill">False</property>
                    <property name="position">4</property>
                  </packing>
                </child>
                <child>
                  <object class="GtkBox" id="ghtBcontrols">
                    <property name="visible">True</property>
                    <property name="can-focus">False</property>
                    <property name="orientation">vertical</property>
                    <child>
                      <!-- n-columns=2 n-rows=1 -->
                      <object class="GtkGrid">
                        <property name="visible">True</property>
                        <property name="can-focus">False</property>
                        <child>
                          <object class="GtkLabel" id="label_payn">
                            <property name="visible">True</property>
                            <property name="can-focus">False</property>
                            <property name="halign">start</property>
                            <property name="hexpand">True</property>
                            <property name="label" translatable="yes">Local stretch intensity (b)</property>
                          </object>
                          <packing>
                            <property name="left-attach">0</property>
                            <property name="top-attach">0</property>
                          </packing>
                        </child>
                        <child>
                          <object class="GtkSpinButton" id="spin_ghtB">
                            <property name="visible">True</property>
                            <property name="can-focus">True</property>
                            <property name="tooltip-text" translatable="yes">Controls how tightly the stretch is focused by changing the form of the transform itself. For concentrated stretches (e.g. initial stretch on linear data) a large positive value of b will focus the stretch within a histogram peak while defocusing the stretch away from the peak (such as bright stars). For adjustment of nonlinear images lower or negative values will distribute contrast and brightness more evenly. As a general rule, the value of b will decrease as a stretch sequence nears completion, although larger values (with small D) can still be used for precise placement of additional contrast.</property>
                            <property name="width-chars">10</property>
                            <property name="text">0,500</property>
                            <property name="input-hints">GTK_INPUT_HINT_NO_EMOJI | GTK_INPUT_HINT_NONE</property>
                            <property name="adjustment">adjustment_payneb</property>
                            <property name="digits">3</property>
                            <property name="value">0.5</property>
                            <signal name="value-changed" handler="on_spin_ghtB_value_changed" swapped="no"/>
                          </object>
                          <packing>
                            <property name="left-attach">1</property>
                            <property name="top-attach">0</property>
                          </packing>
                        </child>
                      </object>
                      <packing>
                        <property name="expand">False</property>
                        <property name="fill">True</property>
                        <property name="position">0</property>
                      </packing>
                    </child>
                    <child>
                      <object class="GtkScale" id="scale_ghtB">
                        <property name="visible">True</property>
                        <property name="can-focus">True</property>
                        <property name="adjustment">adjustment_payneb</property>
                        <property name="digits">3</property>
                        <property name="draw-value">False</property>
                      </object>
                      <packing>
                        <property name="expand">False</property>
                        <property name="fill">True</property>
                        <property name="position">1</property>
                      </packing>
                    </child>
                  </object>
                  <packing>
                    <property name="expand">False</property>
                    <property name="fill">False</property>
                    <property name="position">6</property>
                  </packing>
                </child>
                <child>
                  <object class="GtkBox" id="ghtSPcontrols">
                    <property name="visible">True</property>
                    <property name="can-focus">False</property>
                    <property name="orientation">vertical</property>
                    <child>
                      <!-- n-columns=3 n-rows=1 -->
                      <object class="GtkGrid">
                        <property name="visible">True</property>
                        <property name="can-focus">False</property>
                        <child>
                          <object class="GtkLabel" id="label_payneS">
                            <property name="visible">True</property>
                            <property name="can-focus">False</property>
                            <property name="halign">start</property>
                            <property name="hexpand">True</property>
                            <property name="label" translatable="yes">Symmetry point (SP)</property>
                          </object>
                          <packing>
                            <property name="left-attach">0</property>
                            <property name="top-attach">0</property>
                          </packing>
                        </child>
                        <child>
                          <object class="GtkSpinButton" id="spin_ghtSP">
                            <property name="visible">True</property>
                            <property name="can-focus">True</property>
                            <property name="tooltip-text" translatable="yes">Sets the symmetry point around which the stretch is focused - contrast will be distributed symmetrically around SP. This should generally be placed within a histogram peak so that the stretch will widen and lower the peak by adding the most contrast in the stretch at that point. The stretch will move pixel values away from SP. This parameter must be greater than or equal to LP and less than or equal to HP.</property>
                            <property name="valign">center</property>
                            <property name="width-chars">10</property>
                            <property name="text">0,00000</property>
                            <property name="progress-fraction">0.01</property>
                            <property name="progress-pulse-step">0.01</property>
                            <property name="input-hints">GTK_INPUT_HINT_NO_EMOJI | GTK_INPUT_HINT_NONE</property>
                            <property name="adjustment">adjustment_payneSP</property>
                            <property name="digits">5</property>
                            <signal name="value-changed" handler="on_spin_ghtSP_value_changed" swapped="no"/>
                          </object>
                          <packing>
                            <property name="left-attach">2</property>
                            <property name="top-attach">0</property>
                          </packing>
                        </child>
                        <child>
                          <object class="GtkButton" id="eyedropper_button">
                            <property name="visible">True</property>
                            <property name="can-focus">True</property>
                            <property name="receives-default">True</property>
                            <property name="tooltip-text" translatable="yes">This dropper allows you to set the background stretch symmetry point  based on the average value of  the current selection. This helps in picking out faint detail above the dark background.</property>
                            <signal name="clicked" handler="on_eyedropper_SP_clicked" swapped="no"/>
                            <child>
                              <object class="GtkImage" id="eyedropper">
                                <property name="visible">True</property>
                                <property name="can-focus">False</property>
                                <property name="resource">/org/siril/ui/pixmaps/eyedropper.svg</property>
                              </object>
                            </child>
                          </object>
                          <packing>
                            <property name="left-attach">1</property>
                            <property name="top-attach">0</property>
                          </packing>
                        </child>
                      </object>
                      <packing>
                        <property name="expand">False</property>
                        <property name="fill">True</property>
                        <property name="position">0</property>
                      </packing>
                    </child>
                    <child>
                      <object class="GtkScale" id="scale_ghtSP">
                        <property name="visible">True</property>
                        <property name="can-focus">True</property>
                        <property name="adjustment">adjustment_payneSP</property>
                        <property name="digits">6</property>
                        <property name="draw-value">False</property>
                      </object>
                      <packing>
                        <property name="expand">False</property>
                        <property name="fill">True</property>
                        <property name="position">1</property>
                      </packing>
                    </child>
                  </object>
                  <packing>
                    <property name="expand">False</property>
                    <property name="fill">False</property>
                    <property name="position">8</property>
                  </packing>
                </child>
                <child>
                  <object class="GtkBox" id="ghtLPcontrols">
                    <property name="visible">True</property>
                    <property name="can-focus">False</property>
                    <property name="orientation">vertical</property>
                    <child>
                      <!-- n-columns=2 n-rows=1 -->
                      <object class="GtkGrid">
                        <property name="visible">True</property>
                        <property name="can-focus">False</property>
                        <child>
                          <object class="GtkLabel" id="label_payneL">
                            <property name="visible">True</property>
                            <property name="can-focus">False</property>
                            <property name="halign">start</property>
                            <property name="hexpand">True</property>
                            <property name="label" translatable="yes">Shadow protection point (LP)</property>
                          </object>
                          <packing>
                            <property name="left-attach">0</property>
                            <property name="top-attach">0</property>
                          </packing>
                        </child>
                        <child>
                          <object class="GtkSpinButton" id="spin_ghtLP">
                            <property name="visible">True</property>
                            <property name="can-focus">True</property>
                            <property name="tooltip-text" translatable="yes">Sets a value below which the stretch is modified to preserve contrast in the shadows. This is done by performing a linear stretch below LP by reserving contrast from the rest of the image. Moving LP towards SP changes both the scope and amount of contrast reservation, the net effect is to push the overall stretch to higher brightness levels whilekeeping the contrast and definition in the background. This parameter must be greater than or equal to 0 and not greater than SP.</property>
                            <property name="width-chars">10</property>
                            <property name="text">0,00000</property>
                            <property name="progress-pulse-step">0.01</property>
                            <property name="input-hints">GTK_INPUT_HINT_NO_EMOJI | GTK_INPUT_HINT_NONE</property>
                            <property name="adjustment">adjustment_payneLP</property>
                            <property name="digits">5</property>
                            <signal name="value-changed" handler="on_spin_ghtLP_value_changed" swapped="no"/>
                          </object>
                          <packing>
                            <property name="left-attach">1</property>
                            <property name="top-attach">0</property>
                          </packing>
                        </child>
                      </object>
                      <packing>
                        <property name="expand">False</property>
                        <property name="fill">True</property>
                        <property name="position">0</property>
                      </packing>
                    </child>
                    <child>
                      <object class="GtkScale" id="scale_ghtLP">
                        <property name="visible">True</property>
                        <property name="can-focus">True</property>
                        <property name="adjustment">adjustment_payneLP</property>
                        <property name="digits">5</property>
                        <property name="draw-value">False</property>
                      </object>
                      <packing>
                        <property name="expand">False</property>
                        <property name="fill">True</property>
                        <property name="position">1</property>
                      </packing>
                    </child>
                  </object>
                  <packing>
                    <property name="expand">False</property>
                    <property name="fill">False</property>
                    <property name="position">10</property>
                  </packing>
                </child>
                <child>
                  <object class="GtkBox" id="ghtHPcontrols">
                    <property name="visible">True</property>
                    <property name="can-focus">False</property>
                    <property name="orientation">vertical</property>
                    <child>
                      <!-- n-columns=2 n-rows=1 -->
                      <object class="GtkGrid">
                        <property name="visible">True</property>
                        <property name="can-focus">False</property>
                        <child>
                          <object class="GtkLabel" id="label_payneH">
                            <property name="visible">True</property>
                            <property name="can-focus">False</property>
                            <property name="halign">start</property>
                            <property name="hexpand">True</property>
                            <property name="label" translatable="yes">Highlight protection point (HP)</property>
                          </object>
                          <packing>
                            <property name="left-attach">0</property>
                            <property name="top-attach">0</property>
                          </packing>
                        </child>
                        <child>
                          <object class="GtkSpinButton" id="spin_ghtHP">
                            <property name="visible">True</property>
                            <property name="can-focus">True</property>
                            <property name="tooltip-text" translatable="yes">Sets a value above which the stretch is modified to preserve contrast in the highlights / stars. This is done by performing a linear stretch of the data above HP by reserving contrast from the rest of the image. Moving HP towards SP inreases both the scope and the amount of this contrast reservation, the net effect is to push the overall stretch to lower brightness levels while keeping the contrast and definition in the highlights. This parameter must be less than or equal to 1 and not less than SP.</property>
                            <property name="width-chars">10</property>
                            <property name="text">1,00000</property>
                            <property name="progress-pulse-step">0.01</property>
                            <property name="input-hints">GTK_INPUT_HINT_NO_EMOJI | GTK_INPUT_HINT_NONE</property>
                            <property name="adjustment">adjustment_payneHP</property>
                            <property name="digits">5</property>
                            <property name="value">1</property>
                            <signal name="value-changed" handler="on_spin_ghtHP_value_changed" swapped="no"/>
                          </object>
                          <packing>
                            <property name="left-attach">1</property>
                            <property name="top-attach">0</property>
                          </packing>
                        </child>
                      </object>
                      <packing>
                        <property name="expand">False</property>
                        <property name="fill">True</property>
                        <property name="position">0</property>
                      </packing>
                    </child>
                    <child>
                      <object class="GtkScale" id="scale_ghtHP">
                        <property name="visible">True</property>
                        <property name="can-focus">True</property>
                        <property name="adjustment">adjustment_payneHP</property>
                        <property name="digits">5</property>
                        <property name="draw-value">False</property>
                      </object>
                      <packing>
                        <property name="expand">False</property>
                        <property name="fill">True</property>
                        <property name="position">1</property>
                      </packing>
                    </child>
                  </object>
                  <packing>
                    <property name="expand">False</property>
                    <property name="fill">False</property>
                    <property name="position">12</property>
                  </packing>
                </child>
                <child>
                  <object class="GtkBox" id="ghtBPcontrols">
                    <property name="visible">True</property>
                    <property name="can-focus">False</property>
                    <property name="orientation">vertical</property>
                    <child>
                      <!-- n-columns=2 n-rows=1 -->
                      <object class="GtkGrid">
                        <property name="visible">True</property>
                        <property name="can-focus">False</property>
                        <child>
                          <object class="GtkLabel">
                            <property name="visible">True</property>
                            <property name="can-focus">False</property>
                            <property name="halign">start</property>
                            <property name="hexpand">True</property>
                            <property name="label" translatable="yes">Black Point (BP)</property>
                          </object>
                          <packing>
                            <property name="left-attach">0</property>
                            <property name="top-attach">0</property>
                          </packing>
                        </child>
                        <child>
                          <object class="GtkSpinButton" id="spin_ghtBP">
                            <property name="visible">True</property>
                            <property name="can-focus">True</property>
                            <property name="tooltip-text" translatable="yes">Black point adjustment. This is a constant value that is subtracted from the image. NOTE: altering BP can clip pixels in which case this transformation is non-reversible.</property>
                            <property name="halign">end</property>
                            <property name="width-chars">10</property>
                            <property name="text">0,00000</property>
                            <property name="progress-pulse-step">0.01</property>
                            <property name="input-hints">GTK_INPUT_HINT_NO_EMOJI | GTK_INPUT_HINT_NONE</property>
                            <property name="adjustment">adj_black_point_payne</property>
                            <property name="digits">5</property>
                            <signal name="value-changed" handler="on_spin_ghtBP_value_changed" swapped="no"/>
                          </object>
                          <packing>
                            <property name="left-attach">1</property>
                            <property name="top-attach">0</property>
                          </packing>
                        </child>
                      </object>
                      <packing>
                        <property name="expand">False</property>
                        <property name="fill">True</property>
                        <property name="position">0</property>
                      </packing>
                    </child>
                    <child>
                      <object class="GtkScale" id="scale_ghtBP">
                        <property name="visible">True</property>
                        <property name="can-focus">True</property>
                        <property name="adjustment">adj_black_point_payne</property>
                        <property name="digits">5</property>
                        <property name="draw-value">False</property>
                      </object>
                      <packing>
                        <property name="expand">False</property>
                        <property name="fill">True</property>
                        <property name="position">1</property>
                      </packing>
                    </child>
                  </object>
                  <packing>
                    <property name="expand">False</property>
                    <property name="fill">False</property>
                    <property name="position">14</property>
                  </packing>
                </child>
              </object>
              <packing>
                <property name="expand">False</property>
                <property name="fill">False</property>
                <property name="pack-type">end</property>
                <property name="position">1</property>
              </packing>
            </child>
          </object>
          <packing>
            <property name="expand">True</property>
            <property name="fill">True</property>
            <property name="position">0</property>
          </packing>
        </child>
      </object>
    </child>
  </object>
</interface>
=======
<?xml version="1.0" encoding="UTF-8"?>
<!-- Generated with glade 3.40.0 

Copyright (C) The free-astro development team, 2019-2023

This file is part of Siril.

Siril is free software: you can redistribute it and/or modify
it under the terms of the GNU General Public License as published by
the Free Software Foundation, either version 3 of the License, or
(at your option) any later version.

Siril is distributed in the hope that it will be useful,
but WITHOUT ANY WARRANTY; without even the implied warranty of
MERCHANTABILITY or FITNESS FOR A PARTICULAR PURPOSE.  See the
GNU General Public License for more details.

You should have received a copy of the GNU General Public License
along with Siril.  If not, see <http://www.gnu.org/licenses/>.

-->
<interface>
  <requires lib="gtk+" version="3.22"/>
  <!-- interface-local-resource-path ../.. -->
  <!-- interface-css-provider-path siril.css -->
  <!-- interface-license-type gplv3 -->
  <!-- interface-name Siril -->
  <!-- interface-description Tool for astronomy image processing -->
  <!-- interface-copyright The free-astro development team, 2023 -->
  <object class="GtkAdjustment" id="adj_black_point_payne">
    <property name="upper">1</property>
    <property name="step-increment">0.001</property>
    <property name="page-increment">0.01</property>
  </object>
  <object class="GtkAdjustment" id="adjustment_payneD">
    <property name="upper">10</property>
    <property name="step-increment">0.01</property>
    <property name="page-increment">0.10</property>
  </object>
  <object class="GtkAdjustment" id="adjustment_payneD1">
    <property name="upper">10</property>
    <property name="step-increment">0.01</property>
    <property name="page-increment">0.10</property>
  </object>
  <object class="GtkAdjustment" id="adjustment_payneHP">
    <property name="upper">1</property>
    <property name="value">1</property>
    <property name="step-increment">0.001</property>
    <property name="page-increment">0.01</property>
  </object>
  <object class="GtkAdjustment" id="adjustment_payneHP1">
    <property name="upper">1</property>
    <property name="value">1</property>
    <property name="step-increment">0.001</property>
    <property name="page-increment">0.01</property>
  </object>
  <object class="GtkAdjustment" id="adjustment_payneLP">
    <property name="upper">1</property>
    <property name="step-increment">0.001</property>
    <property name="page-increment">0.01</property>
  </object>
  <object class="GtkAdjustment" id="adjustment_payneLP1">
    <property name="upper">1</property>
    <property name="step-increment">0.001</property>
    <property name="page-increment">0.01</property>
  </object>
  <object class="GtkAdjustment" id="adjustment_payneSP">
    <property name="upper">1</property>
    <property name="step-increment">0.001</property>
    <property name="page-increment">0.01</property>
  </object>
  <object class="GtkAdjustment" id="adjustment_payneSP1">
    <property name="upper">1</property>
    <property name="step-increment">0.001</property>
    <property name="page-increment">0.01</property>
  </object>
  <object class="GtkAdjustment" id="adjustment_payneb">
    <property name="lower">-5</property>
    <property name="upper">15</property>
    <property name="value">0.5</property>
    <property name="step-increment">0.01</property>
    <property name="page-increment">0.10</property>
  </object>
  <object class="GtkImage" id="curve">
    <property name="visible">True</property>
    <property name="can-focus">False</property>
    <property name="resource">/org/siril/ui/pixmaps/curve.svg</property>
  </object>
  <object class="GtkImage" id="grid">
    <property name="visible">True</property>
    <property name="can-focus">False</property>
    <property name="resource">/org/siril/ui/pixmaps/grid.svg</property>
  </object>
  <object class="GtkImage" id="histo-orig">
    <property name="visible">True</property>
    <property name="can-focus">False</property>
    <property name="resource">/org/siril/ui/pixmaps/histo-orig.svg</property>
  </object>
  <object class="GtkAdjustment" id="histoAdjZoomH">
    <property name="lower">1</property>
    <property name="upper">100</property>
    <property name="value">1</property>
    <property name="step-increment">1</property>
    <property name="page-increment">10</property>
  </object>
  <object class="GtkAdjustment" id="histoAdjZoomV">
    <property name="lower">1</property>
    <property name="upper">100</property>
    <property name="value">1</property>
    <property name="step-increment">1</property>
    <property name="page-increment">10</property>
  </object>
  <object class="GtkImage" id="histo_blue">
    <property name="visible">True</property>
    <property name="can-focus">False</property>
    <property name="resource">/org/siril/ui/pixmaps/b.svg</property>
  </object>
  <object class="GtkImage" id="histo_green">
    <property name="visible">True</property>
    <property name="can-focus">False</property>
    <property name="resource">/org/siril/ui/pixmaps/g.svg</property>
  </object>
  <object class="GtkImage" id="histo_red">
    <property name="visible">True</property>
    <property name="can-focus">False</property>
    <property name="resource">/org/siril/ui/pixmaps/r.svg</property>
  </object>
  <object class="GtkImage" id="mtf">
    <property name="visible">True</property>
    <property name="can-focus">False</property>
    <property name="resource">/org/siril/ui/pixmaps/mtf.svg</property>
  </object>
  <object class="GtkDialog" id="histogram_dialog">
    <property name="width-request">400</property>
    <property name="height-request">1</property>
    <property name="can-focus">False</property>
    <property name="border-width">5</property>
    <property name="title" translatable="yes">Histogram Transformation</property>
    <property name="default-width">1</property>
    <property name="default-height">1</property>
    <property name="type-hint">dialog</property>
    <signal name="delete-event" handler="siril_widget_hide_on_delete" swapped="no"/>
    <signal name="hide" handler="on_button_histo_close_clicked" swapped="no"/>
    <signal name="show" handler="on_histogram_window_show" swapped="no"/>
    <child internal-child="vbox">
      <object class="GtkBox">
        <property name="can-focus">False</property>
        <property name="orientation">vertical</property>
        <property name="spacing">10</property>
        <child internal-child="action_area">
          <object class="GtkButtonBox">
            <property name="can-focus">False</property>
            <property name="layout-style">end</property>
            <child>
              <object class="GtkButton" id="button_histo_reset">
                <property name="label" translatable="yes">Reset</property>
                <property name="visible">True</property>
                <property name="can-focus">True</property>
                <property name="receives-default">True</property>
                <property name="tooltip-text" translatable="yes">Reset</property>
                <property name="valign">start</property>
                <signal name="clicked" handler="on_button_histo_reset_clicked" swapped="no"/>
              </object>
              <packing>
                <property name="expand">True</property>
                <property name="fill">True</property>
                <property name="position">0</property>
              </packing>
            </child>
            <child>
              <object class="GtkButton" id="button_histo_close">
                <property name="label" translatable="yes">Close</property>
                <property name="visible">True</property>
                <property name="can-focus">True</property>
                <property name="receives-default">True</property>
                <property name="tooltip-text" translatable="yes">Close</property>
                <property name="valign">start</property>
                <signal name="clicked" handler="on_button_histo_close_clicked" swapped="no"/>
              </object>
              <packing>
                <property name="expand">False</property>
                <property name="fill">True</property>
                <property name="position">1</property>
              </packing>
            </child>
            <child>
              <object class="GtkButton" id="button_histo_apply">
                <property name="label" translatable="yes">Apply</property>
                <property name="visible">True</property>
                <property name="can-focus">True</property>
                <property name="receives-default">True</property>
                <property name="tooltip-text" translatable="yes">Apply histogram transformation</property>
                <property name="valign">start</property>
                <signal name="clicked" handler="on_button_histo_apply_clicked" swapped="no"/>
                <style>
                  <class name="suggested-action"/>
                </style>
              </object>
              <packing>
                <property name="expand">False</property>
                <property name="fill">True</property>
                <property name="position">2</property>
              </packing>
            </child>
          </object>
          <packing>
            <property name="expand">False</property>
            <property name="fill">False</property>
            <property name="position">0</property>
          </packing>
        </child>
        <child>
          <object class="GtkBox">
            <property name="visible">True</property>
            <property name="can-focus">False</property>
            <property name="hexpand">True</property>
            <property name="vexpand">True</property>
            <property name="spacing">5</property>
            <property name="baseline-position">top</property>
            <child>
              <object class="GtkBox">
                <property name="visible">True</property>
                <property name="can-focus">False</property>
                <property name="hexpand">True</property>
                <property name="vexpand">True</property>
                <property name="orientation">vertical</property>
                <property name="spacing">5</property>
                <property name="baseline-position">top</property>
                <child>
                  <object class="GtkToolbar" id="histoToolbar1">
                    <property name="visible">True</property>
                    <property name="can-focus">False</property>
                    <property name="valign">end</property>
                    <property name="toolbar-style">icons</property>
                    <property name="icon_size">2</property>
                    <child>
                      <object class="GtkToolItem" id="toolbutton1">
                        <property name="visible">True</property>
                        <property name="can-focus">False</property>
                        <child>
                          <object class="GtkSpinButton" id="histoSpinZoomH">
                            <property name="visible">True</property>
                            <property name="can-focus">True</property>
                            <property name="tooltip-text" translatable="yes">Horizontal Zoom</property>
                            <property name="text">1</property>
                            <property name="input-purpose">number</property>
                            <property name="input-hints">GTK_INPUT_HINT_NO_EMOJI | GTK_INPUT_HINT_NONE</property>
                            <property name="adjustment">histoAdjZoomH</property>
                            <property name="numeric">True</property>
                            <property name="value">1</property>
                            <signal name="value-changed" handler="on_histoSpinZoom_value_changed" swapped="no"/>
                          </object>
                        </child>
                      </object>
                      <packing>
                        <property name="expand">False</property>
                        <property name="homogeneous">True</property>
                      </packing>
                    </child>
                    <child>
                      <object class="GtkToolButton" id="histoZoom100">
                        <property name="visible">True</property>
                        <property name="can-focus">False</property>
                        <property name="tooltip-text" translatable="yes">Reset zooms to 1.</property>
                        <property name="halign">center</property>
                        <property name="valign">center</property>
                        <property name="use-underline">True</property>
                        <property name="icon-name">zoom-original-symbolic</property>
                        <signal name="clicked" handler="on_histoZoom100_clicked" swapped="no"/>
                      </object>
                      <packing>
                        <property name="expand">False</property>
                        <property name="homogeneous">False</property>
                      </packing>
                    </child>
                    <child>
                      <object class="GtkToolItem" id="histoToolLog">
                        <property name="visible">True</property>
                        <property name="can-focus">False</property>
                        <property name="halign">end</property>
                        <child>
                          <object class="GtkCheckButton" id="HistoCheckLogButton">
                            <property name="label" translatable="yes">Logarithmic scale</property>
                            <property name="visible">True</property>
                            <property name="can-focus">True</property>
                            <property name="receives-default">False</property>
                            <property name="tooltip-text" translatable="yes">Show the histogram with a logarithmic scale. Does not affect the transfer function display.
</property>
                            <property name="halign">end</property>
                            <property name="draw-indicator">True</property>
                            <signal name="toggled" handler="on_histo_toggled" swapped="no"/>
                          </object>
                        </child>
                      </object>
                      <packing>
                        <property name="expand">True</property>
                        <property name="homogeneous">True</property>
                      </packing>
                    </child>
                  </object>
                  <packing>
                    <property name="expand">False</property>
                    <property name="fill">True</property>
                    <property name="position">0</property>
                  </packing>
                </child>
                <child>
                  <object class="GtkScrolledWindow" id="histoScroll">
                    <property name="height-request">300</property>
                    <property name="visible">True</property>
                    <property name="can-focus">True</property>
                    <property name="hexpand">True</property>
                    <property name="vexpand">True</property>
                    <property name="hscrollbar-policy">always</property>
                    <property name="overlay-scrolling">False</property>
                    <child>
                      <object class="GtkViewport" id="viewport1">
                        <property name="width-request">-1</property>
                        <property name="height-request">-1</property>
                        <property name="visible">True</property>
                        <property name="can-focus">False</property>
                        <property name="hexpand">True</property>
                        <property name="vexpand">True</property>
                        <child>
                          <object class="GtkDrawingArea" id="drawingarea_histograms">
                            <property name="width-request">-1</property>
                            <property name="height-request">-1</property>
                            <property name="visible">True</property>
                            <property name="can-focus">False</property>
                            <property name="events">GDK_POINTER_MOTION_MASK | GDK_POINTER_MOTION_HINT_MASK | GDK_BUTTON_MOTION_MASK | GDK_BUTTON1_MOTION_MASK | GDK_BUTTON_PRESS_MASK | GDK_BUTTON_RELEASE_MASK | GDK_ENTER_NOTIFY_MASK | GDK_LEAVE_NOTIFY_MASK</property>
                            <property name="hexpand">True</property>
                            <property name="vexpand">True</property>
                            <signal name="button-press-event" handler="on_drawingarea_histograms_button_press_event" swapped="no"/>
                            <signal name="button-release-event" handler="on_drawingarea_histograms_button_release_event" swapped="no"/>
                            <signal name="draw" handler="redraw_histo" swapped="no"/>
                            <signal name="leave-notify-event" handler="on_drawingarea_histograms_leave_notify_event" swapped="no"/>
                            <signal name="motion-notify-event" handler="on_drawingarea_histograms_motion_notify_event" swapped="no"/>
                          </object>
                        </child>
                      </object>
                    </child>
                  </object>
                  <packing>
                    <property name="expand">True</property>
                    <property name="fill">True</property>
                    <property name="position">1</property>
                  </packing>
                </child>
                <child>
                  <object class="GtkToolbar" id="histoToolbar2">
                    <property name="visible">True</property>
                    <property name="can-focus">False</property>
                    <property name="valign">start</property>
                    <property name="show-arrow">False</property>
                    <property name="icon_size">5</property>
                    <child>
                      <object class="GtkToggleToolButton" id="histoToolRed">
                        <property name="name">histoToolRed</property>
                        <property name="visible">True</property>
                        <property name="can-focus">False</property>
                        <property name="tooltip-text" translatable="yes">Toggles whether the stretch applies to the red channel</property>
                        <property name="halign">center</property>
                        <property name="valign">center</property>
                        <property name="use-underline">True</property>
                        <property name="icon-widget">histo_red</property>
                        <property name="active">True</property>
                        <signal name="toggled" handler="on_histo_toggled" swapped="no"/>
                      </object>
                      <packing>
                        <property name="expand">False</property>
                        <property name="homogeneous">True</property>
                      </packing>
                    </child>
                    <child>
                      <object class="GtkToggleToolButton" id="histoToolGreen">
                        <property name="name">histoToolGreen</property>
                        <property name="visible">True</property>
                        <property name="can-focus">False</property>
                        <property name="tooltip-text" translatable="yes">Toggles whether the stretch applies to the green channel</property>
                        <property name="halign">center</property>
                        <property name="valign">center</property>
                        <property name="use-underline">True</property>
                        <property name="icon-widget">histo_green</property>
                        <property name="active">True</property>
                        <signal name="toggled" handler="on_histo_toggled" swapped="no"/>
                      </object>
                      <packing>
                        <property name="expand">False</property>
                        <property name="homogeneous">True</property>
                      </packing>
                    </child>
                    <child>
                      <object class="GtkToggleToolButton" id="histoToolBlue">
                        <property name="name">histoToolBlue</property>
                        <property name="visible">True</property>
                        <property name="can-focus">False</property>
                        <property name="tooltip-text" translatable="yes">Toggles whether the stretch applies to the blue channel</property>
                        <property name="halign">center</property>
                        <property name="valign">center</property>
                        <property name="use-underline">True</property>
                        <property name="icon-widget">histo_blue</property>
                        <property name="active">True</property>
                        <signal name="toggled" handler="on_histo_toggled" swapped="no"/>
                      </object>
                      <packing>
                        <property name="expand">False</property>
                        <property name="homogeneous">True</property>
                      </packing>
                    </child>
                    <child>
                      <object class="GtkSeparatorToolItem" id="&lt;séparateur&gt;3">
                        <property name="visible">True</property>
                        <property name="can-focus">False</property>
                      </object>
                      <packing>
                        <property name="expand">False</property>
                        <property name="homogeneous">False</property>
                      </packing>
                    </child>
                    <child>
                      <object class="GtkToggleToolButton" id="histoToolGrid">
                        <property name="visible">True</property>
                        <property name="can-focus">False</property>
                        <property name="tooltip-text" translatable="yes">Show grids</property>
                        <property name="halign">center</property>
                        <property name="valign">center</property>
                        <property name="use-underline">True</property>
                        <property name="icon-widget">grid</property>
                        <property name="active">True</property>
                        <signal name="toggled" handler="on_histo_toggled" swapped="no"/>
                      </object>
                      <packing>
                        <property name="expand">False</property>
                        <property name="homogeneous">True</property>
                      </packing>
                    </child>
                    <child>
                      <object class="GtkToggleToolButton" id="histoToolCurve">
                        <property name="visible">True</property>
                        <property name="can-focus">False</property>
                        <property name="tooltip-text" translatable="yes">Show transfer curve plus the line y=x</property>
                        <property name="halign">center</property>
                        <property name="valign">center</property>
                        <property name="use-underline">True</property>
                        <property name="icon-widget">curve</property>
                        <property name="active">True</property>
                        <signal name="toggled" handler="on_histo_toggled" swapped="no"/>
                      </object>
                      <packing>
                        <property name="expand">False</property>
                        <property name="homogeneous">True</property>
                      </packing>
                    </child>
                    <child>
                      <object class="GtkToggleToolButton" id="histoToolOrig">
                        <property name="visible">True</property>
                        <property name="can-focus">False</property>
                        <property name="tooltip-text" translatable="yes">Show pre-stretch histogram</property>
                        <property name="halign">center</property>
                        <property name="valign">center</property>
                        <property name="use-underline">True</property>
                        <property name="icon-widget">histo-orig</property>
                        <property name="active">True</property>
                        <signal name="toggled" handler="on_histo_toggled" swapped="no"/>
                      </object>
                      <packing>
                        <property name="expand">False</property>
                        <property name="homogeneous">True</property>
                      </packing>
                    </child>
                    <child>
                      <object class="GtkSeparatorToolItem" id="toolbutton3">
                        <property name="visible">True</property>
                        <property name="can-focus">False</property>
                      </object>
                      <packing>
                        <property name="expand">False</property>
                        <property name="homogeneous">True</property>
                      </packing>
                    </child>
                    <child>
                      <object class="GtkToolButton" id="histoToolAutoStretch">
                        <property name="visible">True</property>
                        <property name="can-focus">False</property>
                        <property name="tooltip-text" translatable="yes">Apply autostretch algorithm to image</property>
                        <property name="use-underline">True</property>
                        <property name="icon-widget">mtf</property>
                        <signal name="clicked" handler="on_histoToolAutoStretch_clicked" swapped="no"/>
                      </object>
                      <packing>
                        <property name="expand">False</property>
                        <property name="homogeneous">True</property>
                      </packing>
                    </child>
                  </object>
                  <packing>
                    <property name="expand">False</property>
                    <property name="fill">True</property>
                    <property name="position">2</property>
                  </packing>
                </child>
                <child>
                  <object class="GtkBox">
                    <property name="visible">True</property>
                    <property name="can-focus">False</property>
                    <child>
                      <!-- n-columns=2 n-rows=3 -->
                      <object class="GtkGrid" id="grid32">
                        <property name="visible">True</property>
                        <property name="can-focus">False</property>
                        <property name="valign">start</property>
                        <property name="column-spacing">10</property>
                        <child>
                          <object class="GtkLabel" id="label134">
                            <property name="visible">True</property>
                            <property name="can-focus">False</property>
                            <property name="halign">start</property>
                            <property name="label" translatable="yes">Highlights: </property>
                          </object>
                          <packing>
                            <property name="left-attach">0</property>
                            <property name="top-attach">2</property>
                          </packing>
                        </child>
                        <child>
                          <object class="GtkEntry" id="histoHighEntry">
                            <property name="visible">True</property>
                            <property name="can-focus">True</property>
                            <property name="tooltip-text" translatable="yes">Highlights clipping</property>
                            <property name="hexpand">True</property>
                            <property name="has-frame">False</property>
                            <property name="width-chars">10</property>
                            <property name="text">1.0000000</property>
                            <property name="input-purpose">number</property>
                            <signal name="activate" handler="on_histoHighEntry_activate" swapped="no"/>
                            <signal name="focus-out-event" handler="on_histoHighEntry_focus_out_event" swapped="no"/>
                          </object>
                          <packing>
                            <property name="left-attach">1</property>
                            <property name="top-attach">2</property>
                          </packing>
                        </child>
                        <child>
                          <object class="GtkLabel" id="label136">
                            <property name="visible">True</property>
                            <property name="can-focus">False</property>
                            <property name="halign">start</property>
                            <property name="label" translatable="yes">Shadows: </property>
                          </object>
                          <packing>
                            <property name="left-attach">0</property>
                            <property name="top-attach">0</property>
                          </packing>
                        </child>
                        <child>
                          <object class="GtkLabel" id="label135">
                            <property name="visible">True</property>
                            <property name="can-focus">False</property>
                            <property name="halign">start</property>
                            <property name="label" translatable="yes">Midtones: </property>
                          </object>
                          <packing>
                            <property name="left-attach">0</property>
                            <property name="top-attach">1</property>
                          </packing>
                        </child>
                        <child>
                          <object class="GtkEntry" id="histoMidEntry">
                            <property name="visible">True</property>
                            <property name="can-focus">True</property>
                            <property name="tooltip-text" translatable="yes">Midtones balance</property>
                            <property name="hexpand">True</property>
                            <property name="has-frame">False</property>
                            <property name="width-chars">10</property>
                            <property name="text">0.5000000</property>
                            <property name="input-purpose">number</property>
                            <signal name="activate" handler="on_histoMidEntry_activate" swapped="no"/>
                            <signal name="focus-out-event" handler="on_histoMidEntry_focus_out_event" swapped="no"/>
                          </object>
                          <packing>
                            <property name="left-attach">1</property>
                            <property name="top-attach">1</property>
                          </packing>
                        </child>
                        <child>
                          <object class="GtkEntry" id="histoShadEntry">
                            <property name="visible">True</property>
                            <property name="can-focus">True</property>
                            <property name="tooltip-text" translatable="yes">Shadows clipping</property>
                            <property name="hexpand">True</property>
                            <property name="has-frame">False</property>
                            <property name="width-chars">10</property>
                            <property name="text" translatable="yes">0.0000000</property>
                            <property name="input-purpose">number</property>
                            <signal name="activate" handler="on_histoShadEntry_activate" swapped="no"/>
                            <signal name="focus-out-event" handler="on_histoShadEntry_focus_out_event" swapped="no"/>
                          </object>
                          <packing>
                            <property name="left-attach">1</property>
                            <property name="top-attach">0</property>
                          </packing>
                        </child>
                      </object>
                      <packing>
                        <property name="expand">True</property>
                        <property name="fill">True</property>
                        <property name="position">0</property>
                      </packing>
                    </child>
                    <child>
                      <object class="GtkBox" id="histo_box_clip">
                        <property name="visible">True</property>
                        <property name="can-focus">False</property>
                        <property name="orientation">vertical</property>
                        <child>
                          <object class="GtkLabel" id="label137">
                            <property name="visible">True</property>
                            <property name="can-focus">False</property>
                            <property name="halign">center</property>
                            <property name="label" translatable="yes">Clip (%)</property>
                          </object>
                          <packing>
                            <property name="expand">False</property>
                            <property name="fill">True</property>
                            <property name="position">0</property>
                          </packing>
                        </child>
                        <child>
                          <object class="GtkEntry" id="clip_shadows">
                            <property name="visible">True</property>
                            <property name="sensitive">False</property>
                            <property name="can-focus">True</property>
                            <property name="tooltip-text" translatable="yes">Clipped pixels count (shadows)</property>
                            <property name="halign">center</property>
                            <property name="editable">False</property>
                            <property name="has-frame">False</property>
                            <property name="width-chars">6</property>
                            <property name="max-width-chars">8</property>
                          </object>
                          <packing>
                            <property name="expand">False</property>
                            <property name="fill">True</property>
                            <property name="position">1</property>
                          </packing>
                        </child>
                        <child>
                          <object class="GtkEntry" id="clip_highlights">
                            <property name="visible">True</property>
                            <property name="sensitive">False</property>
                            <property name="can-focus">True</property>
                            <property name="tooltip-text" translatable="yes">Clipped pixels count (highlights)</property>
                            <property name="halign">center</property>
                            <property name="editable">False</property>
                            <property name="has-frame">False</property>
                            <property name="width-chars">6</property>
                            <property name="max-width-chars">8</property>
                          </object>
                          <packing>
                            <property name="expand">False</property>
                            <property name="fill">True</property>
                            <property name="position">2</property>
                          </packing>
                        </child>
                      </object>
                      <packing>
                        <property name="expand">False</property>
                        <property name="fill">True</property>
                        <property name="position">1</property>
                      </packing>
                    </child>
                  </object>
                  <packing>
                    <property name="expand">False</property>
                    <property name="fill">True</property>
                    <property name="position">3</property>
                  </packing>
                </child>
                <child>
                  <object class="GtkBox">
                    <property name="visible">True</property>
                    <property name="can-focus">False</property>
                    <property name="valign">start</property>
                    <property name="spacing">5</property>
                    <child>
                      <object class="GtkCheckButton" id="checkMTFSeq">
                        <property name="label" translatable="yes">Apply to sequence</property>
                        <property name="visible">True</property>
                        <property name="can-focus">True</property>
                        <property name="receives-default">False</property>
                        <property name="tooltip-text" translatable="yes">If a sequence is loaded and this is activated, perform the processing on all images of the sequence instead of only the loaded image.</property>
                        <property name="halign">start</property>
                        <property name="draw-indicator">True</property>
                      </object>
                      <packing>
                        <property name="expand">False</property>
                        <property name="fill">True</property>
                        <property name="position">0</property>
                      </packing>
                    </child>
                    <child>
                      <object class="GtkLabel" id="label44">
                        <property name="visible">True</property>
                        <property name="can-focus">False</property>
                        <property name="halign">start</property>
                        <property name="label" translatable="yes">Output prefix:</property>
                      </object>
                      <packing>
                        <property name="expand">False</property>
                        <property name="fill">True</property>
                        <property name="position">1</property>
                      </packing>
                    </child>
                    <child>
                      <object class="GtkEntry" id="entryMTFSeq">
                        <property name="visible">True</property>
                        <property name="can-focus">True</property>
                        <property name="tooltip-text" translatable="yes">Prefix of the image names resulting from the mtf process.</property>
                        <property name="max-length">10</property>
                        <property name="width-chars">10</property>
                        <property name="text">stretch_</property>
                        <property name="input-hints">GTK_INPUT_HINT_NO_EMOJI | GTK_INPUT_HINT_NONE</property>
                      </object>
                      <packing>
                        <property name="expand">False</property>
                        <property name="fill">True</property>
                        <property name="position">2</property>
                      </packing>
                    </child>
                  </object>
                  <packing>
                    <property name="expand">False</property>
                    <property name="fill">True</property>
                    <property name="position">4</property>
                  </packing>
                </child>
                <child>
                  <object class="GtkBox" id="histo_clip_settings">
                    <property name="visible">True</property>
                    <property name="can-focus">False</property>
                    <property name="spacing">6</property>
                    <property name="homogeneous">True</property>
                    <child>
                      <object class="GtkCheckButton" id="HistoCheckPreview">
                        <property name="label" translatable="yes">Preview</property>
                        <property name="visible">True</property>
                        <property name="can-focus">True</property>
                        <property name="receives-default">False</property>
                        <property name="tooltip-text" translatable="yes">Toggle preview on / off</property>
                        <property name="halign">start</property>
                        <property name="active">True</property>
                        <property name="draw-indicator">True</property>
                        <signal name="toggled" handler="on_histo_preview_toggled" swapped="no"/>
                      </object>
                      <packing>
                        <property name="expand">False</property>
                        <property name="fill">True</property>
                        <property name="position">0</property>
                      </packing>
                    </child>
                    <child>
                      <object class="GtkLabel">
                        <property name="visible">True</property>
                        <property name="can-focus">False</property>
                        <property name="halign">end</property>
                        <property name="label" translatable="yes">Clip mode:</property>
                      </object>
                      <packing>
                        <property name="expand">False</property>
                        <property name="fill">True</property>
                        <property name="position">1</property>
                      </packing>
                    </child>
                    <child>
                      <object class="GtkComboBoxText" id="histo_clip_mode">
                        <property name="visible">True</property>
                        <property name="can-focus">False</property>
                        <property name="tooltip-markup" translatable="yes">Select blend mode.
Clip: clips values to the range 0.0 - 1.0
Rescale: rescales RGB values of clipped pixels to not exceed 1.0 per pixel
RGB blend: applies a blending function for smooth reconstructed highlight colors. &lt;b&gt;Default&lt;/b&gt;
Globa rescale: Same as Rescale, but rescales to the global maximum component value</property>
                        <property name="active">2</property>
                        <items>
                          <item translatable="yes">Clip</item>
                          <item translatable="yes">Rescale</item>
                          <item translatable="yes">RGB Blend</item>
                          <item translatable="yes">Global rescale</item>
                        </items>
                        <signal name="changed" handler="on_histo_clip_mode_changed" swapped="no"/>
                      </object>
                      <packing>
                        <property name="expand">False</property>
                        <property name="fill">True</property>
                        <property name="position">2</property>
                      </packing>
                    </child>
                  </object>
                  <packing>
                    <property name="expand">False</property>
                    <property name="fill">True</property>
                    <property name="position">5</property>
                  </packing>
                </child>
              </object>
              <packing>
                <property name="expand">True</property>
                <property name="fill">True</property>
                <property name="position">0</property>
              </packing>
            </child>
            <child>
              <object class="GtkBox" id="box_ghtcontrols">
                <property name="visible">True</property>
                <property name="can-focus">False</property>
                <property name="halign">end</property>
                <property name="valign">start</property>
                <property name="hexpand">False</property>
                <property name="orientation">vertical</property>
                <property name="spacing">5</property>
                <child>
                  <!-- n-columns=2 n-rows=1 -->
                  <object class="GtkGrid">
                    <property name="visible">True</property>
                    <property name="can-focus">False</property>
                    <property name="halign">end</property>
                    <property name="row-spacing">5</property>
                    <property name="column-spacing">5</property>
                    <child>
                      <object class="GtkBox" id="ghtStretchTypecontrols">
                        <property name="visible">True</property>
                        <property name="can-focus">False</property>
                        <property name="orientation">vertical</property>
                        <property name="spacing">5</property>
                        <child>
                          <object class="GtkLabel">
                            <property name="visible">True</property>
                            <property name="can-focus">False</property>
                            <property name="halign">start</property>
                            <property name="label" translatable="yes">Type of stretch</property>
                            <attributes>
                              <attribute name="weight" value="bold"/>
                            </attributes>
                          </object>
                          <packing>
                            <property name="expand">False</property>
                            <property name="fill">True</property>
                            <property name="position">0</property>
                          </packing>
                        </child>
                        <child>
                          <object class="GtkComboBoxText" id="combo_payneTyp">
                            <property name="visible">True</property>
                            <property name="can-focus">False</property>
                            <property name="tooltip-text" translatable="yes">Select type of stretch. Linear performs a simple linear stretch to a new black point. Generalised hyperbolic stretch performs a hyperbolic stretch with parameters for stretch strength, local intensity, symmetry point, and shadow and highlight preservation regions. Modified arcsinh stretch performs an arcsinh stretch with additional parameters for symmetry point, lowlight and highlight preservation. The inverse hyperbolic and arcsinh stretches are also available, useful for working in negative space.</property>
                            <property name="hexpand">True</property>
                            <property name="active">0</property>
                            <items>
                              <item translatable="yes">Generalised hyperbolic transform</item>
                              <item translatable="yes">Inverse generalised hyperbolic transform</item>
                              <item translatable="yes">Modified arcsinh transform</item>
                              <item translatable="yes">Inverse modified arcsinh transform</item>
                              <item translatable="yes">Linear stretch (BP shift)</item>
                            </items>
                            <signal name="changed" handler="on_payneType_changed" swapped="no"/>
                          </object>
                          <packing>
                            <property name="expand">False</property>
                            <property name="fill">True</property>
                            <property name="position">1</property>
                          </packing>
                        </child>
                      </object>
                      <packing>
                        <property name="left-attach">0</property>
                        <property name="top-attach">0</property>
                      </packing>
                    </child>
                    <child>
                      <object class="GtkBox" id="ghtColourmodelcontrols">
                        <property name="visible">True</property>
                        <property name="can-focus">False</property>
                        <property name="orientation">vertical</property>
                        <property name="spacing">5</property>
                        <child>
                          <object class="GtkLabel">
                            <property name="visible">True</property>
                            <property name="can-focus">False</property>
                            <property name="halign">start</property>
                            <property name="label" translatable="yes">Colour stretch model</property>
                            <attributes>
                              <attribute name="weight" value="bold"/>
                            </attributes>
                          </object>
                          <packing>
                            <property name="expand">False</property>
                            <property name="fill">True</property>
                            <property name="position">0</property>
                          </packing>
                        </child>
                        <child>
                          <object class="GtkComboBoxText" id="combo_payne_colour_stretch_model">
                            <property name="visible">True</property>
                            <property name="can-focus">False</property>
                            <property name="tooltip-text" translatable="yes">Set the stretch model for colour stretches. The options are: evenly weighted luminance, which calculates the stretch based on a luminance value weighting the R, G and B channels equally; human weighted luminance, which stretches based on a luminance value weighting the R, G and B channels according to the relative sensitivity of the human eye; independent channel values, which applies the stretch independently to each channel of the pixel; and saturation, which applies the stretch to the S component in HSL space. In saturation mode the saturation histogram curve is shown in yellow.
Note: human-weighted luminance is not allowed if less than 3 colour channels are selected as it doesn't make sense.</property>
                            <property name="hexpand">True</property>
                            <property name="active">0</property>
                            <items>
                              <item translatable="yes">Independent channel values</item>
                              <item translatable="yes">Human weighted luminance</item>
                              <item translatable="yes">Even weighted luminance</item>
                              <item translatable="yes">Saturation stretch</item>
                            </items>
                            <signal name="changed" handler="on_payne_colour_stretch_model_changed" swapped="no"/>
                          </object>
                          <packing>
                            <property name="expand">False</property>
                            <property name="fill">True</property>
                            <property name="position">1</property>
                          </packing>
                        </child>
                      </object>
                      <packing>
                        <property name="left-attach">1</property>
                        <property name="top-attach">0</property>
                      </packing>
                    </child>
                  </object>
                  <packing>
                    <property name="expand">False</property>
                    <property name="fill">False</property>
                    <property name="position">1</property>
                  </packing>
                </child>
                <child>
                  <object class="GtkLabel">
                    <property name="visible">True</property>
                    <property name="can-focus">False</property>
                    <property name="halign">start</property>
                    <property name="margin-top">12</property>
                    <property name="label" translatable="yes">Stretch Parameters</property>
                    <attributes>
                      <attribute name="weight" value="bold"/>
                    </attributes>
                  </object>
                  <packing>
                    <property name="expand">False</property>
                    <property name="fill">False</property>
                    <property name="position">2</property>
                  </packing>
                </child>
                <child>
                  <object class="GtkBox" id="ghtDcontrols">
                    <property name="visible">True</property>
                    <property name="can-focus">False</property>
                    <property name="orientation">vertical</property>
                    <child>
                      <!-- n-columns=2 n-rows=1 -->
                      <object class="GtkGrid">
                        <property name="visible">True</property>
                        <property name="can-focus">False</property>
                        <child>
                          <object class="GtkLabel" id="label_payne">
                            <property name="visible">True</property>
                            <property name="can-focus">False</property>
                            <property name="halign">start</property>
                            <property name="hexpand">True</property>
                            <property name="label" translatable="yes">Stretch factor (ln(D+1))</property>
                          </object>
                          <packing>
                            <property name="left-attach">0</property>
                            <property name="top-attach">0</property>
                          </packing>
                        </child>
                        <child>
                          <object class="GtkSpinButton" id="spin_ghtD">
                            <property name="visible">True</property>
                            <property name="can-focus">True</property>
                            <property name="tooltip-text" translatable="yes">Independently controls the contrast added (the slope of the stretch) at SP, thus adjusting the amount of stretch applied to the rest of the image. It does not change the shape of the stretch, just the amount, and should be used in tandem with b to control the distribution of contrast and brightness. When this is set to zero, the stretch will be the identity transform, but any ordered black point adjustment will still occur.</property>
                            <property name="width-chars">10</property>
                            <property name="text">0,000</property>
                            <property name="progress-pulse-step">0.01</property>
                            <property name="input-hints">GTK_INPUT_HINT_NO_EMOJI | GTK_INPUT_HINT_NONE</property>
                            <property name="adjustment">adjustment_payneD</property>
                            <property name="digits">3</property>
                            <signal name="value-changed" handler="on_spin_ghtD_value_changed" swapped="no"/>
                          </object>
                          <packing>
                            <property name="left-attach">1</property>
                            <property name="top-attach">0</property>
                          </packing>
                        </child>
                      </object>
                      <packing>
                        <property name="expand">False</property>
                        <property name="fill">True</property>
                        <property name="position">0</property>
                      </packing>
                    </child>
                    <child>
                      <object class="GtkScale" id="scale_ghtD">
                        <property name="visible">True</property>
                        <property name="can-focus">True</property>
                        <property name="adjustment">adjustment_payneD</property>
                        <property name="digits">3</property>
                        <property name="draw-value">False</property>
                      </object>
                      <packing>
                        <property name="expand">False</property>
                        <property name="fill">True</property>
                        <property name="position">1</property>
                      </packing>
                    </child>
                  </object>
                  <packing>
                    <property name="expand">False</property>
                    <property name="fill">False</property>
                    <property name="position">4</property>
                  </packing>
                </child>
                <child>
                  <object class="GtkBox" id="ghtBcontrols">
                    <property name="visible">True</property>
                    <property name="can-focus">False</property>
                    <property name="orientation">vertical</property>
                    <child>
                      <!-- n-columns=2 n-rows=1 -->
                      <object class="GtkGrid">
                        <property name="visible">True</property>
                        <property name="can-focus">False</property>
                        <child>
                          <object class="GtkLabel" id="label_payn">
                            <property name="visible">True</property>
                            <property name="can-focus">False</property>
                            <property name="halign">start</property>
                            <property name="hexpand">True</property>
                            <property name="label" translatable="yes">Local stretch intensity (b)</property>
                          </object>
                          <packing>
                            <property name="left-attach">0</property>
                            <property name="top-attach">0</property>
                          </packing>
                        </child>
                        <child>
                          <object class="GtkSpinButton" id="spin_ghtB">
                            <property name="visible">True</property>
                            <property name="can-focus">True</property>
                            <property name="tooltip-text" translatable="yes">Controls how tightly the stretch is focused by changing the form of the transform itself. For concentrated stretches (e.g. initial stretch on linear data) a large positive value of b will focus the stretch within a histogram peak while defocusing the stretch away from the peak (such as bright stars). For adjustment of nonlinear images lower or negative values will distribute contrast and brightness more evenly. As a general rule, the value of b will decrease as a stretch sequence nears completion, although larger values (with small D) can still be used for precise placement of additional contrast.</property>
                            <property name="width-chars">10</property>
                            <property name="text">0,500</property>
                            <property name="input-hints">GTK_INPUT_HINT_NO_EMOJI | GTK_INPUT_HINT_NONE</property>
                            <property name="adjustment">adjustment_payneb</property>
                            <property name="digits">3</property>
                            <property name="value">0.5</property>
                            <signal name="value-changed" handler="on_spin_ghtB_value_changed" swapped="no"/>
                          </object>
                          <packing>
                            <property name="left-attach">1</property>
                            <property name="top-attach">0</property>
                          </packing>
                        </child>
                      </object>
                      <packing>
                        <property name="expand">False</property>
                        <property name="fill">True</property>
                        <property name="position">0</property>
                      </packing>
                    </child>
                    <child>
                      <object class="GtkScale" id="scale_ghtB">
                        <property name="visible">True</property>
                        <property name="can-focus">True</property>
                        <property name="adjustment">adjustment_payneb</property>
                        <property name="digits">3</property>
                        <property name="draw-value">False</property>
                      </object>
                      <packing>
                        <property name="expand">False</property>
                        <property name="fill">True</property>
                        <property name="position">1</property>
                      </packing>
                    </child>
                  </object>
                  <packing>
                    <property name="expand">False</property>
                    <property name="fill">False</property>
                    <property name="position">6</property>
                  </packing>
                </child>
                <child>
                  <object class="GtkBox" id="ghtSPcontrols">
                    <property name="visible">True</property>
                    <property name="can-focus">False</property>
                    <property name="orientation">vertical</property>
                    <child>
                      <!-- n-columns=3 n-rows=1 -->
                      <object class="GtkGrid">
                        <property name="visible">True</property>
                        <property name="can-focus">False</property>
                        <child>
                          <object class="GtkLabel" id="label_payneS">
                            <property name="visible">True</property>
                            <property name="can-focus">False</property>
                            <property name="halign">start</property>
                            <property name="hexpand">True</property>
                            <property name="label" translatable="yes">Symmetry point (SP)</property>
                          </object>
                          <packing>
                            <property name="left-attach">0</property>
                            <property name="top-attach">0</property>
                          </packing>
                        </child>
                        <child>
                          <object class="GtkSpinButton" id="spin_ghtSP">
                            <property name="visible">True</property>
                            <property name="can-focus">True</property>
                            <property name="tooltip-text" translatable="yes">Sets the symmetry point around which the stretch is focused - contrast will be distributed symmetrically around SP. This should generally be placed within a histogram peak so that the stretch will widen and lower the peak by adding the most contrast in the stretch at that point. The stretch will move pixel values away from SP. This parameter must be greater than or equal to LP and less than or equal to HP.</property>
                            <property name="valign">center</property>
                            <property name="width-chars">10</property>
                            <property name="text">0,00000</property>
                            <property name="progress-fraction">0.01</property>
                            <property name="progress-pulse-step">0.01</property>
                            <property name="input-hints">GTK_INPUT_HINT_NO_EMOJI | GTK_INPUT_HINT_NONE</property>
                            <property name="adjustment">adjustment_payneSP</property>
                            <property name="digits">5</property>
                            <signal name="value-changed" handler="on_spin_ghtSP_value_changed" swapped="no"/>
                          </object>
                          <packing>
                            <property name="left-attach">2</property>
                            <property name="top-attach">0</property>
                          </packing>
                        </child>
                        <child>
                          <object class="GtkButton" id="eyedropper_button">
                            <property name="visible">True</property>
                            <property name="can-focus">True</property>
                            <property name="receives-default">True</property>
                            <property name="tooltip-text" translatable="yes">This dropper allows you to set the background stretch symmetry point  based on the average value of  the current selection. This helps in picking out faint detail above the dark background.</property>
                            <signal name="clicked" handler="on_eyedropper_SP_clicked" swapped="no"/>
                            <child>
                              <object class="GtkImage" id="eyedropper">
                                <property name="visible">True</property>
                                <property name="can-focus">False</property>
                                <property name="resource">/org/siril/ui/pixmaps/eyedropper.svg</property>
                              </object>
                            </child>
                          </object>
                          <packing>
                            <property name="left-attach">1</property>
                            <property name="top-attach">0</property>
                          </packing>
                        </child>
                      </object>
                      <packing>
                        <property name="expand">False</property>
                        <property name="fill">True</property>
                        <property name="position">0</property>
                      </packing>
                    </child>
                    <child>
                      <object class="GtkScale" id="scale_ghtSP">
                        <property name="visible">True</property>
                        <property name="can-focus">True</property>
                        <property name="adjustment">adjustment_payneSP</property>
                        <property name="digits">6</property>
                        <property name="draw-value">False</property>
                      </object>
                      <packing>
                        <property name="expand">False</property>
                        <property name="fill">True</property>
                        <property name="position">1</property>
                      </packing>
                    </child>
                  </object>
                  <packing>
                    <property name="expand">False</property>
                    <property name="fill">False</property>
                    <property name="position">8</property>
                  </packing>
                </child>
                <child>
                  <object class="GtkBox" id="ghtLPcontrols">
                    <property name="visible">True</property>
                    <property name="can-focus">False</property>
                    <property name="orientation">vertical</property>
                    <child>
                      <!-- n-columns=2 n-rows=1 -->
                      <object class="GtkGrid">
                        <property name="visible">True</property>
                        <property name="can-focus">False</property>
                        <child>
                          <object class="GtkLabel" id="label_payneL">
                            <property name="visible">True</property>
                            <property name="can-focus">False</property>
                            <property name="halign">start</property>
                            <property name="hexpand">True</property>
                            <property name="label" translatable="yes">Shadow protection point (LP)</property>
                          </object>
                          <packing>
                            <property name="left-attach">0</property>
                            <property name="top-attach">0</property>
                          </packing>
                        </child>
                        <child>
                          <object class="GtkSpinButton" id="spin_ghtLP">
                            <property name="visible">True</property>
                            <property name="can-focus">True</property>
                            <property name="tooltip-text" translatable="yes">Sets a value below which the stretch is modified to preserve contrast in the shadows. This is done by performing a linear stretch below LP by reserving contrast from the rest of the image. Moving LP towards SP changes both the scope and amount of contrast reservation, the net effect is to push the overall stretch to higher brightness levels whilekeeping the contrast and definition in the background. This parameter must be greater than or equal to 0 and not greater than SP.</property>
                            <property name="width-chars">10</property>
                            <property name="text">0,00000</property>
                            <property name="progress-pulse-step">0.01</property>
                            <property name="input-hints">GTK_INPUT_HINT_NO_EMOJI | GTK_INPUT_HINT_NONE</property>
                            <property name="adjustment">adjustment_payneLP</property>
                            <property name="digits">5</property>
                            <signal name="value-changed" handler="on_spin_ghtLP_value_changed" swapped="no"/>
                          </object>
                          <packing>
                            <property name="left-attach">1</property>
                            <property name="top-attach">0</property>
                          </packing>
                        </child>
                      </object>
                      <packing>
                        <property name="expand">False</property>
                        <property name="fill">True</property>
                        <property name="position">0</property>
                      </packing>
                    </child>
                    <child>
                      <object class="GtkScale" id="scale_ghtLP">
                        <property name="visible">True</property>
                        <property name="can-focus">True</property>
                        <property name="adjustment">adjustment_payneLP</property>
                        <property name="digits">5</property>
                        <property name="draw-value">False</property>
                      </object>
                      <packing>
                        <property name="expand">False</property>
                        <property name="fill">True</property>
                        <property name="position">1</property>
                      </packing>
                    </child>
                  </object>
                  <packing>
                    <property name="expand">False</property>
                    <property name="fill">False</property>
                    <property name="position">10</property>
                  </packing>
                </child>
                <child>
                  <object class="GtkBox" id="ghtHPcontrols">
                    <property name="visible">True</property>
                    <property name="can-focus">False</property>
                    <property name="orientation">vertical</property>
                    <child>
                      <!-- n-columns=2 n-rows=1 -->
                      <object class="GtkGrid">
                        <property name="visible">True</property>
                        <property name="can-focus">False</property>
                        <child>
                          <object class="GtkLabel" id="label_payneH">
                            <property name="visible">True</property>
                            <property name="can-focus">False</property>
                            <property name="halign">start</property>
                            <property name="hexpand">True</property>
                            <property name="label" translatable="yes">Highlight protection point (HP)</property>
                          </object>
                          <packing>
                            <property name="left-attach">0</property>
                            <property name="top-attach">0</property>
                          </packing>
                        </child>
                        <child>
                          <object class="GtkSpinButton" id="spin_ghtHP">
                            <property name="visible">True</property>
                            <property name="can-focus">True</property>
                            <property name="tooltip-text" translatable="yes">Sets a value above which the stretch is modified to preserve contrast in the highlights / stars. This is done by performing a linear stretch of the data above HP by reserving contrast from the rest of the image. Moving HP towards SP inreases both the scope and the amount of this contrast reservation, the net effect is to push the overall stretch to lower brightness levels while keeping the contrast and definition in the highlights. This parameter must be less than or equal to 1 and not less than SP.</property>
                            <property name="width-chars">10</property>
                            <property name="text">1,00000</property>
                            <property name="progress-pulse-step">0.01</property>
                            <property name="input-hints">GTK_INPUT_HINT_NO_EMOJI | GTK_INPUT_HINT_NONE</property>
                            <property name="adjustment">adjustment_payneHP</property>
                            <property name="digits">5</property>
                            <property name="value">1</property>
                            <signal name="value-changed" handler="on_spin_ghtHP_value_changed" swapped="no"/>
                          </object>
                          <packing>
                            <property name="left-attach">1</property>
                            <property name="top-attach">0</property>
                          </packing>
                        </child>
                      </object>
                      <packing>
                        <property name="expand">False</property>
                        <property name="fill">True</property>
                        <property name="position">0</property>
                      </packing>
                    </child>
                    <child>
                      <object class="GtkScale" id="scale_ghtHP">
                        <property name="visible">True</property>
                        <property name="can-focus">True</property>
                        <property name="adjustment">adjustment_payneHP</property>
                        <property name="digits">5</property>
                        <property name="draw-value">False</property>
                      </object>
                      <packing>
                        <property name="expand">False</property>
                        <property name="fill">True</property>
                        <property name="position">1</property>
                      </packing>
                    </child>
                  </object>
                  <packing>
                    <property name="expand">False</property>
                    <property name="fill">False</property>
                    <property name="position">12</property>
                  </packing>
                </child>
                <child>
                  <object class="GtkBox" id="ghtBPcontrols">
                    <property name="visible">True</property>
                    <property name="can-focus">False</property>
                    <property name="orientation">vertical</property>
                    <child>
                      <!-- n-columns=2 n-rows=1 -->
                      <object class="GtkGrid">
                        <property name="visible">True</property>
                        <property name="can-focus">False</property>
                        <child>
                          <object class="GtkLabel">
                            <property name="visible">True</property>
                            <property name="can-focus">False</property>
                            <property name="halign">start</property>
                            <property name="hexpand">True</property>
                            <property name="label" translatable="yes">Black Point (BP)</property>
                          </object>
                          <packing>
                            <property name="left-attach">0</property>
                            <property name="top-attach">0</property>
                          </packing>
                        </child>
                        <child>
                          <object class="GtkSpinButton" id="spin_ghtBP">
                            <property name="visible">True</property>
                            <property name="can-focus">True</property>
                            <property name="tooltip-text" translatable="yes">Black point adjustment. This is a constant value that is subtracted from the image. NOTE: altering BP can clip pixels in which case this transformation is non-reversible.</property>
                            <property name="halign">end</property>
                            <property name="width-chars">10</property>
                            <property name="text">0,00000</property>
                            <property name="progress-pulse-step">0.01</property>
                            <property name="input-hints">GTK_INPUT_HINT_NO_EMOJI | GTK_INPUT_HINT_NONE</property>
                            <property name="adjustment">adj_black_point_payne</property>
                            <property name="digits">5</property>
                            <signal name="value-changed" handler="on_spin_ghtBP_value_changed" swapped="no"/>
                          </object>
                          <packing>
                            <property name="left-attach">1</property>
                            <property name="top-attach">0</property>
                          </packing>
                        </child>
                      </object>
                      <packing>
                        <property name="expand">False</property>
                        <property name="fill">True</property>
                        <property name="position">0</property>
                      </packing>
                    </child>
                    <child>
                      <object class="GtkScale" id="scale_ghtBP">
                        <property name="visible">True</property>
                        <property name="can-focus">True</property>
                        <property name="adjustment">adj_black_point_payne</property>
                        <property name="digits">5</property>
                        <property name="draw-value">False</property>
                      </object>
                      <packing>
                        <property name="expand">False</property>
                        <property name="fill">True</property>
                        <property name="position">1</property>
                      </packing>
                    </child>
                  </object>
                  <packing>
                    <property name="expand">False</property>
                    <property name="fill">False</property>
                    <property name="position">14</property>
                  </packing>
                </child>
              </object>
              <packing>
                <property name="expand">False</property>
                <property name="fill">False</property>
                <property name="pack-type">end</property>
                <property name="position">1</property>
              </packing>
            </child>
          </object>
          <packing>
            <property name="expand">True</property>
            <property name="fill">True</property>
            <property name="position">0</property>
          </packing>
        </child>
      </object>
    </child>
  </object>
</interface>
>>>>>>> 1f2e0853
<|MERGE_RESOLUTION|>--- conflicted
+++ resolved
@@ -1,4 +1,3 @@
-<<<<<<< HEAD
 <?xml version="1.0" encoding="UTF-8"?>
 <!-- Generated with glade 3.40.0 
 
@@ -524,23 +523,41 @@
                           </packing>
                         </child>
                         <child>
+                          <object class="GtkEntry" id="histoHighEntry">
+                            <property name="visible">True</property>
+                            <property name="can-focus">True</property>
+                            <property name="tooltip-text" translatable="yes">Highlights clipping</property>
+                            <property name="hexpand">True</property>
+                            <property name="has-frame">False</property>
+                            <property name="width-chars">10</property>
+                            <property name="text">1.0000000</property>
+                            <property name="input-purpose">number</property>
+                            <signal name="activate" handler="on_histoHighEntry_activate" swapped="no"/>
+                            <signal name="focus-out-event" handler="on_histoHighEntry_focus_out_event" swapped="no"/>
+                          </object>
+                          <packing>
+                            <property name="left-attach">1</property>
+                            <property name="top-attach">2</property>
+                          </packing>
+                        </child>
+                        <child>
+                          <object class="GtkLabel" id="label136">
+                            <property name="visible">True</property>
+                            <property name="can-focus">False</property>
+                            <property name="halign">start</property>
+                            <property name="label" translatable="yes">Shadows: </property>
+                          </object>
+                          <packing>
+                            <property name="left-attach">0</property>
+                            <property name="top-attach">0</property>
+                          </packing>
+                        </child>
+                        <child>
                           <object class="GtkLabel" id="label135">
                             <property name="visible">True</property>
                             <property name="can-focus">False</property>
                             <property name="halign">start</property>
                             <property name="label" translatable="yes">Midtones: </property>
-                          </object>
-                          <packing>
-                            <property name="left-attach">0</property>
-                            <property name="top-attach">0</property>
-                          </packing>
-                        </child>
-                        <child>
-                          <object class="GtkLabel" id="label136">
-                            <property name="visible">True</property>
-                            <property name="can-focus">False</property>
-                            <property name="halign">start</property>
-                            <property name="label" translatable="yes">Shadows: </property>
                           </object>
                           <packing>
                             <property name="left-attach">0</property>
@@ -562,7 +579,7 @@
                           </object>
                           <packing>
                             <property name="left-attach">1</property>
-                            <property name="top-attach">0</property>
+                            <property name="top-attach">1</property>
                           </packing>
                         </child>
                         <child>
@@ -573,32 +590,14 @@
                             <property name="hexpand">True</property>
                             <property name="has-frame">False</property>
                             <property name="width-chars">10</property>
-                            <property name="text">0.0000000</property>
+                            <property name="text" translatable="yes">0.0000000</property>
                             <property name="input-purpose">number</property>
                             <signal name="activate" handler="on_histoShadEntry_activate" swapped="no"/>
                             <signal name="focus-out-event" handler="on_histoShadEntry_focus_out_event" swapped="no"/>
                           </object>
                           <packing>
                             <property name="left-attach">1</property>
-                            <property name="top-attach">1</property>
-                          </packing>
-                        </child>
-                        <child>
-                          <object class="GtkEntry" id="histoHighEntry">
-                            <property name="visible">True</property>
-                            <property name="can-focus">True</property>
-                            <property name="tooltip-text" translatable="yes">Highlights clipping</property>
-                            <property name="hexpand">True</property>
-                            <property name="has-frame">False</property>
-                            <property name="width-chars">10</property>
-                            <property name="text">1.0000000</property>
-                            <property name="input-purpose">number</property>
-                            <signal name="activate" handler="on_histoHighEntry_activate" swapped="no"/>
-                            <signal name="focus-out-event" handler="on_histoHighEntry_focus_out_event" swapped="no"/>
-                          </object>
-                          <packing>
-                            <property name="left-attach">1</property>
-                            <property name="top-attach">2</property>
+                            <property name="top-attach">0</property>
                           </packing>
                         </child>
                       </object>
@@ -1406,1414 +1405,4 @@
       </object>
     </child>
   </object>
-</interface>
-=======
-<?xml version="1.0" encoding="UTF-8"?>
-<!-- Generated with glade 3.40.0 
-
-Copyright (C) The free-astro development team, 2019-2023
-
-This file is part of Siril.
-
-Siril is free software: you can redistribute it and/or modify
-it under the terms of the GNU General Public License as published by
-the Free Software Foundation, either version 3 of the License, or
-(at your option) any later version.
-
-Siril is distributed in the hope that it will be useful,
-but WITHOUT ANY WARRANTY; without even the implied warranty of
-MERCHANTABILITY or FITNESS FOR A PARTICULAR PURPOSE.  See the
-GNU General Public License for more details.
-
-You should have received a copy of the GNU General Public License
-along with Siril.  If not, see <http://www.gnu.org/licenses/>.
-
--->
-<interface>
-  <requires lib="gtk+" version="3.22"/>
-  <!-- interface-local-resource-path ../.. -->
-  <!-- interface-css-provider-path siril.css -->
-  <!-- interface-license-type gplv3 -->
-  <!-- interface-name Siril -->
-  <!-- interface-description Tool for astronomy image processing -->
-  <!-- interface-copyright The free-astro development team, 2023 -->
-  <object class="GtkAdjustment" id="adj_black_point_payne">
-    <property name="upper">1</property>
-    <property name="step-increment">0.001</property>
-    <property name="page-increment">0.01</property>
-  </object>
-  <object class="GtkAdjustment" id="adjustment_payneD">
-    <property name="upper">10</property>
-    <property name="step-increment">0.01</property>
-    <property name="page-increment">0.10</property>
-  </object>
-  <object class="GtkAdjustment" id="adjustment_payneD1">
-    <property name="upper">10</property>
-    <property name="step-increment">0.01</property>
-    <property name="page-increment">0.10</property>
-  </object>
-  <object class="GtkAdjustment" id="adjustment_payneHP">
-    <property name="upper">1</property>
-    <property name="value">1</property>
-    <property name="step-increment">0.001</property>
-    <property name="page-increment">0.01</property>
-  </object>
-  <object class="GtkAdjustment" id="adjustment_payneHP1">
-    <property name="upper">1</property>
-    <property name="value">1</property>
-    <property name="step-increment">0.001</property>
-    <property name="page-increment">0.01</property>
-  </object>
-  <object class="GtkAdjustment" id="adjustment_payneLP">
-    <property name="upper">1</property>
-    <property name="step-increment">0.001</property>
-    <property name="page-increment">0.01</property>
-  </object>
-  <object class="GtkAdjustment" id="adjustment_payneLP1">
-    <property name="upper">1</property>
-    <property name="step-increment">0.001</property>
-    <property name="page-increment">0.01</property>
-  </object>
-  <object class="GtkAdjustment" id="adjustment_payneSP">
-    <property name="upper">1</property>
-    <property name="step-increment">0.001</property>
-    <property name="page-increment">0.01</property>
-  </object>
-  <object class="GtkAdjustment" id="adjustment_payneSP1">
-    <property name="upper">1</property>
-    <property name="step-increment">0.001</property>
-    <property name="page-increment">0.01</property>
-  </object>
-  <object class="GtkAdjustment" id="adjustment_payneb">
-    <property name="lower">-5</property>
-    <property name="upper">15</property>
-    <property name="value">0.5</property>
-    <property name="step-increment">0.01</property>
-    <property name="page-increment">0.10</property>
-  </object>
-  <object class="GtkImage" id="curve">
-    <property name="visible">True</property>
-    <property name="can-focus">False</property>
-    <property name="resource">/org/siril/ui/pixmaps/curve.svg</property>
-  </object>
-  <object class="GtkImage" id="grid">
-    <property name="visible">True</property>
-    <property name="can-focus">False</property>
-    <property name="resource">/org/siril/ui/pixmaps/grid.svg</property>
-  </object>
-  <object class="GtkImage" id="histo-orig">
-    <property name="visible">True</property>
-    <property name="can-focus">False</property>
-    <property name="resource">/org/siril/ui/pixmaps/histo-orig.svg</property>
-  </object>
-  <object class="GtkAdjustment" id="histoAdjZoomH">
-    <property name="lower">1</property>
-    <property name="upper">100</property>
-    <property name="value">1</property>
-    <property name="step-increment">1</property>
-    <property name="page-increment">10</property>
-  </object>
-  <object class="GtkAdjustment" id="histoAdjZoomV">
-    <property name="lower">1</property>
-    <property name="upper">100</property>
-    <property name="value">1</property>
-    <property name="step-increment">1</property>
-    <property name="page-increment">10</property>
-  </object>
-  <object class="GtkImage" id="histo_blue">
-    <property name="visible">True</property>
-    <property name="can-focus">False</property>
-    <property name="resource">/org/siril/ui/pixmaps/b.svg</property>
-  </object>
-  <object class="GtkImage" id="histo_green">
-    <property name="visible">True</property>
-    <property name="can-focus">False</property>
-    <property name="resource">/org/siril/ui/pixmaps/g.svg</property>
-  </object>
-  <object class="GtkImage" id="histo_red">
-    <property name="visible">True</property>
-    <property name="can-focus">False</property>
-    <property name="resource">/org/siril/ui/pixmaps/r.svg</property>
-  </object>
-  <object class="GtkImage" id="mtf">
-    <property name="visible">True</property>
-    <property name="can-focus">False</property>
-    <property name="resource">/org/siril/ui/pixmaps/mtf.svg</property>
-  </object>
-  <object class="GtkDialog" id="histogram_dialog">
-    <property name="width-request">400</property>
-    <property name="height-request">1</property>
-    <property name="can-focus">False</property>
-    <property name="border-width">5</property>
-    <property name="title" translatable="yes">Histogram Transformation</property>
-    <property name="default-width">1</property>
-    <property name="default-height">1</property>
-    <property name="type-hint">dialog</property>
-    <signal name="delete-event" handler="siril_widget_hide_on_delete" swapped="no"/>
-    <signal name="hide" handler="on_button_histo_close_clicked" swapped="no"/>
-    <signal name="show" handler="on_histogram_window_show" swapped="no"/>
-    <child internal-child="vbox">
-      <object class="GtkBox">
-        <property name="can-focus">False</property>
-        <property name="orientation">vertical</property>
-        <property name="spacing">10</property>
-        <child internal-child="action_area">
-          <object class="GtkButtonBox">
-            <property name="can-focus">False</property>
-            <property name="layout-style">end</property>
-            <child>
-              <object class="GtkButton" id="button_histo_reset">
-                <property name="label" translatable="yes">Reset</property>
-                <property name="visible">True</property>
-                <property name="can-focus">True</property>
-                <property name="receives-default">True</property>
-                <property name="tooltip-text" translatable="yes">Reset</property>
-                <property name="valign">start</property>
-                <signal name="clicked" handler="on_button_histo_reset_clicked" swapped="no"/>
-              </object>
-              <packing>
-                <property name="expand">True</property>
-                <property name="fill">True</property>
-                <property name="position">0</property>
-              </packing>
-            </child>
-            <child>
-              <object class="GtkButton" id="button_histo_close">
-                <property name="label" translatable="yes">Close</property>
-                <property name="visible">True</property>
-                <property name="can-focus">True</property>
-                <property name="receives-default">True</property>
-                <property name="tooltip-text" translatable="yes">Close</property>
-                <property name="valign">start</property>
-                <signal name="clicked" handler="on_button_histo_close_clicked" swapped="no"/>
-              </object>
-              <packing>
-                <property name="expand">False</property>
-                <property name="fill">True</property>
-                <property name="position">1</property>
-              </packing>
-            </child>
-            <child>
-              <object class="GtkButton" id="button_histo_apply">
-                <property name="label" translatable="yes">Apply</property>
-                <property name="visible">True</property>
-                <property name="can-focus">True</property>
-                <property name="receives-default">True</property>
-                <property name="tooltip-text" translatable="yes">Apply histogram transformation</property>
-                <property name="valign">start</property>
-                <signal name="clicked" handler="on_button_histo_apply_clicked" swapped="no"/>
-                <style>
-                  <class name="suggested-action"/>
-                </style>
-              </object>
-              <packing>
-                <property name="expand">False</property>
-                <property name="fill">True</property>
-                <property name="position">2</property>
-              </packing>
-            </child>
-          </object>
-          <packing>
-            <property name="expand">False</property>
-            <property name="fill">False</property>
-            <property name="position">0</property>
-          </packing>
-        </child>
-        <child>
-          <object class="GtkBox">
-            <property name="visible">True</property>
-            <property name="can-focus">False</property>
-            <property name="hexpand">True</property>
-            <property name="vexpand">True</property>
-            <property name="spacing">5</property>
-            <property name="baseline-position">top</property>
-            <child>
-              <object class="GtkBox">
-                <property name="visible">True</property>
-                <property name="can-focus">False</property>
-                <property name="hexpand">True</property>
-                <property name="vexpand">True</property>
-                <property name="orientation">vertical</property>
-                <property name="spacing">5</property>
-                <property name="baseline-position">top</property>
-                <child>
-                  <object class="GtkToolbar" id="histoToolbar1">
-                    <property name="visible">True</property>
-                    <property name="can-focus">False</property>
-                    <property name="valign">end</property>
-                    <property name="toolbar-style">icons</property>
-                    <property name="icon_size">2</property>
-                    <child>
-                      <object class="GtkToolItem" id="toolbutton1">
-                        <property name="visible">True</property>
-                        <property name="can-focus">False</property>
-                        <child>
-                          <object class="GtkSpinButton" id="histoSpinZoomH">
-                            <property name="visible">True</property>
-                            <property name="can-focus">True</property>
-                            <property name="tooltip-text" translatable="yes">Horizontal Zoom</property>
-                            <property name="text">1</property>
-                            <property name="input-purpose">number</property>
-                            <property name="input-hints">GTK_INPUT_HINT_NO_EMOJI | GTK_INPUT_HINT_NONE</property>
-                            <property name="adjustment">histoAdjZoomH</property>
-                            <property name="numeric">True</property>
-                            <property name="value">1</property>
-                            <signal name="value-changed" handler="on_histoSpinZoom_value_changed" swapped="no"/>
-                          </object>
-                        </child>
-                      </object>
-                      <packing>
-                        <property name="expand">False</property>
-                        <property name="homogeneous">True</property>
-                      </packing>
-                    </child>
-                    <child>
-                      <object class="GtkToolButton" id="histoZoom100">
-                        <property name="visible">True</property>
-                        <property name="can-focus">False</property>
-                        <property name="tooltip-text" translatable="yes">Reset zooms to 1.</property>
-                        <property name="halign">center</property>
-                        <property name="valign">center</property>
-                        <property name="use-underline">True</property>
-                        <property name="icon-name">zoom-original-symbolic</property>
-                        <signal name="clicked" handler="on_histoZoom100_clicked" swapped="no"/>
-                      </object>
-                      <packing>
-                        <property name="expand">False</property>
-                        <property name="homogeneous">False</property>
-                      </packing>
-                    </child>
-                    <child>
-                      <object class="GtkToolItem" id="histoToolLog">
-                        <property name="visible">True</property>
-                        <property name="can-focus">False</property>
-                        <property name="halign">end</property>
-                        <child>
-                          <object class="GtkCheckButton" id="HistoCheckLogButton">
-                            <property name="label" translatable="yes">Logarithmic scale</property>
-                            <property name="visible">True</property>
-                            <property name="can-focus">True</property>
-                            <property name="receives-default">False</property>
-                            <property name="tooltip-text" translatable="yes">Show the histogram with a logarithmic scale. Does not affect the transfer function display.
-</property>
-                            <property name="halign">end</property>
-                            <property name="draw-indicator">True</property>
-                            <signal name="toggled" handler="on_histo_toggled" swapped="no"/>
-                          </object>
-                        </child>
-                      </object>
-                      <packing>
-                        <property name="expand">True</property>
-                        <property name="homogeneous">True</property>
-                      </packing>
-                    </child>
-                  </object>
-                  <packing>
-                    <property name="expand">False</property>
-                    <property name="fill">True</property>
-                    <property name="position">0</property>
-                  </packing>
-                </child>
-                <child>
-                  <object class="GtkScrolledWindow" id="histoScroll">
-                    <property name="height-request">300</property>
-                    <property name="visible">True</property>
-                    <property name="can-focus">True</property>
-                    <property name="hexpand">True</property>
-                    <property name="vexpand">True</property>
-                    <property name="hscrollbar-policy">always</property>
-                    <property name="overlay-scrolling">False</property>
-                    <child>
-                      <object class="GtkViewport" id="viewport1">
-                        <property name="width-request">-1</property>
-                        <property name="height-request">-1</property>
-                        <property name="visible">True</property>
-                        <property name="can-focus">False</property>
-                        <property name="hexpand">True</property>
-                        <property name="vexpand">True</property>
-                        <child>
-                          <object class="GtkDrawingArea" id="drawingarea_histograms">
-                            <property name="width-request">-1</property>
-                            <property name="height-request">-1</property>
-                            <property name="visible">True</property>
-                            <property name="can-focus">False</property>
-                            <property name="events">GDK_POINTER_MOTION_MASK | GDK_POINTER_MOTION_HINT_MASK | GDK_BUTTON_MOTION_MASK | GDK_BUTTON1_MOTION_MASK | GDK_BUTTON_PRESS_MASK | GDK_BUTTON_RELEASE_MASK | GDK_ENTER_NOTIFY_MASK | GDK_LEAVE_NOTIFY_MASK</property>
-                            <property name="hexpand">True</property>
-                            <property name="vexpand">True</property>
-                            <signal name="button-press-event" handler="on_drawingarea_histograms_button_press_event" swapped="no"/>
-                            <signal name="button-release-event" handler="on_drawingarea_histograms_button_release_event" swapped="no"/>
-                            <signal name="draw" handler="redraw_histo" swapped="no"/>
-                            <signal name="leave-notify-event" handler="on_drawingarea_histograms_leave_notify_event" swapped="no"/>
-                            <signal name="motion-notify-event" handler="on_drawingarea_histograms_motion_notify_event" swapped="no"/>
-                          </object>
-                        </child>
-                      </object>
-                    </child>
-                  </object>
-                  <packing>
-                    <property name="expand">True</property>
-                    <property name="fill">True</property>
-                    <property name="position">1</property>
-                  </packing>
-                </child>
-                <child>
-                  <object class="GtkToolbar" id="histoToolbar2">
-                    <property name="visible">True</property>
-                    <property name="can-focus">False</property>
-                    <property name="valign">start</property>
-                    <property name="show-arrow">False</property>
-                    <property name="icon_size">5</property>
-                    <child>
-                      <object class="GtkToggleToolButton" id="histoToolRed">
-                        <property name="name">histoToolRed</property>
-                        <property name="visible">True</property>
-                        <property name="can-focus">False</property>
-                        <property name="tooltip-text" translatable="yes">Toggles whether the stretch applies to the red channel</property>
-                        <property name="halign">center</property>
-                        <property name="valign">center</property>
-                        <property name="use-underline">True</property>
-                        <property name="icon-widget">histo_red</property>
-                        <property name="active">True</property>
-                        <signal name="toggled" handler="on_histo_toggled" swapped="no"/>
-                      </object>
-                      <packing>
-                        <property name="expand">False</property>
-                        <property name="homogeneous">True</property>
-                      </packing>
-                    </child>
-                    <child>
-                      <object class="GtkToggleToolButton" id="histoToolGreen">
-                        <property name="name">histoToolGreen</property>
-                        <property name="visible">True</property>
-                        <property name="can-focus">False</property>
-                        <property name="tooltip-text" translatable="yes">Toggles whether the stretch applies to the green channel</property>
-                        <property name="halign">center</property>
-                        <property name="valign">center</property>
-                        <property name="use-underline">True</property>
-                        <property name="icon-widget">histo_green</property>
-                        <property name="active">True</property>
-                        <signal name="toggled" handler="on_histo_toggled" swapped="no"/>
-                      </object>
-                      <packing>
-                        <property name="expand">False</property>
-                        <property name="homogeneous">True</property>
-                      </packing>
-                    </child>
-                    <child>
-                      <object class="GtkToggleToolButton" id="histoToolBlue">
-                        <property name="name">histoToolBlue</property>
-                        <property name="visible">True</property>
-                        <property name="can-focus">False</property>
-                        <property name="tooltip-text" translatable="yes">Toggles whether the stretch applies to the blue channel</property>
-                        <property name="halign">center</property>
-                        <property name="valign">center</property>
-                        <property name="use-underline">True</property>
-                        <property name="icon-widget">histo_blue</property>
-                        <property name="active">True</property>
-                        <signal name="toggled" handler="on_histo_toggled" swapped="no"/>
-                      </object>
-                      <packing>
-                        <property name="expand">False</property>
-                        <property name="homogeneous">True</property>
-                      </packing>
-                    </child>
-                    <child>
-                      <object class="GtkSeparatorToolItem" id="&lt;séparateur&gt;3">
-                        <property name="visible">True</property>
-                        <property name="can-focus">False</property>
-                      </object>
-                      <packing>
-                        <property name="expand">False</property>
-                        <property name="homogeneous">False</property>
-                      </packing>
-                    </child>
-                    <child>
-                      <object class="GtkToggleToolButton" id="histoToolGrid">
-                        <property name="visible">True</property>
-                        <property name="can-focus">False</property>
-                        <property name="tooltip-text" translatable="yes">Show grids</property>
-                        <property name="halign">center</property>
-                        <property name="valign">center</property>
-                        <property name="use-underline">True</property>
-                        <property name="icon-widget">grid</property>
-                        <property name="active">True</property>
-                        <signal name="toggled" handler="on_histo_toggled" swapped="no"/>
-                      </object>
-                      <packing>
-                        <property name="expand">False</property>
-                        <property name="homogeneous">True</property>
-                      </packing>
-                    </child>
-                    <child>
-                      <object class="GtkToggleToolButton" id="histoToolCurve">
-                        <property name="visible">True</property>
-                        <property name="can-focus">False</property>
-                        <property name="tooltip-text" translatable="yes">Show transfer curve plus the line y=x</property>
-                        <property name="halign">center</property>
-                        <property name="valign">center</property>
-                        <property name="use-underline">True</property>
-                        <property name="icon-widget">curve</property>
-                        <property name="active">True</property>
-                        <signal name="toggled" handler="on_histo_toggled" swapped="no"/>
-                      </object>
-                      <packing>
-                        <property name="expand">False</property>
-                        <property name="homogeneous">True</property>
-                      </packing>
-                    </child>
-                    <child>
-                      <object class="GtkToggleToolButton" id="histoToolOrig">
-                        <property name="visible">True</property>
-                        <property name="can-focus">False</property>
-                        <property name="tooltip-text" translatable="yes">Show pre-stretch histogram</property>
-                        <property name="halign">center</property>
-                        <property name="valign">center</property>
-                        <property name="use-underline">True</property>
-                        <property name="icon-widget">histo-orig</property>
-                        <property name="active">True</property>
-                        <signal name="toggled" handler="on_histo_toggled" swapped="no"/>
-                      </object>
-                      <packing>
-                        <property name="expand">False</property>
-                        <property name="homogeneous">True</property>
-                      </packing>
-                    </child>
-                    <child>
-                      <object class="GtkSeparatorToolItem" id="toolbutton3">
-                        <property name="visible">True</property>
-                        <property name="can-focus">False</property>
-                      </object>
-                      <packing>
-                        <property name="expand">False</property>
-                        <property name="homogeneous">True</property>
-                      </packing>
-                    </child>
-                    <child>
-                      <object class="GtkToolButton" id="histoToolAutoStretch">
-                        <property name="visible">True</property>
-                        <property name="can-focus">False</property>
-                        <property name="tooltip-text" translatable="yes">Apply autostretch algorithm to image</property>
-                        <property name="use-underline">True</property>
-                        <property name="icon-widget">mtf</property>
-                        <signal name="clicked" handler="on_histoToolAutoStretch_clicked" swapped="no"/>
-                      </object>
-                      <packing>
-                        <property name="expand">False</property>
-                        <property name="homogeneous">True</property>
-                      </packing>
-                    </child>
-                  </object>
-                  <packing>
-                    <property name="expand">False</property>
-                    <property name="fill">True</property>
-                    <property name="position">2</property>
-                  </packing>
-                </child>
-                <child>
-                  <object class="GtkBox">
-                    <property name="visible">True</property>
-                    <property name="can-focus">False</property>
-                    <child>
-                      <!-- n-columns=2 n-rows=3 -->
-                      <object class="GtkGrid" id="grid32">
-                        <property name="visible">True</property>
-                        <property name="can-focus">False</property>
-                        <property name="valign">start</property>
-                        <property name="column-spacing">10</property>
-                        <child>
-                          <object class="GtkLabel" id="label134">
-                            <property name="visible">True</property>
-                            <property name="can-focus">False</property>
-                            <property name="halign">start</property>
-                            <property name="label" translatable="yes">Highlights: </property>
-                          </object>
-                          <packing>
-                            <property name="left-attach">0</property>
-                            <property name="top-attach">2</property>
-                          </packing>
-                        </child>
-                        <child>
-                          <object class="GtkEntry" id="histoHighEntry">
-                            <property name="visible">True</property>
-                            <property name="can-focus">True</property>
-                            <property name="tooltip-text" translatable="yes">Highlights clipping</property>
-                            <property name="hexpand">True</property>
-                            <property name="has-frame">False</property>
-                            <property name="width-chars">10</property>
-                            <property name="text">1.0000000</property>
-                            <property name="input-purpose">number</property>
-                            <signal name="activate" handler="on_histoHighEntry_activate" swapped="no"/>
-                            <signal name="focus-out-event" handler="on_histoHighEntry_focus_out_event" swapped="no"/>
-                          </object>
-                          <packing>
-                            <property name="left-attach">1</property>
-                            <property name="top-attach">2</property>
-                          </packing>
-                        </child>
-                        <child>
-                          <object class="GtkLabel" id="label136">
-                            <property name="visible">True</property>
-                            <property name="can-focus">False</property>
-                            <property name="halign">start</property>
-                            <property name="label" translatable="yes">Shadows: </property>
-                          </object>
-                          <packing>
-                            <property name="left-attach">0</property>
-                            <property name="top-attach">0</property>
-                          </packing>
-                        </child>
-                        <child>
-                          <object class="GtkLabel" id="label135">
-                            <property name="visible">True</property>
-                            <property name="can-focus">False</property>
-                            <property name="halign">start</property>
-                            <property name="label" translatable="yes">Midtones: </property>
-                          </object>
-                          <packing>
-                            <property name="left-attach">0</property>
-                            <property name="top-attach">1</property>
-                          </packing>
-                        </child>
-                        <child>
-                          <object class="GtkEntry" id="histoMidEntry">
-                            <property name="visible">True</property>
-                            <property name="can-focus">True</property>
-                            <property name="tooltip-text" translatable="yes">Midtones balance</property>
-                            <property name="hexpand">True</property>
-                            <property name="has-frame">False</property>
-                            <property name="width-chars">10</property>
-                            <property name="text">0.5000000</property>
-                            <property name="input-purpose">number</property>
-                            <signal name="activate" handler="on_histoMidEntry_activate" swapped="no"/>
-                            <signal name="focus-out-event" handler="on_histoMidEntry_focus_out_event" swapped="no"/>
-                          </object>
-                          <packing>
-                            <property name="left-attach">1</property>
-                            <property name="top-attach">1</property>
-                          </packing>
-                        </child>
-                        <child>
-                          <object class="GtkEntry" id="histoShadEntry">
-                            <property name="visible">True</property>
-                            <property name="can-focus">True</property>
-                            <property name="tooltip-text" translatable="yes">Shadows clipping</property>
-                            <property name="hexpand">True</property>
-                            <property name="has-frame">False</property>
-                            <property name="width-chars">10</property>
-                            <property name="text" translatable="yes">0.0000000</property>
-                            <property name="input-purpose">number</property>
-                            <signal name="activate" handler="on_histoShadEntry_activate" swapped="no"/>
-                            <signal name="focus-out-event" handler="on_histoShadEntry_focus_out_event" swapped="no"/>
-                          </object>
-                          <packing>
-                            <property name="left-attach">1</property>
-                            <property name="top-attach">0</property>
-                          </packing>
-                        </child>
-                      </object>
-                      <packing>
-                        <property name="expand">True</property>
-                        <property name="fill">True</property>
-                        <property name="position">0</property>
-                      </packing>
-                    </child>
-                    <child>
-                      <object class="GtkBox" id="histo_box_clip">
-                        <property name="visible">True</property>
-                        <property name="can-focus">False</property>
-                        <property name="orientation">vertical</property>
-                        <child>
-                          <object class="GtkLabel" id="label137">
-                            <property name="visible">True</property>
-                            <property name="can-focus">False</property>
-                            <property name="halign">center</property>
-                            <property name="label" translatable="yes">Clip (%)</property>
-                          </object>
-                          <packing>
-                            <property name="expand">False</property>
-                            <property name="fill">True</property>
-                            <property name="position">0</property>
-                          </packing>
-                        </child>
-                        <child>
-                          <object class="GtkEntry" id="clip_shadows">
-                            <property name="visible">True</property>
-                            <property name="sensitive">False</property>
-                            <property name="can-focus">True</property>
-                            <property name="tooltip-text" translatable="yes">Clipped pixels count (shadows)</property>
-                            <property name="halign">center</property>
-                            <property name="editable">False</property>
-                            <property name="has-frame">False</property>
-                            <property name="width-chars">6</property>
-                            <property name="max-width-chars">8</property>
-                          </object>
-                          <packing>
-                            <property name="expand">False</property>
-                            <property name="fill">True</property>
-                            <property name="position">1</property>
-                          </packing>
-                        </child>
-                        <child>
-                          <object class="GtkEntry" id="clip_highlights">
-                            <property name="visible">True</property>
-                            <property name="sensitive">False</property>
-                            <property name="can-focus">True</property>
-                            <property name="tooltip-text" translatable="yes">Clipped pixels count (highlights)</property>
-                            <property name="halign">center</property>
-                            <property name="editable">False</property>
-                            <property name="has-frame">False</property>
-                            <property name="width-chars">6</property>
-                            <property name="max-width-chars">8</property>
-                          </object>
-                          <packing>
-                            <property name="expand">False</property>
-                            <property name="fill">True</property>
-                            <property name="position">2</property>
-                          </packing>
-                        </child>
-                      </object>
-                      <packing>
-                        <property name="expand">False</property>
-                        <property name="fill">True</property>
-                        <property name="position">1</property>
-                      </packing>
-                    </child>
-                  </object>
-                  <packing>
-                    <property name="expand">False</property>
-                    <property name="fill">True</property>
-                    <property name="position">3</property>
-                  </packing>
-                </child>
-                <child>
-                  <object class="GtkBox">
-                    <property name="visible">True</property>
-                    <property name="can-focus">False</property>
-                    <property name="valign">start</property>
-                    <property name="spacing">5</property>
-                    <child>
-                      <object class="GtkCheckButton" id="checkMTFSeq">
-                        <property name="label" translatable="yes">Apply to sequence</property>
-                        <property name="visible">True</property>
-                        <property name="can-focus">True</property>
-                        <property name="receives-default">False</property>
-                        <property name="tooltip-text" translatable="yes">If a sequence is loaded and this is activated, perform the processing on all images of the sequence instead of only the loaded image.</property>
-                        <property name="halign">start</property>
-                        <property name="draw-indicator">True</property>
-                      </object>
-                      <packing>
-                        <property name="expand">False</property>
-                        <property name="fill">True</property>
-                        <property name="position">0</property>
-                      </packing>
-                    </child>
-                    <child>
-                      <object class="GtkLabel" id="label44">
-                        <property name="visible">True</property>
-                        <property name="can-focus">False</property>
-                        <property name="halign">start</property>
-                        <property name="label" translatable="yes">Output prefix:</property>
-                      </object>
-                      <packing>
-                        <property name="expand">False</property>
-                        <property name="fill">True</property>
-                        <property name="position">1</property>
-                      </packing>
-                    </child>
-                    <child>
-                      <object class="GtkEntry" id="entryMTFSeq">
-                        <property name="visible">True</property>
-                        <property name="can-focus">True</property>
-                        <property name="tooltip-text" translatable="yes">Prefix of the image names resulting from the mtf process.</property>
-                        <property name="max-length">10</property>
-                        <property name="width-chars">10</property>
-                        <property name="text">stretch_</property>
-                        <property name="input-hints">GTK_INPUT_HINT_NO_EMOJI | GTK_INPUT_HINT_NONE</property>
-                      </object>
-                      <packing>
-                        <property name="expand">False</property>
-                        <property name="fill">True</property>
-                        <property name="position">2</property>
-                      </packing>
-                    </child>
-                  </object>
-                  <packing>
-                    <property name="expand">False</property>
-                    <property name="fill">True</property>
-                    <property name="position">4</property>
-                  </packing>
-                </child>
-                <child>
-                  <object class="GtkBox" id="histo_clip_settings">
-                    <property name="visible">True</property>
-                    <property name="can-focus">False</property>
-                    <property name="spacing">6</property>
-                    <property name="homogeneous">True</property>
-                    <child>
-                      <object class="GtkCheckButton" id="HistoCheckPreview">
-                        <property name="label" translatable="yes">Preview</property>
-                        <property name="visible">True</property>
-                        <property name="can-focus">True</property>
-                        <property name="receives-default">False</property>
-                        <property name="tooltip-text" translatable="yes">Toggle preview on / off</property>
-                        <property name="halign">start</property>
-                        <property name="active">True</property>
-                        <property name="draw-indicator">True</property>
-                        <signal name="toggled" handler="on_histo_preview_toggled" swapped="no"/>
-                      </object>
-                      <packing>
-                        <property name="expand">False</property>
-                        <property name="fill">True</property>
-                        <property name="position">0</property>
-                      </packing>
-                    </child>
-                    <child>
-                      <object class="GtkLabel">
-                        <property name="visible">True</property>
-                        <property name="can-focus">False</property>
-                        <property name="halign">end</property>
-                        <property name="label" translatable="yes">Clip mode:</property>
-                      </object>
-                      <packing>
-                        <property name="expand">False</property>
-                        <property name="fill">True</property>
-                        <property name="position">1</property>
-                      </packing>
-                    </child>
-                    <child>
-                      <object class="GtkComboBoxText" id="histo_clip_mode">
-                        <property name="visible">True</property>
-                        <property name="can-focus">False</property>
-                        <property name="tooltip-markup" translatable="yes">Select blend mode.
-Clip: clips values to the range 0.0 - 1.0
-Rescale: rescales RGB values of clipped pixels to not exceed 1.0 per pixel
-RGB blend: applies a blending function for smooth reconstructed highlight colors. &lt;b&gt;Default&lt;/b&gt;
-Globa rescale: Same as Rescale, but rescales to the global maximum component value</property>
-                        <property name="active">2</property>
-                        <items>
-                          <item translatable="yes">Clip</item>
-                          <item translatable="yes">Rescale</item>
-                          <item translatable="yes">RGB Blend</item>
-                          <item translatable="yes">Global rescale</item>
-                        </items>
-                        <signal name="changed" handler="on_histo_clip_mode_changed" swapped="no"/>
-                      </object>
-                      <packing>
-                        <property name="expand">False</property>
-                        <property name="fill">True</property>
-                        <property name="position">2</property>
-                      </packing>
-                    </child>
-                  </object>
-                  <packing>
-                    <property name="expand">False</property>
-                    <property name="fill">True</property>
-                    <property name="position">5</property>
-                  </packing>
-                </child>
-              </object>
-              <packing>
-                <property name="expand">True</property>
-                <property name="fill">True</property>
-                <property name="position">0</property>
-              </packing>
-            </child>
-            <child>
-              <object class="GtkBox" id="box_ghtcontrols">
-                <property name="visible">True</property>
-                <property name="can-focus">False</property>
-                <property name="halign">end</property>
-                <property name="valign">start</property>
-                <property name="hexpand">False</property>
-                <property name="orientation">vertical</property>
-                <property name="spacing">5</property>
-                <child>
-                  <!-- n-columns=2 n-rows=1 -->
-                  <object class="GtkGrid">
-                    <property name="visible">True</property>
-                    <property name="can-focus">False</property>
-                    <property name="halign">end</property>
-                    <property name="row-spacing">5</property>
-                    <property name="column-spacing">5</property>
-                    <child>
-                      <object class="GtkBox" id="ghtStretchTypecontrols">
-                        <property name="visible">True</property>
-                        <property name="can-focus">False</property>
-                        <property name="orientation">vertical</property>
-                        <property name="spacing">5</property>
-                        <child>
-                          <object class="GtkLabel">
-                            <property name="visible">True</property>
-                            <property name="can-focus">False</property>
-                            <property name="halign">start</property>
-                            <property name="label" translatable="yes">Type of stretch</property>
-                            <attributes>
-                              <attribute name="weight" value="bold"/>
-                            </attributes>
-                          </object>
-                          <packing>
-                            <property name="expand">False</property>
-                            <property name="fill">True</property>
-                            <property name="position">0</property>
-                          </packing>
-                        </child>
-                        <child>
-                          <object class="GtkComboBoxText" id="combo_payneTyp">
-                            <property name="visible">True</property>
-                            <property name="can-focus">False</property>
-                            <property name="tooltip-text" translatable="yes">Select type of stretch. Linear performs a simple linear stretch to a new black point. Generalised hyperbolic stretch performs a hyperbolic stretch with parameters for stretch strength, local intensity, symmetry point, and shadow and highlight preservation regions. Modified arcsinh stretch performs an arcsinh stretch with additional parameters for symmetry point, lowlight and highlight preservation. The inverse hyperbolic and arcsinh stretches are also available, useful for working in negative space.</property>
-                            <property name="hexpand">True</property>
-                            <property name="active">0</property>
-                            <items>
-                              <item translatable="yes">Generalised hyperbolic transform</item>
-                              <item translatable="yes">Inverse generalised hyperbolic transform</item>
-                              <item translatable="yes">Modified arcsinh transform</item>
-                              <item translatable="yes">Inverse modified arcsinh transform</item>
-                              <item translatable="yes">Linear stretch (BP shift)</item>
-                            </items>
-                            <signal name="changed" handler="on_payneType_changed" swapped="no"/>
-                          </object>
-                          <packing>
-                            <property name="expand">False</property>
-                            <property name="fill">True</property>
-                            <property name="position">1</property>
-                          </packing>
-                        </child>
-                      </object>
-                      <packing>
-                        <property name="left-attach">0</property>
-                        <property name="top-attach">0</property>
-                      </packing>
-                    </child>
-                    <child>
-                      <object class="GtkBox" id="ghtColourmodelcontrols">
-                        <property name="visible">True</property>
-                        <property name="can-focus">False</property>
-                        <property name="orientation">vertical</property>
-                        <property name="spacing">5</property>
-                        <child>
-                          <object class="GtkLabel">
-                            <property name="visible">True</property>
-                            <property name="can-focus">False</property>
-                            <property name="halign">start</property>
-                            <property name="label" translatable="yes">Colour stretch model</property>
-                            <attributes>
-                              <attribute name="weight" value="bold"/>
-                            </attributes>
-                          </object>
-                          <packing>
-                            <property name="expand">False</property>
-                            <property name="fill">True</property>
-                            <property name="position">0</property>
-                          </packing>
-                        </child>
-                        <child>
-                          <object class="GtkComboBoxText" id="combo_payne_colour_stretch_model">
-                            <property name="visible">True</property>
-                            <property name="can-focus">False</property>
-                            <property name="tooltip-text" translatable="yes">Set the stretch model for colour stretches. The options are: evenly weighted luminance, which calculates the stretch based on a luminance value weighting the R, G and B channels equally; human weighted luminance, which stretches based on a luminance value weighting the R, G and B channels according to the relative sensitivity of the human eye; independent channel values, which applies the stretch independently to each channel of the pixel; and saturation, which applies the stretch to the S component in HSL space. In saturation mode the saturation histogram curve is shown in yellow.
-Note: human-weighted luminance is not allowed if less than 3 colour channels are selected as it doesn't make sense.</property>
-                            <property name="hexpand">True</property>
-                            <property name="active">0</property>
-                            <items>
-                              <item translatable="yes">Independent channel values</item>
-                              <item translatable="yes">Human weighted luminance</item>
-                              <item translatable="yes">Even weighted luminance</item>
-                              <item translatable="yes">Saturation stretch</item>
-                            </items>
-                            <signal name="changed" handler="on_payne_colour_stretch_model_changed" swapped="no"/>
-                          </object>
-                          <packing>
-                            <property name="expand">False</property>
-                            <property name="fill">True</property>
-                            <property name="position">1</property>
-                          </packing>
-                        </child>
-                      </object>
-                      <packing>
-                        <property name="left-attach">1</property>
-                        <property name="top-attach">0</property>
-                      </packing>
-                    </child>
-                  </object>
-                  <packing>
-                    <property name="expand">False</property>
-                    <property name="fill">False</property>
-                    <property name="position">1</property>
-                  </packing>
-                </child>
-                <child>
-                  <object class="GtkLabel">
-                    <property name="visible">True</property>
-                    <property name="can-focus">False</property>
-                    <property name="halign">start</property>
-                    <property name="margin-top">12</property>
-                    <property name="label" translatable="yes">Stretch Parameters</property>
-                    <attributes>
-                      <attribute name="weight" value="bold"/>
-                    </attributes>
-                  </object>
-                  <packing>
-                    <property name="expand">False</property>
-                    <property name="fill">False</property>
-                    <property name="position">2</property>
-                  </packing>
-                </child>
-                <child>
-                  <object class="GtkBox" id="ghtDcontrols">
-                    <property name="visible">True</property>
-                    <property name="can-focus">False</property>
-                    <property name="orientation">vertical</property>
-                    <child>
-                      <!-- n-columns=2 n-rows=1 -->
-                      <object class="GtkGrid">
-                        <property name="visible">True</property>
-                        <property name="can-focus">False</property>
-                        <child>
-                          <object class="GtkLabel" id="label_payne">
-                            <property name="visible">True</property>
-                            <property name="can-focus">False</property>
-                            <property name="halign">start</property>
-                            <property name="hexpand">True</property>
-                            <property name="label" translatable="yes">Stretch factor (ln(D+1))</property>
-                          </object>
-                          <packing>
-                            <property name="left-attach">0</property>
-                            <property name="top-attach">0</property>
-                          </packing>
-                        </child>
-                        <child>
-                          <object class="GtkSpinButton" id="spin_ghtD">
-                            <property name="visible">True</property>
-                            <property name="can-focus">True</property>
-                            <property name="tooltip-text" translatable="yes">Independently controls the contrast added (the slope of the stretch) at SP, thus adjusting the amount of stretch applied to the rest of the image. It does not change the shape of the stretch, just the amount, and should be used in tandem with b to control the distribution of contrast and brightness. When this is set to zero, the stretch will be the identity transform, but any ordered black point adjustment will still occur.</property>
-                            <property name="width-chars">10</property>
-                            <property name="text">0,000</property>
-                            <property name="progress-pulse-step">0.01</property>
-                            <property name="input-hints">GTK_INPUT_HINT_NO_EMOJI | GTK_INPUT_HINT_NONE</property>
-                            <property name="adjustment">adjustment_payneD</property>
-                            <property name="digits">3</property>
-                            <signal name="value-changed" handler="on_spin_ghtD_value_changed" swapped="no"/>
-                          </object>
-                          <packing>
-                            <property name="left-attach">1</property>
-                            <property name="top-attach">0</property>
-                          </packing>
-                        </child>
-                      </object>
-                      <packing>
-                        <property name="expand">False</property>
-                        <property name="fill">True</property>
-                        <property name="position">0</property>
-                      </packing>
-                    </child>
-                    <child>
-                      <object class="GtkScale" id="scale_ghtD">
-                        <property name="visible">True</property>
-                        <property name="can-focus">True</property>
-                        <property name="adjustment">adjustment_payneD</property>
-                        <property name="digits">3</property>
-                        <property name="draw-value">False</property>
-                      </object>
-                      <packing>
-                        <property name="expand">False</property>
-                        <property name="fill">True</property>
-                        <property name="position">1</property>
-                      </packing>
-                    </child>
-                  </object>
-                  <packing>
-                    <property name="expand">False</property>
-                    <property name="fill">False</property>
-                    <property name="position">4</property>
-                  </packing>
-                </child>
-                <child>
-                  <object class="GtkBox" id="ghtBcontrols">
-                    <property name="visible">True</property>
-                    <property name="can-focus">False</property>
-                    <property name="orientation">vertical</property>
-                    <child>
-                      <!-- n-columns=2 n-rows=1 -->
-                      <object class="GtkGrid">
-                        <property name="visible">True</property>
-                        <property name="can-focus">False</property>
-                        <child>
-                          <object class="GtkLabel" id="label_payn">
-                            <property name="visible">True</property>
-                            <property name="can-focus">False</property>
-                            <property name="halign">start</property>
-                            <property name="hexpand">True</property>
-                            <property name="label" translatable="yes">Local stretch intensity (b)</property>
-                          </object>
-                          <packing>
-                            <property name="left-attach">0</property>
-                            <property name="top-attach">0</property>
-                          </packing>
-                        </child>
-                        <child>
-                          <object class="GtkSpinButton" id="spin_ghtB">
-                            <property name="visible">True</property>
-                            <property name="can-focus">True</property>
-                            <property name="tooltip-text" translatable="yes">Controls how tightly the stretch is focused by changing the form of the transform itself. For concentrated stretches (e.g. initial stretch on linear data) a large positive value of b will focus the stretch within a histogram peak while defocusing the stretch away from the peak (such as bright stars). For adjustment of nonlinear images lower or negative values will distribute contrast and brightness more evenly. As a general rule, the value of b will decrease as a stretch sequence nears completion, although larger values (with small D) can still be used for precise placement of additional contrast.</property>
-                            <property name="width-chars">10</property>
-                            <property name="text">0,500</property>
-                            <property name="input-hints">GTK_INPUT_HINT_NO_EMOJI | GTK_INPUT_HINT_NONE</property>
-                            <property name="adjustment">adjustment_payneb</property>
-                            <property name="digits">3</property>
-                            <property name="value">0.5</property>
-                            <signal name="value-changed" handler="on_spin_ghtB_value_changed" swapped="no"/>
-                          </object>
-                          <packing>
-                            <property name="left-attach">1</property>
-                            <property name="top-attach">0</property>
-                          </packing>
-                        </child>
-                      </object>
-                      <packing>
-                        <property name="expand">False</property>
-                        <property name="fill">True</property>
-                        <property name="position">0</property>
-                      </packing>
-                    </child>
-                    <child>
-                      <object class="GtkScale" id="scale_ghtB">
-                        <property name="visible">True</property>
-                        <property name="can-focus">True</property>
-                        <property name="adjustment">adjustment_payneb</property>
-                        <property name="digits">3</property>
-                        <property name="draw-value">False</property>
-                      </object>
-                      <packing>
-                        <property name="expand">False</property>
-                        <property name="fill">True</property>
-                        <property name="position">1</property>
-                      </packing>
-                    </child>
-                  </object>
-                  <packing>
-                    <property name="expand">False</property>
-                    <property name="fill">False</property>
-                    <property name="position">6</property>
-                  </packing>
-                </child>
-                <child>
-                  <object class="GtkBox" id="ghtSPcontrols">
-                    <property name="visible">True</property>
-                    <property name="can-focus">False</property>
-                    <property name="orientation">vertical</property>
-                    <child>
-                      <!-- n-columns=3 n-rows=1 -->
-                      <object class="GtkGrid">
-                        <property name="visible">True</property>
-                        <property name="can-focus">False</property>
-                        <child>
-                          <object class="GtkLabel" id="label_payneS">
-                            <property name="visible">True</property>
-                            <property name="can-focus">False</property>
-                            <property name="halign">start</property>
-                            <property name="hexpand">True</property>
-                            <property name="label" translatable="yes">Symmetry point (SP)</property>
-                          </object>
-                          <packing>
-                            <property name="left-attach">0</property>
-                            <property name="top-attach">0</property>
-                          </packing>
-                        </child>
-                        <child>
-                          <object class="GtkSpinButton" id="spin_ghtSP">
-                            <property name="visible">True</property>
-                            <property name="can-focus">True</property>
-                            <property name="tooltip-text" translatable="yes">Sets the symmetry point around which the stretch is focused - contrast will be distributed symmetrically around SP. This should generally be placed within a histogram peak so that the stretch will widen and lower the peak by adding the most contrast in the stretch at that point. The stretch will move pixel values away from SP. This parameter must be greater than or equal to LP and less than or equal to HP.</property>
-                            <property name="valign">center</property>
-                            <property name="width-chars">10</property>
-                            <property name="text">0,00000</property>
-                            <property name="progress-fraction">0.01</property>
-                            <property name="progress-pulse-step">0.01</property>
-                            <property name="input-hints">GTK_INPUT_HINT_NO_EMOJI | GTK_INPUT_HINT_NONE</property>
-                            <property name="adjustment">adjustment_payneSP</property>
-                            <property name="digits">5</property>
-                            <signal name="value-changed" handler="on_spin_ghtSP_value_changed" swapped="no"/>
-                          </object>
-                          <packing>
-                            <property name="left-attach">2</property>
-                            <property name="top-attach">0</property>
-                          </packing>
-                        </child>
-                        <child>
-                          <object class="GtkButton" id="eyedropper_button">
-                            <property name="visible">True</property>
-                            <property name="can-focus">True</property>
-                            <property name="receives-default">True</property>
-                            <property name="tooltip-text" translatable="yes">This dropper allows you to set the background stretch symmetry point  based on the average value of  the current selection. This helps in picking out faint detail above the dark background.</property>
-                            <signal name="clicked" handler="on_eyedropper_SP_clicked" swapped="no"/>
-                            <child>
-                              <object class="GtkImage" id="eyedropper">
-                                <property name="visible">True</property>
-                                <property name="can-focus">False</property>
-                                <property name="resource">/org/siril/ui/pixmaps/eyedropper.svg</property>
-                              </object>
-                            </child>
-                          </object>
-                          <packing>
-                            <property name="left-attach">1</property>
-                            <property name="top-attach">0</property>
-                          </packing>
-                        </child>
-                      </object>
-                      <packing>
-                        <property name="expand">False</property>
-                        <property name="fill">True</property>
-                        <property name="position">0</property>
-                      </packing>
-                    </child>
-                    <child>
-                      <object class="GtkScale" id="scale_ghtSP">
-                        <property name="visible">True</property>
-                        <property name="can-focus">True</property>
-                        <property name="adjustment">adjustment_payneSP</property>
-                        <property name="digits">6</property>
-                        <property name="draw-value">False</property>
-                      </object>
-                      <packing>
-                        <property name="expand">False</property>
-                        <property name="fill">True</property>
-                        <property name="position">1</property>
-                      </packing>
-                    </child>
-                  </object>
-                  <packing>
-                    <property name="expand">False</property>
-                    <property name="fill">False</property>
-                    <property name="position">8</property>
-                  </packing>
-                </child>
-                <child>
-                  <object class="GtkBox" id="ghtLPcontrols">
-                    <property name="visible">True</property>
-                    <property name="can-focus">False</property>
-                    <property name="orientation">vertical</property>
-                    <child>
-                      <!-- n-columns=2 n-rows=1 -->
-                      <object class="GtkGrid">
-                        <property name="visible">True</property>
-                        <property name="can-focus">False</property>
-                        <child>
-                          <object class="GtkLabel" id="label_payneL">
-                            <property name="visible">True</property>
-                            <property name="can-focus">False</property>
-                            <property name="halign">start</property>
-                            <property name="hexpand">True</property>
-                            <property name="label" translatable="yes">Shadow protection point (LP)</property>
-                          </object>
-                          <packing>
-                            <property name="left-attach">0</property>
-                            <property name="top-attach">0</property>
-                          </packing>
-                        </child>
-                        <child>
-                          <object class="GtkSpinButton" id="spin_ghtLP">
-                            <property name="visible">True</property>
-                            <property name="can-focus">True</property>
-                            <property name="tooltip-text" translatable="yes">Sets a value below which the stretch is modified to preserve contrast in the shadows. This is done by performing a linear stretch below LP by reserving contrast from the rest of the image. Moving LP towards SP changes both the scope and amount of contrast reservation, the net effect is to push the overall stretch to higher brightness levels whilekeeping the contrast and definition in the background. This parameter must be greater than or equal to 0 and not greater than SP.</property>
-                            <property name="width-chars">10</property>
-                            <property name="text">0,00000</property>
-                            <property name="progress-pulse-step">0.01</property>
-                            <property name="input-hints">GTK_INPUT_HINT_NO_EMOJI | GTK_INPUT_HINT_NONE</property>
-                            <property name="adjustment">adjustment_payneLP</property>
-                            <property name="digits">5</property>
-                            <signal name="value-changed" handler="on_spin_ghtLP_value_changed" swapped="no"/>
-                          </object>
-                          <packing>
-                            <property name="left-attach">1</property>
-                            <property name="top-attach">0</property>
-                          </packing>
-                        </child>
-                      </object>
-                      <packing>
-                        <property name="expand">False</property>
-                        <property name="fill">True</property>
-                        <property name="position">0</property>
-                      </packing>
-                    </child>
-                    <child>
-                      <object class="GtkScale" id="scale_ghtLP">
-                        <property name="visible">True</property>
-                        <property name="can-focus">True</property>
-                        <property name="adjustment">adjustment_payneLP</property>
-                        <property name="digits">5</property>
-                        <property name="draw-value">False</property>
-                      </object>
-                      <packing>
-                        <property name="expand">False</property>
-                        <property name="fill">True</property>
-                        <property name="position">1</property>
-                      </packing>
-                    </child>
-                  </object>
-                  <packing>
-                    <property name="expand">False</property>
-                    <property name="fill">False</property>
-                    <property name="position">10</property>
-                  </packing>
-                </child>
-                <child>
-                  <object class="GtkBox" id="ghtHPcontrols">
-                    <property name="visible">True</property>
-                    <property name="can-focus">False</property>
-                    <property name="orientation">vertical</property>
-                    <child>
-                      <!-- n-columns=2 n-rows=1 -->
-                      <object class="GtkGrid">
-                        <property name="visible">True</property>
-                        <property name="can-focus">False</property>
-                        <child>
-                          <object class="GtkLabel" id="label_payneH">
-                            <property name="visible">True</property>
-                            <property name="can-focus">False</property>
-                            <property name="halign">start</property>
-                            <property name="hexpand">True</property>
-                            <property name="label" translatable="yes">Highlight protection point (HP)</property>
-                          </object>
-                          <packing>
-                            <property name="left-attach">0</property>
-                            <property name="top-attach">0</property>
-                          </packing>
-                        </child>
-                        <child>
-                          <object class="GtkSpinButton" id="spin_ghtHP">
-                            <property name="visible">True</property>
-                            <property name="can-focus">True</property>
-                            <property name="tooltip-text" translatable="yes">Sets a value above which the stretch is modified to preserve contrast in the highlights / stars. This is done by performing a linear stretch of the data above HP by reserving contrast from the rest of the image. Moving HP towards SP inreases both the scope and the amount of this contrast reservation, the net effect is to push the overall stretch to lower brightness levels while keeping the contrast and definition in the highlights. This parameter must be less than or equal to 1 and not less than SP.</property>
-                            <property name="width-chars">10</property>
-                            <property name="text">1,00000</property>
-                            <property name="progress-pulse-step">0.01</property>
-                            <property name="input-hints">GTK_INPUT_HINT_NO_EMOJI | GTK_INPUT_HINT_NONE</property>
-                            <property name="adjustment">adjustment_payneHP</property>
-                            <property name="digits">5</property>
-                            <property name="value">1</property>
-                            <signal name="value-changed" handler="on_spin_ghtHP_value_changed" swapped="no"/>
-                          </object>
-                          <packing>
-                            <property name="left-attach">1</property>
-                            <property name="top-attach">0</property>
-                          </packing>
-                        </child>
-                      </object>
-                      <packing>
-                        <property name="expand">False</property>
-                        <property name="fill">True</property>
-                        <property name="position">0</property>
-                      </packing>
-                    </child>
-                    <child>
-                      <object class="GtkScale" id="scale_ghtHP">
-                        <property name="visible">True</property>
-                        <property name="can-focus">True</property>
-                        <property name="adjustment">adjustment_payneHP</property>
-                        <property name="digits">5</property>
-                        <property name="draw-value">False</property>
-                      </object>
-                      <packing>
-                        <property name="expand">False</property>
-                        <property name="fill">True</property>
-                        <property name="position">1</property>
-                      </packing>
-                    </child>
-                  </object>
-                  <packing>
-                    <property name="expand">False</property>
-                    <property name="fill">False</property>
-                    <property name="position">12</property>
-                  </packing>
-                </child>
-                <child>
-                  <object class="GtkBox" id="ghtBPcontrols">
-                    <property name="visible">True</property>
-                    <property name="can-focus">False</property>
-                    <property name="orientation">vertical</property>
-                    <child>
-                      <!-- n-columns=2 n-rows=1 -->
-                      <object class="GtkGrid">
-                        <property name="visible">True</property>
-                        <property name="can-focus">False</property>
-                        <child>
-                          <object class="GtkLabel">
-                            <property name="visible">True</property>
-                            <property name="can-focus">False</property>
-                            <property name="halign">start</property>
-                            <property name="hexpand">True</property>
-                            <property name="label" translatable="yes">Black Point (BP)</property>
-                          </object>
-                          <packing>
-                            <property name="left-attach">0</property>
-                            <property name="top-attach">0</property>
-                          </packing>
-                        </child>
-                        <child>
-                          <object class="GtkSpinButton" id="spin_ghtBP">
-                            <property name="visible">True</property>
-                            <property name="can-focus">True</property>
-                            <property name="tooltip-text" translatable="yes">Black point adjustment. This is a constant value that is subtracted from the image. NOTE: altering BP can clip pixels in which case this transformation is non-reversible.</property>
-                            <property name="halign">end</property>
-                            <property name="width-chars">10</property>
-                            <property name="text">0,00000</property>
-                            <property name="progress-pulse-step">0.01</property>
-                            <property name="input-hints">GTK_INPUT_HINT_NO_EMOJI | GTK_INPUT_HINT_NONE</property>
-                            <property name="adjustment">adj_black_point_payne</property>
-                            <property name="digits">5</property>
-                            <signal name="value-changed" handler="on_spin_ghtBP_value_changed" swapped="no"/>
-                          </object>
-                          <packing>
-                            <property name="left-attach">1</property>
-                            <property name="top-attach">0</property>
-                          </packing>
-                        </child>
-                      </object>
-                      <packing>
-                        <property name="expand">False</property>
-                        <property name="fill">True</property>
-                        <property name="position">0</property>
-                      </packing>
-                    </child>
-                    <child>
-                      <object class="GtkScale" id="scale_ghtBP">
-                        <property name="visible">True</property>
-                        <property name="can-focus">True</property>
-                        <property name="adjustment">adj_black_point_payne</property>
-                        <property name="digits">5</property>
-                        <property name="draw-value">False</property>
-                      </object>
-                      <packing>
-                        <property name="expand">False</property>
-                        <property name="fill">True</property>
-                        <property name="position">1</property>
-                      </packing>
-                    </child>
-                  </object>
-                  <packing>
-                    <property name="expand">False</property>
-                    <property name="fill">False</property>
-                    <property name="position">14</property>
-                  </packing>
-                </child>
-              </object>
-              <packing>
-                <property name="expand">False</property>
-                <property name="fill">False</property>
-                <property name="pack-type">end</property>
-                <property name="position">1</property>
-              </packing>
-            </child>
-          </object>
-          <packing>
-            <property name="expand">True</property>
-            <property name="fill">True</property>
-            <property name="position">0</property>
-          </packing>
-        </child>
-      </object>
-    </child>
-  </object>
-</interface>
->>>>>>> 1f2e0853
+</interface>