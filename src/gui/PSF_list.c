/*
 * This file is part of Siril, an astronomy image processor.
 * Copyright (C) 2005-2011 Francois Meyer (dulle at free.fr)
 * Copyright (C) 2012-2023 team free-astro (see more in AUTHORS file)
 * Reference site is https://free-astro.org/index.php/Siril
 *
 * Siril is free software: you can redistribute it and/or modify
 * it under the terms of the GNU General Public License as published by
 * the Free Software Foundation, either version 3 of the License, or
 * (at your option) any later version.
 *
 * Siril is distributed in the hope that it will be useful,
 * but WITHOUT ANY WARRANTY; without even the implied warranty of
 * MERCHANTABILITY or FITNESS FOR A PARTICULAR PURPOSE. See the
 * GNU General Public License for more details.
 *
 * You should have received a copy of the GNU General Public License
 * along with Siril. If not, see <http://www.gnu.org/licenses/>.
*/

#include <math.h>
#include <stdio.h>
#include <stdlib.h>
#include <string.h>

#include "core/siril.h"
#include "core/proto.h"
#include "core/OS_utils.h"
#include "core/siril_world_cs.h"
#include "core/siril_log.h"
#include "core/processing.h"
#include "gui/utils.h"
#include "gui/callbacks.h"
#include "gui/image_display.h"
#include "gui/dialogs.h"
#include "gui/message_dialog.h"
#include "gui/PSF_list.h"
#include "gui/progress_and_log.h"
#include "algos/siril_wcs.h"
#include "algos/PSF.h"
#include "algos/star_finder.h"
#include "algos/ccd-inspector.h"
#include "algos/astrometry_solver.h"

static GtkListStore *liststore_stars = NULL;

enum {
	COLUMN_CHANNEL,		// int
	COLUMN_B,			// gdouble
	COLUMN_A,			// gdouble
	COLUMN_X0,			// gdouble
	COLUMN_Y0,			// gdouble
	COLUMN_RA,          // gdouble
	COLUMN_DEC,			// gdouble
	COLUMN_FWHMX,		// gdouble
	COLUMN_FWHMY,		// gdouble
	COLUMN_MAG,		    // gdouble
	COLUMN_BETA,		// gdouble
	COLUMN_ROUNDNESS,	// gdouble
	COLUMN_ANGLE,		// gdouble
	COLUMN_RMSE,		// gdouble
	COLUMN_INDEX,       // gint
	N_COLUMNS
};

enum {					//different context_id of the GtkStatusBar
	COUNT_STATE
};

static gchar *units = "";

static void gdouble_fwhmx_cell_data_function(GtkTreeViewColumn *col,
		GtkCellRenderer *renderer, GtkTreeModel *model, GtkTreeIter *iter,
		gpointer user_data) {
	gdouble var;
	gchar *buf;
	gtk_tree_model_get(model, iter, COLUMN_FWHMX, &var, -1);
	buf = g_strdup_printf("%.2f%s", var, units);
	g_object_set(renderer, "text", buf, NULL);

	g_free(buf);
}

static void gdouble_fwhmy_cell_data_function(GtkTreeViewColumn *col,
		GtkCellRenderer *renderer, GtkTreeModel *model, GtkTreeIter *iter,
		gpointer user_data) {
	gdouble var;
	gchar *buf;
	gtk_tree_model_get(model, iter, COLUMN_FWHMY, &var, -1);
	buf = g_strdup_printf("%.2f%s", var, units);
	g_object_set(renderer, "text", buf, NULL);

	g_free(buf);
}

static void gdouble_x0_cell_data_function(GtkTreeViewColumn *col,
		GtkCellRenderer *renderer, GtkTreeModel *model, GtkTreeIter *iter,
		gpointer user_data) {
	gdouble var;
	gchar *buf;
	gtk_tree_model_get(model, iter, COLUMN_X0, &var, -1);
	buf = g_strdup_printf("%.2f", var);
	g_object_set(renderer, "text", buf, NULL);

	g_free(buf);
}

static void gdouble_y0_cell_data_function(GtkTreeViewColumn *col,
		GtkCellRenderer *renderer, GtkTreeModel *model, GtkTreeIter *iter,
		gpointer user_data) {
	gdouble var;
	gchar *buf;
	gtk_tree_model_get(model, iter, COLUMN_Y0, &var, -1);
	buf = g_strdup_printf("%.2f", var);
	g_object_set(renderer, "text", buf, NULL);

	g_free(buf);
}

static void gdouble_ra_cell_data_function(GtkTreeViewColumn *col,
		GtkCellRenderer *renderer, GtkTreeModel *model, GtkTreeIter *iter,
		gpointer user_data) {
	gdouble var;
	gchar *buf;
	gtk_tree_model_get(model, iter, COLUMN_RA, &var, -1);
	if (var > 9E9) {
		buf = g_strdup("N/A");
	} else {
		SirilWorldCS *world_cs = siril_world_cs_new_from_a_d(var, 0);

		if (com.pref.gui.show_deciasec) {
			buf = siril_world_cs_alpha_format(world_cs, "%02dh%02dm%04.1lfs");
		} else {
			buf = siril_world_cs_alpha_format(world_cs, "%02dh%02dm%02ds");
		}
		siril_world_cs_unref(world_cs);

	}
	g_object_set(renderer, "text", buf, NULL);

	g_free(buf);
}

static void gdouble_dec_cell_data_function(GtkTreeViewColumn *col,
		GtkCellRenderer *renderer, GtkTreeModel *model, GtkTreeIter *iter,
		gpointer user_data) {
	gdouble var;
	gchar *buf;
	gtk_tree_model_get(model, iter, COLUMN_DEC, &var, -1);
	if (var > 9E9) {
		buf = g_strdup("N/A");
	} else {
		SirilWorldCS *world_cs = siril_world_cs_new_from_a_d(0, var);

		if (com.pref.gui.show_deciasec) {
			buf = siril_world_cs_delta_format(world_cs, "%c%02d°%02d\'%04.1lf\"");
		} else {
			buf = siril_world_cs_delta_format(world_cs, "%c%02d°%02d\'%02d\"");
		}
		siril_world_cs_unref(world_cs);
	}
	g_object_set(renderer, "text", buf, NULL);

	g_free(buf);
}

static void gdouble_mag_cell_data_function(GtkTreeViewColumn *col,
		GtkCellRenderer *renderer, GtkTreeModel *model, GtkTreeIter *iter,
		gpointer user_data) {
	gdouble var;
	gchar *buf;
	gtk_tree_model_get(model, iter, COLUMN_MAG, &var, -1);
	buf = g_strdup_printf("%.2f", var);
	g_object_set(renderer, "text", buf, NULL);

	g_free(buf);
}

static void gdouble_r_cell_data_function(GtkTreeViewColumn *col,
		GtkCellRenderer *renderer, GtkTreeModel *model, GtkTreeIter *iter,
		gpointer user_data) {
	gdouble var;
	gchar *buf;
	gtk_tree_model_get(model, iter, COLUMN_ROUNDNESS, &var, -1);
	buf = g_strdup_printf("%.3f", var);
	g_object_set(renderer, "text", buf, NULL);

	g_free(buf);
}

static void gdouble_angle_cell_data_function(GtkTreeViewColumn *col,
		GtkCellRenderer *renderer, GtkTreeModel *model, GtkTreeIter *iter,
		gpointer user_data) {
	gdouble var;
	gchar *buf;
	gtk_tree_model_get(model, iter, COLUMN_ANGLE, &var, -1);
	if (var == 0.0)
		buf = g_strdup_printf("%s", "N/A");
	else
		buf = g_strdup_printf("%.2f", var);
	g_object_set(renderer, "text", buf, NULL);

	g_free(buf);
}

static void gdouble_beta_cell_data_function(GtkTreeViewColumn *col,
		GtkCellRenderer *renderer, GtkTreeModel *model, GtkTreeIter *iter,
		gpointer user_data) {
	gdouble var;
	gchar *buf;
	gtk_tree_model_get(model, iter, COLUMN_BETA, &var, -1);
	if (var == -1.0)
		buf = g_strdup_printf("%s", "N/A");
	else
		buf = g_strdup_printf("%.2f", var);
	g_object_set(renderer, "text", buf, NULL);

	g_free(buf);
}

static void gdouble_rmse_cell_data_function(GtkTreeViewColumn *col,
		GtkCellRenderer *renderer, GtkTreeModel *model, GtkTreeIter *iter,
		gpointer user_data) {
	gdouble var;
	gchar *buf;
	gtk_tree_model_get(model, iter, COLUMN_RMSE, &var, -1);
	buf = g_strdup_printf("%.2e", var);
	g_object_set(renderer, "text", buf, NULL);

	g_free(buf);
}

static void get_stars_list_store() {
	if (liststore_stars == NULL)
		liststore_stars = GTK_LIST_STORE(gtk_builder_get_object(gui.builder, "liststore_stars"));

	GtkTreeViewColumn *col;
	GtkCellRenderer *cell;

	col = GTK_TREE_VIEW_COLUMN(gtk_builder_get_object(gui.builder, "treeviewcolumn7"));
	cell = GTK_CELL_RENDERER(gtk_builder_get_object(gui.builder, "cell_x0"));
	gtk_tree_view_column_set_cell_data_func(col, cell, gdouble_x0_cell_data_function, NULL, NULL);

	col = GTK_TREE_VIEW_COLUMN(gtk_builder_get_object(gui.builder, "treeviewcolumn8"));
	cell = GTK_CELL_RENDERER(gtk_builder_get_object(gui.builder, "cell_y0"));
	gtk_tree_view_column_set_cell_data_func(col, cell, gdouble_y0_cell_data_function, NULL, NULL);

	col = GTK_TREE_VIEW_COLUMN(gtk_builder_get_object(gui.builder, "treeviewcolumn30"));
	cell = GTK_CELL_RENDERER(gtk_builder_get_object(gui.builder, "cell_ra"));
	gtk_tree_view_column_set_cell_data_func(col, cell, gdouble_ra_cell_data_function, NULL, NULL);

	col = GTK_TREE_VIEW_COLUMN(gtk_builder_get_object(gui.builder, "treeviewcolumn31"));
	cell = GTK_CELL_RENDERER(gtk_builder_get_object(gui.builder, "cell_dec"));
	gtk_tree_view_column_set_cell_data_func(col, cell, gdouble_dec_cell_data_function, NULL, NULL);

	col = GTK_TREE_VIEW_COLUMN(gtk_builder_get_object(gui.builder, "treeviewcolumn9"));
	cell = GTK_CELL_RENDERER(gtk_builder_get_object(gui.builder, "cell_fwhmx"));
	gtk_tree_view_column_set_cell_data_func(col, cell, gdouble_fwhmx_cell_data_function, NULL, NULL);

	col = GTK_TREE_VIEW_COLUMN(gtk_builder_get_object(gui.builder, "treeviewcolumn10"));
	cell = GTK_CELL_RENDERER(gtk_builder_get_object(gui.builder, "cell_fwhmy"));
	gtk_tree_view_column_set_cell_data_func(col, cell, gdouble_fwhmy_cell_data_function, NULL, NULL);

	col = GTK_TREE_VIEW_COLUMN(gtk_builder_get_object(gui.builder, "treeviewcolumn_mag"));
	cell = GTK_CELL_RENDERER(gtk_builder_get_object(gui.builder, "cell_mag"));
	gtk_tree_view_column_set_cell_data_func(col, cell, gdouble_mag_cell_data_function, NULL, NULL);

	col = GTK_TREE_VIEW_COLUMN(gtk_builder_get_object(gui.builder, "treeviewcolumn29"));
	cell = GTK_CELL_RENDERER(gtk_builder_get_object(gui.builder, "cell_beta"));
	gtk_tree_view_column_set_cell_data_func(col, cell, gdouble_beta_cell_data_function, NULL, NULL);

	col = GTK_TREE_VIEW_COLUMN(gtk_builder_get_object(gui.builder, "treeviewcolumn14"));
	cell = GTK_CELL_RENDERER(gtk_builder_get_object(gui.builder, "cell_r"));
	gtk_tree_view_column_set_cell_data_func(col, cell, gdouble_r_cell_data_function, NULL, NULL);

	col = GTK_TREE_VIEW_COLUMN(gtk_builder_get_object(gui.builder, "treeviewcolumn6"));
	cell = GTK_CELL_RENDERER(gtk_builder_get_object(gui.builder, "cell_angle"));
	gtk_tree_view_column_set_cell_data_func(col, cell, gdouble_angle_cell_data_function, NULL, NULL);

	col = GTK_TREE_VIEW_COLUMN(gtk_builder_get_object(gui.builder, "treeviewcolumn15"));
	cell = GTK_CELL_RENDERER(gtk_builder_get_object(gui.builder, "cell_rmse"));
	gtk_tree_view_column_set_cell_data_func(col, cell, gdouble_rmse_cell_data_function, NULL, NULL);
}

static void display_PSF(psf_star **result) {
	if (result) {
		gchar *msg;
		int i = 0;
		double FWHMx = 0.0, FWHMy = 0.0, B = 0.0, A = 0.0, beta = 0.0, r = 0.0, angle = 0.0,
				rmse = 0.0;
		gboolean unit_is_arcsec;
		int n = 0, layer;
		starprofile profiletype;

		while (result[i]) {
			double fwhmx, fwhmy;
			char *unit;
			gboolean is_as = get_fwhm_as_arcsec_if_possible(result[i], &fwhmx, &fwhmy, &unit);
			if (i == 0) {
				unit_is_arcsec = is_as;
				layer = result[i]->layer;
				profiletype = result[i]->profile;
			}
			else if (is_as != unit_is_arcsec) {
				siril_message_dialog(GTK_MESSAGE_ERROR, _("Error"),
						_("Stars FWHM must have the same units."));
				return;
			}
			else if (layer != result[i]->layer ) {
				siril_message_dialog(GTK_MESSAGE_ERROR, _("Error"),
						_("Stars properties must all be computed on the same layer"));
				return;
			}
			else if (profiletype != result[i]->profile) {
				siril_message_dialog(GTK_MESSAGE_ERROR, _("Error"),
						_("Stars must all be modeled with the same profile type"));
				return;
			}
			if (!result[i]->has_saturated) {
				B += result[i]->B;
				A += result[i]->A;
				FWHMx += fwhmx;
				beta += result[i]->beta;

				FWHMy += fwhmy;
				angle += result[i]->angle;
				rmse += result[i]->rmse;
				n++;
				}
			i++;
		}
		if (i <= 0 || n <= 0) return;
		/* compute average */
		B = B / (double)n;
		A = A / (double)n;
		FWHMx = FWHMx / (double)n;
		FWHMy = FWHMy / (double)n;
		beta =beta / (double)n;
		r = FWHMy / FWHMx;
		angle = angle / (double)n;
		rmse = rmse / (double)n;

		if (profiletype == PSF_GAUSSIAN) {
		msg = g_strdup_printf(_("Average Gaussian PSF\n\n"
				"N:\t%d stars (%d saturated and excluded)\nB:\t%.6f\nA:\t%.6f\nFWHMx:\t%.2f%s\n"
				"FWHMy:\t%.2f%s\nr:\t%.3f\nAngle:\t%.2f deg\nrmse:\t%.3e\n"),
				i, i - n, B, A, FWHMx, result[0]->units, FWHMy,
				result[0]->units, r, angle, rmse);
		} else {
		msg = g_strdup_printf(_("Average Moffat PSF\n\n"
				"N:\t%d stars (%d saturated and excluded)\nB:\t%.6f\nA:\t%.6f\nBeta:\t%.2f\nFWHMx:\t%.2f%s\n"
				"FWHMy:\t%.2f%s\nr:\t%.3f\nAngle:\t%.2f deg\nrmse:\t%.3e\n"),
				i, i - n, B, A, beta, FWHMx, result[0]->units, FWHMy,
				result[0]->units, r, angle, rmse);
		}
		show_data_dialog(msg, _("Average Star Data"), "stars_list_window", NULL);
		g_free(msg);
	}
}


static gint get_index_of_selected_star(gdouble x, gdouble y) {
	int i = 0;

	while (com.stars && com.stars[i]) {
		if ((com.stars[i]->xpos == x) && (com.stars[i]->ypos == y)) {
			return i;
		}
		i++;
	}
	return -1;
}

static void display_status() {
	gchar *text;
	int i = 0;
	GtkStatusbar *statusbar;

	statusbar = GTK_STATUSBAR(lookup_widget("statusbar_PSF"));

	while (com.stars && com.stars[i])
		i++;
	if (gui.selected_star == -1) {
		if (i > 0) {
			text = ngettext("%d star", "%d stars", i);
			text = g_strdup_printf(text, i);
		} else {
			text = g_strdup(" ");
		}
	} else {
		text = g_strdup_printf(_("Star %d of %d"), gui.selected_star + 1, i);
	}
	gtk_statusbar_push(statusbar, COUNT_STATE, text);
	g_free(text);
}

void set_iter_of_clicked_psf(double x, double y) {
	GtkTreeView *treeview = GTK_TREE_VIEW(lookup_widget("Stars_stored"));
	GtkTreeModel *model = gtk_tree_view_get_model(treeview);
	GtkTreeIter iter;
	gboolean valid;
	gboolean is_as;
	const double radian_conversion = ((3600.0 * 180.0) / M_PI) / 1.0E3;
	double invpixscalex = 1.0;
	double bin_X = com.pref.binning_update ? (double) gfit.binning_x : 1.0;
	if (com.stars && com.stars[0]) {// If the first star has units of arcsec, all should have
		is_as = (strcmp(com.stars[0]->units, "px"));
	} else {
		return; // If com.stars is empty there is no point carrying on
	}
	if (is_as) {
		invpixscalex = 1.0 / (radian_conversion * (double) gfit.pixel_size_x / gfit.focal_length) * bin_X;
	}
	valid = gtk_tree_model_get_iter_first(model, &iter);
	while (valid) {
		gdouble xpos, ypos, fwhmx;
		gtk_tree_model_get(model, &iter, COLUMN_X0, &xpos, -1);
		gtk_tree_model_get(model, &iter, COLUMN_Y0, &ypos, -1);
		gtk_tree_model_get(model, &iter, COLUMN_FWHMX, &fwhmx, -1);
		fwhmx *= invpixscalex;
		gdouble distsq = (xpos - x) * (xpos - x) + (ypos - y) * (ypos - y);
		gdouble psflimsq = 6. * fwhmx * fwhmx;
		if (distsq < psflimsq) {
			GtkTreeSelection *selection = gtk_tree_view_get_selection(treeview);
			GtkTreePath *path = gtk_tree_model_get_path(model, &iter);
			if (!path) return;
			gtk_tree_selection_unselect_all(selection);
			gtk_tree_selection_select_path(selection, path);
			gtk_tree_view_scroll_to_cell(treeview, path, NULL, TRUE, 0.5, 0.0);
			gtk_tree_path_free(path);
			gui.selected_star = get_index_of_selected_star(xpos, ypos);
			gtk_window_present(GTK_WINDOW(lookup_widget("stars_list_window")));
			display_status();
			redraw(REDRAW_OVERLAY);
			return;
		}
		valid = gtk_tree_model_iter_next(model, &iter);
	}
	siril_debug_print("Point clicked does not correspond to a known star\n");
	return;
}

static int compare(void const *a, void const *b) {
	guint const *pa = a;
	guint const *pb = b;

	return *pa - *pb;
}

static void update_column_index(GtkTreeModel *treeModel, const guint *sel, guint size) {
	GtkTreeIter iter;
	gboolean valid = gtk_tree_model_get_iter_first(treeModel, &iter);

	while (valid) {
		gint idx;
		gtk_tree_model_get(treeModel, &iter, COLUMN_INDEX, &idx, -1);

		/* find the index we need to update */
		int i;
		for (i = size - 1; i >= 0 && idx < sel[i]; i--) ;

		gtk_list_store_set(liststore_stars, &iter, COLUMN_INDEX, idx - i - 1, -1);
		valid = gtk_tree_model_iter_next (treeModel, &iter);
	}
}

static void remove_selected_star() {
	GtkTreeSelection *selection;
	GList *references, *list;

	GtkTreeView *treeView = GTK_TREE_VIEW(gtk_builder_get_object(gui.builder, "Stars_stored"));
	GtkTreeModel *treeModel = gtk_tree_view_get_model(treeView);

	selection = gtk_tree_view_get_selection(treeView);
	references = get_row_references_of_selected_rows(selection, treeModel);

	guint size = g_list_length(references);
	guint *sel = calloc(size, sizeof(guint));

	int i = 0;
	for (list = references; list; list = list->next) {
		GtkTreeIter iter;
		GtkTreePath *path = gtk_tree_row_reference_get_path((GtkTreeRowReference*)list->data);
		if (path) {
			if (gtk_tree_model_get_iter(treeModel, &iter, path)) {
				GValue g_idx = G_VALUE_INIT;
				gtk_tree_model_get_value(treeModel, &iter, COLUMN_INDEX, &g_idx);
				int idx = g_value_get_int(&g_idx);
				sel[i++] = idx;

				gtk_list_store_remove(liststore_stars, &iter);
			}
			gtk_tree_path_free(path);
		}
	}
	qsort (sel, size, sizeof *sel, compare);

	for (int j = size - 1; j >= 0; j--) {
		remove_star(sel[j] - 1);
	}

	update_column_index(treeModel, sel, size);

	g_list_free(references);
	gtk_tree_selection_unselect_all(selection);
	free(sel);
	gui.selected_star = -1;
	display_status();
}

static void remove_all_stars(){
	clear_stars_list(TRUE);
	gui.selected_star = -1;
	display_status();
	redraw(REDRAW_OVERLAY);
}

static void set_filter(GtkFileChooser *dialog) {
	GtkFileFilter *f = gtk_file_filter_new();
	gtk_file_filter_set_name(f, _("Star list file (*.lst)"));
	gtk_file_filter_add_pattern(f, "*.lst");
	gtk_file_chooser_add_filter(dialog, f);
	gtk_file_chooser_set_filter(dialog, f);
}

static void export_to_csv(GtkTreeView *treeview, const char *filename) {
	GError *error = NULL;
	gboolean ret = TRUE;
<<<<<<< HEAD
    GFile *file = g_file_new_for_path(filename);
    GOutputStream *output_stream = (GOutputStream*) g_file_replace(file, NULL, FALSE, G_FILE_CREATE_NONE, NULL, &error);
=======
	GFile *file = g_file_new_for_path(filename);
	GOutputStream *output_stream = (GOutputStream*) g_file_replace(file, NULL, FALSE, G_FILE_CREATE_NONE, NULL, &error);
>>>>>>> 2a9f4719
	if (output_stream == NULL) {
		if (error != NULL) {
			g_warning("%s\n", error->message);
			g_clear_error(&error);
			fprintf(stderr, "Cannot export CSV\n");
		}
		g_object_unref(file);
		return;
	}

<<<<<<< HEAD
    GDataOutputStream *data_stream = g_data_output_stream_new(G_OUTPUT_STREAM(output_stream));

    // Write header
    gint n_columns = gtk_tree_view_get_n_columns(treeview);
    for (gint i = 0; i < n_columns; i++) {
        if (gtk_tree_view_column_get_visible(gtk_tree_view_get_column(treeview, i))) {
            const gchar *column_name = gtk_tree_view_column_get_title(gtk_tree_view_get_column(treeview, i));
            ret &= g_data_output_stream_put_string(data_stream, column_name, NULL, NULL);
            if (i < n_columns - 1) {
                gint next_column = i + 1;
                while (!gtk_tree_view_column_get_visible(gtk_tree_view_get_column(treeview, next_column))) {
                    next_column++;
                    if (next_column >= n_columns) {
                        break;
                    }
                }
                if (next_column < n_columns) {
                    ret &= g_data_output_stream_put_string(data_stream, ",", NULL, NULL);
                }
            }
        }
    }
    ret &= g_data_output_stream_put_string(data_stream, "\n", NULL, NULL);

    // Write row data
    GtkTreeModel *model = gtk_tree_view_get_model(treeview);
    GtkTreeIter iter;
    gboolean valid = gtk_tree_model_get_iter_first(model, &iter);
    while (valid) {
        for (gint i = 0; i < n_columns; i++) {
            if (gtk_tree_view_column_get_visible(gtk_tree_view_get_column(treeview, i))) {
                GValue value = G_VALUE_INIT;
                gtk_tree_model_get_value(model, &iter, i, &value);
                if (G_VALUE_TYPE(&value) == G_TYPE_DOUBLE) {
                    gdouble dbl_value = g_value_get_double(&value);
                    gchar *str_value = g_strdup_printf("%g", dbl_value);
                    ret &= g_data_output_stream_put_string(data_stream, str_value, NULL, NULL);
                    g_free(str_value);
                } else if (G_VALUE_TYPE(&value) == G_TYPE_INT) {
                    gint int_value = g_value_get_int(&value);
                    gchar *str_value = g_strdup_printf("%d", int_value);
                   ret &= g_data_output_stream_put_string(data_stream, str_value, NULL, NULL);
                    g_free(str_value);
                }
                if (i < n_columns - 1) {
                    gint next_column = i + 1;
                    while (!gtk_tree_view_column_get_visible(gtk_tree_view_get_column(treeview, next_column))) {
                        next_column++;
                        if (next_column >= n_columns) {
                            break;
                        }
                    }
                    if (next_column < n_columns && gtk_tree_view_column_get_visible(gtk_tree_view_get_column(treeview, next_column))) {
                        ret &= g_data_output_stream_put_string(data_stream, ",", NULL, NULL);
                    }
                }
                g_value_unset(&value);
            }
        }
        ret &= g_data_output_stream_put_string(data_stream, "\n", NULL, NULL);

        valid = gtk_tree_model_iter_next(model, &iter);
    }
    if (!ret)
		siril_log_color_message(_("Error: error writing the CSV.\n"), "red");
    g_object_unref(data_stream);
    g_object_unref(output_stream);
    g_object_unref(file);
=======
	GDataOutputStream *data_stream = g_data_output_stream_new(
			G_OUTPUT_STREAM(output_stream));

	// Write header
	gint n_columns = gtk_tree_view_get_n_columns(treeview);
	for (gint i = 0; i < n_columns; i++) {
		if (gtk_tree_view_column_get_visible(gtk_tree_view_get_column(treeview, i))) {
			const gchar *column_name = gtk_tree_view_column_get_title(gtk_tree_view_get_column(treeview, i));
			ret &= g_data_output_stream_put_string(data_stream, column_name, NULL, NULL);
			if (i < n_columns - 1) {
				gint next_column = i + 1;
				while (!gtk_tree_view_column_get_visible(gtk_tree_view_get_column(treeview, next_column))) {
					next_column++;
					if (next_column >= n_columns) {
						break;
					}
				}
				if (next_column < n_columns) {
					ret &= g_data_output_stream_put_string(data_stream, ",", NULL, NULL);
				}
			}
		}
	}
	ret &= g_data_output_stream_put_string(data_stream, "\n", NULL, NULL);

	// Write row data
	GtkTreeModel *model = gtk_tree_view_get_model(treeview);
	GtkTreeIter iter;
	gboolean valid = gtk_tree_model_get_iter_first(model, &iter);
	while (valid) {
		for (gint i = 0; i < n_columns; i++) {
			if (gtk_tree_view_column_get_visible(
					gtk_tree_view_get_column(treeview, i))) {
				GValue value = G_VALUE_INIT;
				gtk_tree_model_get_value(model, &iter, i, &value);
				if (G_VALUE_TYPE(&value) == G_TYPE_DOUBLE) {
					gdouble dbl_value = g_value_get_double(&value);
					gchar *str_value = g_strdup_printf("%g", dbl_value);
					ret &= g_data_output_stream_put_string(data_stream, str_value, NULL, NULL);
					g_free(str_value);
				} else if (G_VALUE_TYPE(&value) == G_TYPE_INT) {
					gint int_value = g_value_get_int(&value);
					gchar *str_value = g_strdup_printf("%d", int_value);
					ret &= g_data_output_stream_put_string(data_stream, str_value, NULL, NULL);
					g_free(str_value);
				}
				if (i < n_columns - 1) {
					gint next_column = i + 1;
					while (!gtk_tree_view_column_get_visible(gtk_tree_view_get_column(treeview, next_column))) {
						next_column++;
						if (next_column >= n_columns) {
							break;
						}
					}
					if (next_column < n_columns && gtk_tree_view_column_get_visible(gtk_tree_view_get_column(treeview, next_column))) {
						ret &= g_data_output_stream_put_string(data_stream, ",", NULL, NULL);
					}
				}
				g_value_unset(&value);
			}
		}
		ret &= g_data_output_stream_put_string(data_stream, "\n", NULL, NULL);

		valid = gtk_tree_model_iter_next(model, &iter);
	}
	if (!ret)
		siril_log_color_message(_("Error: error writing the CSV.\n"), "red");
	g_object_unref(data_stream);
	g_object_unref(output_stream);
	g_object_unref(file);
>>>>>>> 2a9f4719
}



static void save_stars_dialog() {
	SirilWidget *widgetdialog;
	GtkFileChooser *dialog = NULL;
	GtkWindow *parent = GTK_WINDOW(lookup_widget("stars_list_window"));
	gint res;

	widgetdialog = siril_file_chooser_save(parent, GTK_FILE_CHOOSER_ACTION_SAVE);
	dialog = GTK_FILE_CHOOSER(widgetdialog);
	gtk_file_chooser_set_current_folder(dialog, com.wd);
	gtk_file_chooser_set_select_multiple(dialog, FALSE);
	gtk_file_chooser_set_do_overwrite_confirmation(dialog, TRUE);
	gtk_file_chooser_set_current_name(dialog, "stars.lst");
	set_filter(dialog);

	res = siril_dialog_run(widgetdialog);
	if (res == GTK_RESPONSE_ACCEPT) {
		gchar *file = gtk_file_chooser_get_filename(dialog);
		export_to_csv(GTK_TREE_VIEW(gtk_builder_get_object(gui.builder, "Stars_stored")), file);

		g_free(file);
	}
	siril_widget_destroy(widgetdialog);
}

static int get_ra_and_dec_from_star_pos(psf_star *star, gdouble *alpha, gdouble *delta) {
	int ret = 1;
	if (has_wcs(&gfit)) {
		// coordinates of the star in FITS/WCS coordinates
		double fx, fy;
		display_to_fits(star->xpos, star->ypos, &fx, &fy, gfit.ry);

		double ra, dec;
		pix2wcs(&gfit, fx, fy, &ra, &dec);
		// *alpha = ra would work too instead of all this?
		SirilWorldCS *world_cs = siril_world_cs_new_from_a_d(ra, dec);
		if (world_cs) {
			double a = siril_world_cs_get_alpha(world_cs);
			double d = siril_world_cs_get_delta(world_cs);

			siril_world_cs_unref(world_cs);

			*alpha = a;
			*delta = d;
			ret = 0;
		}
	}
	return ret;
}

static void add_star_to_list(psf_star *star, int i) {
	static GtkTreeSelection *selection = NULL;
	GtkTreeIter iter;
	double ra, dec;

	get_stars_list_store();
	if (!selection)
		selection = GTK_TREE_SELECTION(gtk_builder_get_object(gui.builder, "treeview-selection"));
	if (star == NULL) {
		gtk_list_store_clear(liststore_stars);
		return;		// just clear the list
	}

	double fwhmx = star->fwhmx_arcsec < 0 ? star->fwhmx : star->fwhmx_arcsec;
	double fwhmy = star->fwhmy_arcsec < 0 ? star->fwhmy : star->fwhmy_arcsec;

	if (get_ra_and_dec_from_star_pos(star, &ra, &dec)) {
		// set a flag to set to N/A
		ra = 9.99E9;
		dec = 9.99E9;
	}

	gtk_list_store_append (liststore_stars, &iter);
	gtk_list_store_set (liststore_stars, &iter,
			COLUMN_CHANNEL, star->layer,
			COLUMN_B, star->B,
			COLUMN_A, star->A,
			COLUMN_X0, star->xpos,
			COLUMN_Y0, star->ypos,
			COLUMN_RA, ra,
			COLUMN_DEC, dec,
			COLUMN_FWHMX, fwhmx,
			COLUMN_FWHMY, fwhmy,
			COLUMN_MAG, star->mag + com.magOffset,
			COLUMN_BETA, star->beta,
			COLUMN_ROUNDNESS, fwhmy / fwhmx,
			COLUMN_ANGLE, -star->angle, // the image had been flipped before the findstar
			COLUMN_RMSE, star->rmse,
			COLUMN_INDEX, i + 1,
			-1);

	units = star->units;
}

static void fill_stars_list(fits *fit, psf_star **stars) {
	int i = 0;
	if (!stars) return;
	while (stars[i]) {
		/* update units if needed */
		fwhm_to_arcsec_if_needed(fit, stars[i]);
		add_star_to_list(stars[i], i);
		i++;
	}
	gui.selected_star = -1;
	display_status();
}

/********************* public ***********************/

// consider using update_star_list instead
void refresh_star_list(){
	get_stars_list_store();
	gtk_list_store_clear(liststore_stars);
	fill_stars_list(&gfit, com.stars);
}

/* this can be called from any thread as long as refresh_GUI is false, it's
 * synchronized with the main thread with a mutex */
void clear_stars_list(gboolean refresh_GUI) {
	if (com.stars) {
		if (refresh_GUI && !com.headless) {
			get_stars_list_store();
			gtk_list_store_clear(liststore_stars);
		}
		psf_star **stars = com.stars;

		g_mutex_lock(&com.mutex); // also locked around the draw_stars() call
		com.stars = NULL;
		g_mutex_unlock(&com.mutex);

		if (stars[0]) {
			/* freeing found stars. It must not be done when the only star in
			 * com.stars is the same as com.seq.imgparam[xxx].fwhm, as set in
			 * set_fwhm_star_as_star_list(), because it will be reused */
			if (stars[1] || !com.star_is_seqdata) {
				int i = 0;
				while (i < MAX_STARS && stars[i])
					free_psf(stars[i++]);
			}
			free(stars);
		}

	}
	com.star_is_seqdata = FALSE;
	gui.selected_star = -1;
	if (refresh_GUI && !com.headless)
		display_status();
}

struct star_update_s {
	psf_star **stars;
	gboolean update_GUI;
};

static gboolean update_stars_idle(gpointer p) {
	struct star_update_s *args = (struct star_update_s *)p;
	clear_stars_list(TRUE);
	com.stars = args->stars;
	if (args->update_GUI && !com.headless)
		fill_stars_list(&gfit, com.stars);
	redraw(REDRAW_OVERLAY);
	free(args);
	return FALSE;
}

/* Update the list of stars (com.stars) in a safe way.
 * assuming stars to not be shared with a sequence (star_is_seqdata false)
 * the PSF window's list will be cleared, only refilled if update_PSF_list is true
 */
void update_star_list(psf_star **new_stars, gboolean update_PSF_list) {
	struct star_update_s *args = malloc(sizeof(struct star_update_s));
	args->stars = new_stars;
	args->update_GUI = update_PSF_list;
	siril_add_idle(update_stars_idle, args);
}

static int get_comstar_count() {
	int i = 0;
	while (com.stars[i])
		i++;
	return i;
}

void pick_a_star() {
	int layer = match_drawing_area_widget(gui.view[select_vport(gui.cvport)].drawarea, FALSE);
	if (layer != -1) {
		if (!(com.selection.h && com.selection.w))
			return;
		if (com.selection.w > 300 || com.selection.h > 300) {
			siril_message_dialog(GTK_MESSAGE_WARNING, _("Current selection is too large"),
					_("To determine the PSF, please make a selection around a star."));
			return;
		}
		int new_index;
		psf_star *new_star = add_star(&gfit, layer, &new_index);
		if (new_star) {
			add_star_to_list(new_star, get_comstar_count() - 1);
			display_status();
			siril_open_dialog("stars_list_window");
		} else
			return;
	}
	redraw(REDRAW_OVERLAY);
}

void popup_psf_result(psf_star *result, rectangle *area, fits *fit) {
	gchar *url = NULL;
	gchar *msg = format_psf_result(result, area, fit, &url);
	show_data_dialog(msg, _("PSF and quick photometry results"), NULL, url);
	g_free(msg);
	g_free(url);
}

/***************** callbacks ****************/

void on_treeview_selection_changed(GtkTreeSelection *selection, gpointer user_data) {
	GtkTreeIter iter;
	GValue value_x = G_VALUE_INIT;
	GValue value_y = G_VALUE_INIT;
	const gchar *area[] = {"drawingarear", "drawingareag", "drawingareab", "drawingareargb" };
	GtkWidget *widget = lookup_widget(area[gui.cvport]);

	GtkTreeView *treeView = GTK_TREE_VIEW(gtk_builder_get_object(gui.builder, "Stars_stored"));
	GtkTreeModel *treeModel = gtk_tree_view_get_model(treeView);

	if (gtk_tree_model_get_iter_first(treeModel, &iter) == FALSE)
		return;	//The tree is empty

	GList *list = gtk_tree_selection_get_selected_rows(selection, &treeModel);
	if (g_list_length(list) == 1) {
		gtk_tree_model_get_iter(treeModel, &iter, (GtkTreePath*) list->data);
		gdouble x0, y0;

		gtk_tree_model_get_value(treeModel, &iter, COLUMN_X0, &value_x);
		x0 = g_value_get_double(&value_x);
		gtk_tree_model_get_value(treeModel, &iter, COLUMN_Y0, &value_y);
		y0 = g_value_get_double(&value_y);

		g_value_unset(&value_x);
		g_value_unset(&value_y);

		// Set this to draw blue crosshairs
		gui.selected_star = get_index_of_selected_star(x0, y0);
		// Centre selected star
		GtkToggleButton *toggle = GTK_TOGGLE_BUTTON(lookup_widget("toggle_star_centered"));
		if (gtk_toggle_button_get_active(toggle)) {
			double z = get_zoom_val();
			gui.display_offset.x = (gtk_widget_get_allocated_width(widget) / 2 - x0 * z);
			gui.display_offset.y = (gtk_widget_get_allocated_height(widget) / 2 - y0 * z);
			adjust_vport_size_to_image();
		}

		display_status();
		redraw(REDRAW_OVERLAY);
	}
}

void on_Stars_stored_key_release_event(GtkWidget *widget, GdkEventKey *event,
		gpointer user_data) {
	if (event->keyval == GDK_KEY_Delete || event->keyval == GDK_KEY_KP_Delete
			|| event->keyval == GDK_KEY_BackSpace) {

		remove_selected_star();
	}
}

void on_stars_list_window_hide(GtkWidget *object, gpointer user_data) {
	gui.selected_star = -1;
}

void on_sum_button_clicked(GtkButton *button, gpointer user_data) {
	display_PSF(com.stars);
}

void on_add_button_clicked(GtkButton *button, gpointer user_data) {
	int layer = match_drawing_area_widget(gui.view[gui.cvport].drawarea, FALSE);
	int index;
	add_star(&gfit, layer, &index);
	if (index > -1)
		add_star_to_list(com.stars[index], index);
	display_status();
	refresh_star_list();
}

void on_remove_button_clicked(GtkButton *button, gpointer user_data) {
	remove_selected_star();
}

void on_remove_all_button_clicked(GtkButton *button, gpointer user_data) {
	remove_all_stars();
	clear_sensor_tilt();
}

void on_export_button_clicked(GtkButton *button, gpointer user_data) {
	if (com.stars) {
		save_stars_dialog();
	} else {
		siril_message_dialog(GTK_MESSAGE_WARNING, _("Nothing to export"),
				_("There are no stars in the list."));
	}
}

void on_stars_list_window_show(GtkWidget *widget, gpointer user_data) {
	update_peaker_GUI();
}

void on_button_stars_list_ok_clicked(GtkButton *button, gpointer user_data) {
	siril_close_dialog("stars_list_window");
}
<|MERGE_RESOLUTION|>--- conflicted
+++ resolved
@@ -526,13 +526,8 @@
 static void export_to_csv(GtkTreeView *treeview, const char *filename) {
 	GError *error = NULL;
 	gboolean ret = TRUE;
-<<<<<<< HEAD
-    GFile *file = g_file_new_for_path(filename);
-    GOutputStream *output_stream = (GOutputStream*) g_file_replace(file, NULL, FALSE, G_FILE_CREATE_NONE, NULL, &error);
-=======
 	GFile *file = g_file_new_for_path(filename);
 	GOutputStream *output_stream = (GOutputStream*) g_file_replace(file, NULL, FALSE, G_FILE_CREATE_NONE, NULL, &error);
->>>>>>> 2a9f4719
 	if (output_stream == NULL) {
 		if (error != NULL) {
 			g_warning("%s\n", error->message);
@@ -543,76 +538,6 @@
 		return;
 	}
 
-<<<<<<< HEAD
-    GDataOutputStream *data_stream = g_data_output_stream_new(G_OUTPUT_STREAM(output_stream));
-
-    // Write header
-    gint n_columns = gtk_tree_view_get_n_columns(treeview);
-    for (gint i = 0; i < n_columns; i++) {
-        if (gtk_tree_view_column_get_visible(gtk_tree_view_get_column(treeview, i))) {
-            const gchar *column_name = gtk_tree_view_column_get_title(gtk_tree_view_get_column(treeview, i));
-            ret &= g_data_output_stream_put_string(data_stream, column_name, NULL, NULL);
-            if (i < n_columns - 1) {
-                gint next_column = i + 1;
-                while (!gtk_tree_view_column_get_visible(gtk_tree_view_get_column(treeview, next_column))) {
-                    next_column++;
-                    if (next_column >= n_columns) {
-                        break;
-                    }
-                }
-                if (next_column < n_columns) {
-                    ret &= g_data_output_stream_put_string(data_stream, ",", NULL, NULL);
-                }
-            }
-        }
-    }
-    ret &= g_data_output_stream_put_string(data_stream, "\n", NULL, NULL);
-
-    // Write row data
-    GtkTreeModel *model = gtk_tree_view_get_model(treeview);
-    GtkTreeIter iter;
-    gboolean valid = gtk_tree_model_get_iter_first(model, &iter);
-    while (valid) {
-        for (gint i = 0; i < n_columns; i++) {
-            if (gtk_tree_view_column_get_visible(gtk_tree_view_get_column(treeview, i))) {
-                GValue value = G_VALUE_INIT;
-                gtk_tree_model_get_value(model, &iter, i, &value);
-                if (G_VALUE_TYPE(&value) == G_TYPE_DOUBLE) {
-                    gdouble dbl_value = g_value_get_double(&value);
-                    gchar *str_value = g_strdup_printf("%g", dbl_value);
-                    ret &= g_data_output_stream_put_string(data_stream, str_value, NULL, NULL);
-                    g_free(str_value);
-                } else if (G_VALUE_TYPE(&value) == G_TYPE_INT) {
-                    gint int_value = g_value_get_int(&value);
-                    gchar *str_value = g_strdup_printf("%d", int_value);
-                   ret &= g_data_output_stream_put_string(data_stream, str_value, NULL, NULL);
-                    g_free(str_value);
-                }
-                if (i < n_columns - 1) {
-                    gint next_column = i + 1;
-                    while (!gtk_tree_view_column_get_visible(gtk_tree_view_get_column(treeview, next_column))) {
-                        next_column++;
-                        if (next_column >= n_columns) {
-                            break;
-                        }
-                    }
-                    if (next_column < n_columns && gtk_tree_view_column_get_visible(gtk_tree_view_get_column(treeview, next_column))) {
-                        ret &= g_data_output_stream_put_string(data_stream, ",", NULL, NULL);
-                    }
-                }
-                g_value_unset(&value);
-            }
-        }
-        ret &= g_data_output_stream_put_string(data_stream, "\n", NULL, NULL);
-
-        valid = gtk_tree_model_iter_next(model, &iter);
-    }
-    if (!ret)
-		siril_log_color_message(_("Error: error writing the CSV.\n"), "red");
-    g_object_unref(data_stream);
-    g_object_unref(output_stream);
-    g_object_unref(file);
-=======
 	GDataOutputStream *data_stream = g_data_output_stream_new(
 			G_OUTPUT_STREAM(output_stream));
 
@@ -683,7 +608,6 @@
 	g_object_unref(data_stream);
 	g_object_unref(output_stream);
 	g_object_unref(file);
->>>>>>> 2a9f4719
 }
 
 
