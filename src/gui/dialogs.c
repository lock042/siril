--- conflicted
+++ resolved
@@ -149,16 +149,4 @@
 			gtk_widget_hide(w);
 		}
 	}
-<<<<<<< HEAD
-}
-
-void siril_close_all_standard_dialogs() {
-	for (int i = 0; i < G_N_ELEMENTS(entries); i++) {
-		GtkWidget *w = get_widget_by_index(i);
-		if (gtk_widget_get_visible(w) && (!entries[i].has_preview)) {
-			gtk_widget_hide(w);
-		}
-	}
-=======
->>>>>>> db5fbb62
 }