/*
 * This file is part of Siril, an astronomy image processor.
 * Copyright (C) 2005-2011 Francois Meyer (dulle at free.fr)
 * Copyright (C) 2012-2022 team free-astro (see more in AUTHORS file)
 * Reference site is https://free-astro.org/index.php/Siril
 *
 * Siril is free software: you can redistribute it and/or modify
 * it under the terms of the GNU General Public License as published by
 * the Free Software Foundation, either version 3 of the License, or
 * (at your option) any later version.
 *
 * Siril is distributed in the hope that it will be useful,
 * but WITHOUT ANY WARRANTY; without even the implied warranty of
 * MERCHANTABILITY or FITNESS FOR A PARTICULAR PURPOSE. See the
 * GNU General Public License for more details.
 *
 * You should have received a copy of the GNU General Public License
 * along with Siril. If not, see <http://www.gnu.org/licenses/>.
 */

#include "core/siril.h"
#include "core/proto.h"
#include "core/initfile.h"
#include "core/siril_language.h"
#include "core/settings.h"
#include "algos/photometry.h"
#include "algos/astrometry_solver.h"
#include "algos/annotate.h"
#include "gui/callbacks.h"
#include "gui/utils.h"
#include "gui/message_dialog.h"
#include "gui/progress_and_log.h"
#include "gui/script_menu.h"
#include "gui/dialogs.h"
#include "gui/PSF_list.h"
#include "gui/siril_intro.h"
#include "gui/fix_xtrans_af.h"
#include "stacking/stacking.h"

#include "preferences.h"

#ifndef W_OK
#define W_OK 2
#endif

static gchar *sw_dir = NULL;
static gchar *st_dir = NULL;

static void reset_swapdir() {
	GtkFileChooser *swap_dir = GTK_FILE_CHOOSER(lookup_widget("filechooser_swap"));
	const gchar *dir;

	dir = g_get_tmp_dir();

	if (g_strcmp0(dir, com.pref.swap_dir)) {
		g_free(com.pref.swap_dir);
		com.pref.swap_dir = g_strdup(dir);
		gtk_file_chooser_set_filename(swap_dir, dir);
	}
}

static void update_debayer_preferences() {
	com.pref.debayer.use_bayer_header = gtk_toggle_button_get_active(GTK_TOGGLE_BUTTON(lookup_widget("checkbutton_SER_use_header")));
	com.pref.debayer.top_down = gtk_toggle_button_get_active(GTK_TOGGLE_BUTTON(lookup_widget("checkbutton_debayer_compatibility")));
	com.pref.debayer.xbayeroff = gtk_spin_button_get_value_as_int(GTK_SPIN_BUTTON(lookup_widget("xbayeroff_spin")));
	com.pref.debayer.ybayeroff = gtk_spin_button_get_value_as_int(GTK_SPIN_BUTTON(lookup_widget("ybayeroff_spin")));
	com.pref.debayer.bayer_pattern = gtk_combo_box_get_active(GTK_COMBO_BOX(lookup_widget("comboBayer_pattern")));
	com.pref.debayer.bayer_inter = gtk_combo_box_get_active(GTK_COMBO_BOX(lookup_widget("comboBayer_inter")));
}

static void update_astrometry_preferences() {
	com.pref.gui.catalog[0] = gtk_toggle_button_get_active(GTK_TOGGLE_BUTTON(lookup_widget("check_button_messier")));
	com.pref.gui.catalog[1] = gtk_toggle_button_get_active(GTK_TOGGLE_BUTTON(lookup_widget("check_button_ngc")));
	com.pref.gui.catalog[2] = gtk_toggle_button_get_active(GTK_TOGGLE_BUTTON(lookup_widget("check_button_ic")));
	com.pref.gui.catalog[3] = gtk_toggle_button_get_active(GTK_TOGGLE_BUTTON(lookup_widget("check_button_ldn")));
	com.pref.gui.catalog[4] = gtk_toggle_button_get_active(GTK_TOGGLE_BUTTON(lookup_widget("check_button_sh2")));
	com.pref.gui.catalog[5] = gtk_toggle_button_get_active(GTK_TOGGLE_BUTTON(lookup_widget("check_button_stars")));
	com.pref.gui.catalog[6] = gtk_toggle_button_get_active(GTK_TOGGLE_BUTTON(lookup_widget("check_button_user-catalogue")));
	com.pref.gui.position_compass = gtk_combo_box_get_active(GTK_COMBO_BOX(lookup_widget("compass_combobox")));
	com.pref.wcs_formalism = gtk_combo_box_get_active(GTK_COMBO_BOX(lookup_widget("wcs_formalism_combobox")));
}

static void update_prepro_preferences() {
	if (com.pref.prepro.bias_lib) {
		g_free(com.pref.prepro.bias_lib);
		com.pref.prepro.bias_lib = gtk_file_chooser_get_filename(GTK_FILE_CHOOSER(lookup_widget("filechooser_bias_lib")));
	}
	com.pref.prepro.use_bias_lib = gtk_toggle_button_get_active(GTK_TOGGLE_BUTTON(lookup_widget("check_button_pref_bias")));

	if (com.pref.prepro.bias_synth) {
		g_free(com.pref.prepro.bias_synth);
	}
	const gchar *entry = gtk_entry_get_text(GTK_ENTRY(lookup_widget("bias_synth_entry")));

	if (entry) {
		com.pref.prepro.bias_synth = g_strdup(entry);
		com.pref.prepro.use_bias_synth = gtk_toggle_button_get_active(GTK_TOGGLE_BUTTON(lookup_widget("check_button_pref_bias_bis")));
	}

	if (com.pref.prepro.dark_lib) {
		g_free(com.pref.prepro.dark_lib);
		com.pref.prepro.dark_lib = gtk_file_chooser_get_filename(GTK_FILE_CHOOSER(lookup_widget("filechooser_dark_lib")));
	}
	com.pref.prepro.use_dark_lib = gtk_toggle_button_get_active(GTK_TOGGLE_BUTTON(lookup_widget("check_button_pref_dark")));
	if (com.pref.prepro.flat_lib) {
		g_free(com.pref.prepro.flat_lib);
		com.pref.prepro.flat_lib = gtk_file_chooser_get_filename(GTK_FILE_CHOOSER(lookup_widget("filechooser_flat_lib")));
	}
	com.pref.prepro.use_flat_lib = gtk_toggle_button_get_active(GTK_TOGGLE_BUTTON(lookup_widget("check_button_pref_flat")));

	com.pref.prepro.xtrans_af.x = g_ascii_strtoull(gtk_entry_get_text(GTK_ENTRY(lookup_widget("xtrans_af_x"))), NULL, 10);
	com.pref.prepro.xtrans_af.y = g_ascii_strtoull(gtk_entry_get_text(GTK_ENTRY(lookup_widget("xtrans_af_y"))), NULL, 10);
	com.pref.prepro.xtrans_af.w = g_ascii_strtoull(gtk_entry_get_text(GTK_ENTRY(lookup_widget("xtrans_af_w"))), NULL, 10);
	com.pref.prepro.xtrans_af.h = g_ascii_strtoull(gtk_entry_get_text(GTK_ENTRY(lookup_widget("xtrans_af_h"))), NULL, 10);

	com.pref.prepro.xtrans_sample.x = g_ascii_strtoull(gtk_entry_get_text(GTK_ENTRY(lookup_widget("xtrans_sample_x"))), NULL, 10);
	com.pref.prepro.xtrans_sample.y = g_ascii_strtoull(gtk_entry_get_text(GTK_ENTRY(lookup_widget("xtrans_sample_y"))), NULL, 10);
	com.pref.prepro.xtrans_sample.w = g_ascii_strtoull(gtk_entry_get_text(GTK_ENTRY(lookup_widget("xtrans_sample_w"))), NULL, 10);
	com.pref.prepro.xtrans_sample.h = g_ascii_strtoull(gtk_entry_get_text(GTK_ENTRY(lookup_widget("xtrans_sample_h"))), NULL, 10);
}

static void update_photometry_preferences() {
	com.pref.phot_set.gain = gtk_spin_button_get_value(GTK_SPIN_BUTTON(lookup_widget("spinGain")));
	com.pref.phot_set.inner = gtk_spin_button_get_value(GTK_SPIN_BUTTON(lookup_widget("spinInner")));
	com.pref.phot_set.outer = gtk_spin_button_get_value(GTK_SPIN_BUTTON(lookup_widget("spinOuter")));
	com.pref.phot_set.aperture = gtk_spin_button_get_value(GTK_SPIN_BUTTON(lookup_widget("spinAperture")));
	com.pref.phot_set.force_radius = !gtk_toggle_button_get_active(GTK_TOGGLE_BUTTON(lookup_widget("photometry_force_radius_button")));
	com.pref.phot_set.minval = gtk_spin_button_get_value(GTK_SPIN_BUTTON(lookup_widget("spinMinPhot")));
	com.pref.phot_set.maxval = gtk_spin_button_get_value(GTK_SPIN_BUTTON(lookup_widget("spinMaxPhot")));
}

static void update_scripts_preferences() {
	com.pref.gui.script_path = get_list_from_preferences_dialog();
	com.pref.gui.warn_script_run = gtk_toggle_button_get_active(GTK_TOGGLE_BUTTON(lookup_widget("miscAskScript")));
	com.pref.script_check_requires = gtk_toggle_button_get_active(GTK_TOGGLE_BUTTON(lookup_widget("script_check_version")));
}

static void update_user_interface_preferences() {
	com.pref.lang = get_interface_language();
	int theme = gtk_combo_box_get_active(GTK_COMBO_BOX(lookup_widget("combo_theme")));
	if (theme != com.pref.gui.combo_theme) {
		com.pref.gui.combo_theme = theme;
		siril_set_theme(theme);
	}
	com.pref.gui.font_scale = gtk_spin_button_get_value(GTK_SPIN_BUTTON(lookup_widget("pref_fontsize")));
	com.pref.gui.icon_symbolic = gtk_toggle_button_get_active(GTK_TOGGLE_BUTTON(lookup_widget("pref_iconstyle")));
	com.pref.gui.remember_windows = gtk_toggle_button_get_active(GTK_TOGGLE_BUTTON(lookup_widget("rememberWindowsCheck")));
	com.pref.gui.show_thumbnails = gtk_toggle_button_get_active(GTK_TOGGLE_BUTTON(lookup_widget("show_preview_button")));
	com.pref.gui.thumbnail_size = gtk_combo_box_get_active(GTK_COMBO_BOX(lookup_widget("thumbnails_box_size"))) == 1 ? 256 : 128;
}

static void update_FITS_options_preferences() {
	com.pref.comp.fits_enabled = !(gtk_toggle_button_get_active(GTK_TOGGLE_BUTTON(lookup_widget("comp_fits_disabled_radio"))));
	com.pref.comp.fits_method = gtk_combo_box_get_active(GTK_COMBO_BOX(lookup_widget("combobox_comp_fits_method")));
	com.pref.comp.fits_quantization = gtk_spin_button_get_value(GTK_SPIN_BUTTON(lookup_widget("spinbutton_comp_fits_quantization")));
	com.pref.comp.fits_hcompress_scale = gtk_spin_button_get_value(GTK_SPIN_BUTTON(lookup_widget("spinbutton_comp_fits_hcompress_scale")));

	com.pref.rgb_aladin = gtk_toggle_button_get_active(GTK_TOGGLE_BUTTON(lookup_widget("check_button_aladin")));
}

static void update_performances_preferences() {
	GSList *tmp_list = gtk_radio_button_get_group (GTK_RADIO_BUTTON(lookup_widget("memfreeratio_radio")));
	GtkWidget *amount;
	GtkToggleButton *tmp_button = NULL;//Create a temp toggle button.

	amount = lookup_widget("memfixed_radio");
	while (tmp_list) {
		tmp_button = tmp_list->data;
		tmp_list = tmp_list->next;

		if (gtk_toggle_button_get_active(tmp_button))
			break;

		tmp_button = NULL; //We've enumerated all of them, and none of them is active.
	}
	if (tmp_button) {
		if (GTK_WIDGET(tmp_button) == amount) {
			com.pref.mem_mode = AMOUNT;
		} else {
			com.pref.mem_mode = RATIO;
		}
	}

	com.pref.memory_ratio = gtk_spin_button_get_value(GTK_SPIN_BUTTON(lookup_widget("spinbutton_mem_ratio")));
	com.pref.memory_amount = gtk_spin_button_get_value(GTK_SPIN_BUTTON(lookup_widget("spinbutton_mem_amount")));
}

static void update_misc_preferences() {
	GtkFileChooser *swap_dir = GTK_FILE_CHOOSER(lookup_widget("filechooser_swap"));
	GtkFileChooser *starnet_dir = GTK_FILE_CHOOSER(lookup_widget("filechooser_starnet"));

	com.pref.swap_dir = gtk_file_chooser_get_filename(swap_dir);

	com.pref.starnet_dir = gtk_file_chooser_get_filename(starnet_dir);

	const gchar *ext = gtk_combo_box_get_active_id(GTK_COMBO_BOX(lookup_widget("combobox_ext")));
	com.pref.ext = g_strdup(ext);

	com.pref.force_16bit = gtk_combo_box_get_active(GTK_COMBO_BOX(lookup_widget("combobox_type"))) == 0;

	com.pref.gui.silent_quit = gtk_toggle_button_get_active(GTK_TOGGLE_BUTTON(lookup_widget("miscAskQuit")));

	const gchar *copy = gtk_entry_get_text(GTK_ENTRY(lookup_widget("miscCopyright")));
	com.pref.copyright = g_strdup(copy);

	com.pref.check_update = gtk_toggle_button_get_active(GTK_TOGGLE_BUTTON(lookup_widget("miscAskUpdateStartup")));
}

void on_photometry_force_radius_button_toggled(GtkToggleButton *button, gpointer user_data) {
	GtkWidget *spin = (GtkWidget *)user_data;
	gtk_widget_set_sensitive(spin, !gtk_toggle_button_get_active(button));
}

void initialize_path_directory(const gchar *path) {
	GtkFileChooser *swap_dir = GTK_FILE_CHOOSER(lookup_widget("filechooser_swap"));
	if (path && path[0] != '\0') {
		gtk_file_chooser_set_filename (swap_dir, path);
	} else {
		gtk_file_chooser_set_filename (swap_dir, g_get_tmp_dir());
	}
}

void initialize_starnet_directory(const gchar *path) {
	GtkFileChooser *starnet_dir = GTK_FILE_CHOOSER(lookup_widget("filechooser_starnet"));
	if (path && path[0] != '\0') {
		gtk_file_chooser_set_filename (starnet_dir, path);
	} else {
		gtk_file_chooser_set_filename (starnet_dir, g_get_tmp_dir());
	}
}

void on_button_reset_swap_clicked(GtkButton *button, gpointer user_data) {
	reset_swapdir();
}

void on_combobox_comp_fits_method_changed(GtkComboBox *box, gpointer user_data) {
	GtkWidget *hcompress_scale_spin = lookup_widget("spinbutton_comp_fits_hcompress_scale");
	GtkSpinButton *button = (GtkSpinButton *)user_data;
	gint method = gtk_combo_box_get_active(GTK_COMBO_BOX(box));
	if (gtk_spin_button_get_value(button) == 0.0) {
		gtk_spin_button_set_value(button, 16.0);
	}
	gtk_widget_set_sensitive(hcompress_scale_spin, (method == HCOMPRESS_COMP) ? TRUE : FALSE);
}

void on_mem_radio_toggled(GtkToggleButton *togglebutton, gpointer user_data) {
	GtkToggleButton *ratio = GTK_TOGGLE_BUTTON(lookup_widget("memfreeratio_radio")),
			*amount = GTK_TOGGLE_BUTTON(lookup_widget("memfixed_radio"));
	GtkWidget *ratio_spin = lookup_widget("spinbutton_mem_ratio"),
		  *amount_spin = lookup_widget("spinbutton_mem_amount");
	if (!gtk_toggle_button_get_active(togglebutton)) return;

	gtk_widget_set_sensitive(ratio_spin, togglebutton == ratio);
	gtk_widget_set_sensitive(amount_spin, togglebutton == amount);
}

void on_comp_fits_radio_toggled(GtkToggleButton *togglebutton, gpointer user_data) {
	GtkToggleButton *disabled = GTK_TOGGLE_BUTTON(lookup_widget("comp_fits_disabled_radio"));
	GtkWidget *method_box = lookup_widget("combobox_comp_fits_method"),
		*quantization_spin = lookup_widget("spinbutton_comp_fits_quantization"),
		*tilex_spin = lookup_widget("spinbutton_comp_fits_tileX"),
		*tiley_spin = lookup_widget("spinbutton_comp_fits_tileY"),
		*hcompress_scale_spin = lookup_widget("spinbutton_comp_fits_hcompress_scale");
	if (!gtk_toggle_button_get_active(togglebutton)) return;

	gint method = gtk_combo_box_get_active(GTK_COMBO_BOX(method_box));
	gtk_widget_set_sensitive(method_box, togglebutton != disabled);
	gtk_widget_set_sensitive(quantization_spin, togglebutton != disabled);
	gtk_widget_set_sensitive(tilex_spin, FALSE);
	gtk_widget_set_sensitive(tiley_spin, FALSE);
	gtk_widget_set_sensitive(hcompress_scale_spin, (method == HCOMPRESS_COMP) ? togglebutton != disabled : FALSE);
}

void on_filechooser_swap_file_set(GtkFileChooserButton *fileChooser, gpointer user_data) {
	GtkFileChooser *swap_dir = GTK_FILE_CHOOSER(fileChooser);
	gchar *dir;

	dir = gtk_file_chooser_get_filename (swap_dir);

	if (g_access(dir, W_OK)) {
		gchar *msg = siril_log_color_message(_("You don't have permission to write in this directory: %s\n"), "red", dir);
		siril_message_dialog( GTK_MESSAGE_ERROR, _("Error"), msg);
		gtk_file_chooser_set_filename(swap_dir, com.pref.swap_dir);
		return;
	}
	if (sw_dir) {
		g_free(sw_dir);
		sw_dir = gtk_file_chooser_get_filename(swap_dir);
	}
}

void on_filechooser_starnet_file_set(GtkFileChooserButton *fileChooser, gpointer user_data) {
	GtkFileChooser *starnet_dir = GTK_FILE_CHOOSER(fileChooser);
	gchar *dir;

	dir = gtk_file_chooser_get_filename (starnet_dir);

	if (g_access(dir, W_OK)) {
		gchar *msg = siril_log_color_message(_("You don't have permission to write in this directory: %s\n"), "red", dir);
		siril_message_dialog( GTK_MESSAGE_ERROR, _("Error"), msg);
		gtk_file_chooser_set_filename(starnet_dir, com.pref.starnet_dir);
		return;
	}
	if (st_dir) {
		g_free(st_dir);
		st_dir = gtk_file_chooser_get_filename(starnet_dir);
	}
}

void on_show_preview_button_toggled(GtkToggleButton *togglebutton, gpointer user_data) {
	GtkWidget *label = lookup_widget("thumbnails_label_size");
	GtkWidget *box = lookup_widget("thumbnails_box_size");

	gtk_widget_set_sensitive(label, gtk_toggle_button_get_active(togglebutton));
	gtk_widget_set_sensitive(box, gtk_toggle_button_get_active(togglebutton));
}

void bias_text_insert(GtkEntry *entry, const gchar *text, gint length,
		gint *position, gpointer data) {
	GtkEditable *editable = GTK_EDITABLE(entry);

	if (*position == 0 && text[0] != '=') {
		g_signal_handlers_block_by_func(G_OBJECT (editable), G_CALLBACK (bias_text_insert), data);
		gchar *new_str = g_strdup_printf("=%s", text);
		gtk_editable_insert_text(editable, new_str, length + 1, position);
		g_free(new_str);
		g_signal_handlers_unblock_by_func(G_OBJECT (editable), G_CALLBACK (bias_text_insert), data);
		g_signal_stop_emission_by_name(G_OBJECT(editable), "insert_text");
	}

}

void on_clear_bias_entry_clicked(GtkButton *button, gpointer user_data) {
	gtk_file_chooser_unselect_all((GtkFileChooser *)user_data);
}

void on_clear_dark_entry_clicked(GtkButton *button, gpointer user_data) {
	gtk_file_chooser_unselect_all((GtkFileChooser *)user_data);
}

void on_clear_flat_entry_clicked(GtkButton *button, gpointer user_data) {
	gtk_file_chooser_unselect_all((GtkFileChooser *)user_data);
}

void on_play_introduction_clicked(GtkButton *button, gpointer user_data) {
	siril_close_dialog("settings_window");
	start_intro_script();
}

void on_reload_script_button_clicked(GtkButton *button, gpointer user_data) {
	gchar *error;
	int retval = refresh_scripts(FALSE, &error);

	if (retval) {
		siril_message_dialog(GTK_MESSAGE_ERROR, _("Cannot refresh script list"), error);
	}
}

void on_check_button_pref_bias_bis_toggled(GtkToggleButton *togglebutton, gpointer user_data) {
	GtkToggleButton *bias_button = GTK_TOGGLE_BUTTON(lookup_widget("check_button_pref_bias"));

	if (gtk_toggle_button_get_active(bias_button)) {
		g_signal_handlers_block_by_func(bias_button, on_check_button_pref_bias_toggled, NULL);
		gtk_toggle_button_set_active(bias_button, FALSE);
		g_signal_handlers_unblock_by_func(bias_button, on_check_button_pref_bias_toggled, NULL);
		gtk_toggle_button_set_active(togglebutton, TRUE);
	}
}

void on_check_button_pref_bias_toggled(GtkToggleButton *togglebutton, gpointer user_data) {
	GtkToggleButton *bias_button_bis = GTK_TOGGLE_BUTTON(lookup_widget("check_button_pref_bias_bis"));

	if (gtk_toggle_button_get_active(bias_button_bis)) {
		g_signal_handlers_block_by_func(bias_button_bis, on_check_button_pref_bias_bis_toggled, NULL);
		gtk_toggle_button_set_active(bias_button_bis, FALSE);
		g_signal_handlers_unblock_by_func(bias_button_bis, on_check_button_pref_bias_bis_toggled, NULL);
		gtk_toggle_button_set_active(togglebutton, TRUE);
	}
}

static gboolean from_prefs_init = FALSE;

void update_preferences_from_model() {
	siril_debug_print("updating preferences GUI from settings data\n");
	preferences *pref = &com.pref;
	/* tab 1 */
	gtk_toggle_button_set_active(GTK_TOGGLE_BUTTON(lookup_widget("checkbutton_SER_use_header")), pref->debayer.use_bayer_header);
	gtk_combo_box_set_active(GTK_COMBO_BOX(lookup_widget("comboBayer_pattern")), pref->debayer.bayer_pattern);
	gtk_combo_box_set_active(GTK_COMBO_BOX(lookup_widget("comboBayer_inter")), pref->debayer.bayer_inter);
	gtk_spin_button_set_value(GTK_SPIN_BUTTON(lookup_widget("xbayeroff_spin")), pref->debayer.xbayeroff);
	gtk_spin_button_set_value(GTK_SPIN_BUTTON(lookup_widget("ybayeroff_spin")), pref->debayer.ybayeroff);
	gtk_toggle_button_set_active(GTK_TOGGLE_BUTTON(lookup_widget("checkbutton_debayer_compatibility")), pref->debayer.top_down);

	/* tab 2*/
	gtk_toggle_button_set_active(GTK_TOGGLE_BUTTON(lookup_widget("check_button_aladin")), pref->rgb_aladin);
	gtk_toggle_button_set_active(GTK_TOGGLE_BUTTON(lookup_widget("comp_fits_disabled_radio")), !pref->comp.fits_enabled);
	gtk_toggle_button_set_active(GTK_TOGGLE_BUTTON(lookup_widget("comp_fits_enabled_radio")), pref->comp.fits_enabled);
	gtk_combo_box_set_active(GTK_COMBO_BOX(lookup_widget("combobox_comp_fits_method")), pref->comp.fits_method);
	gtk_spin_button_set_value(GTK_SPIN_BUTTON(lookup_widget("spinbutton_comp_fits_quantization")), pref->comp.fits_quantization);
	gtk_spin_button_set_value(GTK_SPIN_BUTTON(lookup_widget("spinbutton_comp_fits_hcompress_scale")), pref->comp.fits_hcompress_scale);

	/* tab 3 */
	gtk_toggle_button_set_active(GTK_TOGGLE_BUTTON(lookup_widget("check_button_messier")), pref->gui.catalog[0]);
	gtk_toggle_button_set_active(GTK_TOGGLE_BUTTON(lookup_widget("check_button_ngc")), pref->gui.catalog[1]);
	gtk_toggle_button_set_active(GTK_TOGGLE_BUTTON(lookup_widget("check_button_ic")), pref->gui.catalog[2]);
	gtk_toggle_button_set_active(GTK_TOGGLE_BUTTON(lookup_widget("check_button_ldn")), pref->gui.catalog[3]);
	gtk_toggle_button_set_active(GTK_TOGGLE_BUTTON(lookup_widget("check_button_sh2")), pref->gui.catalog[4]);
	gtk_toggle_button_set_active(GTK_TOGGLE_BUTTON(lookup_widget("check_button_stars")), pref->gui.catalog[5]);
	gtk_toggle_button_set_active(GTK_TOGGLE_BUTTON(lookup_widget("check_button_user-catalogue")), pref->gui.catalog[6]);
	gtk_combo_box_set_active(GTK_COMBO_BOX(lookup_widget("compass_combobox")), pref->gui.position_compass);
	gtk_combo_box_set_active(GTK_COMBO_BOX(lookup_widget("wcs_formalism_combobox")), pref->wcs_formalism);

	/* tab 4 */
	if (pref->prepro.bias_lib && (g_file_test(pref->prepro.bias_lib, G_FILE_TEST_EXISTS))) {
		GtkFileChooser *button = GTK_FILE_CHOOSER(lookup_widget("filechooser_bias_lib"));
		GtkToggleButton *toggle = GTK_TOGGLE_BUTTON(lookup_widget("check_button_pref_bias"));

		gtk_file_chooser_set_filename(button, pref->prepro.bias_lib);
		gtk_toggle_button_set_active(toggle, pref->prepro.use_bias_lib);
	}

	if (pref->prepro.bias_synth) {
		GtkEntry *entry = GTK_ENTRY(lookup_widget("bias_synth_entry"));
		GtkToggleButton *toggle = GTK_TOGGLE_BUTTON(lookup_widget("check_button_pref_bias_bis"));

		gtk_entry_set_text(entry, pref->prepro.bias_synth);
		gtk_toggle_button_set_active(toggle, pref->prepro.use_bias_synth);
	}

	if (pref->prepro.dark_lib && (g_file_test(pref->prepro.dark_lib, G_FILE_TEST_EXISTS))) {
		GtkFileChooser *button = GTK_FILE_CHOOSER(lookup_widget("filechooser_dark_lib"));
		GtkToggleButton *toggle = GTK_TOGGLE_BUTTON(lookup_widget("check_button_pref_dark"));

		gtk_file_chooser_set_filename(button, pref->prepro.dark_lib);
		gtk_toggle_button_set_active(toggle, pref->prepro.use_dark_lib);
	}

	if (pref->prepro.flat_lib && (g_file_test(pref->prepro.flat_lib, G_FILE_TEST_EXISTS))) {
		GtkFileChooser *button = GTK_FILE_CHOOSER(lookup_widget("filechooser_flat_lib"));
		GtkToggleButton *toggle = GTK_TOGGLE_BUTTON(lookup_widget("check_button_pref_flat"));

		gtk_file_chooser_set_filename(button, pref->prepro.flat_lib);
		gtk_toggle_button_set_active(toggle, pref->prepro.use_flat_lib);
	}

	gchar tmp[256];
	g_snprintf(tmp, sizeof(tmp), "%d", pref->prepro.xtrans_af.x);
	gtk_entry_set_text(GTK_ENTRY(lookup_widget("xtrans_af_x")), tmp);
	g_snprintf(tmp, sizeof(tmp), "%d", pref->prepro.xtrans_af.y);
	gtk_entry_set_text(GTK_ENTRY(lookup_widget("xtrans_af_y")), tmp);
	g_snprintf(tmp, sizeof(tmp), "%d", pref->prepro.xtrans_af.w);
	gtk_entry_set_text(GTK_ENTRY(lookup_widget("xtrans_af_w")), tmp);
	g_snprintf(tmp, sizeof(tmp), "%d", pref->prepro.xtrans_af.h);
	gtk_entry_set_text(GTK_ENTRY(lookup_widget("xtrans_af_h")), tmp);

	g_snprintf(tmp, sizeof(tmp), "%d", pref->prepro.xtrans_sample.x);
	gtk_entry_set_text(GTK_ENTRY(lookup_widget("xtrans_sample_x")), tmp);
	g_snprintf(tmp, sizeof(tmp), "%d", pref->prepro.xtrans_sample.y);
	gtk_entry_set_text(GTK_ENTRY(lookup_widget("xtrans_sample_y")), tmp);
	g_snprintf(tmp, sizeof(tmp), "%d", pref->prepro.xtrans_sample.w);
	gtk_entry_set_text(GTK_ENTRY(lookup_widget("xtrans_sample_w")), tmp);
	g_snprintf(tmp, sizeof(tmp), "%d", pref->prepro.xtrans_sample.h);
	gtk_entry_set_text(GTK_ENTRY(lookup_widget("xtrans_sample_h")), tmp);

	/* tab 5 */
	from_prefs_init = TRUE;
	gtk_spin_button_set_value(GTK_SPIN_BUTTON(lookup_widget("spinOuter")), pref->phot_set.outer);
	gtk_spin_button_set_value(GTK_SPIN_BUTTON(lookup_widget("spinInner")), pref->phot_set.inner);
	from_prefs_init = FALSE;
	gtk_spin_button_set_value(GTK_SPIN_BUTTON(lookup_widget("spinAperture")), pref->phot_set.aperture);
	gtk_toggle_button_set_active(GTK_TOGGLE_BUTTON(lookup_widget("photometry_force_radius_button")), !pref->phot_set.force_radius);
	gtk_spin_button_set_value(GTK_SPIN_BUTTON(lookup_widget("spinGain")), pref->phot_set.gain);
	gtk_spin_button_set_value(GTK_SPIN_BUTTON(lookup_widget("spinMinPhot")), pref->phot_set.minval);
	gtk_spin_button_set_value(GTK_SPIN_BUTTON(lookup_widget("spinMaxPhot")), pref->phot_set.maxval);

	/* tab 6 */
	pref->gui.script_path = set_list_to_preferences_dialog(pref->gui.script_path);
	gtk_toggle_button_set_active(GTK_TOGGLE_BUTTON(lookup_widget("miscAskScript")), pref->gui.warn_script_run);
	gtk_toggle_button_set_active(GTK_TOGGLE_BUTTON(lookup_widget("script_check_version")), pref->script_check_requires);

	/* tab 7 */
	siril_language_fill_combo(pref->lang);
	gtk_combo_box_set_active(GTK_COMBO_BOX(lookup_widget("combo_theme")), pref->gui.combo_theme);
	gtk_spin_button_set_value(GTK_SPIN_BUTTON(lookup_widget("pref_fontsize")), pref->gui.font_scale);
	gtk_toggle_button_set_active(GTK_TOGGLE_BUTTON(lookup_widget("pref_iconstyle")), pref->gui.icon_symbolic);
	gtk_toggle_button_set_active(GTK_TOGGLE_BUTTON(lookup_widget("rememberWindowsCheck")), pref->gui.remember_windows);
	gtk_toggle_button_set_active(GTK_TOGGLE_BUTTON(lookup_widget("show_preview_button")), pref->gui.show_thumbnails);
	gtk_combo_box_set_active(GTK_COMBO_BOX(lookup_widget("thumbnails_box_size")), pref->gui.thumbnail_size == 256 ? 1 : 0);

	/* tab 8 */
	gtk_toggle_button_set_active(GTK_TOGGLE_BUTTON(lookup_widget("memfreeratio_radio")), pref->mem_mode == RATIO);
	gtk_toggle_button_set_active(GTK_TOGGLE_BUTTON(lookup_widget("memfixed_radio")), pref->mem_mode == AMOUNT);
	gtk_spin_button_set_value(GTK_SPIN_BUTTON(lookup_widget("spinbutton_mem_ratio")), pref->memory_ratio);
	gtk_spin_button_set_value(GTK_SPIN_BUTTON(lookup_widget("spinbutton_mem_amount")), pref->memory_amount);

	/* tab 9 */
	initialize_path_directory(pref->swap_dir);
	initialize_starnet_directory(pref->starnet_dir);
	gtk_combo_box_set_active_id(GTK_COMBO_BOX(lookup_widget("combobox_ext")), pref->ext == NULL ? ".fit" : pref->ext);
	gtk_combo_box_set_active(GTK_COMBO_BOX(lookup_widget("combobox_type")), pref->force_16bit ? 0 : 1);
	gtk_toggle_button_set_active(GTK_TOGGLE_BUTTON(lookup_widget("miscAskQuit")), pref->gui.silent_quit);
	gtk_entry_set_text(GTK_ENTRY(lookup_widget("miscCopyright")), pref->copyright == NULL ? "" : pref->copyright);
	gtk_toggle_button_set_active(GTK_TOGGLE_BUTTON(lookup_widget("miscAskUpdateStartup")), pref->check_update);
}

static void dump_ui_to_global_var() {
	siril_debug_print("updating settings from preferences GUI\n");
	/* tab 1 */
	update_debayer_preferences();
	/* tab 2 */
	update_FITS_options_preferences();
	/* tab 3 */
	update_astrometry_preferences();
	/* tab 4 */
	update_prepro_preferences();
	/* tab 5 */
	update_photometry_preferences();
	/* tab 6 */
	update_scripts_preferences();
	/* tab 7 */
	update_user_interface_preferences();
	/* tab 8 */
	update_performances_preferences();
	/* tab 9 */
	update_misc_preferences();
}

void on_settings_window_show(GtkWidget *widget, gpointer user_data) {
	siril_debug_print("show preferences window: updating it\n");
	update_preferences_from_model();
}

gboolean check_pref_sanity(gchar **error) {
	gchar *err = NULL;
	/* check for photometry pref */
	double in = gtk_spin_button_get_value(GTK_SPIN_BUTTON(lookup_widget("spinInner")));
	double out = gtk_spin_button_get_value(GTK_SPIN_BUTTON(lookup_widget("spinOuter")));

	if (in >= out) {
		err = _("Inner radius value must be less than outer. Please change the value in Photometry tab.");
		*error = err;
		return FALSE;
	}
	/* check for FITS pref */
	gdouble quantization = gtk_spin_button_get_value(GTK_SPIN_BUTTON(lookup_widget("spinbutton_comp_fits_quantization")));
	if (quantization == 0.0) {
		GtkComboBox *combo = GTK_COMBO_BOX(lookup_widget("combobox_comp_fits_method"));
		if (gtk_combo_box_get_active(combo) != GZIP1_COMP && gtk_combo_box_get_active(combo) != GZIP2_COMP) {
			err = _("Setting quantization to 0 has only a sense with a GZIP compression "
									"and GZIP 2 often produces better compression of floating­point images.");
			*error = err;
			return FALSE;
		}
	}
	return TRUE;
}

void on_apply_settings_button_clicked(GtkButton *button, gpointer user_data) {
<<<<<<< HEAD
	//free_preferences(&com.pref);
	dump_ui_to_global_var();

	initialize_FITS_name_entries(); // To update UI with new preferences
	refresh_star_list(com.stars); // To update star list with new preferences
	if (com.found_object)
		force_to_refresh_catalogue_list();
	save_main_window_state();
	writeinitfile();
=======
	gchar *err;
	if (!check_pref_sanity(&err)) {
		siril_message_dialog(GTK_MESSAGE_ERROR, _("Wrong value"), err);
	} else {
		free_preferences(&com.pref);
		dump_ui_to_global_var();
>>>>>>> 16ecac6b

		initialize_FITS_name_entries(); // To update UI with new preferences
		refresh_star_list(com.stars); // To update star list with new preferences
		if (com.found_object)
			force_to_refresh_catalogue_list();
		save_main_window_state();
		writeinitfile();

		siril_close_dialog("settings_window");
	}
}

void on_cancel_settings_button_clicked(GtkButton *button, gpointer user_data) {
	siril_close_dialog("settings_window");
}

void on_reset_settings_button_clicked(GtkButton *button, gpointer user_data) {
	int confirm = siril_confirm_dialog(_("Reset all preferences"),
			_("Do you really want to reset all preferences to default value?"),
			_("Reset Preferences"));
	if (confirm) {
		initialize_default_settings();
		update_preferences_from_model();
	}
}

gchar *get_swap_dir() {
	GtkFileChooser *swap_dir = GTK_FILE_CHOOSER(lookup_widget("filechooser_swap"));

	if (sw_dir == NULL) {
		sw_dir = gtk_file_chooser_get_filename(swap_dir);
	}
	return sw_dir;
}

gchar *get_starnet_dir() {
	GtkFileChooser *starnet_dir = GTK_FILE_CHOOSER(lookup_widget("filechooser_starnet"));
	if (st_dir)
		st_dir = gtk_file_chooser_get_filename(starnet_dir);

	return sw_dir;
}

/* these one are not on the preference dialog */

void on_cosmCFACheck_toggled(GtkToggleButton *button, gpointer user_data) {
	com.pref.prepro.cfa = gtk_toggle_button_get_active(button);
	writeinitfile();
}

void on_checkbutton_equalize_cfa_toggled(GtkToggleButton *button, gpointer user_data) {
	com.pref.prepro.equalize_cfa = gtk_toggle_button_get_active(button);
	writeinitfile();
}

void on_fix_xtrans_af_toggled(GtkToggleButton *button, gpointer user_data) {
	com.pref.prepro.fix_xtrans = gtk_toggle_button_get_active(button);
	writeinitfile();
}

/* ********************************** */<|MERGE_RESOLUTION|>--- conflicted
+++ resolved
@@ -556,24 +556,12 @@
 }
 
 void on_apply_settings_button_clicked(GtkButton *button, gpointer user_data) {
-<<<<<<< HEAD
-	//free_preferences(&com.pref);
-	dump_ui_to_global_var();
-
-	initialize_FITS_name_entries(); // To update UI with new preferences
-	refresh_star_list(com.stars); // To update star list with new preferences
-	if (com.found_object)
-		force_to_refresh_catalogue_list();
-	save_main_window_state();
-	writeinitfile();
-=======
 	gchar *err;
 	if (!check_pref_sanity(&err)) {
 		siril_message_dialog(GTK_MESSAGE_ERROR, _("Wrong value"), err);
 	} else {
 		free_preferences(&com.pref);
 		dump_ui_to_global_var();
->>>>>>> 16ecac6b
 
 		initialize_FITS_name_entries(); // To update UI with new preferences
 		refresh_star_list(com.stars); // To update star list with new preferences
