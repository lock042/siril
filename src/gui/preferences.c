/*
 * This file is part of Siril, an astronomy image processor.
 * Copyright (C) 2005-2011 Francois Meyer (dulle at free.fr)
 * Copyright (C) 2012-2022 team free-astro (see more in AUTHORS file)
 * Reference site is https://free-astro.org/index.php/Siril
 *
 * Siril is free software: you can redistribute it and/or modify
 * it under the terms of the GNU General Public License as published by
 * the Free Software Foundation, either version 3 of the License, or
 * (at your option) any later version.
 *
 * Siril is distributed in the hope that it will be useful,
 * but WITHOUT ANY WARRANTY; without even the implied warranty of
 * MERCHANTABILITY or FITNESS FOR A PARTICULAR PURPOSE. See the
 * GNU General Public License for more details.
 *
 * You should have received a copy of the GNU General Public License
 * along with Siril. If not, see <http://www.gnu.org/licenses/>.
 */

#include "core/siril.h"
#include "core/proto.h"
#include "core/initfile.h"
#include "core/siril_language.h"
#include "core/settings.h"
#include "algos/photometry.h"
#include "algos/astrometry_solver.h"
#include "algos/annotate.h"
#include "gui/callbacks.h"
#include "gui/utils.h"
#include "gui/message_dialog.h"
#include "gui/progress_and_log.h"
#include "gui/script_menu.h"
#include "gui/dialogs.h"
#include "gui/PSF_list.h"
#include "gui/siril_intro.h"
#include "gui/fix_xtrans_af.h"
#include "stacking/stacking.h"

#include "preferences.h"

#ifndef W_OK
#define W_OK 2
#endif

static gchar *sw_dir = NULL;
<<<<<<< HEAD
static gchar *st_dir = NULL;

static preferences pref_init = {
		.first_start = TRUE,
		.remember_windows = TRUE,
		{ // main_w_pos
				.x = 0,
				.y = 0,
				.w = 0,
				.h = 0
		},
		.pan_position = -1,
		.is_extended = TRUE,
		.is_maximized = FALSE,
		.prepro_cfa = FALSE,
		.prepro_equalize_cfa = TRUE,
		.fix_xtrans = FALSE,
		{ // xtrans_af
				.x = 0,
				.y = 0,
				.w = 0,
				.h = 0
		},
		{ //xtrans_sample
				.x = 0,
				.y = 0,
				.w = 0,
				.h = 0
		},
		.prepro_bias_lib = NULL,
		.use_bias_lib = FALSE,
		.prepro_bias_synth = NULL,
		.use_bias_synth = FALSE,
		.prepro_dark_lib = NULL,
		.use_dark_lib = FALSE,
		.prepro_flat_lib = NULL,
		.use_flat_lib = FALSE,
		{ // save
				.quit = FALSE,
				.warn_script = TRUE,
		},
		.show_thumbnails = TRUE,
		.thumbnail_size = 256,
		.check_update = TRUE,
		.script_check_requires = TRUE,
		.combo_theme = 0,
		.font_scale = 100,
		.icon_symbolic = FALSE,
		.combo_lang = 0,
		.ext = NULL,
		.swap_dir = NULL,
		.script_path = NULL,
		.focal = 1000,
		.pitch = 5,
		{ // debayer_config
				.open_debayer = FALSE,
				.use_bayer_header = TRUE,
				.bayer_pattern = BAYER_FILTER_RGGB,
				.bayer_inter = BAYER_RCD,
				.top_down = TRUE,
				.xbayeroff = 0,
				.ybayeroff = 0,
		},
		{ // phot_config
				.gain = 2.3,
				.inner = 20.0,
				.outer = 30.0,
				.aperture = 10.0,
				.force_radius = FALSE,
				.minval = 0,
				.maxval = 60000,
		},
		/* catalogs for astrometry */
		.catalog[0] = TRUE,
		.catalog[1] = TRUE,
		.catalog[2] = TRUE,
		.catalog[3] = TRUE,
		.catalog[4] = TRUE,
		.catalog[5] = TRUE,
		.catalog[6] = TRUE,
		.position_compass = 1,
		.wcs_formalism = WCS_FORMALISM_1,
		{ // stack_config
				.method = 0,
				.normalisation_method = ADDITIVE_SCALING,
				.rej_method = WINSORIZED,
				.sigma_low = 3.0, .sigma_high = 3.0,
				.linear_low = 5.0, .linear_high = 5.0,
				.percentile_low = 3.0, .percentile_high = 3.0,
				.mem_mode = RATIO,
				.memory_ratio = 0.9,
				.memory_amount = 10,
		},
		{ // comp_config
				.fits_enabled = FALSE,
				.fits_method = 0,
				.fits_quantization = 16.0,
				.fits_hcompress_scale = 4.0,
		},
		.rgb_aladin = FALSE,
		.force_to_16bit = FALSE,
		.selection_guides = 0,
		.copyright = NULL,
		.starnet_dir = NULL
};

=======
>>>>>>> 90aefcb5
static void reset_swapdir() {
	GtkFileChooser *swap_dir = GTK_FILE_CHOOSER(lookup_widget("filechooser_swap"));
	const gchar *dir;

	dir = g_get_tmp_dir();

	if (g_strcmp0(dir, com.pref.swap_dir)) {
		g_free(com.pref.swap_dir);
		com.pref.swap_dir = g_strdup(dir);
		gtk_file_chooser_set_filename(swap_dir, dir);
	}
}

static void reset_starnetdir() {
	GtkFileChooser *starnet_dir = GTK_FILE_CHOOSER(lookup_widget("filechooser_starnet"));
	const gchar *dir;

	dir = g_get_tmp_dir();

	if (g_strcmp0(dir, com.pref.starnet_dir)) {
		g_free(com.pref.starnet_dir);
		com.pref.starnet_dir = g_strdup(dir);
		gtk_file_chooser_set_filename(starnet_dir, dir);
	}
}

static void update_debayer_preferences() {
	com.pref.debayer.use_bayer_header = gtk_toggle_button_get_active(GTK_TOGGLE_BUTTON(lookup_widget("checkbutton_SER_use_header")));
	com.pref.debayer.top_down = gtk_toggle_button_get_active(GTK_TOGGLE_BUTTON(lookup_widget("checkbutton_debayer_compatibility")));
	com.pref.debayer.xbayeroff = gtk_spin_button_get_value_as_int(GTK_SPIN_BUTTON(lookup_widget("xbayeroff_spin")));
	com.pref.debayer.ybayeroff = gtk_spin_button_get_value_as_int(GTK_SPIN_BUTTON(lookup_widget("ybayeroff_spin")));
	com.pref.debayer.bayer_pattern = gtk_combo_box_get_active(GTK_COMBO_BOX(lookup_widget("comboBayer_pattern")));
	com.pref.debayer.bayer_inter = gtk_combo_box_get_active(GTK_COMBO_BOX(lookup_widget("comboBayer_inter")));
}

static void update_astrometry_preferences() {
	com.pref.gui.catalog[0] = gtk_toggle_button_get_active(GTK_TOGGLE_BUTTON(lookup_widget("check_button_messier")));
	com.pref.gui.catalog[1] = gtk_toggle_button_get_active(GTK_TOGGLE_BUTTON(lookup_widget("check_button_ngc")));
	com.pref.gui.catalog[2] = gtk_toggle_button_get_active(GTK_TOGGLE_BUTTON(lookup_widget("check_button_ic")));
	com.pref.gui.catalog[3] = gtk_toggle_button_get_active(GTK_TOGGLE_BUTTON(lookup_widget("check_button_ldn")));
	com.pref.gui.catalog[4] = gtk_toggle_button_get_active(GTK_TOGGLE_BUTTON(lookup_widget("check_button_sh2")));
	com.pref.gui.catalog[5] = gtk_toggle_button_get_active(GTK_TOGGLE_BUTTON(lookup_widget("check_button_stars")));
	com.pref.gui.catalog[6] = gtk_toggle_button_get_active(GTK_TOGGLE_BUTTON(lookup_widget("check_button_user-catalogue")));
	com.pref.gui.position_compass = gtk_combo_box_get_active(GTK_COMBO_BOX(lookup_widget("compass_combobox")));
	com.pref.wcs_formalism = gtk_combo_box_get_active(GTK_COMBO_BOX(lookup_widget("wcs_formalism_combobox")));
}

static void update_prepro_preferences() {
	if (com.pref.prepro.bias_lib) {
		g_free(com.pref.prepro.bias_lib);
		com.pref.prepro.bias_lib = gtk_file_chooser_get_filename(GTK_FILE_CHOOSER(lookup_widget("filechooser_bias_lib")));
	}
	com.pref.prepro.use_bias_lib = gtk_toggle_button_get_active(GTK_TOGGLE_BUTTON(lookup_widget("check_button_pref_bias")));

	if (com.pref.prepro.bias_synth) {
		g_free(com.pref.prepro.bias_synth);
	}
	const gchar *entry = gtk_entry_get_text(GTK_ENTRY(lookup_widget("bias_synth_entry")));

	if (entry) {
		com.pref.prepro.bias_synth = g_strdup(entry);
		com.pref.prepro.use_bias_synth = gtk_toggle_button_get_active(GTK_TOGGLE_BUTTON(lookup_widget("check_button_pref_bias_bis")));
	}

	if (com.pref.prepro.dark_lib) {
		g_free(com.pref.prepro.dark_lib);
		com.pref.prepro.dark_lib = gtk_file_chooser_get_filename(GTK_FILE_CHOOSER(lookup_widget("filechooser_dark_lib")));
	}
	com.pref.prepro.use_dark_lib = gtk_toggle_button_get_active(GTK_TOGGLE_BUTTON(lookup_widget("check_button_pref_dark")));
	if (com.pref.prepro.flat_lib) {
		g_free(com.pref.prepro.flat_lib);
		com.pref.prepro.flat_lib = gtk_file_chooser_get_filename(GTK_FILE_CHOOSER(lookup_widget("filechooser_flat_lib")));
	}
	com.pref.prepro.use_flat_lib = gtk_toggle_button_get_active(GTK_TOGGLE_BUTTON(lookup_widget("check_button_pref_flat")));

	com.pref.prepro.xtrans_af.x = g_ascii_strtoull(gtk_entry_get_text(GTK_ENTRY(lookup_widget("xtrans_af_x"))), NULL, 10);
	com.pref.prepro.xtrans_af.y = g_ascii_strtoull(gtk_entry_get_text(GTK_ENTRY(lookup_widget("xtrans_af_y"))), NULL, 10);
	com.pref.prepro.xtrans_af.w = g_ascii_strtoull(gtk_entry_get_text(GTK_ENTRY(lookup_widget("xtrans_af_w"))), NULL, 10);
	com.pref.prepro.xtrans_af.h = g_ascii_strtoull(gtk_entry_get_text(GTK_ENTRY(lookup_widget("xtrans_af_h"))), NULL, 10);

	com.pref.prepro.xtrans_sample.x = g_ascii_strtoull(gtk_entry_get_text(GTK_ENTRY(lookup_widget("xtrans_sample_x"))), NULL, 10);
	com.pref.prepro.xtrans_sample.y = g_ascii_strtoull(gtk_entry_get_text(GTK_ENTRY(lookup_widget("xtrans_sample_y"))), NULL, 10);
	com.pref.prepro.xtrans_sample.w = g_ascii_strtoull(gtk_entry_get_text(GTK_ENTRY(lookup_widget("xtrans_sample_w"))), NULL, 10);
	com.pref.prepro.xtrans_sample.h = g_ascii_strtoull(gtk_entry_get_text(GTK_ENTRY(lookup_widget("xtrans_sample_h"))), NULL, 10);
}

static void update_photometry_preferences() {
	com.pref.phot_set.gain = gtk_spin_button_get_value(GTK_SPIN_BUTTON(lookup_widget("spinGain")));
	com.pref.phot_set.inner = gtk_spin_button_get_value(GTK_SPIN_BUTTON(lookup_widget("spinInner")));
	com.pref.phot_set.outer = gtk_spin_button_get_value(GTK_SPIN_BUTTON(lookup_widget("spinOuter")));
	com.pref.phot_set.aperture = gtk_spin_button_get_value(GTK_SPIN_BUTTON(lookup_widget("spinAperture")));
	com.pref.phot_set.force_radius = !gtk_toggle_button_get_active(GTK_TOGGLE_BUTTON(lookup_widget("photometry_force_radius_button")));
	com.pref.phot_set.minval = gtk_spin_button_get_value(GTK_SPIN_BUTTON(lookup_widget("spinMinPhot")));
	com.pref.phot_set.maxval = gtk_spin_button_get_value(GTK_SPIN_BUTTON(lookup_widget("spinMaxPhot")));
}

static void update_scripts_preferences() {
	com.pref.gui.script_path = get_list_from_preferences_dialog();
	com.pref.gui.warn_script_run = gtk_toggle_button_get_active(GTK_TOGGLE_BUTTON(lookup_widget("miscAskScript")));
	com.pref.script_check_requires = gtk_toggle_button_get_active(GTK_TOGGLE_BUTTON(lookup_widget("script_check_version")));
}

static void update_user_interface_preferences() {
	com.pref.lang = get_interface_language();
	int theme = gtk_combo_box_get_active(GTK_COMBO_BOX(lookup_widget("combo_theme")));
	if (theme != com.pref.gui.combo_theme) {
		com.pref.gui.combo_theme = theme;
		siril_set_theme(theme);
	}
	com.pref.gui.font_scale = gtk_spin_button_get_value(GTK_SPIN_BUTTON(lookup_widget("pref_fontsize")));
	com.pref.gui.icon_symbolic = gtk_toggle_button_get_active(GTK_TOGGLE_BUTTON(lookup_widget("pref_iconstyle")));
	com.pref.gui.remember_windows = gtk_toggle_button_get_active(GTK_TOGGLE_BUTTON(lookup_widget("rememberWindowsCheck")));
	com.pref.gui.show_thumbnails = gtk_toggle_button_get_active(GTK_TOGGLE_BUTTON(lookup_widget("show_preview_button")));
	com.pref.gui.thumbnail_size = gtk_combo_box_get_active(GTK_COMBO_BOX(lookup_widget("thumbnails_box_size"))) == 1 ? 256 : 128;
}

static void update_FITS_options_preferences() {
	com.pref.comp.fits_enabled = !(gtk_toggle_button_get_active(GTK_TOGGLE_BUTTON(lookup_widget("comp_fits_disabled_radio"))));
	com.pref.comp.fits_method = gtk_combo_box_get_active(GTK_COMBO_BOX(lookup_widget("combobox_comp_fits_method")));
	com.pref.comp.fits_quantization = gtk_spin_button_get_value(GTK_SPIN_BUTTON(lookup_widget("spinbutton_comp_fits_quantization")));
	com.pref.comp.fits_hcompress_scale = gtk_spin_button_get_value(GTK_SPIN_BUTTON(lookup_widget("spinbutton_comp_fits_hcompress_scale")));

	com.pref.rgb_aladin = gtk_toggle_button_get_active(GTK_TOGGLE_BUTTON(lookup_widget("check_button_aladin")));
}

static void update_performances_preferences() {
	GSList *tmp_list = gtk_radio_button_get_group (GTK_RADIO_BUTTON(lookup_widget("memfreeratio_radio")));
	GtkWidget *amount;
	GtkToggleButton *tmp_button = NULL;//Create a temp toggle button.

	amount = lookup_widget("memfixed_radio");
	while (tmp_list) {
		tmp_button = tmp_list->data;
		tmp_list = tmp_list->next;

		if (gtk_toggle_button_get_active(tmp_button))
			break;

		tmp_button = NULL; //We've enumerated all of them, and none of them is active.
	}
	if (tmp_button) {
		if (GTK_WIDGET(tmp_button) == amount) {
			com.pref.mem_mode = AMOUNT;
		} else {
			com.pref.mem_mode = RATIO;
		}
	}

	com.pref.memory_ratio = gtk_spin_button_get_value(GTK_SPIN_BUTTON(lookup_widget("spinbutton_mem_ratio")));
	com.pref.memory_amount = gtk_spin_button_get_value(GTK_SPIN_BUTTON(lookup_widget("spinbutton_mem_amount")));
}

static void update_misc_preferences() {
	GtkFileChooser *swap_dir = GTK_FILE_CHOOSER(lookup_widget("filechooser_swap"));
	GtkFileChooser *starnet_dir = GTK_FILE_CHOOSER(lookup_widget("filechooser_starnet"));

	com.pref.swap_dir = gtk_file_chooser_get_filename(swap_dir);

	com.pref.starnet_dir = gtk_file_chooser_get_filename(starnet_dir);

	const gchar *ext = gtk_combo_box_get_active_id(GTK_COMBO_BOX(lookup_widget("combobox_ext")));
	com.pref.ext = g_strdup(ext);

	com.pref.force_16bit = gtk_combo_box_get_active(GTK_COMBO_BOX(lookup_widget("combobox_type"))) == 0;

	com.pref.gui.silent_quit = gtk_toggle_button_get_active(GTK_TOGGLE_BUTTON(lookup_widget("miscAskQuit")));

	const gchar *copy = gtk_entry_get_text(GTK_ENTRY(lookup_widget("miscCopyright")));
	com.pref.copyright = g_strdup(copy);

	com.pref.check_update = gtk_toggle_button_get_active(GTK_TOGGLE_BUTTON(lookup_widget("miscAskUpdateStartup")));
}

void on_photometry_force_radius_button_toggled(GtkToggleButton *button, gpointer user_data) {
	GtkWidget *spin = (GtkWidget *)user_data;
	gtk_widget_set_sensitive(spin, !gtk_toggle_button_get_active(button));
}

void set_GUI_photometry() {
	if (gfit.cvf > 0.0) {
		com.pref.phot_set.gain = gfit.cvf;
	}
	if (com.pref.phot_set.gain > 0.0) {
		gtk_spin_button_set_value(GTK_SPIN_BUTTON(lookup_widget("spinGain")), com.pref.phot_set.gain);
	}
	if (com.pref.phot_set.inner > 0.0) {
		gtk_spin_button_set_value(GTK_SPIN_BUTTON(lookup_widget("spinInner")), com.pref.phot_set.inner);
	}
	if (com.pref.phot_set.outer > 0.0) {
		gtk_spin_button_set_value(GTK_SPIN_BUTTON(lookup_widget("spinOuter")), com.pref.phot_set.outer);
	}
	if (com.pref.phot_set.aperture > 0.0) {
		gtk_spin_button_set_value(GTK_SPIN_BUTTON(lookup_widget("spinAperture")), com.pref.phot_set.aperture);
	}
	if (com.pref.phot_set.minval >= 0.0) {
		gtk_spin_button_set_value(GTK_SPIN_BUTTON(lookup_widget("spinMinPhot")), (gdouble) com.pref.phot_set.minval);
	}
	if (com.pref.phot_set.maxval >= 0.0) {
		gtk_spin_button_set_value(GTK_SPIN_BUTTON(lookup_widget("spinMaxPhot")), (gdouble) com.pref.phot_set.maxval);
	}
	gtk_toggle_button_set_active(GTK_TOGGLE_BUTTON(lookup_widget("photometry_force_radius_button")), !com.pref.phot_set.force_radius);
}

void initialize_path_directory(const gchar *path) {
	GtkFileChooser *swap_dir = GTK_FILE_CHOOSER(lookup_widget("filechooser_swap"));
	if (path && path[0] != '\0') {
		gtk_file_chooser_set_filename (swap_dir, path);
	} else {
		gtk_file_chooser_set_filename (swap_dir, g_get_tmp_dir());
	}
}

void initialize_starnet_directory(const gchar *path) {
	GtkFileChooser *starnet_dir = GTK_FILE_CHOOSER(lookup_widget("filechooser_starnet"));
	if (path && path[0] != '\0') {
		gtk_file_chooser_set_filename (starnet_dir, path);
	} else {
		gtk_file_chooser_set_filename (starnet_dir, g_get_tmp_dir());
	}
}

void on_button_reset_swap_clicked(GtkButton *button, gpointer user_data) {
	reset_swapdir();
}


void on_spinbutton_comp_fits_quantization_value_changed(GtkSpinButton *button, gpointer user_data) {
	gdouble quantization = gtk_spin_button_get_value(button);
	if (quantization == 0.0) {
		GtkComboBox *combo = (GtkComboBox *)user_data;
		if (gtk_combo_box_get_active(combo) != GZIP1_COMP && gtk_combo_box_get_active(combo) != GZIP2_COMP) {
			siril_message_dialog(GTK_MESSAGE_ERROR, _("Incorrect parameters detected"),
								"Setting quantization to 0 has only a sense with a GZIP compression "
								"and GZIP 2 often produces better compression of floating­point images.");
			gtk_spin_button_set_value(button, com.pref.comp.fits_quantization != 0.0 ? com.pref.comp.fits_quantization : 16.0);
		}
	}
}

void on_combobox_comp_fits_method_changed(GtkComboBox *box, gpointer user_data) {
	GtkWidget *hcompress_scale_spin = lookup_widget("spinbutton_comp_fits_hcompress_scale");
	GtkSpinButton *button = (GtkSpinButton *)user_data;
	gint method = gtk_combo_box_get_active(GTK_COMBO_BOX(box));
	if (gtk_spin_button_get_value(button) == 0.0) {
		gtk_spin_button_set_value(button, 16.0);
	}
	gtk_widget_set_sensitive(hcompress_scale_spin, (method == HCOMPRESS_COMP) ? TRUE : FALSE);
}

void set_GUI_compression() {
	GtkToggleButton *enabled = GTK_TOGGLE_BUTTON(lookup_widget("comp_fits_enabled_radio"));
	GtkToggleButton *disabled = GTK_TOGGLE_BUTTON(lookup_widget("comp_fits_disabled_radio"));

	gtk_toggle_button_set_active(enabled, com.pref.comp.fits_enabled);
	gtk_toggle_button_set_active(disabled, !com.pref.comp.fits_enabled);

	if (com.pref.comp.fits_enabled) {
		GtkComboBox *box = GTK_COMBO_BOX(lookup_widget("combobox_comp_fits_method"));
		GtkSpinButton *quantiz = GTK_SPIN_BUTTON(lookup_widget("spinbutton_comp_fits_quantization"));
		GtkSpinButton *hscale = GTK_SPIN_BUTTON(lookup_widget("spinbutton_comp_fits_hcompress_scale"));

		gtk_combo_box_set_active(box, com.pref.comp.fits_method);
		gtk_spin_button_set_value(quantiz, com.pref.comp.fits_quantization);
		if (com.pref.comp.fits_method == HCOMPRESS_COMP) {
			gtk_spin_button_set_value(hscale, com.pref.comp.fits_hcompress_scale);
		}
	}
}

void on_mem_radio_toggled(GtkToggleButton *togglebutton, gpointer user_data) {
	GtkToggleButton *ratio = GTK_TOGGLE_BUTTON(lookup_widget("memfreeratio_radio")),
			*amount = GTK_TOGGLE_BUTTON(lookup_widget("memfixed_radio"));
	GtkWidget *ratio_spin = lookup_widget("spinbutton_mem_ratio"),
		  *amount_spin = lookup_widget("spinbutton_mem_amount");
	if (!gtk_toggle_button_get_active(togglebutton)) return;

	gtk_widget_set_sensitive(ratio_spin, togglebutton == ratio);
	gtk_widget_set_sensitive(amount_spin, togglebutton == amount);
}

void on_comp_fits_radio_toggled(GtkToggleButton *togglebutton, gpointer user_data) {
	GtkToggleButton *disabled = GTK_TOGGLE_BUTTON(lookup_widget("comp_fits_disabled_radio"));
	GtkWidget *method_box = lookup_widget("combobox_comp_fits_method"),
		*quantization_spin = lookup_widget("spinbutton_comp_fits_quantization"),
		*tilex_spin = lookup_widget("spinbutton_comp_fits_tileX"),
		*tiley_spin = lookup_widget("spinbutton_comp_fits_tileY"),
		*hcompress_scale_spin = lookup_widget("spinbutton_comp_fits_hcompress_scale");
	if (!gtk_toggle_button_get_active(togglebutton)) return;

	gint method = gtk_combo_box_get_active(GTK_COMBO_BOX(method_box));
	gtk_widget_set_sensitive(method_box, togglebutton != disabled);
	gtk_widget_set_sensitive(quantization_spin, togglebutton != disabled);
	gtk_widget_set_sensitive(tilex_spin, FALSE);
	gtk_widget_set_sensitive(tiley_spin, FALSE);
	gtk_widget_set_sensitive(hcompress_scale_spin, (method == HCOMPRESS_COMP) ? togglebutton != disabled : FALSE);
}

void on_filechooser_swap_file_set(GtkFileChooserButton *fileChooser, gpointer user_data) {
	GtkFileChooser *swap_dir = GTK_FILE_CHOOSER(fileChooser);
	gchar *dir;

	dir = gtk_file_chooser_get_filename (swap_dir);

	if (g_access(dir, W_OK)) {
		gchar *msg = siril_log_color_message(_("You don't have permission to write in this directory: %s\n"), "red", dir);
		siril_message_dialog( GTK_MESSAGE_ERROR, _("Error"), msg);
		gtk_file_chooser_set_filename(swap_dir, com.pref.swap_dir);
		return;
	}
	if (sw_dir) {
		g_free(sw_dir);
		sw_dir = gtk_file_chooser_get_filename(swap_dir);
	}
}

void on_filechooser_starnet_file_set(GtkFileChooserButton *fileChooser, gpointer user_data) {
	GtkFileChooser *starnet_dir = GTK_FILE_CHOOSER(fileChooser);
	gchar *dir;

	dir = gtk_file_chooser_get_filename (starnet_dir);

	if (g_access(dir, W_OK)) {
		gchar *msg = siril_log_color_message(_("You don't have permission to write in this directory: %s\n"), "red", dir);
		siril_message_dialog( GTK_MESSAGE_ERROR, _("Error"), msg);
		gtk_file_chooser_set_filename(starnet_dir, com.pref.starnet_dir);
		return;
	}
	if (st_dir) {
		g_free(st_dir);
		st_dir = gtk_file_chooser_get_filename(starnet_dir);
	}
}

void on_show_preview_button_toggled(GtkToggleButton *togglebutton, gpointer user_data) {
	GtkWidget *label = lookup_widget("thumbnails_label_size");
	GtkWidget *box = lookup_widget("thumbnails_box_size");

	gtk_widget_set_sensitive(label, gtk_toggle_button_get_active(togglebutton));
	gtk_widget_set_sensitive(box, gtk_toggle_button_get_active(togglebutton));
}

void bias_text_insert(GtkEntry *entry, const gchar *text, gint length,
		gint *position, gpointer data) {
	GtkEditable *editable = GTK_EDITABLE(entry);

	if (*position == 0 && text[0] != '=') {
		g_signal_handlers_block_by_func(G_OBJECT (editable), G_CALLBACK (bias_text_insert), data);
		gchar *new_str = g_strdup_printf("=%s", text);
		gtk_editable_insert_text(editable, new_str, length + 1, position);
		g_free(new_str);
		g_signal_handlers_unblock_by_func(G_OBJECT (editable), G_CALLBACK (bias_text_insert), data);
		g_signal_stop_emission_by_name(G_OBJECT(editable), "insert_text");
	}

}

void on_clear_bias_entry_clicked(GtkButton *button, gpointer user_data) {
	gtk_file_chooser_unselect_all((GtkFileChooser *)user_data);
}

void on_clear_dark_entry_clicked(GtkButton *button, gpointer user_data) {
	gtk_file_chooser_unselect_all((GtkFileChooser *)user_data);
}

void on_clear_flat_entry_clicked(GtkButton *button, gpointer user_data) {
	gtk_file_chooser_unselect_all((GtkFileChooser *)user_data);
}

void on_play_introduction_clicked(GtkButton *button, gpointer user_data) {
	siril_close_dialog("settings_window");
	start_intro_script();
}

void on_reload_script_button_clicked(GtkButton *button, gpointer user_data) {
	gchar *error;
	int retval = refresh_scripts(FALSE, &error);

	if (retval) {
		siril_message_dialog(GTK_MESSAGE_ERROR, _("Cannot refresh script list"), error);
	}
}

void on_check_button_pref_bias_bis_toggled(GtkToggleButton *togglebutton, gpointer user_data) {
	GtkToggleButton *bias_button = GTK_TOGGLE_BUTTON(lookup_widget("check_button_pref_bias"));

	if (gtk_toggle_button_get_active(bias_button)) {
		g_signal_handlers_block_by_func(bias_button, on_check_button_pref_bias_toggled, NULL);
		gtk_toggle_button_set_active(bias_button, FALSE);
		g_signal_handlers_unblock_by_func(bias_button, on_check_button_pref_bias_toggled, NULL);
		gtk_toggle_button_set_active(togglebutton, TRUE);
	}
}

void on_check_button_pref_bias_toggled(GtkToggleButton *togglebutton, gpointer user_data) {
	GtkToggleButton *bias_button_bis = GTK_TOGGLE_BUTTON(lookup_widget("check_button_pref_bias_bis"));

	if (gtk_toggle_button_get_active(bias_button_bis)) {
		g_signal_handlers_block_by_func(bias_button_bis, on_check_button_pref_bias_bis_toggled, NULL);
		gtk_toggle_button_set_active(bias_button_bis, FALSE);
		g_signal_handlers_unblock_by_func(bias_button_bis, on_check_button_pref_bias_bis_toggled, NULL);
		gtk_toggle_button_set_active(togglebutton, TRUE);
	}
}

static gboolean from_prefs_init = FALSE;

void on_spinInner_value_changed(GtkSpinButton *inner, gpointer user_data) {
	GtkSpinButton *outer;
	double in, out;

	outer = GTK_SPIN_BUTTON(lookup_widget("spinOuter"));
	in = gtk_spin_button_get_value(inner);
	out = gtk_spin_button_get_value(outer);

	if (!from_prefs_init && in >= out) {
		siril_message_dialog(GTK_MESSAGE_ERROR, _("Wrong value"),
				_("Inner radius value must be less than outer. Please change the value."));
	}
}

void on_spinOuter_value_changed(GtkSpinButton *outer, gpointer user_data) {
	GtkSpinButton *inner;
	double in, out;

	inner = GTK_SPIN_BUTTON(lookup_widget("spinInner"));
	in = gtk_spin_button_get_value(inner);
	out = gtk_spin_button_get_value(outer);

	if (!from_prefs_init && in >= out) {
		siril_message_dialog(GTK_MESSAGE_ERROR, _("Wrong value"),
				_("Inner radius value must be less than outer. Please change the value."));
	}
}

void update_preferences_from_model() {
	siril_debug_print("updating preferences GUI from settings data\n");
	preferences *pref = &com.pref;
	/* tab 1 */
	gtk_toggle_button_set_active(GTK_TOGGLE_BUTTON(lookup_widget("checkbutton_SER_use_header")), pref->debayer.use_bayer_header);
	gtk_combo_box_set_active(GTK_COMBO_BOX(lookup_widget("comboBayer_pattern")), pref->debayer.bayer_pattern);
	gtk_combo_box_set_active(GTK_COMBO_BOX(lookup_widget("comboBayer_inter")), pref->debayer.bayer_inter);
	gtk_spin_button_set_value(GTK_SPIN_BUTTON(lookup_widget("xbayeroff_spin")), pref->debayer.xbayeroff);
	gtk_spin_button_set_value(GTK_SPIN_BUTTON(lookup_widget("ybayeroff_spin")), pref->debayer.ybayeroff);
	gtk_toggle_button_set_active(GTK_TOGGLE_BUTTON(lookup_widget("checkbutton_debayer_compatibility")), pref->debayer.top_down);

	/* tab 2*/
	gtk_toggle_button_set_active(GTK_TOGGLE_BUTTON(lookup_widget("check_button_aladin")), pref->rgb_aladin);
	gtk_toggle_button_set_active(GTK_TOGGLE_BUTTON(lookup_widget("comp_fits_disabled_radio")), !pref->comp.fits_enabled);
	gtk_toggle_button_set_active(GTK_TOGGLE_BUTTON(lookup_widget("comp_fits_enabled_radio")), pref->comp.fits_enabled);
	gtk_combo_box_set_active(GTK_COMBO_BOX(lookup_widget("combobox_comp_fits_method")), pref->comp.fits_method);
	gtk_spin_button_set_value(GTK_SPIN_BUTTON(lookup_widget("spinbutton_comp_fits_quantization")), pref->comp.fits_quantization);
	gtk_spin_button_set_value(GTK_SPIN_BUTTON(lookup_widget("spinbutton_comp_fits_hcompress_scale")), pref->comp.fits_hcompress_scale);

	/* tab 3 */
	gtk_toggle_button_set_active(GTK_TOGGLE_BUTTON(lookup_widget("check_button_messier")), pref->gui.catalog[0]);
	gtk_toggle_button_set_active(GTK_TOGGLE_BUTTON(lookup_widget("check_button_ngc")), pref->gui.catalog[1]);
	gtk_toggle_button_set_active(GTK_TOGGLE_BUTTON(lookup_widget("check_button_ic")), pref->gui.catalog[2]);
	gtk_toggle_button_set_active(GTK_TOGGLE_BUTTON(lookup_widget("check_button_ldn")), pref->gui.catalog[3]);
	gtk_toggle_button_set_active(GTK_TOGGLE_BUTTON(lookup_widget("check_button_sh2")), pref->gui.catalog[4]);
	gtk_toggle_button_set_active(GTK_TOGGLE_BUTTON(lookup_widget("check_button_stars")), pref->gui.catalog[5]);
	gtk_toggle_button_set_active(GTK_TOGGLE_BUTTON(lookup_widget("check_button_user-catalogue")), pref->gui.catalog[6]);
	gtk_combo_box_set_active(GTK_COMBO_BOX(lookup_widget("compass_combobox")), pref->gui.position_compass);
	gtk_combo_box_set_active(GTK_COMBO_BOX(lookup_widget("wcs_formalism_combobox")), pref->wcs_formalism);

	/* tab 4 */
	if (pref->prepro.bias_lib && (g_file_test(pref->prepro.bias_lib, G_FILE_TEST_EXISTS))) {
		GtkFileChooser *button = GTK_FILE_CHOOSER(lookup_widget("filechooser_bias_lib"));
		GtkToggleButton *toggle = GTK_TOGGLE_BUTTON(lookup_widget("check_button_pref_bias"));

		gtk_file_chooser_set_filename(button, pref->prepro.bias_lib);
		gtk_toggle_button_set_active(toggle, pref->prepro.use_bias_lib);
	}

	if (pref->prepro.bias_synth) {
		GtkEntry *entry = GTK_ENTRY(lookup_widget("bias_synth_entry"));
		GtkToggleButton *toggle = GTK_TOGGLE_BUTTON(lookup_widget("check_button_pref_bias_bis"));

		gtk_entry_set_text(entry, pref->prepro.bias_synth);
		gtk_toggle_button_set_active(toggle, pref->prepro.use_bias_synth);
	}

	if (pref->prepro.dark_lib && (g_file_test(pref->prepro.dark_lib, G_FILE_TEST_EXISTS))) {
		GtkFileChooser *button = GTK_FILE_CHOOSER(lookup_widget("filechooser_dark_lib"));
		GtkToggleButton *toggle = GTK_TOGGLE_BUTTON(lookup_widget("check_button_pref_dark"));

		gtk_file_chooser_set_filename(button, pref->prepro.dark_lib);
		gtk_toggle_button_set_active(toggle, pref->prepro.use_dark_lib);
	}

	if (pref->prepro.flat_lib && (g_file_test(pref->prepro.flat_lib, G_FILE_TEST_EXISTS))) {
		GtkFileChooser *button = GTK_FILE_CHOOSER(lookup_widget("filechooser_flat_lib"));
		GtkToggleButton *toggle = GTK_TOGGLE_BUTTON(lookup_widget("check_button_pref_flat"));

		gtk_file_chooser_set_filename(button, pref->prepro.flat_lib);
		gtk_toggle_button_set_active(toggle, pref->prepro.use_flat_lib);
	}

	gchar tmp[256];
	g_snprintf(tmp, sizeof(tmp), "%d", pref->prepro.xtrans_af.x);
	gtk_entry_set_text(GTK_ENTRY(lookup_widget("xtrans_af_x")), tmp);
	g_snprintf(tmp, sizeof(tmp), "%d", pref->prepro.xtrans_af.y);
	gtk_entry_set_text(GTK_ENTRY(lookup_widget("xtrans_af_y")), tmp);
	g_snprintf(tmp, sizeof(tmp), "%d", pref->prepro.xtrans_af.w);
	gtk_entry_set_text(GTK_ENTRY(lookup_widget("xtrans_af_w")), tmp);
	g_snprintf(tmp, sizeof(tmp), "%d", pref->prepro.xtrans_af.h);
	gtk_entry_set_text(GTK_ENTRY(lookup_widget("xtrans_af_h")), tmp);

	g_snprintf(tmp, sizeof(tmp), "%d", pref->prepro.xtrans_sample.x);
	gtk_entry_set_text(GTK_ENTRY(lookup_widget("xtrans_sample_x")), tmp);
	g_snprintf(tmp, sizeof(tmp), "%d", pref->prepro.xtrans_sample.y);
	gtk_entry_set_text(GTK_ENTRY(lookup_widget("xtrans_sample_y")), tmp);
	g_snprintf(tmp, sizeof(tmp), "%d", pref->prepro.xtrans_sample.w);
	gtk_entry_set_text(GTK_ENTRY(lookup_widget("xtrans_sample_w")), tmp);
	g_snprintf(tmp, sizeof(tmp), "%d", pref->prepro.xtrans_sample.h);
	gtk_entry_set_text(GTK_ENTRY(lookup_widget("xtrans_sample_h")), tmp);

	/* tab 5 */
	from_prefs_init = TRUE;
	gtk_spin_button_set_value(GTK_SPIN_BUTTON(lookup_widget("spinOuter")), pref->phot_set.outer);
	gtk_spin_button_set_value(GTK_SPIN_BUTTON(lookup_widget("spinInner")), pref->phot_set.inner);
	from_prefs_init = FALSE;
	gtk_spin_button_set_value(GTK_SPIN_BUTTON(lookup_widget("spinAperture")), pref->phot_set.aperture);
	gtk_toggle_button_set_active(GTK_TOGGLE_BUTTON(lookup_widget("photometry_force_radius_button")), !pref->phot_set.force_radius);
	gtk_spin_button_set_value(GTK_SPIN_BUTTON(lookup_widget("spinGain")), pref->phot_set.gain);
	gtk_spin_button_set_value(GTK_SPIN_BUTTON(lookup_widget("spinMinPhot")), pref->phot_set.minval);
	gtk_spin_button_set_value(GTK_SPIN_BUTTON(lookup_widget("spinMaxPhot")), pref->phot_set.maxval);

	/* tab 6 */
	pref->gui.script_path = set_list_to_preferences_dialog(pref->gui.script_path);
	gtk_toggle_button_set_active(GTK_TOGGLE_BUTTON(lookup_widget("miscAskScript")), pref->gui.warn_script_run);
	gtk_toggle_button_set_active(GTK_TOGGLE_BUTTON(lookup_widget("script_check_version")), pref->script_check_requires);

	/* tab 7 */
	siril_language_fill_combo(pref->lang);
	gtk_combo_box_set_active(GTK_COMBO_BOX(lookup_widget("combo_theme")), pref->gui.combo_theme);
	gtk_spin_button_set_value(GTK_SPIN_BUTTON(lookup_widget("pref_fontsize")), pref->gui.font_scale);
	gtk_toggle_button_set_active(GTK_TOGGLE_BUTTON(lookup_widget("pref_iconstyle")), pref->gui.icon_symbolic);
	gtk_toggle_button_set_active(GTK_TOGGLE_BUTTON(lookup_widget("rememberWindowsCheck")), pref->gui.remember_windows);
	gtk_toggle_button_set_active(GTK_TOGGLE_BUTTON(lookup_widget("show_preview_button")), pref->gui.show_thumbnails);
	gtk_combo_box_set_active(GTK_COMBO_BOX(lookup_widget("thumbnails_box_size")), pref->gui.thumbnail_size == 256 ? 1 : 0);

	/* tab 8 */
	gtk_toggle_button_set_active(GTK_TOGGLE_BUTTON(lookup_widget("memfreeratio_radio")), pref->mem_mode == RATIO);
	gtk_toggle_button_set_active(GTK_TOGGLE_BUTTON(lookup_widget("memfixed_radio")), pref->mem_mode == AMOUNT);
	gtk_spin_button_set_value(GTK_SPIN_BUTTON(lookup_widget("spinbutton_mem_ratio")), pref->memory_ratio);
	gtk_spin_button_set_value(GTK_SPIN_BUTTON(lookup_widget("spinbutton_mem_amount")), pref->memory_amount);

	/* tab 9 */
	initialize_path_directory(pref->swap_dir);
	initialize_starnet_directory(pref->starnet_dir);
	gtk_combo_box_set_active_id(GTK_COMBO_BOX(lookup_widget("combobox_ext")), pref->ext == NULL ? ".fit" : pref->ext);
	gtk_combo_box_set_active(GTK_COMBO_BOX(lookup_widget("combobox_type")), pref->force_16bit ? 0 : 1);
	gtk_toggle_button_set_active(GTK_TOGGLE_BUTTON(lookup_widget("miscAskQuit")), pref->gui.silent_quit);
	gtk_entry_set_text(GTK_ENTRY(lookup_widget("miscCopyright")), pref->copyright == NULL ? "" : pref->copyright);
	gtk_toggle_button_set_active(GTK_TOGGLE_BUTTON(lookup_widget("miscAskUpdateStartup")), pref->check_update);
}

static void dump_ui_to_global_var() {
	siril_debug_print("updating settings from preferences GUI\n");
	/* tab 1 */
	update_debayer_preferences();
	/* tab 2 */
	update_FITS_options_preferences();
	/* tab 3 */
	update_astrometry_preferences();
	/* tab 4 */
	update_prepro_preferences();
	/* tab 5 */
	update_photometry_preferences();
	/* tab 6 */
	update_scripts_preferences();
	/* tab 7 */
	update_user_interface_preferences();
	/* tab 8 */
	update_performances_preferences();
	/* tab 9 */
	update_misc_preferences();
}

void on_settings_window_show(GtkWidget *widget, gpointer user_data) {
	siril_debug_print("show preferences window: updating it\n");
	update_preferences_from_model();
}

void on_apply_settings_button_clicked(GtkButton *button, gpointer user_data) {
	free_preferences(&com.pref);
	dump_ui_to_global_var();

	initialize_FITS_name_entries(); // To update UI with new preferences
	refresh_star_list(com.stars); // To update star list with new preferences
	if (com.found_object)
		force_to_refresh_catalogue_list();
	save_main_window_state();
	writeinitfile();

	siril_close_dialog("settings_window");
}

void on_cancel_settings_button_clicked(GtkButton *button, gpointer user_data) {
	siril_close_dialog("settings_window");
}

void on_reset_settings_button_clicked(GtkButton *button, gpointer user_data) {
	int confirm = siril_confirm_dialog(_("Reset all preferences"),
			_("Do you really want to reset all preferences to default value?"),
			_("Reset Preferences"));
	if (confirm) {
		initialize_default_settings();
		update_preferences_from_model();
	}
}

gchar *get_swap_dir() {
	GtkFileChooser *swap_dir = GTK_FILE_CHOOSER(lookup_widget("filechooser_swap"));

	if (sw_dir == NULL) {
		sw_dir = gtk_file_chooser_get_filename(swap_dir);
	}
	return sw_dir;
}

<<<<<<< HEAD
gchar *get_starnet_dir() {
	GtkFileChooser *starnet_dir = GTK_FILE_CHOOSER(lookup_widget("filechooser_starnet"));

	if (st_dir == NULL) {
		st_dir = gtk_file_chooser_get_filename(starnet_dir);
	}
	return sw_dir;
}


void set_preferences_dialog_from_global() {
	set_preferences_ui(&com.pref);
}


=======
>>>>>>> 90aefcb5
/* these one are not on the preference dialog */

void on_cosmCFACheck_toggled(GtkToggleButton *button, gpointer user_data) {
	com.pref.prepro.cfa = gtk_toggle_button_get_active(button);
	writeinitfile();
}

void on_checkbutton_equalize_cfa_toggled(GtkToggleButton *button, gpointer user_data) {
	com.pref.prepro.equalize_cfa = gtk_toggle_button_get_active(button);
	writeinitfile();
}

void on_fix_xtrans_af_toggled(GtkToggleButton *button, gpointer user_data) {
	com.pref.prepro.fix_xtrans = gtk_toggle_button_get_active(button);
	writeinitfile();
}

/* ********************************** */<|MERGE_RESOLUTION|>--- conflicted
+++ resolved
@@ -44,115 +44,8 @@
 #endif
 
 static gchar *sw_dir = NULL;
-<<<<<<< HEAD
 static gchar *st_dir = NULL;
 
-static preferences pref_init = {
-		.first_start = TRUE,
-		.remember_windows = TRUE,
-		{ // main_w_pos
-				.x = 0,
-				.y = 0,
-				.w = 0,
-				.h = 0
-		},
-		.pan_position = -1,
-		.is_extended = TRUE,
-		.is_maximized = FALSE,
-		.prepro_cfa = FALSE,
-		.prepro_equalize_cfa = TRUE,
-		.fix_xtrans = FALSE,
-		{ // xtrans_af
-				.x = 0,
-				.y = 0,
-				.w = 0,
-				.h = 0
-		},
-		{ //xtrans_sample
-				.x = 0,
-				.y = 0,
-				.w = 0,
-				.h = 0
-		},
-		.prepro_bias_lib = NULL,
-		.use_bias_lib = FALSE,
-		.prepro_bias_synth = NULL,
-		.use_bias_synth = FALSE,
-		.prepro_dark_lib = NULL,
-		.use_dark_lib = FALSE,
-		.prepro_flat_lib = NULL,
-		.use_flat_lib = FALSE,
-		{ // save
-				.quit = FALSE,
-				.warn_script = TRUE,
-		},
-		.show_thumbnails = TRUE,
-		.thumbnail_size = 256,
-		.check_update = TRUE,
-		.script_check_requires = TRUE,
-		.combo_theme = 0,
-		.font_scale = 100,
-		.icon_symbolic = FALSE,
-		.combo_lang = 0,
-		.ext = NULL,
-		.swap_dir = NULL,
-		.script_path = NULL,
-		.focal = 1000,
-		.pitch = 5,
-		{ // debayer_config
-				.open_debayer = FALSE,
-				.use_bayer_header = TRUE,
-				.bayer_pattern = BAYER_FILTER_RGGB,
-				.bayer_inter = BAYER_RCD,
-				.top_down = TRUE,
-				.xbayeroff = 0,
-				.ybayeroff = 0,
-		},
-		{ // phot_config
-				.gain = 2.3,
-				.inner = 20.0,
-				.outer = 30.0,
-				.aperture = 10.0,
-				.force_radius = FALSE,
-				.minval = 0,
-				.maxval = 60000,
-		},
-		/* catalogs for astrometry */
-		.catalog[0] = TRUE,
-		.catalog[1] = TRUE,
-		.catalog[2] = TRUE,
-		.catalog[3] = TRUE,
-		.catalog[4] = TRUE,
-		.catalog[5] = TRUE,
-		.catalog[6] = TRUE,
-		.position_compass = 1,
-		.wcs_formalism = WCS_FORMALISM_1,
-		{ // stack_config
-				.method = 0,
-				.normalisation_method = ADDITIVE_SCALING,
-				.rej_method = WINSORIZED,
-				.sigma_low = 3.0, .sigma_high = 3.0,
-				.linear_low = 5.0, .linear_high = 5.0,
-				.percentile_low = 3.0, .percentile_high = 3.0,
-				.mem_mode = RATIO,
-				.memory_ratio = 0.9,
-				.memory_amount = 10,
-		},
-		{ // comp_config
-				.fits_enabled = FALSE,
-				.fits_method = 0,
-				.fits_quantization = 16.0,
-				.fits_hcompress_scale = 4.0,
-		},
-		.rgb_aladin = FALSE,
-		.force_to_16bit = FALSE,
-		.selection_guides = 0,
-		.copyright = NULL,
-		.starnet_dir = NULL
-};
-
-=======
->>>>>>> 90aefcb5
 static void reset_swapdir() {
 	GtkFileChooser *swap_dir = GTK_FILE_CHOOSER(lookup_widget("filechooser_swap"));
 	const gchar *dir;
@@ -774,24 +667,14 @@
 	return sw_dir;
 }
 
-<<<<<<< HEAD
 gchar *get_starnet_dir() {
 	GtkFileChooser *starnet_dir = GTK_FILE_CHOOSER(lookup_widget("filechooser_starnet"));
-
-	if (st_dir == NULL) {
+	if (st_dir)
 		st_dir = gtk_file_chooser_get_filename(starnet_dir);
-	}
+
 	return sw_dir;
 }
 
-
-void set_preferences_dialog_from_global() {
-	set_preferences_ui(&com.pref);
-}
-
-
-=======
->>>>>>> 90aefcb5
 /* these one are not on the preference dialog */
 
 void on_cosmCFACheck_toggled(GtkToggleButton *button, gpointer user_data) {
