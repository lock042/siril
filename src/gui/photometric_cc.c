--- conflicted
+++ resolved
@@ -45,6 +45,9 @@
 #define MIN_PLOT 336.0
 #define MAX_PLOT 1020.0
 
+static const cmsCIEXYZ D65 = {0.95045471, 1.0, 1.08905029};
+static const cmsCIEXYZ D50 = {0.964199999, 1.000000000, 0.824899998};
+static const cmsCIExyY D58 = {0.344994428, 0.35152261, 1.0}; // Sun as white point, modelled as a Black Body
 // (note using the Black Body locus gives a slightly different result than using the Daylight locus but
 // is *probably* what is wanted here.
 static gboolean spcc_filters_initialized = FALSE;
@@ -81,6 +84,7 @@
 		siril_log_message(_("Using Gaia DR3 for SPCC\n"));
 		pcc_args->spcc = TRUE;
 		set_spcc_args(pcc_args);
+		get_whitepoint_from_ui(pcc_args);
 	} else {
 		pcc_args->catalog = get_photometry_catalog_from_GUI();
 		pcc_args->spcc = FALSE;
@@ -406,6 +410,27 @@
 	args->do_plot = gtk_toggle_button_get_active(GTK_TOGGLE_BUTTON(spcc_plot));
 }
 
+void get_whitepoint_from_ui(struct photometric_cc_data *args) {
+	GtkWidget *wp = lookup_widget("combo_spcc_whitepoint");
+	wp_t wp_index = gtk_combo_box_get_active(GTK_COMBO_BOX(wp));
+	switch (wp_index) {
+		case WP_D50:
+			memcpy(&args->whitepoint, &D50, sizeof(cmsCIExyY));
+			break;
+		case WP_D65:
+			memcpy(&args->whitepoint, &D65, sizeof(cmsCIExyY));
+			break;
+		case WP_SOL:
+			memcpy(&args->whitepoint, &D58, sizeof(cmsCIExyY));
+			break;
+		case WP_GAL_AVGSPIRAL:
+		case WP_GAL_AVGELLIPTICAL:
+			// TODO: This currently just returns D50, update this based on data
+			memcpy(&args->whitepoint, &D50, sizeof(cmsCIExyY));
+			break;
+	}
+}
+
 int get_favourite_spccobject(GList *list, const gchar *favourite) {
 	if (!list)
 		return 0;
@@ -436,7 +461,6 @@
 	return -1;  // No match found
 }
 
-<<<<<<< HEAD
 void on_spcc_combo_changed(GtkComboBox *combo, gpointer user_data);
 
 void fill_combo_from_glist(gchar *comboname, GList *list, int channel, const gchar *favourite) {
@@ -466,46 +490,6 @@
 		g_signal_handlers_unblock_by_func(G_OBJECT(combo), on_spcc_combo_changed, NULL);
         gtk_combo_box_set_active(GTK_COMBO_BOX(combo), get_favourite_spccobject(list, favourite));
     }
-=======
-void fill_combo_from_glist(gchar *comboname, GList *list, int channel, const gchar *favourite) {
-	GtkComboBox *combo;
-	GtkListStore *store;
-	GtkTreeIter iter;
-
-	combo = GTK_COMBO_BOX(lookup_widget(comboname));
-	// Clear the model
-	gtk_combo_box_set_model(combo, NULL);
-
-	GtkTreeModel *model;
-
-	GtkCellRenderer *renderer = gtk_cell_renderer_text_new();
-
-	model = GTK_TREE_MODEL((store=gtk_list_store_new(1,G_TYPE_STRING)));
-	gtk_combo_box_set_model(combo, model);
-	gtk_cell_layout_pack_start(GTK_CELL_LAYOUT(combo), renderer, TRUE);
-	gtk_cell_layout_set_attributes(GTK_CELL_LAYOUT(combo), renderer, "text", 0, NULL);
-
-	GList *iterator = list;
-
-	if (iterator == com.spcc_data.osc_sensors) {
-		while (iterator) {
-			osc_sensor *object = (osc_sensor*) iterator->data;
-			gtk_list_store_append(store, &iter);
-			gtk_list_store_set(store, &iter, 0, object->channel[0].model, -1);
-			iterator = iterator->next;
-		}
-		gtk_combo_box_set_active(combo, get_favourite_oscsensor(list, favourite));
-	} else {
-		while (iterator) {
-			// Easier, just add all objects by name
-			spcc_object *object = (spcc_object*) iterator->data;
-			gtk_list_store_append(store, &iter);
-			gtk_list_store_set(store, &iter, 0, object->name, -1);
-			iterator = iterator->next;
-		}
-		gtk_combo_box_set_active(combo, get_favourite_spccobject(list, favourite));
-	}
->>>>>>> 9b060896
 }
 
 void populate_spcc_combos() {
