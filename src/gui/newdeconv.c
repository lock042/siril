/*
 * This file is part of Siril, an astronomy image processor.
 * Copyright (C) 2005-2011 Francois Meyer (dulle at free.fr)
 * Copyright (C) 2012-2023 team free-astro (see more in AUTHORS file)
 * Reference site is https://free-astro.org/index.php/Siril
 *
 * Siril is free software: you can redistribute it and/or modify
 * it under the terms of the GNU General Public License as published by
 * the Free Software Foundation, either version 3 of the License, or
 * (at your option) any later version.
 *
 * Siril is distributed in the hope that it will be useful,
 * but WITHOUT ANY WARRANTY; without even the implied warranty of
 * MERCHANTABILITY or FITNESS FOR A PARTICULAR PURPOSE. See the
 * GNU General Public License for more details.
 *
 * You should have received a copy of the GNU General Public License
 * along with Siril. If not, see <http://www.gnu.org/licenses/>.
 */

#include <fftw3.h>
#include <math.h>
#include <locale.h>
#include <gdk/gdk.h>
#include "core/siril.h"
#include "core/siril_app_dirs.h"
#include "core/siril_date.h"
#include "core/command.h"
#include "algos/colors.h"
#include "io/single_image.h"
#include "io/image_format_fits.h"
#include "gui/callbacks.h"
#include "gui/dialogs.h"
#include "gui/image_interactions.h"
#include "gui/image_display.h"
#include "gui/sequence_list.h"
#include "gui/message_dialog.h"
#include "gui/PSF_list.h"
#include "gui/registration_preview.h"
#include "core/processing.h"
#include "core/siril_log.h"
#include "core/undo.h"
#include "core/OS_utils.h"
#include "gui/utils.h"
#include "gui/progress_and_log.h"
#include "gui/newdeconv.h"
#include "gui/newdeconv_fit.h"
#include "filters/deconvolution/deconvolution.h"
#include "filters/deconvolution/rlstrings.h"
#define non_externs
#include "filters/deconvolution/chelperfuncs.h"
#undef non_externs
#include "filters/synthstar.h"
#include "algos/statistics.h"
#include "algos/PSF.h"
#include "io/sequence.h"
#include "io/ser.h"
int cppmaxthreads;
unsigned cppfftwflags;
double cppfftwtimelimit;
int cppfftwmultithreaded;
// Below this value, naive convolutions are used for Richardson-Lucy; above this value, FFT-based convolutions are used.
gboolean aperture_warning_given = FALSE;
gboolean bad_load = FALSE;
orientation_t imageorientation;
gboolean next_psf_is_previous = FALSE;

estk_data args = { 0 };
static GtkWidget *drawingPSF = NULL;
static void DrawPSF();
static cairo_surface_t *surface = NULL;

//set below flag to zero to avoid kernel printout to stdout
#define DEBUG_PSF 0

orientation_t get_imageorientation() {
	orientation_t result;
	if (sequence_is_loaded() && com.seq.type == SEQ_SER) {
		result = TOP_DOWN;
	} else if (sequence_is_loaded()) {
		result = BOTTOM_UP; // All other sequences should be BOTTOM_UP
	} else if (single_image_is_loaded()) {
		if (!g_strcmp0(the_fit->row_order, "TOP-DOWN")) {
			result = TOP_DOWN;
		} else if (!g_strcmp0(the_fit->row_order, "BOTTOM-UP")) {
			result = BOTTOM_UP;
	} else {
			result = UNDEFINED;
		}
	} else {
		result = UNDEFINED;
	}
	return result;
}

void reset_conv_args(estk_data* args) {
	siril_debug_print("Resetting deconvolution args\n");

	// Basic image and kernel parameters
	args->savepsf_filename = NULL;
	args->save_after = FALSE;
	args->stars_need_clearing = FALSE;
	args->recalc_ks = FALSE;
	args->psftype = PSF_BLIND;
	the_fit = &gfit;
	imageorientation = get_imageorientation();
	args->fdata = NULL;
	args->rx = 0;
	args->ry = 0;
	args->ks = 15;
	if (!com.kernel)
		args->kchans = 1;

	// Process parameters
	args->blindtype = BLIND_L0;

	// l0 Descent Kernel Estimation parameters
	args->lambda = 1.f / 3000.f;
	args->lambda_ratio = 1/1.1f;
	args->lambda_min = 1e-3f;
	args->gamma = 20.f;
	args->iterations = 3;
	args->multiscale = FALSE;
	args->scalefactor = 0.5f;
	args->kernel_threshold_max = 0.f;
	args->remove_isolated = FALSE;
	args->better_kernel = TRUE;
	args->upscaleblur = 0.f;
	args->downscaleblur = 1.6f;
	args->k_l1 = 0.5f;

	// Spectral irregularity kernel estimation parameters
	args->ninner = 300;
	args->ntries = 30;
	args->nouter = 3;
	args->compensationfactor = 2.1f;
	args->medianfilter = 1.f; // check
	args->intermediatedeconvolutionweight = 3000.f;
	args->finaldeconvolutionweight = 3000.f;

	// Synthetic kernel parameters
	args->profile = PROFILE_GAUSSIAN;
	args->psf_fwhm = 3.0f;
	args->psf_beta = 4.5f;
	args->psf_angle = 0.f;
	args->psf_ratio = 1.f;
	args->airy_wl = 525.f;
	args->airy_pixelsize = 0.1f;
	args->airy_fl = 1.f;
	args->airy_diameter = 1.f;
	args->airy_obstruction = 0.f;

	// Non-blind deconvolution parameters
	args->nonblindtype = DECONV_RL;
	args->finaliters = 10;
	args->alpha = 1.f / 3000.f;
	args->stopcriterion = 0.002f;
	args->rl_method = RL_GD;
	args->stepsize = 0.0003f;
	args->regtype = REG_TV_GRAD;
}

void reset_conv_kernel() {
	if (com.kernel != NULL) {
		free(com.kernel);
		com.kernel = NULL;
		com.kernelchannels = 1;
		com.kernelsize = 0;
	}
}

void reset_conv_controls() {
	gtk_combo_box_set_active(GTK_COMBO_BOX(lookup_widget("bdeconv_profile")), args.profile);
	gtk_combo_box_set_active(GTK_COMBO_BOX(lookup_widget("bdeconv_blindtype")), args.blindtype);
	gtk_combo_box_set_active(GTK_COMBO_BOX(lookup_widget("bdeconv_nonblindtype")), args.nonblindtype);
	gtk_combo_box_set_active(GTK_COMBO_BOX(lookup_widget("bdeconv_rl_regularization")), args.regtype);
	gtk_combo_box_set_active(GTK_COMBO_BOX(lookup_widget("bdeconv_rl_method")), args.rl_method);
	gtk_toggle_button_set_active(GTK_TOGGLE_BUTTON(lookup_widget("bdeconv_multiscale")), args.multiscale);
	gtk_toggle_button_set_active(GTK_TOGGLE_BUTTON(lookup_widget("bdeconv_psfblind")), TRUE);
	gtk_spin_button_set_value(GTK_SPIN_BUTTON(lookup_widget("bdeconv_lambdaratio")), args.lambda_ratio);
	gtk_spin_button_set_value(GTK_SPIN_BUTTON(lookup_widget("bdeconv_lambdamin")), args.lambda_min);
	gtk_spin_button_set_value(GTK_SPIN_BUTTON(lookup_widget("bdeconv_gamma")), args.gamma);
	gtk_spin_button_set_value(GTK_SPIN_BUTTON(lookup_widget("bdeconv_iters")), args.iterations);
	gtk_spin_button_set_value(GTK_SPIN_BUTTON(lookup_widget("bdeconv_scalefactor")), args.scalefactor);
	gtk_spin_button_set_value(GTK_SPIN_BUTTON(lookup_widget("bdeconv_kthresh")), args.kernel_threshold_max);
	gtk_toggle_button_set_active(GTK_TOGGLE_BUTTON(lookup_widget("bdeconv_betterkernel")), args.better_kernel);
	gtk_spin_button_set_value(GTK_SPIN_BUTTON(lookup_widget("bdeconv_upsampleblur")), args.upscaleblur);
	gtk_spin_button_set_value(GTK_SPIN_BUTTON(lookup_widget("bdeconv_downsampleblur")), args.downscaleblur);
	gtk_spin_button_set_value(GTK_SPIN_BUTTON(lookup_widget("bdeconv_kl1")), args.k_l1);
	gtk_spin_button_set_value(GTK_SPIN_BUTTON(lookup_widget("bdeconv_alpha")), 1.f / args.alpha);
	gtk_spin_button_set_value(GTK_SPIN_BUTTON(lookup_widget("bdeconv_psfwhm")), args.psf_fwhm);
	gtk_spin_button_set_value(GTK_SPIN_BUTTON(lookup_widget("bdeconv_psfbeta")), args.psf_beta);
	gtk_spin_button_set_value(GTK_SPIN_BUTTON(lookup_widget("bdeconv_psfratio")), args.psf_ratio);
	gtk_spin_button_set_value(GTK_SPIN_BUTTON(lookup_widget("airy_diameter")), args.airy_diameter);
	gtk_spin_button_set_value(GTK_SPIN_BUTTON(lookup_widget("airy_fl")), args.airy_fl);
	gtk_spin_button_set_value(GTK_SPIN_BUTTON(lookup_widget("airy_wl")), args.airy_wl);
	gtk_spin_button_set_value(GTK_SPIN_BUTTON(lookup_widget("airy_pixelsize")), args.airy_pixelsize);
	gtk_spin_button_set_value(GTK_SPIN_BUTTON(lookup_widget("airy_obstruction")), args.airy_obstruction);
	gtk_spin_button_set_value(GTK_SPIN_BUTTON(lookup_widget("bdeconv_ninner")), args.ninner);
	gtk_spin_button_set_value(GTK_SPIN_BUTTON(lookup_widget("bdeconv_ntries")), args.ntries);
	gtk_spin_button_set_value(GTK_SPIN_BUTTON(lookup_widget("bdeconv_nouter")), args.nouter);
	gtk_spin_button_set_value(GTK_SPIN_BUTTON(lookup_widget("bdeconv_finaliters")), args.finaliters);
	gtk_spin_button_set_value(GTK_SPIN_BUTTON(lookup_widget("bdeconv_stopcriterion")), args.stopcriterion);
	gtk_spin_button_set_value(GTK_SPIN_BUTTON(lookup_widget("bdeconv_stepsize")), args.stepsize);
	gtk_spin_button_set_value(GTK_SPIN_BUTTON(lookup_widget("bdeconv_ncomp")), args.compensationfactor);
}

void reset_conv_controls_and_args() {
	if (!get_thread_run() || (the_fit == NULL))
		reset_conv_args(&args);
	if (!(com.headless))
		reset_conv_controls();
}

void on_bdeconv_psfblind_toggled(GtkToggleButton *button, gpointer user_data) {
	args.psftype = PSF_BLIND;
	gtk_widget_set_visible(lookup_widget("bdeconv_blindcontrols"), TRUE);
	gtk_widget_set_visible(lookup_widget("bdeconv_psfcontrols"), FALSE);
	gtk_widget_set_visible(lookup_widget("bdeconv_starpsf_details"), FALSE);
	if (args.blindtype == BLIND_SI) {
		gtk_widget_set_visible(lookup_widget("bdeconv_gfcontrols"), TRUE);
		gtk_widget_set_visible(lookup_widget("bdeconv_l0controls"), FALSE);
	} else if (args.blindtype == BLIND_L0) {
		gtk_widget_set_visible(lookup_widget("bdeconv_gfcontrols"), FALSE);
		gtk_widget_set_visible(lookup_widget("bdeconv_l0controls"), TRUE);
	}
}

void on_bdeconv_ks_value_changed(GtkSpinButton *button, gpointer user_data) {
	args.ks = gtk_spin_button_get_value(button);
	// Prevent setting ks to an even value.
	if(!(args.ks % 2)) {
		args.ks++;
		gtk_spin_button_set_value(button, args.ks);
	}
	reset_conv_kernel();
	DrawPSF();
}

void on_bdeconv_advice_button_clicked(GtkButton *button, gpointer user_data) {
	// Copypasta from documentation.c but with a specific URL to point to the deconvolution tips page
	#define GET_DOCUMENTATION_URL "https://siril.readthedocs.io"
	#define DECONVOLUTION_TIPS_URL "processing/deconvolution.html#deconvolution-usage-tips"

	gboolean ret;
	const char *locale;
	const char *supported_languages[] = { "de", "fr", NULL }; // en is NULL: default language
	gchar *lang = NULL;
	int i = 0;

	if (!com.pref.lang || !g_strcmp0(com.pref.lang, "")) {
		locale = setlocale(LC_MESSAGES, NULL);
	} else {
		locale = com.pref.lang;
	}

	if (locale) {
		while (supported_languages[i]) {
			if (!strncmp(locale, supported_languages[i], 2)) {
				lang = g_strndup(locale, 2);
				break;
			}
			i++;
		}
	}
	if (!lang) {
		lang = g_strdup_printf("en"); // Last gasp fallback in case there is an error with the locale
	}
	/* Use the tag when documentation will be tagged */
	gchar *url = g_strdup_printf("%s/%s/%s/%s", GET_DOCUMENTATION_URL, lang, "latest", DECONVOLUTION_TIPS_URL);
	siril_log_message(_("Deconvolution usage hints and tips URL: %s\n"), url);
#if GTK_CHECK_VERSION(3, 22, 0)
	GtkWidget* win = lookup_widget("control_window");
	ret = gtk_show_uri_on_window(GTK_WINDOW(GTK_APPLICATION_WINDOW(win)), url,
			gtk_get_current_event_time(), NULL);
#else
	ret = gtk_show_uri(gdk_screen_get_default(), url,
			gtk_get_current_event_time(), NULL);
#endif
	if (!ret) {
		siril_message_dialog(GTK_MESSAGE_ERROR, _("Could not show link"),
				_("Please go to <a href=\""GET_DOCUMENTATION_URL"\">"GET_DOCUMENTATION_URL"</a> "
								"by copying the link."));
	}
	g_free(url);
	g_free(lang);
}

void on_bdeconv_blindtype_changed(GtkComboBox *combo, gpointer user_data) {
	args.blindtype = gtk_combo_box_get_active(combo);
	if (args.psftype == PSF_BLIND) {
		gtk_widget_set_visible(lookup_widget("bdeconv_psfcontrols"), FALSE);
		switch (args.blindtype) {
			case BLIND_SI:
				gtk_widget_set_visible(lookup_widget("bdeconv_l0controls"), FALSE);
				gtk_widget_set_visible(lookup_widget("bdeconv_gfcontrols"), TRUE);
				args.intermediatedeconvolutionweight = 15.f;
				args.finaldeconvolutionweight = 15.f;
				args.lambda = 1.f / 15.f;
				gtk_spin_button_set_value(GTK_SPIN_BUTTON(lookup_widget("bdeconv_gflambda")), 15.);
				break;
			case BLIND_L0:
				gtk_widget_set_visible(lookup_widget("bdeconv_l0controls"), TRUE);
				gtk_widget_set_visible(lookup_widget("bdeconv_gfcontrols"), FALSE);
				args.lambda = 1.f / 3000.f;
				gtk_spin_button_set_value(GTK_SPIN_BUTTON(lookup_widget("bdeconv_gflambda")), 3000.);
				break;
		}
	}
}

void on_bdeconv_nonblindtype_changed(GtkComboBox *combo, gpointer user_data) {
	args.nonblindtype = gtk_combo_box_get_active(combo);
	switch (args.nonblindtype) {
		case DECONV_SB:
			args.finaliters = 1; // Default niters for Split Bregman
			gtk_spin_button_set_value(GTK_SPIN_BUTTON(lookup_widget("bdeconv_finaliters")), (double) args.finaliters);
			args.alpha = 3000.f;
			gtk_spin_button_set_value(GTK_SPIN_BUTTON(lookup_widget("bdeconv_alpha")), (double) args.alpha);
			gtk_widget_set_visible(lookup_widget("regul_label"), FALSE);
			gtk_widget_set_visible(lookup_widget("bdeconv_rl_regularization"), FALSE);
			gtk_widget_set_visible(lookup_widget("algo_method_label"), FALSE);
			gtk_widget_set_visible(lookup_widget("bdeconv_rl_method"), FALSE);
			gtk_widget_set_visible(lookup_widget("bdeconv_stopping_toggle"), FALSE);
			gtk_widget_set_visible(lookup_widget("bdeconv_stopcriterion"), FALSE);
			gtk_widget_set_visible(lookup_widget("bdeconv_stepsize"), FALSE);
			gtk_widget_set_visible(lookup_widget("bdeconv_steplabel"), FALSE);
			gtk_widget_set_visible(lookup_widget("bdeconv_finaliters"), TRUE);
			gtk_widget_set_visible(lookup_widget("bdeconv_iterlabel"), TRUE);
			break;
		case DECONV_RL:
			args.finaliters = 10; // Default niters for RL. Reduce this if using the multiplicative
			// algorithm in order to avoid burning holes round your stars!
			gtk_spin_button_set_value(GTK_SPIN_BUTTON(lookup_widget("bdeconv_finaliters")), (double) args.finaliters);
			args.alpha = 3000.f;
			gtk_spin_button_set_value(GTK_SPIN_BUTTON(lookup_widget("bdeconv_alpha")), (double) args.alpha);
			gtk_widget_set_visible(lookup_widget("regul_label"), TRUE);
			gtk_widget_set_visible(lookup_widget("bdeconv_rl_regularization"), TRUE);
			gtk_widget_set_visible(lookup_widget("algo_method_label"), TRUE);
			gtk_widget_set_visible(lookup_widget("bdeconv_rl_method"), TRUE);
			gtk_widget_set_visible(lookup_widget("bdeconv_stopping_toggle"), TRUE);
			gtk_widget_set_visible(lookup_widget("bdeconv_stopcriterion"), TRUE);
			gtk_widget_set_visible(lookup_widget("bdeconv_stepsize"), TRUE);
			gtk_widget_set_visible(lookup_widget("bdeconv_steplabel"), TRUE);
			gtk_widget_set_visible(lookup_widget("bdeconv_finaliters"), TRUE);
			gtk_widget_set_visible(lookup_widget("bdeconv_iterlabel"), TRUE);
			break;
		case DECONV_WIENER:
			args.alpha = 500.f;
			gtk_spin_button_set_value(GTK_SPIN_BUTTON(lookup_widget("bdeconv_alpha")), (double) args.alpha);
			gtk_widget_set_visible(lookup_widget("regul_label"), FALSE);
			gtk_widget_set_visible(lookup_widget("bdeconv_rl_regularization"), FALSE);
			gtk_widget_set_visible(lookup_widget("algo_method_label"), FALSE);
			gtk_widget_set_visible(lookup_widget("bdeconv_rl_method"), FALSE);
			gtk_widget_set_visible(lookup_widget("bdeconv_stopping_toggle"), FALSE);
			gtk_widget_set_visible(lookup_widget("bdeconv_stopcriterion"), FALSE);
			gtk_widget_set_visible(lookup_widget("bdeconv_stepsize"), FALSE);
			gtk_widget_set_visible(lookup_widget("bdeconv_steplabel"), FALSE);
			gtk_widget_set_visible(lookup_widget("bdeconv_finaliters"), FALSE);
			gtk_widget_set_visible(lookup_widget("bdeconv_iterlabel"), FALSE);
			break;
	}
	gtk_spin_button_set_value(GTK_SPIN_BUTTON(lookup_widget("bdeconv_finaliters")), args.finaliters);
}

void on_bdeconv_expander_activate(GtkExpander *expander, gpointer user_data) {
	gtk_window_resize(GTK_WINDOW(lookup_widget("bdeconv_dialog")), 1, 1);
	// This callback is just to prevent excessive blank space after shrinking the expander
}

void on_airy_diameter_value_changed(GtkSpinButton *button, gpointer user_data) {
	GtkWidget *the_button = lookup_widget("airy_diameter");
	GtkCssProvider *css = gtk_css_provider_new();
	gtk_css_provider_load_from_data(css, "* { background-image:none; color:@theme_color;}",-1,NULL);
	GtkStyleContext * context = gtk_widget_get_style_context(the_button);

	gtk_style_context_add_provider(context, GTK_STYLE_PROVIDER(css),GTK_STYLE_PROVIDER_PRIORITY_USER);
	g_object_unref(css);
}

void on_airy_fl_value_changed(GtkSpinButton *button, gpointer user_data) {
	GtkWidget *the_button = lookup_widget("airy_fl");
	GtkCssProvider *css = gtk_css_provider_new();
	gtk_css_provider_load_from_data(css, "* { background-image:none; color:@theme_color;}",-1,NULL);
	GtkStyleContext * context = gtk_widget_get_style_context(the_button);

	gtk_style_context_add_provider(context, GTK_STYLE_PROVIDER(css),GTK_STYLE_PROVIDER_PRIORITY_USER);
	g_object_unref(css);
}

void on_airy_pixelsize_value_changed(GtkSpinButton *button, gpointer user_data) {
	GtkWidget *the_button = lookup_widget("airy_pixelsize");
	GtkCssProvider *css = gtk_css_provider_new();
	gtk_css_provider_load_from_data(css, "* { background-image:none; color:@theme_color;}",-1,NULL);
	GtkStyleContext * context = gtk_widget_get_style_context(the_button);

	gtk_style_context_add_provider(context, GTK_STYLE_PROVIDER(css),GTK_STYLE_PROVIDER_PRIORITY_USER);
	g_object_unref(css);
}

static void initialize_airy_parameters() {
	// Get initial stab at parameters for Airy function from FITS header. Not essential they be correct as they are user-editable in the UI.
	args.airy_fl = the_fit->focal_length;
	gtk_spin_button_set_value(GTK_SPIN_BUTTON(lookup_widget("airy_fl")), args.airy_fl);
	if (the_fit->focal_length < 10.) {
		GtkWidget *button = lookup_widget("airy_fl");
		GtkCssProvider *css = gtk_css_provider_new();
		gtk_css_provider_load_from_data(css, "* { background-image:none; color:salmon;}",-1,NULL);
		GtkStyleContext * context = gtk_widget_get_style_context(button);
		gtk_style_context_add_provider(context, GTK_STYLE_PROVIDER(css),GTK_STYLE_PROVIDER_PRIORITY_USER);
		g_object_unref(css);
	}
	args.airy_diameter = the_fit->aperture;
	gtk_spin_button_set_value(GTK_SPIN_BUTTON(lookup_widget("airy_diameter")), args.airy_diameter);
	if (the_fit->aperture < 10.) {
		GtkWidget *button = lookup_widget("airy_diameter");
		GtkCssProvider *css = gtk_css_provider_new();
		gtk_css_provider_load_from_data(css, "* { background-image:none; color:salmon;}",-1,NULL);
		GtkStyleContext * context = gtk_widget_get_style_context(button);
		gtk_style_context_add_provider(context, GTK_STYLE_PROVIDER(css),GTK_STYLE_PROVIDER_PRIORITY_USER);
		g_object_unref(css);
	}
	args.airy_pixelsize = the_fit->pixel_size_x;
	gtk_spin_button_set_value(GTK_SPIN_BUTTON(lookup_widget("airy_pixelsize")), args.airy_pixelsize);
	if (the_fit->pixel_size_x <=1.) {
		GtkWidget *button = lookup_widget("airy_pixelsize");
		GtkCssProvider *css = gtk_css_provider_new();
		gtk_css_provider_load_from_data(css, "* { background-image:none; color:salmon;}",-1,NULL);
		GtkStyleContext * context = gtk_widget_get_style_context(button);
		gtk_style_context_add_provider(context, GTK_STYLE_PROVIDER(css),GTK_STYLE_PROVIDER_PRIORITY_USER);
		g_object_unref(css);
	}
	args.airy_wl = 525.f; // Approximation of the average wavelength of light accepted by an OSC camera covering 400-656nm. User editable to give precise values e.g. for narrowband.
	gtk_spin_button_set_value(GTK_SPIN_BUTTON(lookup_widget("airy_wl")), args.airy_wl);
}

void on_bdeconv_psfmanual_toggled(GtkToggleButton *button, gpointer user_data) {
	args.psftype = PSF_MANUAL;
	gtk_widget_set_visible(lookup_widget("bdeconv_psfcontrols"), TRUE);
	gtk_widget_set_visible(lookup_widget("bdeconv_l0controls"), FALSE);
	gtk_widget_set_visible(lookup_widget("bdeconv_gfcontrols"), FALSE);
	gtk_widget_set_visible(lookup_widget("bdeconv_blindcontrols"), FALSE);
	gtk_widget_set_visible(lookup_widget("bdeconv_starpsf_details"), FALSE);
}

void on_bdeconv_profile_changed(GtkComboBox *combo, gpointer user_data) {
	int profile = gtk_combo_box_get_active(combo);
	if (profile != PROFILE_AIRY) {
		gtk_widget_set_visible(lookup_widget("bdeconv_manual_stars"), TRUE);
		gtk_widget_set_visible(lookup_widget("bdeconv_manual_airy"), FALSE);
		gtk_widget_set_sensitive(lookup_widget("bdeconv_psfangle"), (profile == PROFILE_MOFFAT || profile == PROFILE_GAUSSIAN));
		gtk_widget_set_sensitive(lookup_widget("bdeconv_psfratio"), (profile == PROFILE_MOFFAT || profile == PROFILE_GAUSSIAN));
		gtk_widget_set_sensitive(lookup_widget("bdeconv_psfbeta"), profile == PROFILE_MOFFAT);
	} else {
		gtk_widget_set_visible(lookup_widget("bdeconv_manual_stars"), FALSE);
		gtk_widget_set_visible(lookup_widget("bdeconv_manual_airy"), TRUE);
		if (!aperture_warning_given) {
			aperture_warning_given = TRUE;
			if (args.airy_diameter < 10.f) {
				siril_log_color_message(_("Warning: telescope aperture obtained from FITS header data may be incorrect.\n"), "salmon");
			}
			if (args.airy_fl < 10.f) {
				siril_log_color_message(_("Warning: telescope focal length obtained from FITS header data may be incorrect.\n"), "salmon");
			}
			if (args.airy_pixelsize <=1.f) {
				siril_log_color_message(_("Warning: sensor pixel size obtained from FITS header data may be incorrect.\n"), "salmon");
			}
		}
	}
}

void on_bdeconv_rl_method_changed(GtkComboBox *combo, gpointer user_data) {
	gtk_widget_set_sensitive(lookup_widget("bdeconv_stepsize"), gtk_combo_box_get_active(combo) == 1);
}

void on_bdeconv_psfprevious_toggled(GtkToggleButton *button, gpointer user_data) {
	args.psftype = PSF_PREVIOUS;
}

void on_bdeconv_close_clicked(GtkButton *button, gpointer user_data) {
	if (sequence_is_running == 0)
		reset_conv_controls_and_args();
	siril_close_dialog("bdeconv_dialog");
}

void on_bdeconv_reset_clicked(GtkButton *button, gpointer user_data) {
	reset_conv_controls_and_args();
}

static void calculate_parameters() {
	if (com.stars && com.stars[0]) {
		int i = 0;
		double FWHMx = 0.0, FWHMy = 0.0, beta = 0.0, angle = 0.0;
		gboolean unit_is_arcsec = FALSE;
		int n = 0, layer = 0;
		starprofile profiletype = PSF_GAUSSIAN;
		while (com.stars[i]) {
			double fwhmx, fwhmy;
			char *unit;
			gboolean is_as = get_fwhm_as_arcsec_if_possible(com.stars[i], &fwhmx, &fwhmy, &unit);
			if (i == 0) {
				unit_is_arcsec = is_as;
				layer = com.stars[i]->layer;
				profiletype = com.stars[i]->profile;
			}
			else if (is_as != unit_is_arcsec) {
				siril_log_color_message(_("Error: all stars' FWHM must have the same units.\n"), "red");
				return;
			}
			else if (layer != com.stars[i]->layer ) {
				siril_log_color_message(_("Error: stars' properties must all be computed on the same layer"), "red");
				return;
			}
			else if (profiletype != com.stars[i]->profile) {
				siril_log_color_message(_("Error: stars must all be modeled with the same profile type"), "red");
				return;
			}
			if (!com.stars[i]->has_saturated) {
				FWHMx += fwhmx;
				beta += com.stars[i]->beta;
				FWHMy += fwhmy;
				angle += com.stars[i]->angle;
				n++;
				}
			i++;
		}
		if (i <= 0 || n <= 0)
			return;
		/* compute average */
		args.psf_fwhm = (float) FWHMx / (float) n;
		FWHMy = (float) FWHMy / (float) n;
		args.psf_beta = (float) beta / (float) n;
		args.psf_ratio = args.symkern ? 1.f : args.psf_fwhm / FWHMy;
		if (unit_is_arcsec) {
			double bin_X = com.pref.binning_update ? (double) the_fit->binning_x : 1.0;
			double conversionfactor = (((3600.0 * 180.0) / G_PI) / 1.0E3 * (double)the_fit->pixel_size_x / the_fit->focal_length) * bin_X;
			args.psf_fwhm /= (float) conversionfactor;
		}
		args.psf_angle = (float) angle / (float) n;
		if (!com.headless && !com.script) {
			if (com.stars[0]->profile == PSF_GAUSSIAN)
				gtk_label_set_text(GTK_LABEL(lookup_widget("bdeconv_starprofile_text")), _("Gaussian"));
			else
				gtk_label_set_text(GTK_LABEL(lookup_widget("bdeconv_starprofile_text")), _("Moffat"));
			char temp[10];
			sprintf(temp, "%.2f", args.psf_fwhm);
			gtk_label_set_text(GTK_LABEL(lookup_widget("bdeconv_starfwhm_text")), temp);
			sprintf(temp, "%.2f", args.psf_ratio);
			gtk_label_set_text(GTK_LABEL(lookup_widget("bdeconv_starratio_text")), temp);
			sprintf(temp, "%.2f", args.psf_angle);
			gtk_label_set_text(GTK_LABEL(lookup_widget("bdeconv_starangle_text")), temp);
			sprintf(temp, "%.2f", args.psf_beta);
			gtk_label_set_text(GTK_LABEL(lookup_widget("bdeconv_starbeta_text")), temp);
			return;
		}
	} else if (!com.headless && !com.script) {
		gtk_label_set_text(GTK_LABEL(lookup_widget("bdeconv_starprofile_text")), _("No stars selected"));
	}
	return;
}

void on_bdeconv_psfstars_toggled(GtkToggleButton *button, gpointer user_data) {
	args.psftype = PSF_STARS;
	calculate_parameters();
	gtk_widget_set_visible(lookup_widget("bdeconv_psfcontrols"), FALSE);
	gtk_widget_set_visible(lookup_widget("bdeconv_l0controls"), FALSE);
	gtk_widget_set_visible(lookup_widget("bdeconv_gfcontrols"), FALSE);
	gtk_widget_set_visible(lookup_widget("bdeconv_blindcontrols"), FALSE);
	gtk_widget_set_visible(lookup_widget("bdeconv_starpsf_details"), TRUE);
}

void on_bdeconv_dialog_show(GtkWidget *widget, gpointer user_data) {
	reset_conv_controls_and_args();
	if (com.kernel && com.kernelsize > 0) {
		args.psftype = PSF_PREVIOUS;
			gtk_toggle_button_set_active(GTK_TOGGLE_BUTTON(lookup_widget("bdeconv_psfprevious")), TRUE);
	}
	calculate_parameters();
	initialize_airy_parameters();
	control_window_switch_to_tab(OUTPUT_LOGS);
}

void check_orientation() {
	int npixels = com.kernelsize * com.kernelsize;
	int ndata = npixels * com.kernelchannels;
	if (get_imageorientation() != args.kernelorientation) {
		float *flip_the_kernel = (float*) malloc(ndata * sizeof(float));
		for (int c = 0 ; c < com.kernelchannels; c++) {
			for (int i = 0 ; i < com.kernelsize ; i++) {
				for (int j = 0 ; j < com.kernelsize ; j++) {
					flip_the_kernel[i + (com.kernelsize - j - 1) * com.kernelsize + npixels * c] = com.kernel[i + com.kernelsize * j + npixels *c];
				}
			}
		}
		free(com.kernel);
		com.kernel = flip_the_kernel;
		args.kernelorientation = (args.kernelorientation == BOTTOM_UP) ? TOP_DOWN : BOTTOM_UP;
	}
}

int save_kernel(gchar* filename) {
	int retval = 0;
	fits *save_fit = NULL;
	//Check there is a PSF to save
	if (com.kernel == NULL) {
		retval = 1;
		siril_log_color_message(_("Error: no PSF has been computed, nothing to save.\n"), "red");
		return retval;
	}
	int npixels = com.kernelsize * com.kernelsize;
	int ndata = npixels * com.kernelchannels;
	// Need to make a sacrificial copy of com.kernel as the save_fit data will be freed when we call clearfits
	float* copy_kernel = malloc(ndata * com.kernelchannels * sizeof(float));
	memcpy(copy_kernel, com.kernel, ndata * com.kernelchannels * sizeof(float));

	// Handle SER orientation issues, if the kernel orientation is TOP_DOWN then we need to reverse it: we always save the
	// kernel in BOTTOM_UP orientation. Note that we don't actually change args->kernelorientation here as we are only flipping
	// the sacrificial copy.
	if (get_imageorientation() == TOP_DOWN) {
		float *flip_the_kernel = (float*) malloc(ndata * sizeof(float));
		for (int c = 0 ; c < com.kernelchannels ; c++) {
			for (int i = 0 ; i < com.kernelsize ; i++) {
				for (int j = 0 ; j < com.kernelsize ; j++) {
					flip_the_kernel[i + (com.kernelsize - j - 1) * com.kernelsize + c * npixels] = copy_kernel[i + com.kernelsize * j + c * npixels];
				}
			}
		}
		free(copy_kernel);
		copy_kernel = flip_the_kernel;
	}

	if ((retval = new_fit_image_with_data(&save_fit, com.kernelsize, com.kernelsize, com.kernelchannels, DATA_FLOAT, copy_kernel))) {
		siril_log_color_message(_("Error preparing PSF for save.\n"), "red");
		return retval;
	}

	if (g_str_has_suffix(filename, ".fit") || g_str_has_suffix(filename, ".fits") || g_str_has_suffix(filename, ".fts")) {
		retval = savefits(filename, save_fit);
	} else {
#ifdef HAVE_LIBTIFF
		retval = savetif(filename, save_fit, 32, "Saved Siril deconvolution PSF", NULL, FALSE, FALSE, TRUE);
#else
		// This needs to catch the case where a colour kernel is loaded, PGM does't support RGB.
		siril_log_color_message(_("This copy of Siril was compiled without libtiff support: saving PSF in FITS format.\n"), "salmon");
		retval = savefits(filename, save_fit);
#endif
	}
	clearfits(save_fit); // also frees copy_kernel
	free(save_fit);
	return retval;
}

void on_bdeconv_savekernel_clicked(GtkButton *button, gpointer user_data) {
	// Only allocate as much space for filenames as required - we determine the max pathlength
	long pathmax = get_pathmax();
	gchar *filename = NULL;
	gchar *temp1 = NULL;
	gchar *temp2 = NULL;
	gchar *temp3 = NULL;
	gchar *temp4 = NULL;
	gchar *temp5 = NULL;
	gchar *temp6 = NULL;
	gchar kernelsuffix[10] = "_PSF";
	// Set up paths and filenames
	if (single_image_is_loaded())
		temp1 = g_path_get_basename(com.uniq->filename);
	else if (sequence_is_loaded())
		temp1 = g_strdup(com.seq.seqname);
	else
		temp1 = g_strdup_printf("deconvolution");
	temp2 = build_timestamp_filename();
	temp3 = g_strdup_printf("%s_%s", temp2, temp1);
	temp4 = g_build_filename(com.wd, temp3, NULL);
	temp5 = remove_ext_from_filename(temp4);
	temp6 = g_strdup_printf("%s%s", temp5, kernelsuffix);
#ifdef HAVE_LIBTIFF
	filename = g_strdup_printf("%s.tif", temp6);
#else
	filename = g_strdup_printf("%s.fit", temp6);
#endif
	if (strlen(filename) > pathmax) {
		siril_log_color_message(_("Error: file path too long!\n"), "red");
	} else {
		save_kernel(filename);
	}
	g_free(temp1);
	g_free(temp2);
	g_free(temp3);
	g_free(temp4);
	g_free(temp5);
	g_free(temp6);
	g_free(filename);

	return;
}

int load_kernel(gchar* filename) {
	int retval = 0;
	int orig_size;
	args.kernelorientation = BOTTOM_UP; // PSFs are always BOTTOM_UP when saved
	gboolean original_debayer_setting = com.pref.debayer.open_debayer;
	com.pref.debayer.open_debayer = FALSE;
	bad_load = FALSE;
	args.nchans = the_fit->naxes[2];
	fits load_fit = { 0 };
	if ((retval = read_single_image(filename, &load_fit, NULL, FALSE, NULL, FALSE, TRUE))) {
		bad_load = TRUE;
		goto ENDSAVE;
	}
	if (load_fit.rx != load_fit.ry){
		retval = 1;
		char *msg = siril_log_color_message(_("Error: PSF file does not contain a square PSF. Cannot load this file.\n"), "red");
		if (!com.script )
			siril_message_dialog(GTK_MESSAGE_ERROR, _("Wrong PSF size"), msg);
		bad_load = TRUE;
		goto ENDSAVE;
	}
	if (com.kernel)
		reset_conv_kernel();
	if (!(load_fit.rx % 2)) {
		com.kernelsize = load_fit.rx - 1;
		orig_size = load_fit.rx;
		siril_log_color_message(_("Warning: PSF file is even (%d x %d). PSFs should always be odd. Cropping by 1 pixel in each direction. "
				"This may not produce optimum results.\n"), "salmon", load_fit.rx, load_fit.rx);
	} else {
		com.kernelsize = load_fit.rx;
		orig_size = com.kernelsize;
	}
	com.kernelchannels = load_fit.naxes[2];
	args.kchans = com.kernelchannels;
	if (!com.headless && !com.script)
		gtk_spin_button_set_value(GTK_SPIN_BUTTON(lookup_widget("bdeconv_ks")), com.kernelsize);

	int npixels = com.kernelsize * com.kernelsize;
	int orig_pixels = orig_size * orig_size;
	int ndata = npixels * com.kernelchannels;
	com.kernel = (float*) malloc(ndata * sizeof(float));
	if (load_fit.type == DATA_FLOAT) {
		for (int c = 0 ; c < com.kernelchannels ; c++) {
			for (int i = 0 ; i < com.kernelsize ; i++) {
				for (int j = 0 ; j < com.kernelsize ; j++) {
				com.kernel[i + j * com.kernelsize + c * npixels] = load_fit.fdata[i + j * orig_size + c * orig_pixels];
				}
			}
		}
	} else {
		for (int c = 0 ; c < com.kernelchannels ; c++) {
			for (int i = 0 ; i < com.kernelsize ; i++) {
				for (int j = 0 ; j < com.kernelsize ; j++) {
					com.kernel[i + j * com.kernelsize + c * npixels] = (float) load_fit.data[i + j * orig_size + c * orig_pixels] / USHRT_MAX_SINGLE;
				}
			}
		}
	}
	// Handle SER orientation issues, if the image orientation is TOP_DOWN we need to match it
	if (get_imageorientation() == TOP_DOWN) {
		float *flip_the_kernel = (float*) malloc(ndata * sizeof(float));
		for (int c = 0 ; c < com.kernelchannels ; c++) {
			for (int i = 0 ; i < com.kernelsize ; i++) {
				for (int j = 0 ; j < com.kernelsize ; j++) {
					flip_the_kernel[i + (com.kernelsize - j - 1) * com.kernelsize + c * npixels] = com.kernel[i + com.kernelsize * j + c * npixels];
				}
			}
		}
		free(com.kernel);
		com.kernel = flip_the_kernel;
		args.kernelorientation = (args.kernelorientation == BOTTOM_UP) ? TOP_DOWN : BOTTOM_UP;
	}
	if (com.kernelchannels > args.nchans) { // If we have a color kernel but the open image is mono, log a warning and desaturate the kernel
		siril_log_message(_("The selected PSF is RGB but the loaded image is monochrome. The PSF will be converted to monochrome (luminance).\n"));
		float* desatkernel = malloc(com.kernelsize * com.kernelsize * sizeof(float));
		for (int i = 0 ; i < com.kernelsize ; i++) {
			for (int j = 0 ; j < com.kernelsize ; j++) {
				float val = 0.f;
				for (int c = 0 ; c < com.kernelchannels ; c++) {
					val += com.kernel[i + j * com.kernelsize + c * npixels];
				}
				desatkernel[i + j * com.kernelsize] = val / com.kernelchannels;
			}
		}
		free(com.kernel);
		com.kernel = desatkernel;
		com.kernelchannels = 1;
		args.kchans = 1;
	}
	com.pref.debayer.open_debayer = original_debayer_setting;
	clearfits(&load_fit);
	ENDSAVE:
	if (!com.script && !com.headless)
		DrawPSF();
	return retval;
}

void on_bdeconv_filechooser_file_set(GtkFileChooser *filechooser, gpointer user_data) {
	gchar* filename = siril_file_chooser_get_filename(filechooser);
	if (filename == NULL) {
		siril_log_color_message(_("No PSF file selected.\n"), "red");
		gtk_file_chooser_unselect_all(filechooser);
	} else {
		reset_conv_kernel();
		load_kernel(filename);
	}
	if (filename)
		g_free(filename);
	if (bad_load) {
		gtk_file_chooser_unselect_all(filechooser);
		bad_load = FALSE;
	} else {
		args.psftype = PSF_PREVIOUS; // Set to use previous kernel
		gtk_toggle_button_set_active(GTK_TOGGLE_BUTTON(lookup_widget("bdeconv_psfprevious")), TRUE);
	}
	return;
}

int get_kernel() {
	int retval = 0;
	args.rx = the_fit->rx;
	args.ry = the_fit->ry;
	args.nchans = the_fit->naxes[2];
	args.kchans = 1;
	com.kernelchannels = 1;
	int fftw_max_thread = com.pref.fftw_conf.multithreaded ? com.max_thread : 1;
	switch (args.psftype) {
		case PSF_BLIND: // Blind deconvolution
			reset_conv_kernel();
			switch(args.blindtype) {
				case BLIND_SI:
					com.kernel = gf_estimate_kernel(&args, fftw_max_thread);
					break;
				case BLIND_L0:
					com.kernel = estimate_kernel(&args, fftw_max_thread);
					break;
			}
			if (get_thread_run())
				siril_log_message(_("Kernel estimation complete.\n"));
			break;
		case PSF_SELECTION: // Kernel from selection
			// Not implemented yet (maybe never)
			break;
		case PSF_STARS: // Kernel from com.stars
			if (com.kernel && sequence_is_running == 1) {
// We don't want to recompute stars on a running sequence, if we are using a kernel from stars
// detected in the first image then the only sensible approach for subsequent images is to reuse
// the kernel, as there is no way of automatically re-detecting the same stars in subsequent images.
				retval = 0;
				goto END;
			}
			if (!(com.stars && com.stars[0])) {
				siril_log_color_message(_("Error: no stars detected. Run findstar or select stars using Dynamic PSF dialog first.\n"), "red");
				retval = 1;
				goto END;
			}
			reset_conv_kernel();
			calculate_parameters();
			com.kernel = (float*) calloc(args.ks * args.ks * args.kchans, sizeof(float));
			if (com.stars[0]->profile == PSF_GAUSSIAN)
				makegaussian(com.kernel, args.ks, args.psf_fwhm, 1.f, +0.5f, -0.5f,args.psf_ratio, -args.psf_angle);
			else
				makemoffat(com.kernel, args.ks, args.psf_fwhm, 1.f, +0.5f, -0.5f, args.psf_beta, args.psf_ratio, -args.psf_angle);

			break;
		case PSF_MANUAL: // Kernel from provided parameters
			reset_conv_kernel();
			com.kernel = (float*) calloc(args.ks * args.ks * args.kchans, sizeof(float));
			switch (args.profile) {
				case PROFILE_GAUSSIAN:
					makegaussian(com.kernel, args.ks, args.psf_fwhm, 1.f, +0.5f, -0.5f, args.psf_ratio, -args.psf_angle);
					break;
				case PROFILE_MOFFAT:
					makemoffat(com.kernel, args.ks, args.psf_fwhm, 1.f, +0.5f, -0.5f, args.psf_beta, args.psf_ratio, -args.psf_angle);
					break;
				case PROFILE_DISK:
					makedisc(com.kernel, args.ks, args.psf_fwhm, 1.f, +0.5f, -0.5f);
					break;
				case PROFILE_AIRY:
					if (args.airy_fl == 1.f)
						siril_log_message(_("Warning: focal length appears likely to be incorrect. Continuing anyway...\n"));
					if (args.airy_diameter == 1.f)
						siril_log_message(_("Warning: diameter appears likely to be incorrect. Continuing anyway...\n"));
					if (args.airy_fl == 0.1f)
						siril_log_message(_("Warning: sensor pixel size appears likely to be incorrect. Continuing anyway...\n"));

					makeairy(com.kernel, args.ks, 1.f, +0.5, -0.5, args.airy_wl, args.airy_diameter, args.airy_fl, args.airy_pixelsize, args.airy_obstruction);
					break;
			}
			break;
		case PSF_PREVIOUS:
			if (com.kernel == NULL) {
				siril_log_color_message(_("Error: no previous PSF found. A blind PSF estimator or calculation of PSF from stars or manual parameters must already have been done to use the Previous PSF option.\n"), "red");
				retval = 1;
				goto END;
			}
			break;
	}
	if (com.kernel == NULL) {
		com.kernelsize = 0;
		com.kernelchannels = 1;
		siril_log_color_message(_("Error: no PSF defined. Select blind deconvolution or define a PSF from selection or psf parameters.\n"), "red");
		retval = 1;
		goto END;
	}
#if DEBUG_PSF
// Ignoring the possibility of multichannel kernels here for readability: only the first channel will be shown
	for (int i = 0; i < args.ks; i++) {
		for (int j = 0; j < args.ks; j++) {
			siril_debug_print("%0.2f\t", com.kernel[i * args.ks + j]);
		}
		siril_debug_print("\n");
	}
#endif

	args.kernelorientation = get_imageorientation();
#ifdef DEBUG
	if (args.kernelorientation == BOTTOM_UP)
		siril_log_message(_("PSF made in bottom up orientation.\n"));
	else
		siril_log_message(_("PSF made in top down orientation.\n"));
#endif
	com.kernelsize = (!com.kernel) ? 0 : args.ks;
	com.kernelchannels = (!com.kernel) ? 0 : args.kchans;
	if (args.psftype != PSF_PREVIOUS) {
		if (!com.script && !com.headless)
			DrawPSF();
	}
END:
	return retval;
}

void set_estimate_params() {
	if (com.headless)
		return;
	args.ks = gtk_spin_button_get_value(GTK_SPIN_BUTTON(lookup_widget("bdeconv_ks")));
	args.gamma = gtk_spin_button_get_value(GTK_SPIN_BUTTON(lookup_widget("bdeconv_gamma")));
	args.iterations = gtk_spin_button_get_value(GTK_SPIN_BUTTON(lookup_widget("bdeconv_iters")));
	args.lambda_ratio = gtk_spin_button_get_value(GTK_SPIN_BUTTON(lookup_widget("bdeconv_lambdaratio")));
	args.lambda_min = gtk_spin_button_get_value(GTK_SPIN_BUTTON(lookup_widget("bdeconv_lambdamin")));
	args.scalefactor = gtk_spin_button_get_value(GTK_SPIN_BUTTON(lookup_widget("bdeconv_scalefactor")));
	args.upscaleblur = gtk_spin_button_get_value(GTK_SPIN_BUTTON(lookup_widget("bdeconv_upsampleblur")));
	args.downscaleblur = gtk_spin_button_get_value(GTK_SPIN_BUTTON(lookup_widget("bdeconv_downsampleblur")));
	args.kernel_threshold_max = gtk_spin_button_get_value(GTK_SPIN_BUTTON(lookup_widget("bdeconv_kthresh")));
	args.k_l1 = gtk_spin_button_get_value(GTK_SPIN_BUTTON(lookup_widget("bdeconv_kl1")));
	args.ninner = gtk_spin_button_get_value(GTK_SPIN_BUTTON(lookup_widget("bdeconv_ninner")));
	args.ntries = gtk_spin_button_get_value(GTK_SPIN_BUTTON(lookup_widget("bdeconv_ntries")));
	args.nouter = gtk_spin_button_get_value(GTK_SPIN_BUTTON(lookup_widget("bdeconv_ntries")));
	args.compensationfactor = gtk_spin_button_get_value(GTK_SPIN_BUTTON(lookup_widget("bdeconv_ntries")));
	args.intermediatedeconvolutionweight = gtk_spin_button_get_value(GTK_SPIN_BUTTON(lookup_widget("bdeconv_gflambda")));
	args.finaldeconvolutionweight = args.intermediatedeconvolutionweight;
	args.lambda = 1.f / args.intermediatedeconvolutionweight;
	args.profile = gtk_combo_box_get_active(GTK_COMBO_BOX(lookup_widget("bdeconv_profile")));
	args.psf_fwhm = gtk_spin_button_get_value(GTK_SPIN_BUTTON(lookup_widget("bdeconv_psfwhm")));
	args.psf_ratio = gtk_spin_button_get_value(GTK_SPIN_BUTTON(lookup_widget("bdeconv_psfratio")));
	args.psf_beta = gtk_spin_button_get_value(GTK_SPIN_BUTTON(lookup_widget("bdeconv_psfbeta")));
	args.psf_angle = gtk_spin_button_get_value(GTK_SPIN_BUTTON(lookup_widget("bdeconv_psfangle")));
	args.airy_diameter = gtk_spin_button_get_value(GTK_SPIN_BUTTON(lookup_widget("airy_diameter")));
	args.airy_fl = gtk_spin_button_get_value(GTK_SPIN_BUTTON(lookup_widget("airy_fl")));
	args.airy_wl = gtk_spin_button_get_value(GTK_SPIN_BUTTON(lookup_widget("airy_wl")));
	args.airy_pixelsize = gtk_spin_button_get_value(GTK_SPIN_BUTTON(lookup_widget("airy_pixelsize")));
	args.airy_obstruction = gtk_spin_button_get_value(GTK_SPIN_BUTTON(lookup_widget("airy_obstruction"))) / 100.f;
	args.better_kernel = gtk_toggle_button_get_active(GTK_TOGGLE_BUTTON(lookup_widget("bdeconv_betterkernel")));
	args.multiscale = gtk_toggle_button_get_active(GTK_TOGGLE_BUTTON(lookup_widget("bdeconv_multiscale")));
}

gboolean estimate_idle(gpointer arg) {
	if (args.psftype == PSF_BLIND || args.psftype == PSF_STARS) {
		args.psftype = PSF_PREVIOUS; // If a blind estimate is done, switch to previous kernel in order to avoid recalculating it when Apply is clicked
		gtk_toggle_button_set_active(GTK_TOGGLE_BUTTON(lookup_widget("bdeconv_psfprevious")), TRUE);
	}
	set_progress_bar_data("Ready.", 0.);
	set_cursor_waiting(FALSE);
	siril_debug_print("Estimate idle stopping processing thread\n");
	stop_processing_thread();
	free(args.fdata);
	args.fdata = NULL;
	DrawPSF();
	return FALSE;
}

gpointer estimate_only(gpointer p) {
	int retval = 0;
	if (p != NULL) {
		estk_data *command_data = (estk_data *) p;
		memcpy(&args, command_data, sizeof(estk_data));
		free(command_data);
	}
	if (args.psftype == PSF_STARS && (!(com.stars && com.stars[0]))) {
		// User wants PSF from stars but has not selected any stars
		siril_log_message(_("No stars detected. Finding suitable non-saturated stars...\n"));
		star_finder_params sfpar;
		memcpy(&sfpar, &com.pref.starfinder_conf, sizeof(star_finder_params));
		sfpar.min_A = 0.07;
		sfpar.max_A = 0.7;
		sfpar.profile = PSF_MOFFAT_BFREE;
		image *input_image = calloc(1, sizeof(image));
		input_image->fit = the_fit;
		input_image->from_seq = NULL;
		input_image->index_in_seq = -1;

		int nb_stars;
		int chan = the_fit->naxes[2] > 1 ? 1 : 0; // G channel for color, mono channel for mono
		com.stars = peaker(input_image, chan, &sfpar, &nb_stars, NULL, FALSE, FALSE, MAX_STARS, com.pref.starfinder_conf.profile, com.max_thread);
		free(input_image);
		if (!com.stars || nb_stars == 0) {
			siril_log_color_message(_("No suitable stars detectable in this image. Aborting..."), "red");
			retval = 1;
			goto ENDEST;
		} else {
			args.stars_need_clearing = TRUE;
		}
		siril_log_message(_("Found %d suitably bright, non-saturated stars.\n"), nb_stars);

		calculate_parameters(); // Calculates some parameters based on detected stars
		if (args.recalc_ks && args.ks < (int)(args.psf_fwhm * 4.f)) {
			int newks = (int)(args.psf_fwhm * 4.f);
			if (!(newks%2))
				newks++;
			args.ks = newks;
			siril_log_message(_("Kernel size not large enough to fit PSF generated from detected stars. Increasing kernel size to %d. To override, specify kernel size using the -ks= option.\n"), newks);
		} else if (args.ks < (int)(args.psf_fwhm * 4.f)) {
			int recc_ks = (int)(args.psf_fwhm * 4.f);
				if (!(recc_ks%2))
					recc_ks++;
			siril_log_message(_("Warning: PSF generated from the stars detected in this image appears to be too big for the specified kernel size. Recommend increasing kernel size to %d.\n"), recc_ks);
		}
	}

	args.nchans = the_fit->naxes[2];
	cppmaxthreads = com.max_thread;
	cppfftwflags = com.pref.fftw_conf.strategy;
	cppfftwtimelimit = com.pref.fftw_conf.timelimit;
	cppfftwmultithreaded = com.pref.fftw_conf.multithreaded;
	set_cursor_waiting(TRUE);
	set_wisdom_file();
	if (args.psftype == PSF_BLIND) {
		if (fftwf_import_wisdom_from_filename(com.pref.fftw_conf.wisdom_file) == 1) {
			siril_log_message(_("Siril FFT wisdom imported successfully...\n"));
		} else if (fftwf_import_system_wisdom() == 1) {
			siril_log_message(_("System FFT wisdom imported successfully...\n"));
		} else {
			siril_log_message(_("No FFT wisdom found to import...\n"));
		}
	}
	args.ndata = the_fit->rx * the_fit->ry * the_fit->naxes[2];
	args.fdata = malloc(args.ndata * sizeof(float));
	if (the_fit->type == DATA_FLOAT)
		memcpy(args.fdata, the_fit->fdata, args.ndata * sizeof(float));
	else {
		float invnorm = 1.f / USHRT_MAX_SINGLE;
		for (size_t i = 0 ; i < args.ndata ; i++) {
			args.fdata[i] = (float) the_fit->data[i] * invnorm;
		}
	}

	set_progress_bar_data(_("Starting PSF computation..."), PROGRESS_PULSATE);
	get_kernel();
	if (args.psftype == PSF_BLIND) {
		if (fftwf_export_wisdom_to_filename(com.pref.fftw_conf.wisdom_file) == 1) {
			siril_log_message(_("Siril FFT wisdom updated successfully...\n"));
		} else {
			siril_log_message(_("Siril FFT wisdom update failed...\n"));
		}
	}
	siril_log_color_message(_("Deconvolution PSF generated.\n"), "green");
ENDEST:
	if (args.stars_need_clearing) {
		clear_stars_list(FALSE);
		args.stars_need_clearing = FALSE;
	}
	if(!retval && args.save_after) {
		save_kernel(args.savepsf_filename);
		free(args.savepsf_filename);
		args.savepsf_filename = NULL;
		args.save_after = FALSE;
	}
	siril_add_idle(estimate_idle, NULL);
	if (com.script) {
		free(args.fdata);
		args.fdata = NULL;
	}
	return GINT_TO_POINTER(retval);
}

void set_deconvolve_params() {
	if (com.headless)
		return;
	args.finaliters = gtk_spin_button_get_value(GTK_SPIN_BUTTON(lookup_widget("bdeconv_finaliters")));
	args.alpha = 1.f / gtk_spin_button_get_value(GTK_SPIN_BUTTON(lookup_widget("bdeconv_alpha")));
	args.stopcriterion = gtk_spin_button_get_value(GTK_SPIN_BUTTON(lookup_widget("bdeconv_stopcriterion")));
	args.stopcriterion_active = gtk_toggle_button_get_active(GTK_TOGGLE_BUTTON(lookup_widget("bdeconv_stopping_toggle"))) ? 1 : 0;
	args.rl_method = gtk_combo_box_get_active(GTK_COMBO_BOX(lookup_widget("bdeconv_rl_method")));
	args.stepsize = gtk_spin_button_get_value(GTK_SPIN_BUTTON(lookup_widget("bdeconv_stepsize")));
	args.regtype = gtk_combo_box_get_active(GTK_COMBO_BOX(lookup_widget("bdeconv_rl_regularization")));
}

gboolean deconvolve_idle(gpointer arg) {
	set_progress_bar_data(PROGRESS_TEXT_RESET, PROGRESS_RESET);
	free(args.fdata);
	args.fdata = NULL;
	update_zoom_label();
	redraw(REMAP_ALL);
	redraw_previews();
	if (next_psf_is_previous && !com.headless && !com.script) {
		args.psftype = PSF_PREVIOUS;
		gtk_toggle_button_set_active(GTK_TOGGLE_BUTTON(lookup_widget("bdeconv_psfprevious")), TRUE);
	}
	set_cursor_waiting(FALSE);
	siril_debug_print("Deconvolve idle stopping processing thread\n");
	stop_processing_thread();
	return FALSE;
}

gpointer deconvolve(gpointer p) {
	struct timeval t_start, t_end;
	if (p != NULL) {
		estk_data *command_data = (estk_data *) p;
		memcpy(&args, command_data, sizeof(estk_data));
		free(command_data);
	}
	gboolean stars_need_clearing = FALSE;
	check_orientation();
	if (sequence_is_running == 0)
		if (!com.script && !com.headless)
			DrawPSF();
	args.nchans = the_fit->naxes[2];
	args.rx = the_fit->rx;
	args.ry = the_fit->ry;
	int retval = 0;
	if (args.psftype == PSF_PREVIOUS && ((!com.kernel) || com.kernelsize == 0)) {
	// Refuse to process the image using previous PSF if there is no previous PSF defined
		siril_log_color_message(_("Error: trying to use previous PSF but no PSF has been generated. Aborting...\n"),"red");
		retval = 1;
		goto ENDDECONV;
	}
	if (args.psftype == PSF_STARS && (!(com.stars && com.stars[0]))) {
		// User wants PSF from stars but has not selected any stars
		siril_log_message(_("No stars detected. Finding suitable non-saturated stars...\n"));
		star_finder_params sfpar;
		memcpy(&sfpar, &com.pref.starfinder_conf, sizeof(star_finder_params));
		sfpar.min_A = 0.07;
		sfpar.max_A = 0.7;
		sfpar.profile = PSF_MOFFAT_BFREE;
		image *input_image = calloc(1, sizeof(image));
		input_image->fit = the_fit;
		input_image->from_seq = NULL;
		input_image->index_in_seq = -1;

		int nb_stars;
		int chan = the_fit->naxes[2] > 1 ? 1 : 0; // G channel for color, mono channel for mono
		com.stars = peaker(input_image, chan, &sfpar, &nb_stars, NULL, FALSE, FALSE, MAX_STARS, com.pref.starfinder_conf.profile, com.max_thread);
		free(input_image);
		if (retval || nb_stars == 0) {
			siril_log_color_message(_("No suitable stars detectable in this image. Aborting..."), "red");
			goto ENDDECONV;
		} else
			stars_need_clearing = TRUE;
	}
	int fftw_max_thread = com.pref.fftw_conf.multithreaded ? com.max_thread : 1;
	cppmaxthreads = fftw_max_thread;
	cppfftwflags = com.pref.fftw_conf.strategy;
	cppfftwtimelimit = com.pref.fftw_conf.timelimit;
	cppfftwmultithreaded = com.pref.fftw_conf.multithreaded;

	set_cursor_waiting(TRUE);
	set_wisdom_file();
	if (fftwf_import_wisdom_from_filename(com.pref.fftw_conf.wisdom_file) == 1) {
		if (sequence_is_running == 0)
			siril_log_message(_("Siril FFT wisdom imported successfully...\n"));
	} else if (fftwf_import_system_wisdom() == 1) {
		if (sequence_is_running == 0)
			siril_log_message(_("System FFT wisdom imported successfully...\n"));
	} else {
		if (sequence_is_running == 0)
			siril_log_message(_("No FFT wisdom found to import...\n"));
	}
	if (the_fit == &gfit)
		if (!com.script && !com.headless)
			undo_save_state(&gfit, _("Deconvolution"));
	args.ndata = the_fit->rx * the_fit->ry * the_fit->naxes[2];
	args.fdata = malloc(args.ndata * sizeof(float));
	if (the_fit->type == DATA_FLOAT)
		memcpy(args.fdata, the_fit->fdata, args.ndata * sizeof(float));
	else {
		float invnorm = 1.f / USHRT_MAX_SINGLE;
		for (size_t i = 0 ; i < args.ndata ; i++) {
			args.fdata[i] = (float) the_fit->data[i] * invnorm;
		}
	}

	// Get the kernel
	if (sequence_is_running == 0)
		set_progress_bar_data(_("Starting PSF estimation..."), PROGRESS_PULSATE);
	if (args.psftype != PSF_PREVIOUS)
		get_kernel();
	if (!com.kernel) {
		siril_debug_print("Kernel missing!\n");
		retval = 1;
		goto ENDDECONV;
	}

	next_psf_is_previous = (args.psftype == PSF_BLIND || args.psftype == PSF_STARS) ? TRUE : FALSE;

<<<<<<< HEAD
	float *xyzdata = NULL;
	int threads;
	if (the_fit->naxes[2] == 3 && com.kernelchannels == 1) {
		// Convert the fit to XYZ and only deconvolve Y
		int npixels = the_fit->rx * the_fit->ry;
		xyzdata = malloc(npixels * the_fit->naxes[2] * sizeof(float));
#ifdef _OPENMP
		threads = sequence_is_running ? 1 : com.max_thread;
#pragma omp parallel for simd num_threads(threads) schedule(static)
#endif
		for (int i = 0 ; i < npixels ; i++) {
			linrgb_to_xyzf(args.fdata[i], args.fdata[i + npixels], args.fdata[i + 2 * npixels], &xyzdata[i], &xyzdata[i + npixels], &xyzdata[i + 2 * npixels], FALSE);
		}
		args.nchans = 1;
		free(args.fdata);
		args.fdata = xyzdata + npixels; // fdata now points to the L part of xyzdata
=======
	float *yuvdata = NULL;
	if (the_fit->naxes[2] == 3 && com.kernelchannels == 1) {
		// Convert the fit to XYZ and only deconvolve Y
		int npixels = the_fit->rx * the_fit->ry;
		yuvdata = malloc(npixels * the_fit->naxes[2] * sizeof(float));
		for (int i = 0 ; i < npixels ; i++) {
			rgb_to_yuvf(args.fdata[i], args.fdata[i + npixels], args.fdata[i + 2 * npixels], &yuvdata[i], &yuvdata[i + npixels], &yuvdata[i + 2 * npixels]);
		}
		args.nchans = 1;
		free(args.fdata);
		args.fdata = yuvdata; // fdata now points to the Y part of yuvdata
>>>>>>> be127b18
	}

	if (get_thread_run() || sequence_is_running == 1) {
		if (sequence_is_running == 0)
			set_progress_bar_data(_("Starting non-blind deconvolution..."), 0);
		gettimeofday(&t_start, NULL);
		msg_wiener = g_strdup_printf("%s", _("Wiener deconvolution..."));
		msg_earlystop = g_strdup_printf("%s", _("Richardson-Lucy halted early by the stopping criterion after iteration"));
		msg_rl = g_strdup_printf("%s", _("Richardson-Lucy deconvolution..."));
		// Non-blind deconvolution stage
		switch (args.nonblindtype) {
			case DECONV_SB:
				split_bregman(args.fdata, args.rx, args.ry, args.nchans, com.kernel, args.ks, args.kchans, args.alpha, args.finaliters, fftw_max_thread);
				break;
			case DECONV_RL:
				if (args.rl_method == RL_MULT) {
					if (args.regtype == REG_TV_GRAD)
						args.regtype = REG_TV_MULT;
					else if (args.regtype == REG_FH_GRAD)
						args.regtype = REG_FH_MULT;
					else args.regtype = REG_NONE_MULT;
				}
				if (args.ks < com.pref.fftw_conf.fft_cutoff)
					naive_richardson_lucy(args.fdata, args.rx,args.ry, args.nchans, com.kernel, args.ks, args.kchans, args.alpha, args.finaliters, args.stopcriterion, fftw_max_thread, args.regtype, args.stepsize, args.stopcriterion_active);
				else
					fft_richardson_lucy(args.fdata, args.rx,args.ry, args.nchans, com.kernel, args.ks, args.kchans, args.alpha, args.finaliters, args.stopcriterion, fftw_max_thread, args.regtype, args.stepsize, args.stopcriterion_active);

				break;
			case DECONV_WIENER:
				wienerdec(args.fdata, args.rx, args.ry, args.nchans, com.kernel, args.ks, args.kchans, args.alpha, fftw_max_thread);
				break;
		}
		g_free(msg_rl);
		msg_rl = NULL;
		g_free(msg_wiener);
		msg_wiener = NULL;
		g_free(msg_earlystop);
		msg_earlystop = NULL;
		gettimeofday(&t_end, NULL);
		if (sequence_is_running == 0) {
			show_time(t_start, t_end);
		}
	}
	if (the_fit->naxes[2] == 3 && com.kernelchannels == 1) {
		// Put things back as they were
		int npixels = the_fit->rx * the_fit->ry;
		args.nchans = 3;
		args.fdata = malloc(npixels * args.nchans * sizeof(float));
#ifdef _OPENMP
#pragma omp parallel for simd num_threads(threads) schedule(static)
#endif
		for (int i = 0 ; i < npixels ; i++) {
<<<<<<< HEAD
			xyz_to_linrgbf(xyzdata[i], xyzdata[i + npixels], xyzdata[i + 2 * npixels], &args.fdata[i], &args.fdata[i + npixels], &args.fdata[i + 2 * npixels], FALSE);
=======
			yuv_to_rgbf(yuvdata[i], yuvdata[i + npixels], yuvdata[i + 2 * npixels], &args.fdata[i], &args.fdata[i + npixels], &args.fdata[i + 2 * npixels]);
>>>>>>> be127b18
		}
		free(yuvdata);
	}

	// Update the_fit with the result
	if (get_thread_run()) {
		if (the_fit->type == DATA_FLOAT) {
			memcpy(the_fit->fdata, args.fdata, args.ndata * sizeof(float));
			if (com.pref.force_16bit)
				fit_replace_buffer(the_fit, float_buffer_to_ushort(the_fit->fdata, args.ndata), DATA_USHORT);
			else invalidate_stats_from_fit(the_fit);
		} else {
			for (size_t i = 0 ; i < args.ndata ; i++) {
				the_fit->data[i] = roundf_to_WORD(args.fdata[i] * USHRT_MAX_SINGLE);
			}
			invalidate_stats_from_fit(the_fit);
		}
	}
ENDDECONV:
	// Do not free the PSF here as it is populated into com.kernel
	if (fftwf_export_wisdom_to_filename(com.pref.fftw_conf.wisdom_file) == 1) {
		if (sequence_is_running == 0)
			siril_log_message(_("Siril FFT wisdom updated successfully...\n"));
	} else {
		if (sequence_is_running == 0)
			siril_log_message(_("Siril FFT wisdom update failed...\n"));
	}
	if (stars_need_clearing) {
		clear_stars_list(TRUE);
		com.stars = NULL;
		stars_need_clearing = FALSE;
	}
	if (sequence_is_running == 0)
		siril_add_idle(deconvolve_idle, NULL);
	else {
		free(args.fdata);
		args.fdata = NULL;
	}
	return GINT_TO_POINTER(retval);
}

void on_bdeconv_symkern_toggled(GtkToggleButton *button, gpointer user_data) {
	args.symkern = gtk_toggle_button_get_active(button);
	start_in_new_thread(estimate_only, NULL);

}

void on_bdeconv_apply_clicked(GtkButton *button, gpointer user_data) {
	sequence_is_running = 0;
	control_window_switch_to_tab(OUTPUT_LOGS);
	GtkToggleButton* seq = GTK_TOGGLE_BUTTON(lookup_widget("bdeconv_seqapply"));
	deconvolution_sequence_data* seqargs = NULL;
	GtkEntry* deconvolutionSeqEntry = GTK_ENTRY(lookup_widget("bdeconv_seq_prefix"));
	set_estimate_params(); // Do this before entering the thread as it contains GTK functions
	set_deconvolve_params();
	if (!check_ok_if_cfa())
		return;
	set_cursor_waiting(TRUE);
	if (gtk_toggle_button_get_active(seq) && sequence_is_loaded()) {
		seqargs = malloc(sizeof(deconvolution_sequence_data));
		seqargs->seq = &com.seq;
		seqargs->from_command = FALSE;
		seqargs->seqEntry = strdup(gtk_entry_get_text(deconvolutionSeqEntry));
		if (seqargs->seqEntry && seqargs->seqEntry[0] == '\0')
			seqargs->seqEntry = strdup("dec_");

		apply_deconvolve_to_sequence(seqargs);
	} else {
		the_fit = &gfit;
		start_in_new_thread(deconvolve, NULL);
	}
}

void on_bdeconv_estimate_clicked(GtkButton *button, gpointer user_data) {
	sequence_is_running = 0;
	gboolean abort = FALSE;
	control_window_switch_to_tab(OUTPUT_LOGS);
	gtk_file_chooser_unselect_all(GTK_FILE_CHOOSER(lookup_widget("bdeconv_filechooser")));
	if(!sequence_is_loaded())
		the_fit = &gfit;
	if(!com.headless)
		set_estimate_params(); // Do this before entering the thread as it contains GTK functions
	if (args.psftype == PSF_STARS || args.psftype == PSF_BLIND)
		abort = !check_ok_if_cfa();
	if (!abort)
		start_in_new_thread(estimate_only, NULL);
}

// Actual drawing function
void drawing_the_PSF(GtkWidget *widget, cairo_t *cr) {
	static GMutex psf_preview_mutex;
	if (!com.kernel || !com.kernelsize) return;
	g_mutex_lock(&psf_preview_mutex);
	int width =  gtk_widget_get_allocated_width(widget);
	int height = gtk_widget_get_allocated_height(widget);

	int stride = cairo_format_stride_for_width(CAIRO_FORMAT_RGB24, com.kernelsize);

	float minval = FLT_MAX, maxval = -FLT_MAX;
	for (int i = 0; i < com.kernelsize * com.kernelsize * com.kernelchannels; i++) {
		if (maxval < com.kernel[i]) maxval = com.kernel[i];
		if (minval > com.kernel[i]) minval = com.kernel[i];
	}
	float invrange = (maxval == minval) ? 1.f : 1.f / (maxval - minval);
	int kpixels = com.kernelsize * com.kernelsize;

	guchar *buf = calloc(com.kernelsize * com.kernelsize * 4, sizeof(guchar));
	for (int i = 0; i < com.kernelsize; i++) {
		for (int j = 0; j < com.kernelsize; j++) {
			float val[3] = { 0.f };
			if (com.kernelchannels == 1) {
				val[0] = pow((com.kernel[(com.kernelsize - i - 1) * com.kernelsize + j] - minval) * invrange, 0.5f);
				val[1] = val[0];
				val[2] = val[0];
			} else if (com.kernelchannels == 3) {
				val[0] = pow((com.kernel[2 * kpixels + (com.kernelsize - i - 1) * com.kernelsize + j] - minval) * invrange, 0.5f);
				val[1] = pow((com.kernel[kpixels + (com.kernelsize - i - 1) * com.kernelsize + j] - minval) * invrange, 0.5f);
				val[2] = pow((com.kernel[(com.kernelsize - i - 1) * com.kernelsize + j] - minval) * invrange, 0.5f);
			}
			buf[i * stride + 4 * j + 0] = float_to_uchar_range(val[0]);
			buf[i * stride + 4 * j + 1] = float_to_uchar_range(val[1]);
			buf[i * stride + 4 * j + 2] = float_to_uchar_range(val[2]);
		}
	}

	if (surface)
		cairo_surface_destroy(surface);

	surface = cairo_image_surface_create_for_data(buf,
				CAIRO_FORMAT_RGB24, com.kernelsize, com.kernelsize, stride);

	cairo_set_source_surface(cr, surface, 0, 0);
	cairo_surface_set_device_scale(surface, (double)com.kernelsize / (double)width, (double)com.kernelsize / (double)height);
	cairo_pattern_set_filter(cairo_get_source(cr), CAIRO_FILTER_FAST);
	cairo_paint(cr);
	free(buf);
	g_mutex_unlock(&psf_preview_mutex);
	return;
}

// PSF drawing callback
gboolean on_PSFkernel_draw(GtkWidget *widget, cairo_t *cr, gpointer data) {
	if (get_imageorientation() != args.kernelorientation) {
		gtk_widget_set_tooltip_text(GTK_WIDGET(lookup_widget("bdeconv_drawingarea")), _("Image row order has changed since PSF was generated. The PSF orientation will be updated to match before applying to this image."));
	} else {
		gtk_widget_set_tooltip_text(GTK_WIDGET(lookup_widget("bdeconv_drawingarea")), "");
	}
	drawing_the_PSF(widget, cr);
	return FALSE;
}

// caller
static void DrawPSF() {
	if (!drawingPSF) {
		drawingPSF = lookup_widget("bdeconv_drawingarea");
	}
	gtk_widget_queue_draw(drawingPSF);
}

///////// ****** SEQUENCE PROCESSING ****** //////////

static int deconvolution_compute_mem_limits(struct generic_seq_args *seqargs, gboolean for_writer) {
// The deconvolution routines use FFTW which optimises its planning on the basis of the virtual
// memory model and available threads. It is therefore pragmatic to allow FFTW to optimise itself
// and run the sequence sequentially rather than in parallel. The memory hook therefore only checks
// that at least one image can be processed.

// Allocations table
// Assume kernel size is small c/w image size
// All: allocate float whc (fdata)
// Color images - allocate float whc (xyzdata) but then free fdata
// c == 1 when passed to deconvolve.cpp
// Allocate float wh (img_t<float> f)
// Wiener: 8 x wh (3 x complex float buffers) + 1 x complex buffer used by fftw as the transform is not in-place
// RL (FFT): 13 x wh (4 x complex float buffers, 3 x float buffers) + 1 x complex buffer used by fftw as the transform is not in-place
// RL (naive): 6 x wh (6 x float buffers)
// SB: 16 x wh (!) (6 x complex float buffers + 3 x float buffers) + 1 x complex buffer used by fftw as the transform is not in-place
	unsigned int MB_per_image, MB_avail;
	int limit = compute_nb_images_fit_memory(seqargs->seq, 1.0, FALSE, &MB_per_image, NULL, &MB_avail);
	if (limit > 0) {
		int is_float = get_data_type(seqargs->seq->bitpix) == DATA_FLOAT;
		int float_multiplier = (is_float) ? 1 : 2;
		int MB_per_float_image = MB_per_image * float_multiplier;
		int required = MB_per_float_image * 2;
		int MB_per_float_chan = float_multiplier * ceil(MB_per_image / seqargs->seq->nb_layers);
		if (args.nonblindtype == DECONV_SB) {
			required += MB_per_float_chan * 16;
		} else if (args.nonblindtype == DECONV_RL) {
			if (args.ks < com.pref.fftw_conf.fft_cutoff) {
				required += MB_per_float_chan * 6; // Naive deconvolution
			} else {
				required += MB_per_float_chan * 13; // FFT deconvolution
			}
		} else if (args.nonblindtype == DECONV_WIENER) {
			required += MB_per_float_chan * 8;
		}
		limit = MB_avail / required;
	}
	// Limit to 1 image at a time anyway, to support FFTW planning optimizations
	limit = (limit >= 1 ? 1 : 0);
	return limit;
}

int deconvolution_finalize_hook(struct generic_seq_args *seqargs) {
	deconvolution_sequence_data *data = (deconvolution_sequence_data *) seqargs->user;
	int retval = seq_finalize_hook(seqargs);
	if (data && data->from_command && data->deconv_data)
		free(data->deconv_data);
	if (data)
		free(data);
	set_progress_bar_data(PROGRESS_TEXT_RESET, PROGRESS_RESET);

	args.psftype = args.oldpsftype; // Restore consistency
	sequence_is_running = 0;
	return retval;
}


int deconvolution_image_hook(struct generic_seq_args *seqargs, int o, int i, fits *fit, rectangle *_, int threads) {
	int ret = 0;
	the_fit = fit;
	ret = GPOINTER_TO_INT(deconvolve(NULL));
	the_fit = &gfit; // Prevent bad things happening if fit is freed and we then try to do things with the_fit
	args.oldpsftype = args.psftype; // Need to store the previous psf type so we can restore
	// it later and avoid inconsistency between the GTK widget and the parameter.
	args.psftype = PSF_PREVIOUS; // For all but the first image in the sequence we will reuse the kernel calculated for the first image.

	return ret;
}

int deconvolution_prepare_hook(struct generic_seq_args *seqargs) {
	set_progress_bar_data(_("Deconvolution. Processing sequence..."), 0.);
	remove_prefixed_sequence_files(seqargs->seq, seqargs->new_seq_prefix);
	remove_prefixed_star_files(seqargs->seq, seqargs->new_seq_prefix);
	if (args.psftype == 4 && ((!com.kernel) || com.kernelsize == 0)) {
	// Refuse to process the sequence using previous PSF if there is no previous PSF defined
		siril_log_color_message(_("Error: trying to use previous PSF but no PSF has been generated. Aborting...\n"),"red");
		return 1;
	}
	int retval = 0;
	g_assert(seqargs->has_output); // don't call this hook otherwise
	if (seqargs->force_ser_output || (seqargs->seq->type == SEQ_SER && !seqargs->force_fitseq_output)) {
		gchar *dest;
		const char *ptr = strrchr(seqargs->seq->seqname, G_DIR_SEPARATOR);
		if (ptr)
			dest = g_strdup_printf("%s%s.ser", seqargs->new_seq_prefix, ptr + 1);
		else dest = g_strdup_printf("%s%s.ser", seqargs->new_seq_prefix, seqargs->seq->seqname);

		seqargs->new_ser = malloc(sizeof(struct ser_struct));
		if (ser_create_file(dest, seqargs->new_ser, TRUE, seqargs->seq->ser_file)) {
			free(seqargs->new_ser);
			seqargs->new_ser = NULL;
			retval = 1;
		}
		g_free(dest);
	}
	else if (seqargs->force_fitseq_output || (seqargs->seq->type == SEQ_FITSEQ && !seqargs->force_ser_output)) {
		gchar *dest;
		const char *ptr = strrchr(seqargs->seq->seqname, G_DIR_SEPARATOR);
		if (ptr)
			dest = g_strdup_printf("%s%s%s", seqargs->new_seq_prefix, ptr + 1, com.pref.ext);
		else dest = g_strdup_printf("%s%s%s", seqargs->new_seq_prefix, seqargs->seq->seqname, com.pref.ext);

		seqargs->new_fitseq = malloc(sizeof(fitseq));
		if (fitseq_create_file(dest, seqargs->new_fitseq, seqargs->nb_filtered_images)) {
			free(seqargs->new_fitseq);
			seqargs->new_fitseq = NULL;
			retval = 1;
		}
		g_free(dest);
	}
	else return 0;
	if (!retval)
		retval = seq_prepare_writer(seqargs);
	return retval;
}

void apply_deconvolve_to_sequence(struct deconvolution_sequence_data *seqdata) {
	sequence_is_running = 1;
	struct generic_seq_args *seqargs = create_default_seqargs(seqdata->seq);
	seqargs->seq = seqdata->seq;
	seqargs->filtering_criterion = seq_filter_included;
	seqargs->nb_filtered_images = seqdata->seq->selnum;
	seqargs->compute_mem_limits_hook = deconvolution_compute_mem_limits;
	seqargs->prepare_hook = deconvolution_prepare_hook;
	seqargs->finalize_hook = deconvolution_finalize_hook;
	seqargs->image_hook = deconvolution_image_hook;
	seqargs->description = _("Deconvolution");
	seqargs->has_output = TRUE;
	seqargs->output_type = get_data_type(seqargs->seq->bitpix);
	seqargs->new_seq_prefix = seqdata->seqEntry;
	seqargs->load_new_sequence = TRUE;
	seqargs->user = seqdata;

	start_in_new_thread(generic_sequence_worker, seqargs);
}

gpointer deconvolve_sequence_command(gpointer p, sequence* seqname) {
	int retval = 0;
	if (p != NULL) {
		estk_data *command_data = (estk_data *) p;
		memcpy(&args, command_data, sizeof(estk_data));
		free(command_data);
	}
	deconvolution_sequence_data* seqargs = calloc(1, sizeof(deconvolution_sequence_data));
	seqargs->seqEntry = strdup("dec_");
	seqargs->seq = seqname;
	seqargs->from_command = TRUE;
	apply_deconvolve_to_sequence(seqargs);
	return GINT_TO_POINTER(retval);

}<|MERGE_RESOLUTION|>--- conflicted
+++ resolved
@@ -1198,24 +1198,6 @@
 
 	next_psf_is_previous = (args.psftype == PSF_BLIND || args.psftype == PSF_STARS) ? TRUE : FALSE;
 
-<<<<<<< HEAD
-	float *xyzdata = NULL;
-	int threads;
-	if (the_fit->naxes[2] == 3 && com.kernelchannels == 1) {
-		// Convert the fit to XYZ and only deconvolve Y
-		int npixels = the_fit->rx * the_fit->ry;
-		xyzdata = malloc(npixels * the_fit->naxes[2] * sizeof(float));
-#ifdef _OPENMP
-		threads = sequence_is_running ? 1 : com.max_thread;
-#pragma omp parallel for simd num_threads(threads) schedule(static)
-#endif
-		for (int i = 0 ; i < npixels ; i++) {
-			linrgb_to_xyzf(args.fdata[i], args.fdata[i + npixels], args.fdata[i + 2 * npixels], &xyzdata[i], &xyzdata[i + npixels], &xyzdata[i + 2 * npixels], FALSE);
-		}
-		args.nchans = 1;
-		free(args.fdata);
-		args.fdata = xyzdata + npixels; // fdata now points to the L part of xyzdata
-=======
 	float *yuvdata = NULL;
 	if (the_fit->naxes[2] == 3 && com.kernelchannels == 1) {
 		// Convert the fit to XYZ and only deconvolve Y
@@ -1227,7 +1209,6 @@
 		args.nchans = 1;
 		free(args.fdata);
 		args.fdata = yuvdata; // fdata now points to the Y part of yuvdata
->>>>>>> be127b18
 	}
 
 	if (get_thread_run() || sequence_is_running == 1) {
@@ -1271,20 +1252,14 @@
 			show_time(t_start, t_end);
 		}
 	}
+
 	if (the_fit->naxes[2] == 3 && com.kernelchannels == 1) {
 		// Put things back as they were
 		int npixels = the_fit->rx * the_fit->ry;
 		args.nchans = 3;
 		args.fdata = malloc(npixels * args.nchans * sizeof(float));
-#ifdef _OPENMP
-#pragma omp parallel for simd num_threads(threads) schedule(static)
-#endif
 		for (int i = 0 ; i < npixels ; i++) {
-<<<<<<< HEAD
-			xyz_to_linrgbf(xyzdata[i], xyzdata[i + npixels], xyzdata[i + 2 * npixels], &args.fdata[i], &args.fdata[i + npixels], &args.fdata[i + 2 * npixels], FALSE);
-=======
 			yuv_to_rgbf(yuvdata[i], yuvdata[i + npixels], yuvdata[i + 2 * npixels], &args.fdata[i], &args.fdata[i + npixels], &args.fdata[i + 2 * npixels]);
->>>>>>> be127b18
 		}
 		free(yuvdata);
 	}
