--- conflicted
+++ resolved
@@ -1380,31 +1380,17 @@
 	return 1;
 }
 int deconvolution_finalize_hook(struct generic_seq_args *seqargs) {
-<<<<<<< HEAD
 	deconvolution_sequence_data *data = (deconvolution_sequence_data *) seqargs->user;
 	int retval = seq_finalize_hook(seqargs);
 	free(data->deconv_data);
 	free(data);
-	set_progress_bar_data(_("Ready."), 0.);
-=======
-	int retval = 0;
-//	deconvolution_sequence_data *seqdata = (deconvolution_sequence_data *) args->user;
-	g_assert(seqargs->has_output); // don't call this hook otherwise
-	if ((seqargs->force_ser_output || (seqargs->seq->type == SEQ_SER && !seqargs->force_fitseq_output)) && seqargs->new_ser) {
-		retval = ser_write_and_close(seqargs->new_ser);
-		free(seqargs->new_ser);
-	}
-	else if ((seqargs->force_fitseq_output || (seqargs->seq->type == SEQ_FITSEQ && !seqargs->force_ser_output)) && seqargs->new_fitseq) {
-		retval = fitseq_close_file(seqargs->new_fitseq);
-		free(seqargs->new_fitseq);
-	}
 	set_progress_bar_data(PROGRESS_TEXT_RESET, PROGRESS_RESET);
->>>>>>> 8ea89798
 
 	args.psftype = args.oldpsftype; // Restore consistency
 	sequence_is_running = 0;
 	return retval;
 }
+
 
 int deconvolution_image_hook(struct generic_seq_args *seqargs, int o, int i, fits *fit, rectangle *_, int threads) {
 	int ret = 0;
