/*
 * This file is part of Siril, an astronomy image processor.
 * Copyright (C) 2005-2011 Francois Meyer (dulle at free.fr)
 * Copyright (C) 2012-2024 team free-astro (see more in AUTHORS file)
 * Reference site is https://siril.org
 *
 * Siril is free software: you can redistribute it and/or modify
 * it under the terms of the GNU General Public License as published by
 * the Free Software Foundation, either version 3 of the License, or
 * (at your option) any later version.
 *
 * Siril is distributed in the hope that it will be useful,
 * but WITHOUT ANY WARRANTY; without even the implied warranty of
 * MERCHANTABILITY or FITNESS FOR A PARTICULAR PURPOSE. See the
 * GNU General Public License for more details.
 *
 * You should have received a copy of the GNU General Public License
 * along with Siril. If not, see <http://www.gnu.org/licenses/>.
 */

#include "plot.h"

#include <cairo.h>
#include <math.h>
#include <stdio.h>
#include <stdlib.h>
#include <string.h>
#ifndef _WIN32
#include <sys/wait.h>
#endif

#include "core/siril.h"
#include "core/proto.h"
#include "core/siril_date.h"
#include "core/processing.h"
#include "core/siril_world_cs.h"
#include "core/siril_log.h"
#include "gui/utils.h"
#include "gui/image_display.h"
#include "gui/dialogs.h"
#include "gui/message_dialog.h"
#include "gui/progress_and_log.h"
#include "gui/sequence_list.h"
#include "gui/siril_plot.h"
#include "registration/registration.h"
#include "algos/PSF.h"
#include "algos/siril_wcs.h"
#include "algos/comparison_stars.h"
#include "io/aavso_extended.h"
#include "io/ser.h"
#include "io/sequence.h"
#include "io/siril_plot.h"
#include "gui/PSF_list.h"
#include "opencv/opencv.h"
#include "algos/astrometry_solver.h"
#include "algos/comparison_stars.h"

// TODO: Would probably be more efficient to cache plot surface and add selection as an overlay

#define XLABELSIZE 15
#define PLOT_SLIDER_THICKNESS 10. // thickness of the sliders in pixels
#define SIDE_MARGIN 12. // the margin in pixels top and left to define the start of selectable zone (allows to write info atop of selection)
#define SEL_TOLERANCE 3. // toerance in pixels for grabbing the selection borders

static GtkWidget *drawingPlot = NULL, *sourceCombo = NULL, *combo = NULL,
		*photometry_output1 = NULL, *photometry_output2 = NULL, *photo_clear_button = NULL, *buttonClearAll = NULL,
		*buttonClearLatest = NULL, *arcsec = NULL, *julianw = NULL, *label_display_plot = NULL,
<<<<<<< HEAD
		*comboX = NULL, *layer_selector = NULL, *buttonSaveCSV = NULL,
		*buttonNINA = NULL, *buttonCompStars = NULL, *buttonCompStarsManu = NULL;
=======
		*comboX = NULL, *layer_selector = NULL, *buttonSaveCSV = NULL;
>>>>>>> be940aaf
static pldata *plot_data;
static struct kpair ref, curr;
static gboolean use_photometry = FALSE, requires_seqlist_update = FALSE;
static char *ylabel = NULL;
static gchar *xlabel = NULL;
static enum photometry_source photometry_selected_source = FWHM;
static enum registration_source registration_selected_source = r_FWHM;
static enum registration_source X_selected_source = r_FRAME;
static int julian0 = 0;
static int reglayer = 0;
static gboolean is_fwhm = TRUE;
static gboolean is_arcsec = FALSE;
static gboolean force_Julian = FALSE;
static plot_draw_data_t pdd = { 0 };
static char *regfmt32[] = { "%0.2f", "%0.2f", "%0.2f", "%0.4f", "%0.0f", "%0.1f", "%0.1f", "%0.3f", "%0.0f" };
static char *regfmt16[] = { "%0.2f", "%0.2f", "%0.2f", "%0.0f", "%0.0f", "%0.1f", "%0.1f", "%0.3f", "%0.0f" };
static char *phtfmt32[] = { "%0.2f", "%0.2f", "%0.2f", "%0.2f", "%0.4f", "%0.1f", "%0.1f", "%0.2f"};
static char *phtfmt16[] = { "%0.2f", "%0.2f", "%0.2f", "%0.2f", "%0.0f", "%0.1f", "%0.1f", "%0.2f"};
static GtkMenu *menu = NULL;
static GtkMenuItem *menu_item1 = NULL, *menu_item2 = NULL, *menu_item3 = NULL;
static gboolean popup_already_shown = FALSE, has_item3 = TRUE;

static void formatX(double v, char *buf, size_t bufsz) {
	char *fmt;
	if (use_photometry && julian0 && force_Julian) {
		fmt = "%0.5f";
	} else {
		fmt = (gfit.type == DATA_FLOAT) ? regfmt32[X_selected_source] : regfmt16[X_selected_source];
	}
	// size of buf is 128
	// https://kristaps.bsd.lv/kplot/kplot_alloc.3.html
	snprintf(buf, 128, fmt, v);
}
static void formatY(double v, char *buf, size_t bufsz) {
	char *fmt;
	if (use_photometry) {
		fmt = (gfit.type == DATA_FLOAT) ? phtfmt32[photometry_selected_source] : phtfmt16[photometry_selected_source];
	} else {
		fmt = (gfit.type == DATA_FLOAT) ? regfmt32[registration_selected_source] : regfmt16[registration_selected_source];
	}
	snprintf(buf, 128, fmt, v);
}

static void update_ylabel();
static void set_colors(struct kplotcfg *cfg);
static void free_colors(struct kplotcfg *cfg);
void on_JulianPhotometry_toggled(GtkToggleButton *button, gpointer user_data);
void on_plotCombo_changed(GtkComboBox *box, gpointer user_data);
void on_plotComboX_changed(GtkComboBox *box, gpointer user_data);


static const gchar *photometry_labels[] = {
	N_("FWHM"),
	N_("Roundness"),
	N_("Amplitude"),
	N_("Magnitude"),
	N_("Background"),
	N_("X Position"),
	N_("Y Position"),
	N_("SNR")
};

static const gchar *registration_labels[] = {
	N_("FWHM"),
	N_("Roundness"),
	N_("wFWHM"),
	N_("Background"),
	N_("# Stars"),
	N_("X Position"),
	N_("Y Position"),
	N_("Quality"),
	N_("Frame"),
};

pldata *alloc_plot_data(int size) {
	pldata *plot = malloc(sizeof(pldata));
	plot->frame = calloc(size, sizeof(double));
	plot->data = calloc(size, sizeof(struct kpair));
	plot->err = calloc(size, sizeof(struct kpair));
	if (!plot->data || !plot->err) {
		PRINT_ALLOC_ERR;
		free(plot->frame);
		free(plot->data);
		free(plot->err);
		free(plot);
		return NULL;
	}
	plot->nb = size;
	plot->next = NULL;
	return plot;
}


static void convert_surface_to_plot_coords(gdouble x, gdouble y, double *xpos, double *ypos) {
	*xpos = max(min(pdd.scale.x * (x - pdd.offset.x) + pdd.pdatamin.x, pdd.pdatamax.x), pdd.pdatamin.x);
	*ypos = max(min(pdd.scale.y * (pdd.range.y - y + pdd.offset.y) + pdd.pdatamin.y, pdd.pdatamax.y), pdd.pdatamin.y);
}

// static void convert_plot_to_surface_coords(double x, double y, double *xpos, double *ypos) {
// 	*xpos = 1./ pdd.scale.x * (x - pdd.pdatamin.x) + pdd.offset.x;
// 	*ypos = 1./ pdd.scale.y * (pdd.pdatamin.y - y) + pdd.range.y + pdd.offset.y;
// }

static void reset_plot_zoom() {
	pdd.xrange[0] = 0.;
	pdd.xrange[1] = 1.;
	pdd.yrange[0] = 0.;
	pdd.yrange[1] = 1.;
	pdd.marker_grabbed = MARKER_NONE;
	pdd.action = SELACTION_NONE;
	pdd.border_grabbed = SELBORDER_NONE;
	pdd.slider_grabbed = SLIDER_NONE;
	pdd.selection = (rectangled){0., 0., 0., 0.};
}

static gboolean selection_is_active() {
	return pdd.selection.w > 0. && pdd.selection.h > 0.;
}

static gboolean is_inside_selection(double x, double y) {
	if (!selection_is_active()) return FALSE;
	if (x >= pdd.selection.x + SEL_TOLERANCE &&
		x <= pdd.selection.x + pdd.selection.w - SEL_TOLERANCE &&
		y >= pdd.selection.y + SEL_TOLERANCE &&
		y <= pdd.selection.y + pdd.selection.h - SEL_TOLERANCE)
			return TRUE;
	return FALSE;
}

gboolean is_inside_grid(double x, double y, plot_draw_data_t *pddstruct) {
	if (x <= pddstruct->offset.x + pddstruct->range.x + SEL_TOLERANCE &&
		x >= pddstruct->offset.x - SEL_TOLERANCE &&
		y <= pddstruct->offset.y + pddstruct->range.y + SEL_TOLERANCE &&
		y >= pddstruct->offset.y - SEL_TOLERANCE)
			return TRUE;
	return FALSE;
}

static enum border_type is_over_selection_border(double x, double y) {
	if (!selection_is_active()) return SELBORDER_NONE;
	if (x >= pdd.selection.x && x <= pdd.selection.x + pdd.selection.w && y >= pdd.selection.y - SEL_TOLERANCE && y <= pdd.selection.y + SEL_TOLERANCE) return SELBORDER_TOP;
	if (x >= pdd.selection.x && x <= pdd.selection.x + pdd.selection.w && y >= pdd.selection.y + pdd.selection.h - SEL_TOLERANCE && y <= pdd.selection.y + pdd.selection.h + SEL_TOLERANCE) return SELBORDER_BOTTOM;
	if (y >= pdd.selection.y && y <= pdd.selection.y + pdd.selection.h && x >= pdd.selection.x - SEL_TOLERANCE && x <= pdd.selection.x + SEL_TOLERANCE) return SELBORDER_LEFT;
	if (y >= pdd.selection.y && y <= pdd.selection.y + pdd.selection.h && x >= pdd.selection.x + pdd.selection.w - SEL_TOLERANCE && x <= pdd.selection.x + pdd.selection.w + SEL_TOLERANCE) return SELBORDER_RIGHT;
	return SELBORDER_NONE;
}

// Returns TRUE if within all the plotting surface except
// the full-length bottom and right rectangles that enclose sliders
// This should avoid conflicts with sliders interactions
static gboolean is_inside_selectable_zone(double x, double y) {
	if (x <= pdd.surf_w - PLOT_SLIDER_THICKNESS && x >= SIDE_MARGIN && y <= pdd.surf_h - PLOT_SLIDER_THICKNESS && y >= SIDE_MARGIN) return TRUE;
	return FALSE;
}

static gboolean is_inside_slider(double x, double y, enum slider_type slider_t) {
	switch (slider_t) {
		// some margins are included to make sure we can grab
		case SLIDER_X:
			return (x <= pdd.offset.x + pdd.range.x + SEL_TOLERANCE && x >= pdd.offset.x - SEL_TOLERANCE && y >= pdd.surf_h - PLOT_SLIDER_THICKNESS);
		case SLIDER_Y:
			return (y <= pdd.offset.y + pdd.range.y + SEL_TOLERANCE && y >= pdd.offset.y - SEL_TOLERANCE && x >= pdd.surf_w - PLOT_SLIDER_THICKNESS);
		default:
			return FALSE;
	}
}

static gboolean is_over_marker(double x, double y, enum marker_type marker_t) {
	switch (marker_t) {
		case MARKER_X_MIN:
			return (fabs(x - (pdd.offset.x + pdd.range.x * pdd.xrange[0])) <= PLOT_SLIDER_THICKNESS * 0.5 && fabs(y - (pdd.surf_h - PLOT_SLIDER_THICKNESS * 0.5)) <= PLOT_SLIDER_THICKNESS * 0.5);
		case MARKER_X_MAX:
			return (fabs(x - (pdd.offset.x + pdd.range.x * pdd.xrange[1])) <= PLOT_SLIDER_THICKNESS * 0.5 && fabs(y - (pdd.surf_h - PLOT_SLIDER_THICKNESS * 0.5)) <= PLOT_SLIDER_THICKNESS * 0.5);
		case MARKER_Y_MIN:
			return (fabs(x - (pdd.surf_w - PLOT_SLIDER_THICKNESS * 0.5)) <= PLOT_SLIDER_THICKNESS * 0.5 && fabs(y - (pdd.offset.y + pdd.range.y * (1. - pdd.yrange[0]))) <= PLOT_SLIDER_THICKNESS * 0.5);
		case MARKER_Y_MAX:
			return (fabs(x - (pdd.surf_w - PLOT_SLIDER_THICKNESS * 0.5)) <= PLOT_SLIDER_THICKNESS * 0.5 && fabs(y - (pdd.offset.y + pdd.range.y * (1. - pdd.yrange[1]))) <= PLOT_SLIDER_THICKNESS * 0.5);
		default:
			return FALSE;
	}
}

static int get_closest_marker(double x, double y, enum slider_type slider_t, const double *valrange) {
	double val = (slider_t == SLIDER_X) ? (x - pdd.offset.x) / pdd.range.x : (pdd.offset.y + pdd.range.y - y) / pdd.range.y;
	// should not be outside of [0, 1] but just in case
	val = min(1., val);
	val = max(0., val);
	return (int)(fabs(val - valrange[0]) > fabs(val - valrange[1]));
}

static void find_range_from_pos(double x, double y, enum slider_type slider_t, int index, double *valrange) {
	double val = (slider_t == SLIDER_X) ? (x - pdd.offset.x) / pdd.range.x : (pdd.offset.y + pdd.range.y - y) / pdd.range.y;
	val = min(1., val);
	val = max(0., val);
	double otherval = (index == 0) ? valrange[1] : valrange[0];
	// making sure the values are correctly ordered
	valrange[0] = min(val, otherval);
	valrange[1] = max(val, otherval);
}

static double find_rangeval_from_pos(double v, enum slider_type slider_t) {
	return (slider_t == SLIDER_X) ? (v - pdd.offset.x) / pdd.range.x : (pdd.offset.y + pdd.range.y - v) / pdd.range.y;
}

static void update_slider(enum slider_type slider_t, double valmin, double valmax) {
	switch (slider_t) {
		case SLIDER_X:
			pdd.xrange[0] = valmin;
			pdd.xrange[1] = valmax;
			break;
		case SLIDER_Y:
			pdd.yrange[0] = valmin;
			pdd.yrange[1] = valmax;
			break;
		default:
			break;
	}
	drawPlot();
}

static gboolean get_index_of_frame(double x, double y, gboolean check_index_incl, double *index, double *xpos, double *ypos) {
	int closestframe = -1;
	double mindist = DBL_MAX;
	pldata *plot = plot_data;
	convert_surface_to_plot_coords(x, y, xpos, ypos);
	// double testx, testy;
	// convert_plot_to_surface_coords(pdd.datamin.x, pdd.datamin.y, &testx, &testy);

	double invrangex = 1./(pdd.pdatamax.x - pdd.pdatamin.x);
	double invrangey = 1./(pdd.pdatamax.y - pdd.pdatamin.y);
	*index = *xpos;

	while (plot) {
		for (int j = 0; j < plot->nb; j++) {
			double dist = pow((*index - plot->data[j].x) * invrangex, 2) + pow((*ypos - plot->data[j].y) * invrangey, 2);
			if (dist < mindist) {
				mindist = dist;
				closestframe = plot->frame[j];
			}
		}
		plot = plot->next;
	}
	*index = (mindist < 0.0004) ? closestframe : -1; // only set index if distance between cursor and a point is small enough (2% of scales)

	if (check_index_incl && (*index >= 0 && *index <= pdd.pdatamax.x)) return com.seq.imgparam[(int)*index - 1].incl;
	return TRUE;

}

static void plot_draw_all_sliders(cairo_t *cr) {
	double color = (com.pref.gui.combo_theme == 0) ? 1.0 : 0.0;
	cairo_set_line_width(cr, 1.0);
	cairo_set_source_rgb(cr, color, color, color);
	// x-slider
	cairo_rectangle(cr, pdd.offset.x, pdd.surf_h - PLOT_SLIDER_THICKNESS, pdd.range.x, PLOT_SLIDER_THICKNESS);
	cairo_stroke(cr);
	// y-slider
	cairo_rectangle(cr, pdd.surf_w - PLOT_SLIDER_THICKNESS, pdd.offset.y, PLOT_SLIDER_THICKNESS, pdd.range.y);
	cairo_stroke(cr);
}

static void plot_draw_slider_fill(cairo_t *cr, enum slider_type slider_t) {
	double color = 0.5;
	cairo_set_source_rgb(cr, color, color, color);
	switch (slider_t) {
		default:
		case SLIDER_X:
			cairo_rectangle(cr, pdd.offset.x + pdd.range.x * pdd.xrange[0], pdd.surf_h - PLOT_SLIDER_THICKNESS, pdd.range.x * (pdd.xrange[1] - pdd.xrange[0]), PLOT_SLIDER_THICKNESS);
			break;
		case SLIDER_Y:
			cairo_rectangle(cr, pdd.surf_w - PLOT_SLIDER_THICKNESS, pdd.offset.y + pdd.range.y * (1. - pdd.yrange[1]), PLOT_SLIDER_THICKNESS, pdd.range.y * (pdd.yrange[1] - pdd.yrange[0]));
			break;
	}
	cairo_fill(cr);
}

static void plot_draw_all_sliders_fill(cairo_t *cr) {
	plot_draw_slider_fill(cr, SLIDER_X);
	plot_draw_slider_fill(cr, SLIDER_Y);
}


static void plot_draw_marker(cairo_t *cr, enum marker_type marker_t) {
	cairo_set_source_rgb(cr, 0.8, 0., 0.);
	switch (marker_t) {
		default:
		case MARKER_X_MIN:
			cairo_arc(cr, pdd.offset.x + pdd.range.x * pdd.xrange[0], pdd.surf_h - PLOT_SLIDER_THICKNESS * 0.5, PLOT_SLIDER_THICKNESS * 0.5, 0., 2. * M_PI);
			break;
		case MARKER_X_MAX:
			cairo_arc(cr, pdd.offset.x + pdd.range.x * pdd.xrange[1], pdd.surf_h - PLOT_SLIDER_THICKNESS * 0.5, PLOT_SLIDER_THICKNESS * 0.5, 0., 2. * M_PI);
			break;
		case MARKER_Y_MIN:
			cairo_arc(cr, pdd.surf_w - PLOT_SLIDER_THICKNESS * 0.5, pdd.offset.y + pdd.range.y * (1. - pdd.yrange[0]), PLOT_SLIDER_THICKNESS * 0.5, 0., 2. * M_PI);
			break;
		case MARKER_Y_MAX:
			cairo_arc(cr, pdd.surf_w - PLOT_SLIDER_THICKNESS * 0.5, pdd.offset.y + pdd.range.y * (1. - pdd.yrange[1]), PLOT_SLIDER_THICKNESS * 0.5, 0., 2. * M_PI);
			break;
	}
	cairo_fill(cr);
}

static void plot_draw_all_markers(cairo_t *cr) {
	for (int i = MARKER_X_MIN; i <= MARKER_Y_MAX; i++)
		plot_draw_marker(cr, i);
}

static void plot_draw_selection(cairo_t *cr){
	if (pdd.selection.h == 0. || pdd.selection.w == 0.) return;
	double dash_format[] = { 4.0, 2.0 };
	double color = (com.pref.gui.combo_theme == 0) ? 0.8 : 0.2;
	cairo_set_source_rgb(cr, color, color, color);
	cairo_set_dash(cr, dash_format, 2, 0);
	cairo_set_line_width(cr, 1.);
	cairo_rectangle(cr, pdd.selection.x,  pdd.selection.y,
						 pdd.selection.w,  pdd.selection.h);
	cairo_stroke(cr);
	cairo_set_dash(cr, NULL, 0, 0);
	cairo_move_to(cr, pdd.selection.x,  pdd.selection.y - 2);
	double xmin, ymin, xmax, ymax;
	convert_surface_to_plot_coords(pdd.selection.x, pdd.selection.y, &xmin, &ymax);
	convert_surface_to_plot_coords(pdd.selection.x + pdd.selection.w, pdd.selection.y + pdd.selection.h, &xmax, &ymin);
	gchar fmt[256] = { 0 };
	gchar buffer[256] = { 0 };
	if (use_photometry) {
		if (julian0 && force_Julian) {
			g_sprintf(fmt, "Nb: %s (for V star) - %s: [ %s , %s ] - %s: [ %s , %s ]", "\%d", xlabel,
			"%0.5f",
			"%0.5f",
			ylabel,
			(gfit.type == DATA_FLOAT) ? phtfmt32[photometry_selected_source] : phtfmt16[photometry_selected_source],
			(gfit.type == DATA_FLOAT) ? phtfmt32[photometry_selected_source] : phtfmt16[photometry_selected_source]);
		} else {
			g_sprintf(fmt, "Nb: %s (for V star) - %s: [ %s , %s ] - %s: [ %s , %s ]", "\%d", xlabel,
			(gfit.type == DATA_FLOAT) ? regfmt32[X_selected_source] : regfmt16[X_selected_source],
			(gfit.type == DATA_FLOAT) ? regfmt32[X_selected_source] : regfmt16[X_selected_source],
			ylabel,
			(gfit.type == DATA_FLOAT) ? phtfmt32[photometry_selected_source] : phtfmt16[photometry_selected_source],
			(gfit.type == DATA_FLOAT) ? phtfmt32[photometry_selected_source] : phtfmt16[photometry_selected_source]);
		}
	} else {
		g_sprintf(fmt, "Nb: %s - %s: [ %s , %s ] - %s: [ %s , %s ]", "\%d", xlabel,
		(gfit.type == DATA_FLOAT) ? regfmt32[X_selected_source] : regfmt16[X_selected_source],
		(gfit.type == DATA_FLOAT) ? regfmt32[X_selected_source] : regfmt16[X_selected_source],
		ylabel,
		(gfit.type == DATA_FLOAT) ? regfmt32[registration_selected_source] : regfmt16[registration_selected_source],
		(gfit.type == DATA_FLOAT) ? regfmt32[registration_selected_source] : regfmt16[registration_selected_source]);
	}
	g_sprintf(buffer, fmt, pdd.nbselected, xmin, xmax, ymin, ymax);
	cairo_show_text(cr, buffer);
	cairo_stroke(cr);
}

static void build_registration_dataset(sequence *seq, int layer, int ref_image,
		pldata *plot) {
	int i, j;
	double fwhm;
	double dx, dy;
	double cx,cy;
	cx = (seq->is_variable) ? (double)seq->imgparam[ref_image].rx * 0.5 : (double)seq->rx * 0.5;
	cy = (seq->is_variable) ? (double)seq->imgparam[ref_image].ry * 0.5 : (double)seq->ry * 0.5;
	Homography Href = seq->regparam[layer][ref_image].H;
	gboolean Href_is_invalid = (guess_transform_from_H(Href) == NULL_TRANSFORMATION);
	pdd.datamin = (point){ DBL_MAX, DBL_MAX};
	pdd.datamax = (point){ -DBL_MAX, -DBL_MAX};

	for (i = 0, j = 0; i < seq->number; i++) {
		if (!seq->imgparam[i].incl)
			continue;
		switch (X_selected_source) {
			case r_ROUNDNESS:
				plot->data[j].x = seq->regparam[layer][i].roundness;
				break;
			case r_FWHM:
				if (is_arcsec) {
					double bin = com.pref.binning_update ? (double) gfit.binning_x : 1.0;
					convert_single_fwhm_to_arcsec_if_possible(seq->regparam[layer][i].fwhm, bin, (double) gfit.pixel_size_x, gfit.focal_length, &fwhm);
				} else {
					fwhm = seq->regparam[layer][i].fwhm;
				}
				plot->data[j].x = fwhm;
				break;
			case r_X_POSITION:
			case r_Y_POSITION:
				// compute the center of image i in the axes of the reference frame
				dx = (seq->is_variable) ? (double)seq->imgparam[i].rx * 0.5 : (double)seq->rx * 0.5;
				dy = (seq->is_variable) ? (double)seq->imgparam[i].ry * 0.5 : (double)seq->ry * 0.5;
				if (Href_is_invalid || guess_transform_from_H(seq->regparam[layer][i].H) == NULL_TRANSFORMATION) {
					plot->data[j].x = 0;
					break;
				}
				cvTransfPoint(&dx, &dy, seq->regparam[layer][i].H, Href);
				plot->data[j].x = (X_selected_source == r_X_POSITION) ? dx - cx : dy - cy;
				break;
			case r_WFWHM:
				if (is_arcsec) {
					double bin = com.pref.binning_update ? (double) gfit.binning_x : 1.0;
					convert_single_fwhm_to_arcsec_if_possible(seq->regparam[layer][i].weighted_fwhm, bin, (double) gfit.pixel_size_x, gfit.focal_length, &fwhm);
				} else {
					fwhm = seq->regparam[layer][i].weighted_fwhm;
				}
				plot->data[j].x = fwhm;
				break;
			case r_QUALITY:
				plot->data[j].x = seq->regparam[layer][i].quality;
				break;
			case r_BACKGROUND:
				plot->data[j].x = seq->regparam[layer][i].background_lvl;
				break;
			case r_NBSTARS:
				plot->data[j].x = seq->regparam[layer][i].number_of_stars;
				break;
			case r_FRAME:
				plot->data[j].x = (double) i + 1;
				break;
			default:
				break;
		}
		plot->data[j].x = (isnan(plot->data[j].x)) ? 0.0 : plot->data[j].x;
		switch (registration_selected_source) {
			case r_ROUNDNESS:
				plot->data[j].y = seq->regparam[layer][i].roundness;
				break;
			case r_FWHM:
				if (is_arcsec) {
					double bin = com.pref.binning_update ? (double) gfit.binning_x : 1.0;
					convert_single_fwhm_to_arcsec_if_possible(seq->regparam[layer][i].fwhm, bin, (double) gfit.pixel_size_x, gfit.focal_length, &fwhm);
				} else {
					fwhm = seq->regparam[layer][i].fwhm;
				}
				plot->data[j].y = fwhm;
				break;
			case r_X_POSITION:
			case r_Y_POSITION:
				// compute the center of image i in the axes of the reference frame
				dx = (seq->is_variable) ? (double)seq->imgparam[i].rx * 0.5 : (double)seq->rx * 0.5;
				dy = (seq->is_variable) ? (double)seq->imgparam[i].ry * 0.5 : (double)seq->ry * 0.5;
				if (Href_is_invalid || guess_transform_from_H(seq->regparam[layer][i].H) == NULL_TRANSFORMATION) {
					plot->data[j].y = 0;
					break;
				}
				cvTransfPoint(&dx, &dy, seq->regparam[layer][i].H, Href);
				plot->data[j].y = (registration_selected_source == r_X_POSITION) ? dx - cx : dy - cy;
				break;
			case r_WFWHM:
				if (is_arcsec) {
					double bin = com.pref.binning_update ? (double) gfit.binning_x : 1.0;
					convert_single_fwhm_to_arcsec_if_possible(seq->regparam[layer][i].weighted_fwhm, bin, (double) gfit.pixel_size_x, gfit.focal_length, &fwhm);
				} else {
					fwhm = seq->regparam[layer][i].weighted_fwhm;
				}
				plot->data[j].y = fwhm;
				break;
			case r_QUALITY:
				plot->data[j].y = seq->regparam[layer][i].quality;
				break;
			case r_BACKGROUND:
				plot->data[j].y = seq->regparam[layer][i].background_lvl;
				break;
			case r_NBSTARS:
				plot->data[j].y = seq->regparam[layer][i].number_of_stars;
				break;
			default:
				break;
		}
		plot->data[j].y = (isnan(plot->data[j].y)) ? 0.0 : plot->data[j].y;
		plot->frame[j] =  (double) i + 1;
		if (i == ref_image) {
			ref.x = plot->data[j].x;
			ref.y = plot->data[j].y;
		}
		if ((i == seq->current) & com.seq.imgparam[i].incl) {
			curr.x = plot->data[j].x;
			curr.y = plot->data[j].y;
		}
		// caching the data range
		if (pdd.datamin.x > plot->data[j].x) pdd.datamin.x = plot->data[j].x;
		if (pdd.datamax.x < plot->data[j].x) pdd.datamax.x = plot->data[j].x;
		if (pdd.datamin.y > plot->data[j].y) pdd.datamin.y = plot->data[j].y;
		if (pdd.datamax.y < plot->data[j].y) pdd.datamax.y = plot->data[j].y;
		j++;
	}
	plot->nb = j;
	pdd.pdatamin.x = pdd.datamin.x + (pdd.datamax.x - pdd.datamin.x) * pdd.xrange[0];
	pdd.pdatamax.x = pdd.datamin.x + (pdd.datamax.x - pdd.datamin.x) * pdd.xrange[1];
	pdd.pdatamin.y = pdd.datamin.y + (pdd.datamax.y - pdd.datamin.y) * pdd.yrange[0];
	pdd.pdatamax.y = pdd.datamin.y + (pdd.datamax.y - pdd.datamin.y) * pdd.yrange[1];
}

static void set_x_photometry_values(sequence *seq, pldata *plot, int image_index, int point_index) {
	double julian = 0.;
	if (seq->imgparam[image_index].date_obs) {
		GDateTime *tsi = g_date_time_ref(seq->imgparam[image_index].date_obs);
		if (seq->exposure > 0.0) {
			GDateTime *new_dt = g_date_time_add_seconds(tsi, seq->exposure * 0.5);
			julian = date_time_to_Julian(new_dt);
			g_date_time_unref(new_dt);
		} else {
			julian = date_time_to_Julian(tsi);
		}

		julian -= (double)julian0;
		g_date_time_unref(tsi);
	} else {
		julian = (double) image_index + 1; // should not happen
		siril_debug_print("no DATE-OBS information for frame %d\n", image_index);
	}
	plot->frame[point_index] = (double) image_index + 1;

	if (julian0 && force_Julian) {
		plot->data[point_index].x = julian;
	} else {
		plot->data[point_index].x = (double)image_index + 1;
	}
	plot->err[point_index].x = plot->data[point_index].x;
}

static void build_photometry_dataset(sequence *seq, int dataset, int ref_image, pldata *plot) {
	int i, j;
	double offset = -1001.0;
	double fwhm;
	psf_star **psfs = seq->photometry[dataset], *ref_psf;
	if (seq->reference_star >= 0 && !seq->photometry[seq->reference_star])
		seq->reference_star = -1;

	for (i = 0, j = 0; i < seq->number; i++) {
		if (!seq->imgparam[i].incl || !psfs[i])
			continue;
		if (!julian0 && !xlabel) {
			if (seq->imgparam[i].date_obs) {
				GDateTime *ts0 = g_date_time_ref(seq->imgparam[i].date_obs);
				if (seq->exposure > 0.0) {
					GDateTime *new_dt = g_date_time_add_seconds(ts0, seq->exposure * 0.5);
					julian0 = (int) date_time_to_Julian(new_dt);
					g_date_time_unref(new_dt);
				} else {
					julian0 = (int) date_time_to_Julian(ts0);
				}
				g_date_time_unref(ts0);
				//siril_debug_print("julian0 set to %d\n", julian0);
			}
			if (julian0 && force_Julian) {
				xlabel = malloc(XLABELSIZE * sizeof(char));
				g_snprintf(xlabel, XLABELSIZE, "(JD) %d +", julian0);
			} else {
				xlabel = _("Frames");
			}
		}
		set_x_photometry_values(seq, plot, i, j);

		switch (photometry_selected_source) {
			case ROUNDNESS:
				plot->data[j].y = psfs[i]->fwhmy / psfs[i]->fwhmx;
				break;
			case FWHM:
				if (is_arcsec) {
					fwhm_to_arcsec_if_needed(&gfit, psfs[i]);
					fwhm = psfs[i]->fwhmx_arcsec < 0 ? psfs[i]->fwhmx : psfs[i]->fwhmx_arcsec;
				} else {
					fwhm = psfs[i]->fwhmx;
				}
				plot->data[j].y = fwhm;
				break;
			case AMPLITUDE:
				plot->data[j].y = psfs[i]->A;
				break;
			case MAGNITUDE:
				if (!psfs[i]->phot_is_valid)
					continue;
				plot->data[j].y = psfs[i]->mag;
				plot->err[j].y = psfs[i]->s_mag;

				if (seq->reference_star >= 0) {
					/* we have a reference star for the sequence,
					 * with photometry data */
					ref_psf = seq->photometry[seq->reference_star][i];
					if (ref_psf)
						offset = seq->reference_mag - ref_psf->mag;
				} else if (com.magOffset > 0.0)
					offset = com.magOffset;

				/* apply the absolute apparent magnitude offset */
				if (offset > -1000.0)
					plot->data[j].y += offset;
				break;
			case BACKGROUND:
				plot->data[j].y = psfs[i]->B;
				break;
			case X_POSITION:
				plot->data[j].y = psfs[i]->xpos;
				break;
			case Y_POSITION:
				plot->data[j].y = psfs[i]->ypos;
				break;
			case SNR:
				plot->data[j].y = psfs[i]->SNR;
				break;
			default:
				break;
		}

		/* we'll just take the reference image point from the last data set rendered */
		if (i == ref_image) {
			ref.x = plot->data[j].x;
			ref.y = plot->data[j].y;
		}
		if (i == seq->current && com.seq.imgparam[i].incl) {
			curr.x = plot->data[j].x;
			curr.y = plot->data[j].y;
		}
		// caching the data range
		if (pdd.datamin.x > plot->data[j].x) pdd.datamin.x = plot->data[j].x;
		if (pdd.datamax.x < plot->data[j].x) pdd.datamax.x = plot->data[j].x;
		if (pdd.datamin.y > plot->data[j].y - plot->err[j].y) pdd.datamin.y = plot->data[j].y - plot->err[j].y;
		if (pdd.datamax.y < plot->data[j].y + plot->err[j].y) pdd.datamax.y = plot->data[j].y + plot->err[j].y;
		j++;
	}
	plot->nb = j;
	pdd.pdatamin.x = pdd.datamin.x + (pdd.datamax.x - pdd.datamin.x) * pdd.xrange[0];
	pdd.pdatamax.x = pdd.datamin.x + (pdd.datamax.x - pdd.datamin.x) * pdd.xrange[1];
	pdd.pdatamin.y = pdd.datamin.y + (pdd.datamax.y - pdd.datamin.y) * pdd.yrange[0];
	pdd.pdatamax.y = pdd.datamin.y + (pdd.datamax.y - pdd.datamin.y) * pdd.yrange[1];
}

static int get_number_of_stars(const sequence *seq) {
	int count = 0;
	for (int i = 0; i < MAX_SEQPSF && seq->photometry[i]; i++) {
		if (seq->photometry[i][seq->reference_image])
			count++;
	}
	return count;
}

// call after having filled the plot data of the multiple stars with either
// generate_magnitude_data() from the command or build_photometry_dataset() from the GUI
// the first will be the target
static int light_curve(pldata *plot, sequence *seq, gchar *filename, gchar **error, void *ptr) {
	struct light_curve_args *lcargs = calloc(1, sizeof(struct light_curve_args));

	lcargs->seq = seq;
	lcargs->layer = 0; // We don't care. This is not used in our case
	lcargs->display_graph = TRUE;
	lcargs->target_descr = NULL;

	int retval = new_light_curve(filename, lcargs);
	if (!retval && lcargs->spl_data) {
		create_new_siril_plot_window(lcargs->spl_data);
	} else {
		if (retval)
			control_window_switch_to_tab(OUTPUT_LOGS);
	}
	free_light_curve_args(lcargs); // this will not free args->spl_data which is free by siril_plot window upon closing

	return retval;
}

static int exportCSV(pldata *plot, sequence *seq, gchar *filename, gchar **err, void *ptr) {
	if (!plot) {
		fprintf(stderr, "exportCSV: Nothing to export\n");
		return 1;
	}

	GError *error = NULL;
	GFile *file = g_file_new_for_path(filename);
	GOutputStream *output_stream = (GOutputStream*) g_file_replace(file, NULL, FALSE,
			G_FILE_CREATE_NONE, NULL, &error);

	if (output_stream == NULL) {
		if (error != NULL) {
			g_warning("%s\n", error->message);
			*err = g_strdup(error->message);
			g_clear_error(&error);
			fprintf(stderr, "exportCSV: Cannot export\n");
		}
		g_object_unref(file);
		return 1;
	}

	if (use_photometry) {
		pldata *tmp_plot = plot;
		for (int i = 0, j = 0; i < seq->number; i++) {
			if (!seq->imgparam[i].incl)
				continue;
			int x = 0;
			double date = tmp_plot->data[j].x;
			if (julian0 && force_Julian) {
				date += julian0;
			}
			gchar *buffer = g_strdup_printf("%.10lf", date);
			if (!g_output_stream_write_all(output_stream, buffer, strlen(buffer), NULL, NULL, &error)) {
				g_warning("%s\n", error->message);
				*err = g_strdup(error->message);
				g_free(buffer);
				g_clear_error(&error);
				g_object_unref(output_stream);
				g_object_unref(file);
				return 1;
			}
			g_free(buffer);
			buffer = NULL;
			while (x < MAX_SEQPSF && seq->photometry[x]) {
				buffer = g_strdup_printf(", %g", tmp_plot->data[j].y);
				if (!g_output_stream_write_all(output_stream, buffer, strlen(buffer), NULL, NULL, &error)) {
					g_warning("%s\n", error->message);
					*err = g_strdup(error->message);
					g_free(buffer);
					g_clear_error(&error);
					g_object_unref(output_stream);
					g_object_unref(file);
					return 1;
				}
				tmp_plot = tmp_plot->next;
				++x;
				g_free(buffer);
				buffer = NULL;
			}
			if (!g_output_stream_write_all(output_stream, "\n", 1, NULL, NULL, &error)) {
				g_warning("%s\n", error->message);
				*err = g_strdup(error->message);
				g_free(buffer);
				buffer = NULL;
				g_clear_error(&error);
				g_object_unref(output_stream);
				g_object_unref(file);
				return 1;
			}
			tmp_plot = plot;
			j++;
		}
	} else {
		for (int i = 0, j = 0; i < seq->number; i++) {
			if (!seq->imgparam[i].incl)
				continue;
			double date = plot->data[j].x;
			if (julian0) {
				date += julian0;
			}
			gchar *buffer = g_strdup_printf("%.10lf, %g\n", date, plot->data[j].y);
			if (!g_output_stream_write_all(output_stream, buffer, strlen(buffer), NULL, NULL, &error)) {
				g_warning("%s\n", error->message);
				*err = g_strdup(error->message);
				g_free(buffer);
				g_clear_error(&error);
				g_object_unref(output_stream);
				g_object_unref(file);
				return 1;
			}
			j++;
			g_free(buffer);
		}
	}
	siril_log_message(_("%s has been saved.\n"), filename);
	g_object_unref(output_stream);
	g_object_unref(file);

	return 0;
}

static double get_error_for_time(pldata *plot, double time) {
	/* when data are sorted we need to check order by matching
	 * timestamps in order to sort uncertainties as well
	 */
	for (int k = 0; k < plot->nb; k++) {
		if (plot->err[k].x == time)
			return plot->err[k].y;
	}
	return 0.0;
}

void on_ButtonSwitch_Siril_plot_clicked(GtkButton *button, gpointer user_data) {
	const sequence *seq = &com.seq;
	pldata *plot = plot_data;
	int nb_plot = 0;

	if (!plot) {
		fprintf(stderr, "Siril plot: Nothing to export\n");
		return;
	}

	siril_plot_data *spl_data = malloc(sizeof(siril_plot_data));
	init_siril_plot_data(spl_data);
	siril_plot_set_xlabel(spl_data, xlabel);
	siril_plot_set_ylabel(spl_data, ylabel);

	if (use_photometry) {
		const gchar *title = photometry_labels[photometry_selected_source];
		siril_plot_set_title(spl_data, title);
		siril_plot_set_savename(spl_data, title);

		if (photometry_selected_source == MAGNITUDE) {
			spl_data->revertY = TRUE;
		}

		pldata *tmp_plot = plot;

		double **x = malloc(MAX_SEQPSF * sizeof(double*));
		double **y = malloc(MAX_SEQPSF * sizeof(double*));
		double **yerr = malloc(MAX_SEQPSF * sizeof(double*));
		double **real_x = malloc(MAX_SEQPSF * sizeof(double*));

		for (int i = 0; i < MAX_SEQPSF; i++) {
			x[i] = calloc(seq->number, sizeof(double));
			y[i] = calloc(seq->number, sizeof(double));
			yerr[i] = calloc(seq->number, sizeof(double));
			real_x[i] = calloc(seq->number, sizeof(double));
		}
		int j = 0;
		for (int i = 0; i < seq->number; i++) {
			if (!seq->imgparam[i].incl || !seq->photometry[0][i] || !seq->photometry[0][i]->phot_is_valid)
				continue;

			x[0][j] = tmp_plot->data[j].x;			// relative date
			real_x[0][j] = x[0][j];
			if (force_Julian)
				real_x[0][j] += (double) julian0;	// absolute date

			for (int r = 0; r < MAX_SEQPSF && seq->photometry[r]; r++) {
				if (seq->photometry[r][i] && seq->photometry[r][i]->phot_is_valid) {
					y[r][j] = tmp_plot->data[j].y;
					yerr[r][j] += get_error_for_time(plot, x[r][j]);
					nb_plot = r;
				}
				tmp_plot = tmp_plot->next;
			}
			tmp_plot = plot;
			j++;
		}
		for (int r = 0; r < nb_plot + 1; r++) {
			if (j != seq->number) {
				double *xtmp = realloc(x[r], j * sizeof(double));
				if (xtmp) {
					x[r] = xtmp;
				}
				double *ytmp = realloc(y[r], j * sizeof(double));
				if (ytmp) {
					y[r] = ytmp;
				}
				double *yerrtmp = realloc(yerr[r], j * sizeof(double));
				if (yerrtmp) {
					yerr[r] = yerrtmp;
				}
				double *real_xtmp = realloc(real_x[r], j * sizeof(double));
				if (real_xtmp) {
					real_x[r] = real_xtmp;
				}
			}
			gchar *label = (r == 0) ? g_strdup("v") : g_strdup_printf("%d", r);
			if (photometry_selected_source == MAGNITUDE) {
				siril_plot_add_xydata(spl_data, label, j, x[0], y[r], yerr[r], NULL);
			} else {
				siril_plot_add_xydata(spl_data, label, j, x[0], y[r], NULL, NULL);
			}
			free(label);
		}
		for (int i = 0; i < MAX_SEQPSF; i++) {
			free(x[i]);
			free(y[i]);
			free(yerr[i]);
			free(real_x[i]);
		}

		free(x);
		free(y);
		free(yerr);
		free(real_x);

	} else {
		const gchar *title = registration_labels[registration_selected_source];
		siril_plot_set_title(spl_data, _("Registration"));
		siril_plot_set_savename(spl_data, _("Registration"));

		double *x = calloc(seq->number, sizeof(double));
		double *y = calloc(seq->number, sizeof(double));

		if (X_selected_source != r_FRAME) {
			spl_data->plottype = KPLOT_POINTS;
		}

		int j = 0;
		for (int i = 0; i < seq->number; i++) {
			if (!seq->imgparam[i].incl)
				continue;
			x[j] = plot->data[j].x;
			if (julian0) {
				x[j] += julian0;
			}
			y[j] = plot->data[j].y;
			j++;
		}
		if (j != seq->number) {
			double *xtmp = realloc(x, j * sizeof(double));
			if (xtmp) {
				x = xtmp;
			}
			double *ytmp = realloc(y, j * sizeof(double));
			if (ytmp) {
				y = ytmp;
			}
		}
		siril_plot_add_xydata(spl_data, title, j, x, y, NULL, NULL);

		free(x);
		free(y);
	}
	create_new_siril_plot_window(spl_data);

	return;
}

void free_plot_data() {
	pldata *plot = plot_data;
	while (plot) {
		pldata *next = plot->next;
		free(plot->frame);
		free(plot->data);
		free(plot->err);
		free(plot);
		plot = next;
	}
	julian0 = 0;
	xlabel = NULL;
	plot_data = NULL;
	free(pdd.selected);
	pdd.selected = NULL;
}

static void set_sensitive(GtkCellLayout *cell_layout,
		GtkCellRenderer *cell,
		GtkTreeModel *tree_model,
		GtkTreeIter *iter,
		gpointer data) {
	gboolean sensitive = TRUE;

	if (!use_photometry) {
		GtkTreePath* path = gtk_tree_model_get_path(tree_model, iter);
		if (!path) return;
		const gint *index = gtk_tree_path_get_indices(path); // search by index to avoid translation problems
		if (index) {
			if (!is_fwhm) {
				sensitive = (index[0] == r_FRAME || index[0] == r_QUALITY ||
						index[0] == r_X_POSITION || index[0] == r_Y_POSITION);
			} else {
				sensitive = (index[0] == r_FRAME || index[0] == r_FWHM ||
						index[0] == r_WFWHM || index[0] == r_ROUNDNESS ||
						index[0] == r_BACKGROUND || index[0] == r_NBSTARS ||
						index[0] == r_X_POSITION || index[0] == r_Y_POSITION);
			}
		}
		gtk_tree_path_free(path);
	}
	g_object_set(cell, "sensitive", sensitive, NULL);
}

static void fill_plot_statics() {
	if (drawingPlot == NULL) {
		drawingPlot = lookup_widget("DrawingPlot");
		combo = lookup_widget("plotCombo");
		comboX = lookup_widget("plotComboX");
		photometry_output1 = lookup_widget("varCurvePhotometry");
		photometry_output2 = lookup_widget("exportAAVSO_button");
		buttonSaveCSV = lookup_widget("ButtonSaveCSV");
		arcsec = lookup_widget("arcsecPhotometry");
		julianw = lookup_widget("JulianPhotometry");
		label_display_plot = lookup_widget("label_display_plot");
		sourceCombo = lookup_widget("plotSourceCombo");
		photo_clear_button = lookup_widget("photo_clear_button");
		buttonClearAll = lookup_widget("clearAllPhotometry");
		buttonClearLatest = lookup_widget("clearLastPhotometry");
		layer_selector = lookup_widget("seqlist_dialog_combo");
<<<<<<< HEAD
		buttonNINA = lookup_widget("nina_button");
		buttonCompStars = lookup_widget("comp_stars_button");
		buttonCompStarsManu = lookup_widget("comp_stars_manu_button");
=======
>>>>>>> be940aaf
	}
}

static void validate_combos() {
	fill_plot_statics();
	use_photometry = gtk_combo_box_get_active(GTK_COMBO_BOX(sourceCombo));
	if (!use_photometry) {
		reglayer = gtk_combo_box_get_active(GTK_COMBO_BOX(layer_selector));
		if (!(com.seq.regparam) || !(com.seq.regparam[reglayer]))
			reglayer = get_registration_layer(&com.seq);
	}
	gtk_widget_set_sensitive(photometry_output1, use_photometry);
	gtk_widget_set_sensitive(photometry_output2, use_photometry);
<<<<<<< HEAD
	gtk_widget_set_sensitive(buttonNINA, sequence_is_loaded());
	gtk_widget_set_visible(buttonCompStars, TRUE);
	gtk_widget_set_sensitive(buttonCompStars, sequence_is_loaded());
	gtk_widget_set_visible(buttonCompStarsManu, TRUE);
	gtk_widget_set_sensitive(buttonCompStarsManu, sequence_is_loaded());
=======
>>>>>>> be940aaf
	gtk_widget_set_visible(buttonSaveCSV, !(plot_data == NULL));
	g_signal_handlers_block_by_func(julianw, on_JulianPhotometry_toggled, NULL);
	gtk_widget_set_visible(julianw, use_photometry);
	g_signal_handlers_unblock_by_func(julianw, on_JulianPhotometry_toggled, NULL);
	gtk_widget_set_visible(label_display_plot, !use_photometry && !gtk_widget_get_visible(arcsec));

	g_signal_handlers_block_by_func(combo, on_plotCombo_changed, NULL);
	g_signal_handlers_block_by_func(comboX, on_plotComboX_changed, NULL);
	gtk_combo_box_text_remove_all(GTK_COMBO_BOX_TEXT(combo));
	int i = 0;
	if (use_photometry) {
		while (i < (G_N_ELEMENTS(photometry_labels))) {
			gtk_combo_box_text_append_text(GTK_COMBO_BOX_TEXT(combo), _(photometry_labels[i]));
			i++;
		}
		gtk_combo_box_set_active(GTK_COMBO_BOX(comboX), r_FRAME);
		X_selected_source = r_FRAME;
		gtk_widget_set_sensitive(comboX, FALSE);
		gtk_widget_set_sensitive(combo, TRUE);
	} else {
		while (i < (G_N_ELEMENTS(registration_labels)) - 1) { // do not write 'Frame' as possible Y value
			gtk_combo_box_text_append_text(GTK_COMBO_BOX_TEXT(combo), _(registration_labels[i]));
			i++;
		}
		gtk_combo_box_set_active(GTK_COMBO_BOX(sourceCombo), 0);
		gtk_combo_box_set_active(GTK_COMBO_BOX(comboX), X_selected_source);
		gtk_widget_set_sensitive(comboX, layer_has_registration(&com.seq, reglayer));
		gtk_widget_set_sensitive(combo, layer_has_registration(&com.seq, reglayer));

		if ((!is_fwhm) && registration_selected_source < r_X_POSITION) {
			registration_selected_source = r_QUALITY;
		}
		if ((is_fwhm) && registration_selected_source > r_Y_POSITION) {
			registration_selected_source = r_FWHM;
		}
	}
	gtk_cell_layout_clear(GTK_CELL_LAYOUT(combo));
	GtkCellRenderer *renderer = gtk_cell_renderer_text_new();
	gtk_cell_layout_pack_start(GTK_CELL_LAYOUT(combo), renderer, TRUE);
	gtk_cell_layout_set_attributes(GTK_CELL_LAYOUT(combo), renderer, "text", 0, NULL);
	gtk_cell_layout_set_cell_data_func(GTK_CELL_LAYOUT(combo), renderer, set_sensitive, NULL, NULL);

	gtk_combo_box_set_active(GTK_COMBO_BOX(combo), (use_photometry) ? photometry_selected_source : registration_selected_source);

	gtk_cell_layout_clear(GTK_CELL_LAYOUT(comboX));
	GtkCellRenderer *rendererX = gtk_cell_renderer_text_new();
	gtk_cell_layout_pack_start(GTK_CELL_LAYOUT(comboX), rendererX, TRUE);
	gtk_cell_layout_set_attributes(GTK_CELL_LAYOUT(comboX), rendererX, "text", 0, NULL);
	gtk_cell_layout_set_cell_data_func(GTK_CELL_LAYOUT(comboX), rendererX, set_sensitive, NULL, NULL);

	g_signal_handlers_unblock_by_func(combo, on_plotCombo_changed, NULL);
	g_signal_handlers_unblock_by_func(comboX, on_plotComboX_changed, NULL);
}

void on_plotSourceCombo_changed(GtkComboBox *box, gpointer user_data) {
	requires_seqlist_update = TRUE;
	reset_plot_zoom();
	drawPlot();
	validate_combos();
}

void reset_plot() {
	free_plot_data();
	reset_plot_zoom();
	int layer;
	if (sourceCombo) {
		gtk_combo_box_set_active(GTK_COMBO_BOX(sourceCombo), 0);
		gtk_combo_box_set_active(GTK_COMBO_BOX(combo), registration_selected_source); //remove?
		gtk_combo_box_set_active(GTK_COMBO_BOX(comboX), r_FRAME);
		gtk_widget_set_sensitive(comboX, FALSE);
		gtk_widget_set_sensitive(sourceCombo, FALSE);
		gtk_widget_set_sensitive(buttonSaveCSV, FALSE);
		gtk_widget_set_visible(julianw, FALSE);
		gtk_widget_set_sensitive(buttonClearLatest, FALSE);
		gtk_widget_set_sensitive(buttonClearAll, FALSE);
		gtk_widget_set_sensitive(photo_clear_button, FALSE);
		layer = get_registration_layer(&com.seq);
		update_seqlist(layer);
	}
}

static int comparex(const void *a, const void *b) {
	photdata_t data_a = *(photdata_t *) a;
	photdata_t data_b = *(photdata_t *) b;

	if (data_a.data.x > data_b.data.x) return 1;
	if (data_a.data.x < data_b.data.x) return -1;
	return 0;
}

static int comparey(const void *a, const void *b) {
	struct kpair datax_a = * ((struct kpair *) a);
	struct kpair datax_b = * ((struct kpair *) b);

	if (datax_a.y == 0.) return 1;	// push zeros at the back
	if (datax_b.y == 0.) return -1;	// push zeros at the back
	if (datax_a.y > datax_b.y) return 1;
	if (datax_a.y < datax_b.y) return -1;
	return 0;
}

static int comparey_desc(const void *a, const void *b) {
	struct kpair datax_a = * ((struct kpair *) b); // inverted here
	struct kpair datax_b = * ((struct kpair *) a);

	if (datax_a.y == 0.) return -1;	// push zeros at the back
	if (datax_b.y == 0.) return 1;	// push zeros at the back
	if (datax_a.y > datax_b.y) return 1;
	if (datax_a.y < datax_b.y) return -1;
	return 0;
}

static void sort_photometry_dataset(pldata *plot) {
	if (julian0 && force_Julian) {
		photdata_t *photdata = calloc(plot->nb, sizeof(photdata_t));
		for (int i = 0; i < plot->nb; i++) {
			photdata[i].data = plot->data[i];
			photdata[i].err = plot->err[i];
			photdata[i].frame = (int)plot->frame[i];
		}
		qsort(photdata, plot->nb, sizeof(photdata_t), comparex);
		for (int i = 0; i < plot->nb; i++) {
			plot->data[i] = photdata[i].data;
			plot->err[i] = photdata[i].err;
			plot->frame[i] = (double)photdata[i].frame;
		}
		free(photdata);
	}
}

void drawPlot() {
	int ref_image;
	sequence *seq;

	validate_combos();

	seq = &com.seq;
	free_plot_data();

	if (seq->reference_image == -1)
		ref_image = 0;
	else ref_image = seq->reference_image;

	gboolean arcsec_is_ok = (gfit.focal_length > 0.0 && gfit.pixel_size_x > 0.f
		&& gfit.pixel_size_y > 0.f && gfit.binning_x > 0
		&& gfit.binning_y > 0);
	int current_selected_source = gtk_combo_box_get_active(GTK_COMBO_BOX(combo));
	if (!arcsec_is_ok) {
		gtk_toggle_button_set_active(GTK_TOGGLE_BUTTON(arcsec), FALSE);
		is_arcsec = FALSE;
	}

	ref.x = -DBL_MAX;
	ref.y = -DBL_MAX;
	curr.x = -DBL_MAX;
	curr.y = -DBL_MAX;

	if (use_photometry) {
		// photometry data display
		pldata *plot;
		gtk_widget_set_visible(arcsec, current_selected_source == FWHM && arcsec_is_ok);
		gtk_widget_set_visible(label_display_plot, !gtk_widget_get_visible(julianw) && !gtk_widget_get_visible(arcsec));
		update_ylabel();

		plot = alloc_plot_data(seq->number);
		plot_data = plot;
		// datamin/max must be init here to be common to all the stars
		pdd.datamin = (point){ DBL_MAX, DBL_MAX};
		pdd.datamax = (point){ -DBL_MAX, -DBL_MAX};
		for (int i = 0; i < MAX_SEQPSF && seq->photometry[i]; i++) {
			if (i > 0) {
				plot->next = alloc_plot_data(seq->number);
				plot = plot->next;
			}

			build_photometry_dataset(seq, i, ref_image, plot);
			sort_photometry_dataset(plot);
		}
		if (requires_seqlist_update) { // update seq list if combo or arcsec changed
			update_seqlist(reglayer);
			requires_seqlist_update = FALSE;
		}
	} else {
		// registration data display
		if (!seq->regparam || reglayer < 0 || !seq->regparam[reglayer])
			return;

		is_fwhm = (seq->regparam[reglayer][ref_image].fwhm > 0.0f);
		gtk_widget_set_visible(arcsec, (current_selected_source == r_FWHM || current_selected_source == r_WFWHM || X_selected_source == r_FWHM || X_selected_source == r_WFWHM) && arcsec_is_ok);
		gtk_widget_set_visible(label_display_plot, !gtk_widget_get_visible(julianw) && !gtk_widget_get_visible(arcsec));

		update_ylabel();
		/* building data array */
		plot_data = alloc_plot_data(seq->number);
		build_registration_dataset(seq, reglayer, ref_image, plot_data);
		if (requires_seqlist_update) { // update seq list if combo or arcsec changed
			update_seqlist(reglayer);
			requires_seqlist_update = FALSE;
		}
	}
	gtk_widget_set_sensitive(julianw, julian0);
	gtk_widget_queue_draw(drawingPlot);
}

static void set_filter(GtkFileChooser *dialog, const gchar *format) {
	GtkFileFilter *f = gtk_file_filter_new();
	gchar *name = g_strdup_printf(_("Output files (*%s)"), format);
	gchar *pattern = g_strdup_printf("*%s", format);
	gtk_file_filter_set_name(f, name);
	gtk_file_filter_add_pattern(f, pattern);
	gtk_file_chooser_add_filter(dialog, f);
	gtk_file_chooser_set_filter(dialog, f);

	g_free(name);
	g_free(pattern);
}

static void save_dialog(const gchar *format, int (export_function)(pldata *, sequence *, gchar *, gchar **, void *), gchar **error, void *ptr) {
	GtkWindow *control_window = GTK_WINDOW(GTK_APPLICATION_WINDOW(lookup_widget("control_window")));
	SirilWidget *widgetdialog = siril_file_chooser_save(control_window, GTK_FILE_CHOOSER_ACTION_SAVE);
	GtkFileChooser *dialog = GTK_FILE_CHOOSER(widgetdialog);

	gtk_file_chooser_set_current_folder(dialog, com.wd);
	gtk_file_chooser_set_select_multiple(dialog, FALSE);
	gtk_file_chooser_set_do_overwrite_confirmation(dialog, TRUE);
	gtk_file_chooser_set_current_name(dialog, format);
	gtk_file_chooser_set_local_only(dialog, FALSE);
	set_filter(dialog, format);

	gint res = siril_dialog_run(widgetdialog);
	if (res == GTK_RESPONSE_ACCEPT) {
		gchar *file = siril_file_chooser_get_filename(dialog);
		export_function(plot_data, &com.seq, file, error, ptr);

		g_free(file);
	}
	siril_widget_destroy(widgetdialog);
}

void on_ButtonSaveCSV_clicked(GtkButton *button, gpointer user_data) {
	gchar *error = NULL;
	set_cursor_waiting(TRUE);
	save_dialog(".csv", exportCSV, &error, NULL);
	if (error) {
		siril_message_dialog(GTK_MESSAGE_WARNING, _("Cannot output data"), error);
		g_free(error);
	}
	set_cursor_waiting(FALSE);
}

void on_button_aavso_close_clicked(GtkButton *button, gpointer user_data) {
	gtk_widget_hide(lookup_widget("aavso_dialog"));
}

void on_button_aavso_apply_clicked(GtkButton *button, gpointer user_data) {
	gchar *error = NULL;
	// we want get some information from a dialog
	/* temporary code */
	aavso_dlg *aavso_ptr = calloc(1, sizeof(aavso_dlg));

	aavso_ptr->obscode = gtk_entry_get_text(GTK_ENTRY(lookup_widget("obscode_entry")));
	aavso_ptr->obstype = gtk_combo_box_text_get_active_text(GTK_COMBO_BOX_TEXT(lookup_widget("obstype_combo")));
	aavso_ptr->starid = gtk_entry_get_text(GTK_ENTRY(lookup_widget("starid_entry")));
	aavso_ptr->cname = gtk_entry_get_text(GTK_ENTRY(lookup_widget("cname_entry")));
	aavso_ptr->filter = gtk_combo_box_text_get_active_text(GTK_COMBO_BOX_TEXT(lookup_widget("aavso_filter_combo")));
	aavso_ptr->kname = gtk_entry_get_text(GTK_ENTRY(lookup_widget("kname_entry")));
	aavso_ptr->c_std = g_ascii_strtod(gtk_entry_get_text(GTK_ENTRY(lookup_widget("cstd_entry"))), NULL);
	aavso_ptr->c_idx = gtk_combo_box_get_active(GTK_COMBO_BOX(lookup_widget("cstar_combo")));
	aavso_ptr->k_idx = gtk_combo_box_get_active(GTK_COMBO_BOX(lookup_widget("kstar_combo")));
	aavso_ptr->chart = gtk_entry_get_text(GTK_ENTRY(lookup_widget("chart_entry")));
	aavso_ptr->notes = gtk_entry_get_text(GTK_ENTRY(lookup_widget("notes_entry")));

	if (aavso_ptr->c_idx == -1 || aavso_ptr->k_idx == -1) {
		siril_message_dialog(GTK_MESSAGE_WARNING, _("Incomplete data"), _("You must select a comparison star and a check star."));
		free(aavso_ptr);
		return;
	}

	if (aavso_ptr->c_idx == aavso_ptr->k_idx) {
		siril_message_dialog(GTK_MESSAGE_WARNING, _("Wrong data"), _("The comparison star and the check star must be different."));
		free(aavso_ptr);
		return;
	}

	set_cursor_waiting(TRUE);
	save_dialog(".csv", export_AAVSO, &error, aavso_ptr);
	if (error) {
		siril_message_dialog(GTK_MESSAGE_WARNING, _("Cannot output data"), error);
		g_free(error);
		control_window_switch_to_tab(OUTPUT_LOGS);
	}
	gtk_widget_hide(lookup_widget("aavso_dialog"));

	set_cursor_waiting(FALSE);
}

void on_varCurvePhotometry_clicked(GtkButton *button, gpointer user_data) {
	gchar *error = NULL;
	set_cursor_waiting(TRUE);
	save_dialog(".dat", light_curve, &error, NULL);
	if (error) {
		siril_message_dialog(GTK_MESSAGE_WARNING, _("Cannot output data"), error);
		g_free(error);
	}
	set_cursor_waiting(FALSE);
}

static void fill_combo_boxes() {
	gtk_combo_box_text_remove_all(GTK_COMBO_BOX_TEXT(lookup_widget("cstar_combo")));
	gtk_combo_box_text_remove_all(GTK_COMBO_BOX_TEXT(lookup_widget("kstar_combo")));
	int n = get_number_of_stars(&com.seq);

	for (int i = 1; i < n; i++) {
		gchar *txt = g_strdup_printf("%d", i);
		gtk_combo_box_text_insert(GTK_COMBO_BOX_TEXT(lookup_widget("cstar_combo")), i, NULL, txt);
		gtk_combo_box_text_insert(GTK_COMBO_BOX_TEXT(lookup_widget("kstar_combo")), i, NULL, txt);

		g_free(txt);
	}
}

void on_exportAAVSO_button_clicked(GtkButton *button, gpointer user_data) {
	fill_combo_boxes();
	gtk_widget_show_all(lookup_widget("aavso_dialog"));
}

static void manual_photometry_data (sequence *seq) {
	static GtkWidget *dialog = NULL;	// the window, a GtkDialog
	if (!has_wcs(&gfit)) {
		siril_log_color_message(_("This command only works on plate solved images\n"), "red");		// Message in the console first...
		siril_message_dialog(GTK_MESSAGE_ERROR, _("Error"), _("The currently loaded image must be plate solved"));  // ... then in the UI
		gtk_widget_hide(dialog);
		return;
	}

	struct compstars_arg *args = calloc(1, sizeof(struct compstars_arg));
	siril_catalogue *comp_sta = calloc(1, sizeof(siril_catalogue));
	cat_item *sel_item = calloc(MAX_SEQPSF + 1, sizeof(cat_item));

	comp_sta->cat_index = CAT_COMPSTARS;
	double ra, dec;
	// Gather the selected stars by hand
	int nb_ref_stars = 0;
	if (!seq->photometry[0] || !seq->photometry[1]) {
		siril_log_color_message(_("One Variable star and one comparison star at least are required\nCannot create any file\n"), "salmon");
		siril_message_dialog(GTK_MESSAGE_ERROR, _("Error"), _("One Variable star and one comparison star at least are required"));  // ... then in the UI
		gtk_widget_hide(dialog);
		return;
	}
	for (int r = 0; r < MAX_SEQPSF && seq->photometry[r]; r++) {
		if (get_ra_and_dec_from_star_pos(seq->photometry[r][seq->reference_image], &ra, &dec)) siril_log_color_message(_("Problem with convertion\n"), "salmon"); // PB in the conversion pix->wcs
		sel_item[r].ra = ra;
		sel_item[r].dec = dec;
		nb_ref_stars++;
	}

	// Header for the console display
	siril_log_message(_("-> %i comparison stars were selected\n"), nb_ref_stars - 1);
	siril_log_message("Star type        RA      DEC\n");
	// Preparing the output catalog
	comp_sta->columns = siril_catalog_columns(CAT_COMPSTARS); // we add mag to write it in the output file (it is not a mandatory field at readout)
	// Allocating final sorted list to the required size
	cat_item *result = calloc(nb_ref_stars + 1, sizeof(cat_item));
	// Write the target star
	fill_compstar_item(&result[0], sel_item[0].ra, sel_item[0].dec, 0.0, "V", "Target");
	siril_log_message(_("Target star  : %4.3lf, %+4.3lf\n"),
			sel_item[0].ra,
			sel_item[0].dec);
	// And write the selected comparison stars
	for (int i = 0; i < nb_ref_stars; i++) {
		cat_item *item = &sel_item[i];
		if (i == 0) continue;
		gchar *name = g_strdup_printf("%d", i);
		fill_compstar_item(&result[i], item->ra, item->dec, 0.0, name, "Comp1");
		g_free(name);
		siril_log_message(_("Comp star %3d: %4.3lf, %+4.3lf\n"),
				i, 
				item->ra,
				item->dec);
	}

	// Fill the catalogue structure
	comp_sta->cat_items = result;
	comp_sta->nbitems = nb_ref_stars;
	comp_sta->nbincluded = nb_ref_stars;

	// Fill the other catalogue  structure
	args->comp_stars = comp_sta;
	args->nina_file = g_strdup("V_SirilstarList_user.csv");
	args->target_star = &result[0];
	args->delta_Vmag = 0.0;		// Explicitely set these three variables
	args->delta_BV = 0.0;
	args->max_emag = 0.0;
	args->cat = CAT_COMPSTARS;

	// Finally create the csv file
	write_nina_file(args);

	// and free the stuff
	siril_catalog_free (comp_sta);
	siril_catalog_free_item (sel_item);
	free(args);

}

void on_varWriteAsNina_clicked(GtkButton *button, gpointer user_data) {
	set_cursor_waiting(TRUE);
	manual_photometry_data(&com.seq);
	set_cursor_waiting(FALSE);
}


void on_clearLatestPhotometry_clicked(GtkButton *button, gpointer user_data) {
	int i;
	for (i = 0; i < MAX_SEQPSF && com.seq.photometry[i]; i++)
		;
	if (i != 0) {
		i--;
		free_photometry_set(&com.seq, i);
	}
	if (i == 0) {
		reset_plot();
		clear_stars_list(TRUE);
	}
	drawPlot();
}

void clear_all_photometry_and_plot() {
	for (int i = 0; i < MAX_SEQPSF && com.seq.photometry[i]; i++) {
		free_photometry_set(&com.seq, i);
	}
	reset_plot();
	clear_stars_list(TRUE);
	drawPlot();
}

void on_clearAllPhotometry_clicked(GtkButton *button, gpointer user_data) {
	clear_all_photometry_and_plot();
}

void drawing_the_graph(GtkWidget *widget, cairo_t *cr) {
	guint width, height;
	struct kplotcfg cfgplot;
	struct kdatacfg cfgdata;
	struct kdata *d1 = NULL, *ref_d = NULL, *mean_d = NULL, *curr_d = NULL, *d2[3];
	struct kplotctx ctx = { 0 };

	if (!plot_data || !widget)
		return;
	pldata *plot = plot_data;

	double color = (com.pref.gui.combo_theme == 0) ? 0.0 : 1.0;

	kplotcfg_defaults(&cfgplot);
	kdatacfg_defaults(&cfgdata);
	set_colors(&cfgplot);
	cfgplot.ticlabel = TICLABEL_LEFT | TICLABEL_BOTTOM;
	cfgplot.border = BORDER_ALL;
	cfgplot.borderline.clr.type = KPLOTCTYPE_RGBA;
	cfgplot.borderline.clr.rgba[0] = 0.5;
	cfgplot.borderline.clr.rgba[1] = 0.5;
	cfgplot.borderline.clr.rgba[2] = 0.5;
	cfgplot.borderline.clr.rgba[3] = 1.0;
	cfgplot.xaxislabel = xlabel == NULL ? _("Frames") : xlabel;
	cfgplot.xtics = 5;
	cfgplot.yaxislabel = ylabel;
	cfgplot.yaxislabelrot = M_PI_2 * 3.0;
	cfgplot.xticlabelpad = cfgplot.yticlabelpad = 10.0;
	cfgplot.xticlabelfmt = formatX;
	cfgplot.yticlabelfmt = formatY;
	cfgdata.point.radius = 10;
	// binding the extrema to the sliders
	cfgplot.extrema = 0x0F;
	cfgplot.extrema_xmin = pdd.pdatamin.x;
	cfgplot.extrema_xmax = pdd.pdatamax.x;
	cfgplot.extrema_ymin = pdd.pdatamin.y;
	cfgplot.extrema_ymax = pdd.pdatamax.y;

	gboolean use_mag_plot = use_photometry && photometry_selected_source == MAGNITUDE;
	struct kplot *p = kplot_alloc(&cfgplot);

	// data plots
	int nb_graphs = 0;
	double mean = 0.;
	int min_data = 0, max_data = 0;

	while (plot) {
		if (!use_mag_plot) {
			d1 = kdata_array_alloc(plot->data, plot->nb);
			if (X_selected_source == r_FRAME) {
				kplot_attach_data(p, d1,
						plot_data->nb <= 100 ? KPLOT_LINESPOINTS : KPLOT_LINES,
						NULL);
			} else {
				kplot_attach_data(p, d1, KPLOT_POINTS, NULL);
			}
			/* mean and min/max */
			mean = kdata_ymean(d1);
			min_data = kdata_xmin(d1, NULL);
			max_data = kdata_xmax(d1, NULL);
			kdata_destroy(d1);
		} else {
			const struct kdatacfg *cfgs[3];
			enum kplottype plotstypes[3];
			cfgdata.point.radius = 3;
			for (int i = 0; i < 3; i++) {
				d2[i] = kdata_array_alloc((!i) ? plot->data : plot->err, plot->nb);
				cfgs[i] = &cfgdata;
				plotstypes[i] = (!i) ?  KPLOT_POINTS : KPLOT_HYPHENS;
			}
			kplot_attach_datas(p, 3, d2, plotstypes, cfgs, KPLOTS_YERRORBAR);
			/* mean and min/max */
			mean = kdata_ymean(d2[0]);
			min_data = kdata_xmin(d2[0], NULL);
			max_data = kdata_xmax(d2[0], NULL);
			for (int i = 0; i < 3; i++)
				kdata_destroy(d2[i]);
		}
		plot = plot->next;
		nb_graphs++;
	}


	if (nb_graphs == 1 && plot_data->nb > 0) {
		if (!use_photometry && (registration_selected_source == r_FWHM || registration_selected_source == r_WFWHM ||
					registration_selected_source == r_ROUNDNESS || registration_selected_source == r_QUALITY ||
					registration_selected_source == r_BACKGROUND || registration_selected_source == r_NBSTARS)) {
			if (X_selected_source == r_FRAME) {
				struct kpair *sorted_data;
				sorted_data = calloc(plot_data->nb, sizeof(struct kpair));
				for (int i = 0; i < plot_data->nb; i++) {
					sorted_data[i].x = plot_data->data[i].x;
					sorted_data[i].y = plot_data->data[i].y;
				}
				qsort(sorted_data, plot_data->nb, sizeof(struct kpair),
						(registration_selected_source == r_ROUNDNESS || registration_selected_source == r_QUALITY ||
						 registration_selected_source == r_NBSTARS) ? comparey_desc : comparey);
				double imin = pdd.pdatamin.x;
				double imax = pdd.pdatamax.x;
				double pace = (imax - imin) / ((double)plot_data->nb - 1.);
				for (int i = 0; i < plot_data->nb; i++) {
					sorted_data[i].x = imin + (double)i * pace;
				}
				d1 = kdata_array_alloc(sorted_data, plot_data->nb);
				kplot_attach_data(p, d1, KPLOT_LINES, NULL);
				free(sorted_data);
				kdata_destroy(d1);
			}
		} else if (use_photometry){
			int nb_data = max_data - min_data + 1;
			struct kpair *avg = calloc(nb_data, sizeof(struct kpair));
			for (int i = 0, j = min_data; i < nb_data; i++, j++) {
				avg[i].x = plot_data->data[j].x;
				avg[i].y = mean;
			}
			mean_d = kdata_array_alloc(avg, nb_data);
			kplot_attach_data(p, mean_d, KPLOT_LINES, NULL);	// mean plot
			free(avg);
			kdata_destroy(mean_d);
		}

		if (ref.x > -DBL_MAX && ref.y > -DBL_MAX) {
			ref_d = kdata_array_alloc(&ref, 1);
			kplot_attach_data(p, ref_d, KPLOT_POINTS, &cfgdata);	// ref image dot
			kdata_destroy(ref_d);
		}
		if (curr.x > -DBL_MAX && curr.y > -DBL_MAX) {
			curr_d = kdata_array_alloc(&curr, 1);
			kplot_attach_data(p, curr_d, KPLOT_MARKS, &cfgdata);	// ref image dot
			kdata_destroy(curr_d);
		}
	}

	width =  gtk_widget_get_allocated_width(widget);
	height = gtk_widget_get_allocated_height(widget);
	pdd.surf_w = (double)width;
	pdd.surf_h = (double)height;

	cairo_set_source_rgb(cr, color, color, color);
	cairo_rectangle(cr, 0.0, 0.0, width, height);
	cairo_fill(cr);
	kplot_draw(p, width, height, cr, &ctx);

	// caching more data
	pdd.range = (point){ ctx.dims.x, ctx.dims.y};
	pdd.scale = (point){ (pdd.pdatamax.x - pdd.pdatamin.x) / pdd.range.x, (pdd.pdatamax.y - pdd.pdatamin.y) / pdd.range.y};
	pdd.offset = (point){ ctx.offs.x, ctx.offs.y};
	// dealing with selection here after plot specifics have been updated. Otherwise change of scale is flawed (when arsec/julian state are changed)
	if (pdd.selected) free(pdd.selected);
	pdd.selected = calloc(com.seq.number, sizeof(gboolean));
	if (selection_is_active()) {
		double xmin, ymin, xmax, ymax;
		int n = 0;
		convert_surface_to_plot_coords(pdd.selection.x, pdd.selection.y, &xmin, &ymax);
		convert_surface_to_plot_coords(pdd.selection.x + pdd.selection.w, pdd.selection.y + pdd.selection.h, &xmax, &ymin);

		for (int i = 0, j = 0; i < com.seq.number; i++) {
			if (!com.seq.imgparam[i].incl) continue;
			if (plot_data->data[j].x >= xmin && plot_data->data[j].x <= xmax && plot_data->data[j].y >= ymin && plot_data->data[j].y <= ymax) {
				n++;
				pdd.selected[i] = TRUE;
			}
			j++;
		}
		pdd.nbselected = n;
	} else {
		pdd.nbselected = 0;
	}
	//drawing the sliders and markers
	plot_draw_all_sliders(cr);
	plot_draw_all_sliders_fill(cr);
	plot_draw_all_markers(cr);
	plot_draw_selection(cr);

	free_colors(&cfgplot);
	kplot_free(p);
}

gboolean on_DrawingPlot_draw(GtkWidget *widget, cairo_t *cr, gpointer data) {
	drawing_the_graph(widget, cr);
	return FALSE;
}

void on_plotCombo_changed(GtkComboBox *box, gpointer user_data) {
	if (use_photometry) {
		photometry_selected_source = gtk_combo_box_get_active(GTK_COMBO_BOX(combo));
	} else {
		registration_selected_source = gtk_combo_box_get_active(GTK_COMBO_BOX(combo));
	}
	requires_seqlist_update = TRUE;
	pdd.selection = (rectangled){0., 0., 0., 0.};
	update_slider(SLIDER_Y, 0., 1.);
}

void on_plotComboX_changed(GtkComboBox *box, gpointer user_data) {
	X_selected_source = gtk_combo_box_get_active(GTK_COMBO_BOX(comboX));
	pdd.selection = (rectangled){0., 0., 0., 0.};
	update_slider(SLIDER_X, 0., 1.);
}

void on_arcsecPhotometry_toggled(GtkToggleButton *button, gpointer user_data) {
	requires_seqlist_update = TRUE;
	is_arcsec = gtk_toggle_button_get_active(button);
	drawPlot();
}

void on_JulianPhotometry_toggled(GtkToggleButton *button, gpointer user_data) {
	force_Julian = gtk_toggle_button_get_active(button);
	drawPlot();
}

static void update_ylabel() {
	int current_selected_source = gtk_combo_box_get_active(GTK_COMBO_BOX(combo));
	if (use_photometry) {
		gtk_widget_set_sensitive(buttonSaveCSV, TRUE);
		switch (current_selected_source) {
			case ROUNDNESS:
				ylabel = _("Star roundness (1 is round)");
				break;
			case FWHM:
				ylabel = is_arcsec ? _("FWHM ('')") : _("FWHM (px)");
				break;
			case AMPLITUDE:
				ylabel = _("Amplitude");
				break;
			case MAGNITUDE:
				if (com.magOffset > 0.0 || com.seq.reference_star >= 0)
					ylabel = _("Star magnitude (absolute)");
				else
					ylabel = _("Star magnitude (relative, use setmag)");
				break;
			case BACKGROUND:
				ylabel = _("Background value");
				break;
			case X_POSITION:
				ylabel = _("Star position on X axis");
				break;
			case Y_POSITION:
				ylabel = _("Star position on Y axis");
				break;
			case SNR:
				ylabel = _("SNR (dB)");
				break;
			default:
				break;
		}
	} else {
		gtk_widget_set_sensitive(buttonSaveCSV, TRUE);
		switch (current_selected_source) {
			case r_ROUNDNESS:
				ylabel = _("Star roundness (1 is round)");
				break;
			case r_FWHM:
				ylabel = (is_arcsec) ? _("FWHM ('')") : _("FWHM (px)");
				break;
			case r_WFWHM:
				ylabel = (is_arcsec) ? _("wFWHM ('')") : _("wFWHM (px)");
				break;
			case r_X_POSITION:
				ylabel = _("Shift on X axis");
				break;
			case r_Y_POSITION:
				ylabel = _("Shift on Y axis");
				break;
			case r_QUALITY:
				ylabel = _("Quality");
				break;
			case r_BACKGROUND:
				ylabel = _("Background value");
				break;
			case r_NBSTARS:
				ylabel = _("Number of stars");
				break;
			default:
				break;
		}
		switch (X_selected_source) {
			case r_ROUNDNESS:
				xlabel = _("Star roundness (1 is round)");
				break;
			case r_FWHM:
				xlabel = (is_arcsec) ? _("FWHM ('')") : _("FWHM (px)");
				break;
			case r_WFWHM:
				xlabel = (is_arcsec) ? _("wFWHM ('')") : _("wFWHM (px)");
				break;
			case r_X_POSITION:
				xlabel = _("Shift on X axis");
				break;
			case r_Y_POSITION:
				xlabel = _("Shift on Y axis");
				break;
			case r_QUALITY:
				xlabel = _("Quality");
				break;
			case r_BACKGROUND:
				xlabel = _("Background value");
				break;
			case r_NBSTARS:
				xlabel = _("Number of stars");
				break;
			case r_FRAME:
				xlabel = _("Frames");
				break;
			default:
				break;
		}
	}
}

/* initialize the colors of each star for photometry, outside
 * on_DrawingPlot_draw because it may not be called if the panel is hidden, but
 * the circles in the main image display still use these colors.
 */
void init_plot_colors() {
	struct kplotcfg cfgplot;
	set_colors(&cfgplot);
	/* copy graph colours for star highlight */
	for (int i = 0; i < cfgplot.clrsz; i++) {
		com.seq.photometry_colors[i][0] = cfgplot.clrs[i].rgba[0];
		com.seq.photometry_colors[i][1] = cfgplot.clrs[i].rgba[1];
		com.seq.photometry_colors[i][2] = cfgplot.clrs[i].rgba[2];
	}
	free_colors(&cfgplot);
}

void notify_new_photometry() {
	control_window_switch_to_tab(PLOT);
	init_plot_colors();
	gtk_widget_set_sensitive(sourceCombo, TRUE);
	gtk_combo_box_set_active(GTK_COMBO_BOX(sourceCombo), 1);
	gtk_widget_set_sensitive(buttonClearLatest, TRUE);
	gtk_widget_set_sensitive(buttonClearAll, TRUE);
	gtk_widget_set_sensitive(photo_clear_button, TRUE);
	gtk_widget_set_sensitive(comboX, FALSE);
	gtk_combo_box_set_active(GTK_COMBO_BOX(comboX), r_FRAME);
}

static const int color_tab[][3] = {
		{0x94, 0x04, 0xd3},
		{0x00, 0x9e, 0x73},
		{0x56, 0xb4, 0xe9},
		{0xe6, 0x9f, 0x00},
		{0xf0, 0xe4, 0x42},
		{0x00, 0x72, 0xb2},
		{0xe5, 0x1e, 0x10},
		{0xe8, 0x5e, 0xbe},
		{0x00, 0x9b, 0xff},
		{0xff, 0xb1, 0x67},
		{0xa5, 0xff, 0xd2},
		{0xa7, 0x57, 0x40},
		{0x5f, 0xad, 0x4e},
		{0x6b, 0x68, 0x82},
		{0xff, 0x6e, 0x41},
		{0x00, 0x5f, 0x39},
		{0x00, 0xff, 0x78},
		{0xb5, 0x00, 0xff},
		{0x75, 0x44, 0xb1},
		{0x98, 0xff, 0x52}
};

static void set_colors(struct kplotcfg *cfg) {
	cfg->clrsz = MAX_SEQPSF;
	cfg->clrs = calloc(cfg->clrsz, sizeof(struct kplotccfg));
	for (int i = 0; i < cfg->clrsz; i++) {
		cfg->clrs[i].type = KPLOTCTYPE_RGBA;
		cfg->clrs[i].rgba[3] = 1.0;
		if (i > 6) {
			cfg->clrs[i].rgba[0] = 0x00;
			cfg->clrs[i].rgba[1] = 0xaa;
			cfg->clrs[i].rgba[2] = 0xbb;
		}
	}

	for (int i = 0; i < MAX_SEQPSF; i++) {
		cfg->clrs[i].rgba[0] = color_tab[i][0] / 255.0;
		cfg->clrs[i].rgba[1] = color_tab[i][1] / 255.0;
		cfg->clrs[i].rgba[2] = color_tab[i][2] / 255.0;
	}
}

static void free_colors(struct kplotcfg *cfg) {
	free(cfg->clrs);
}

gboolean on_DrawingPlot_motion_notify_event(GtkWidget *widget,
		GdkEventMotion *event, gpointer user_data) {

	if (!plot_data) return FALSE;
	if (!com.seq.imgparam) return FALSE;

	gtk_widget_set_has_tooltip(widget, FALSE);

	double x = (double)event->x;
	double y = (double)event->y;
	if (pdd.action == SELACTION_SELECTING) {
		double x1, x2, y1, y2;
		x1 = max(SIDE_MARGIN, min(pdd.start.x, x));
		x2 = min(pdd.surf_w - PLOT_SLIDER_THICKNESS, max(pdd.start.x, x));
		y1 = max(SIDE_MARGIN, min(pdd.start.y, y));
		y2 = min(pdd.surf_h - PLOT_SLIDER_THICKNESS, max(pdd.start.y, y));
		pdd.selection = (rectangled){x1, y1, x2 - x1, y2 - y1};
		drawPlot();
		return TRUE;
	}
	if (pdd.action == SELACTION_RESIZING) {
		double x1, x2, y1, y2;
		x1 = pdd.selection.x;
		y1 = pdd.selection.y;
		x2 = pdd.selection.x + pdd.selection.w;
		y2 = pdd.selection.y + pdd.selection.h;
		switch (pdd.border_grabbed) {
			case SELBORDER_LEFT:
				if (x <= pdd.selection.x + pdd.selection.w) {
					x1 = x;
					x2 = pdd.selection.x + pdd.selection.w;
				} else {
					x2 = x;
					x1 = pdd.selection.x + pdd.selection.w;
					pdd.border_grabbed = SELBORDER_RIGHT;
				}
				break;
			case SELBORDER_RIGHT:
				if (x >= pdd.selection.x) {
					x1 = pdd.selection.x;
					x2 = x;
				} else {
					x1 = x;
					x2 = pdd.selection.x;
					pdd.border_grabbed = SELBORDER_LEFT;
				}
				break;
			case SELBORDER_TOP:
				if (y <= pdd.selection.y + pdd.selection.h) {
					y1 = y;
					y2 = pdd.selection.y + pdd.selection.h;
				} else {
					y2 = y;
					y1 = pdd.selection.y + pdd.selection.h;
					pdd.border_grabbed = SELBORDER_BOTTOM;
				}
				break;
			case SELBORDER_BOTTOM:
				if (y >= pdd.selection.y) {
					y1 = pdd.selection.y;
					y2 = y;
				} else {
					y1 = y;
					y2 = pdd.selection.y;
					pdd.border_grabbed = SELBORDER_TOP;
				}
				break;
			default:
				break;
		}
		x1 = max(SIDE_MARGIN, x1);
		x2 = min(pdd.surf_w - PLOT_SLIDER_THICKNESS, x2);
		y1 = max(SIDE_MARGIN, y1);
		y2 = min(pdd.surf_h - PLOT_SLIDER_THICKNESS, y2);
		pdd.selection = (rectangled){x1, y1, x2 - x1, y2 - y1};
		drawPlot();
		return TRUE;
	}
	if (pdd.action == SELACTION_MOVING) {
		double dx, dy;
		dx = x - pdd.start.x;
		dy = y - pdd.start.y;
		if (pdd.selection.x + dx < SIDE_MARGIN) {
			dx = -pdd.selection.x + SIDE_MARGIN;
			x = dx + pdd.start.x;
		}
		if (pdd.selection.y + dy < SIDE_MARGIN) {
			dy = -pdd.selection.y + SIDE_MARGIN;
			y = dy + pdd.start.y;
		}
		if (pdd.selection.x + pdd.selection.w + dx > pdd.surf_w - PLOT_SLIDER_THICKNESS) {
			dx = - (pdd.selection.x + pdd.selection.w) - PLOT_SLIDER_THICKNESS + pdd.surf_w;
			x = dx + pdd.start.x;
		}
		if (pdd.selection.y + pdd.selection.h + dy > pdd.surf_h - PLOT_SLIDER_THICKNESS) {
			dy = - (pdd.selection.y + pdd.selection.h) - PLOT_SLIDER_THICKNESS + pdd.surf_h;
			y = dy + pdd.start.y;
		}
		pdd.start.x = x;
		pdd.start.y = y;
		pdd.selection = (rectangled){pdd.selection.x + dx, pdd.selection.y + dy, pdd.selection.w, pdd.selection.h};
		drawPlot();
		return TRUE;
	}
	for (int i = SLIDER_X; i <= SLIDER_Y; i++) {
		for (int j = 0; j < 2; j++) {
			if (pdd.marker_grabbed == 2 * i + j) {
				double *valrange = (i == 0) ? pdd.xrange : pdd.yrange;
				find_range_from_pos(x, y, i, j, valrange);
				update_slider(i, valrange[0], valrange[1]);
				return TRUE;
			} else if (pdd.slider_grabbed == i) {
				double dv, v1, v2;
				if (i == SLIDER_X) {
					dv = x - pdd.start.x;
					v1 = pdd.xrange[0] * pdd.range.x + pdd.offset.x;
					v2 = pdd.xrange[1] * pdd.range.x + pdd.offset.x;
					if (v1 + dv <= pdd.offset.x) {
						dv = pdd.offset.x - v1;
						x = dv + pdd.start.x;
					}
					if (v2 + dv >= pdd.offset.x + pdd.range.x) {
						dv = pdd.offset.x + pdd.range.x - v2;
						x = dv + pdd.start.x;
					}
				} else {
					dv = pdd.start.y - y;
					v1 = (1. - pdd.yrange[0]) * pdd.range.y + pdd.offset.y; // y axis is reversed
					v2 = (1. - pdd.yrange[1]) * pdd.range.y + pdd.offset.y;
					if (v2 - dv <= pdd.offset.y) {
						dv = v2 - pdd.offset.y;
						y = pdd.start.y - dv;
					}
					if (v1 - dv >= pdd.offset.y + pdd.range.y) {
						dv = -pdd.offset.y - pdd.range.y + v1;
						y = pdd.start.y - dv;
					}
				}
				pdd.start.x = x;
				pdd.start.y = y;
				if (i == SLIDER_X) {
					v1 += dv;
					v2 += dv;
					pdd.xrange[0] = find_rangeval_from_pos(v1, i);
					pdd.xrange[1] = find_rangeval_from_pos(v2, i);
					update_slider(i, pdd.xrange[0], pdd.xrange[1]);
				} else {
					v1 -= dv;
					v2 -= dv;
					pdd.yrange[0] = find_rangeval_from_pos(v1, i);
					pdd.yrange[1] = find_rangeval_from_pos(v2, i);
					update_slider(i, pdd.yrange[0], pdd.yrange[1]);
				}
				return TRUE;
			} else if (is_over_marker(x, y, 2 * i + j)) {
				set_cursor("grab");
				return TRUE;
			}
		}
	}
	enum border_type border = is_over_selection_border(x, y);
	if (border > SELBORDER_NONE) {
		if (border <= SELBORDER_BOTTOM)
			set_cursor("n-resize");
		else
			set_cursor("w-resize");
		return TRUE;
	} else if (is_inside_selection(x, y)) {
		set_cursor("all-scroll");
	} else {
		set_cursor("tcross");
	}
	if (is_inside_grid(x, y, &pdd)) {
		double index, xpos, ypos;
		gboolean getvals = get_index_of_frame(x, y, FALSE, &index, &xpos, &ypos);
		gchar *tooltip_text;
		if (getvals) {
			if (index > 0) {
				tooltip_text = g_strdup_printf("X pos: %0.3f\nY pos: %0.3f\nFrame#%d", xpos, ypos,(int)index);
			} else {
				tooltip_text = g_strdup_printf("X pos: %0.3f\nY pos: %0.3f", xpos, ypos);
			}
			gtk_widget_set_tooltip_text(widget, tooltip_text);
			g_free(tooltip_text);
			return TRUE;
		}
	}
	set_cursor("tcross");
	return TRUE;
}

gboolean on_DrawingPlot_enter_notify_event(GtkWidget *widget, GdkEvent *event,
		gpointer user_data) {
	if (plot_data && pdd.marker_grabbed == MARKER_NONE && pdd.border_grabbed == SELBORDER_NONE && pdd.slider_grabbed == SLIDER_NONE && pdd.action == SELACTION_NONE)
		set_cursor("tcross");
	return TRUE;
}

gboolean on_DrawingPlot_leave_notify_event(GtkWidget *widget, GdkEvent *event,
		gpointer user_data) {
	if (get_thread_run()) {
		set_cursor_waiting(TRUE);
	} else {
		/* trick to get default cursor */
		if (pdd.marker_grabbed == MARKER_NONE && pdd.border_grabbed == SELBORDER_NONE && pdd.slider_grabbed == SLIDER_NONE && pdd.action == SELACTION_NONE)
			set_cursor_waiting(FALSE);
	}
	return TRUE;
}

static void do_popup_singleframemenu(GtkWidget *my_widget, const GdkEventButton *event) {
	if (!event) {
		return;
	}

	double index, xpos, ypos;
	gboolean getvals = get_index_of_frame((double)event->x,(double)event->y, TRUE, &index, &xpos, &ypos);
	if (!getvals) return;
	if (index < 0) return;

	if (!menu) {
		menu = GTK_MENU(lookup_widget("menu_plot"));
		gtk_menu_attach_to_widget(GTK_MENU(menu), my_widget, NULL);
		menu_item1 = GTK_MENU_ITEM(lookup_widget("menu_plot_item1"));
		menu_item2 = GTK_MENU_ITEM(lookup_widget("menu_plot_item2"));
		menu_item3 = GTK_MENU_ITEM(lookup_widget("menu_plot_item3"));
	}
	gchar *str = g_strdup_printf(_("Exclude Frame %d"), (int)index);
	gtk_menu_item_set_label(menu_item1, str);
	gchar *str2 = g_strdup_printf(_("Show Frame %d"), (int)index);
	gtk_menu_item_set_label(menu_item2, str2);
	if (!popup_already_shown) {
		// we need to ref it to keep it alive after removing from container
		g_object_ref(menu_item3);
		popup_already_shown = TRUE;
	}
	if (has_item3) {
		gtk_container_remove(GTK_CONTAINER(menu), lookup_widget("menu_plot_item3"));
		has_item3 = FALSE;
	}
	g_free(str);
	g_free(str2);

#if GTK_CHECK_VERSION(3, 22, 0)
	gtk_menu_popup_at_pointer(GTK_MENU(menu), NULL);
#else
	int button = event->button;
	int event_time = event->time;

	gtk_menu_popup(GTK_MENU(menu), NULL, NULL, NULL, NULL, button,
			event_time);
#endif
}

static void do_popup_selectionmenu(GtkWidget *my_widget, const GdkEventButton *event) {
	if (!event) {
		return;
	}

	if (!menu) {
		menu = GTK_MENU(lookup_widget("menu_plot"));
		gtk_menu_attach_to_widget(GTK_MENU(menu), my_widget, NULL);
		menu_item1 = GTK_MENU_ITEM(lookup_widget("menu_plot_item1"));
		menu_item2 = GTK_MENU_ITEM(lookup_widget("menu_plot_item2"));
		menu_item3 = GTK_MENU_ITEM(lookup_widget("menu_plot_item3"));
	}
	gtk_menu_item_set_label(menu_item1, _("Zoom to selection"));
	gtk_menu_item_set_label(menu_item2, _("Only keep points within selection"));
	if (!has_item3) {
		gtk_container_add(GTK_CONTAINER(menu), lookup_widget("menu_plot_item3"));
		has_item3 = TRUE;
	}
	gtk_menu_item_set_label(menu_item3, _("Exclude selected points"));
	gtk_widget_set_sensitive(GTK_WIDGET(menu_item3), TRUE);

#if GTK_CHECK_VERSION(3, 22, 0)
	gtk_menu_popup_at_pointer(GTK_MENU(menu), NULL);
#else
	int button = event->button;
	int event_time = event->time;

	gtk_menu_popup(GTK_MENU(menu), NULL, NULL, NULL, NULL, button,
			event_time);
#endif
}

gboolean on_DrawingPlot_button_press_event(GtkWidget *widget,
	GdkEventButton *event, gpointer user_data) {
	if (!plot_data) return FALSE;
	if (!com.seq.imgparam) return FALSE;
	double x = (double)event->x;
	double y = (double)event->y;
	// if a zone is selected, right-click pops out menu to zoom/keep/exclude in bulk
	if (event->button == GDK_BUTTON_SECONDARY) {
		if (selection_is_active()) {
			do_popup_selectionmenu(widget, event);
			return TRUE;
		}
		// open or exclude image (if close enough to a data point)
		if (is_inside_grid(x, y, &pdd) && event->button == GDK_BUTTON_SECONDARY) {
			do_popup_singleframemenu(widget, event);
			return TRUE;
		}
	}

	if (is_inside_selectable_zone(x, y) && event->button == GDK_BUTTON_PRIMARY) {
		enum border_type border = is_over_selection_border(x, y);
		if (event->type == GDK_DOUBLE_BUTTON_PRESS) {  // double-click resets zoom
			reset_plot_zoom();
			return TRUE;
		} else if (is_inside_selection(x, y)) { // start moving selection
			pdd.action = SELACTION_MOVING;
			pdd.start = (point){x, y};
			return TRUE;
		} else if (border > SELBORDER_NONE) { // start resizing selection
			pdd.action = SELACTION_RESIZING;
			pdd.border_grabbed = border;
			return TRUE;
		} else { // start drawing selection
			pdd.action = SELACTION_SELECTING;
			pdd.selection = (rectangled){x, y, 0., 0.};
			pdd.start = (point){x, y};
			return TRUE;
		}
	}

	for (int i = SLIDER_X; i <= SLIDER_Y; i++) {
		if (is_inside_slider(x, y, i)) {
			if (event->button == GDK_BUTTON_PRIMARY) {
				// double - click on slider resets both markers
				if (event->type == GDK_DOUBLE_BUTTON_PRESS) {
					update_slider(i, 0., 1.);
					return TRUE;
				}
				for (int j = 0; j < 2; j++) {
					if (is_over_marker(x, y, 2 * i + j) && pdd.marker_grabbed == MARKER_NONE) {
						pdd.marker_grabbed = 2 * i + j;
						set_cursor("grabbing");
						return TRUE;
					}
				}
				//otherwise, it's just clicked once - we find the closest marker
				// In case of double-click, that's called once first... we decided to live with that
				double *valrange = (i == 0) ? &pdd.xrange[0] : &pdd.yrange[0];
				int j = get_closest_marker(x, y, i, valrange);
				find_range_from_pos(x, y, i, j, valrange);
				update_slider(i, valrange[0], valrange[1]);
				return TRUE;
			} else if (event->button == GDK_BUTTON_SECONDARY) {
				(i == SLIDER_X) ? set_cursor("w-resize") : set_cursor("n-resize");
				pdd.slider_grabbed = i;
				pdd.start = (point){x, y};
				return TRUE;
			}
		}
	}
	return TRUE;
}

gboolean on_DrawingPlot_button_release_event(GtkWidget *widget,
	GdkEventButton *event, gpointer user_data) {
	if (plot_data) {
		set_cursor("tcross");
	} else {
		set_cursor_waiting(FALSE);
	}
	pdd.marker_grabbed = MARKER_NONE;
	pdd.action = SELACTION_NONE;
	pdd.border_grabbed = SELBORDER_NONE;
	pdd.slider_grabbed = SLIDER_NONE;
	if (pdd.selection.w < 1. || pdd.selection.h < 1. )
		pdd.selection = (rectangled){0., 0., 0., 0.};
	drawPlot();
	return TRUE;
}

static signed long extract_int_from_label(const gchar *str) {
	gchar *p = (gchar *)str;
	while (*p) {
		if (g_ascii_isdigit(*p) || ((*p == '-' || *p == '+') && g_ascii_isdigit(*(p + 1)))) {
			// Found a number
			return g_ascii_strtoll(p, &p, 10); // return number
		} else {
			// Otherwise, move on to the next character.
			p++;
		}
	}
	return -1;
}

void on_menu_plot_item1_activate(GtkMenuItem *menuitem, gpointer user_data) {
	if (!selection_is_active()) { // Exclude single frame
		const gchar *label = gtk_menu_item_get_label(menuitem);
		gint index;

		index = extract_int_from_label(label);
		if (index > 0) {
			index--;

			exclude_include_single_frame(index);
			update_seqlist(use_photometry ? 0 : reglayer);
		}
	} else { // Zoom to selection
		double xmin, xmax, ymin, ymax;
		convert_surface_to_plot_coords(pdd.selection.x, pdd.selection.y, &xmin, &ymax);
		convert_surface_to_plot_coords(pdd.selection.x + pdd.selection.w, pdd.selection.y + pdd.selection.h, &xmax, &ymin);
		pdd.xrange[0] = (xmin - pdd.datamin.x) / (pdd.datamax.x - pdd.datamin.x);
		pdd.xrange[1] = (xmax - pdd.datamin.x) / (pdd.datamax.x - pdd.datamin.x);
		pdd.yrange[0] = (ymin - pdd.datamin.y) / (pdd.datamax.y - pdd.datamin.y);
		pdd.yrange[1] = (ymax - pdd.datamin.y) / (pdd.datamax.y - pdd.datamin.y);
		pdd.selection = (rectangled){0., 0., 0., 0.};
		update_slider(SLIDER_X, pdd.xrange[0], pdd.xrange[1]);
		update_slider(SLIDER_Y, pdd.yrange[0], pdd.yrange[1]);
	}
}

void on_menu_plot_item2_activate(GtkMenuItem *menuitem, gpointer user_data) {
	if (!selection_is_active()) { // Open single frame
		const gchar *label = gtk_menu_item_get_label(menuitem);
		gint index;

		index = extract_int_from_label(label);
		if (index > 0) {
			siril_open_dialog("seqlist_dialog");
			update_seqlist(use_photometry ? 0 : reglayer);
			sequence_list_select_row_from_index(index - 1, TRUE);
		}
	} else {
		select_unselect_frames_from_list(pdd.selected, TRUE);
		reset_plot_zoom();
		drawPlot();
	}
}
void on_menu_plot_item3_activate(GtkMenuItem *menuitem, gpointer user_data) {
	if (!selection_is_active()) { // Open single frame
		return;
	} else {
		select_unselect_frames_from_list(pdd.selected, FALSE);
		reset_plot_zoom();
		drawPlot();
	}
}
<|MERGE_RESOLUTION|>--- conflicted
+++ resolved
@@ -65,12 +65,7 @@
 static GtkWidget *drawingPlot = NULL, *sourceCombo = NULL, *combo = NULL,
 		*photometry_output1 = NULL, *photometry_output2 = NULL, *photo_clear_button = NULL, *buttonClearAll = NULL,
 		*buttonClearLatest = NULL, *arcsec = NULL, *julianw = NULL, *label_display_plot = NULL,
-<<<<<<< HEAD
-		*comboX = NULL, *layer_selector = NULL, *buttonSaveCSV = NULL,
-		*buttonNINA = NULL, *buttonCompStars = NULL, *buttonCompStarsManu = NULL;
-=======
 		*comboX = NULL, *layer_selector = NULL, *buttonSaveCSV = NULL;
->>>>>>> be940aaf
 static pldata *plot_data;
 static struct kpair ref, curr;
 static gboolean use_photometry = FALSE, requires_seqlist_update = FALSE;
@@ -1040,12 +1035,7 @@
 		buttonClearAll = lookup_widget("clearAllPhotometry");
 		buttonClearLatest = lookup_widget("clearLastPhotometry");
 		layer_selector = lookup_widget("seqlist_dialog_combo");
-<<<<<<< HEAD
-		buttonNINA = lookup_widget("nina_button");
-		buttonCompStars = lookup_widget("comp_stars_button");
 		buttonCompStarsManu = lookup_widget("comp_stars_manu_button");
-=======
->>>>>>> be940aaf
 	}
 }
 
@@ -1059,14 +1049,8 @@
 	}
 	gtk_widget_set_sensitive(photometry_output1, use_photometry);
 	gtk_widget_set_sensitive(photometry_output2, use_photometry);
-<<<<<<< HEAD
-	gtk_widget_set_sensitive(buttonNINA, sequence_is_loaded());
-	gtk_widget_set_visible(buttonCompStars, TRUE);
-	gtk_widget_set_sensitive(buttonCompStars, sequence_is_loaded());
 	gtk_widget_set_visible(buttonCompStarsManu, TRUE);
 	gtk_widget_set_sensitive(buttonCompStarsManu, sequence_is_loaded());
-=======
->>>>>>> be940aaf
 	gtk_widget_set_visible(buttonSaveCSV, !(plot_data == NULL));
 	g_signal_handlers_block_by_func(julianw, on_JulianPhotometry_toggled, NULL);
 	gtk_widget_set_visible(julianw, use_photometry);
