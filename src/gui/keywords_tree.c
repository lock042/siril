--- conflicted
+++ resolved
@@ -607,17 +607,10 @@
 					}
 				} else {
 					updateFITSKeyword(&gfit, key, NULL, valstring[0] == '\0' ? NULL : valstring, comment, TRUE, FALSE);
-					refresh_keywords_dialog();
+					gui_function(refresh_keywords_dialog, NULL);
 					scroll_to_end();
 					break;
 				}
-<<<<<<< HEAD
-			} else {
-				updateFITSKeyword(&gfit, key, NULL, valstring, comment, TRUE, FALSE);
-				gui_function(refresh_keywords_dialog, NULL);
-				scroll_to_end();
-=======
->>>>>>> 2b9a55ec
 			}
 		} else {
 			break;
