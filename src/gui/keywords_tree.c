/*
 * This file is part of Siril, an astronomy image processor.
 * Copyright (C) 2005-2011 Francois Meyer (dulle at free.fr)
 * Copyright (C) 2012-2024 team free-astro (see more in AUTHORS file)
 * Reference site is https://siril.org
 *
 * Siril is free software: you can redistribute it and/or modify
 * it under the terms of the GNU General Public License as published by
 * the Free Software Foundation, either version 3 of the License, or
 * (at your option) any later version.
 *
 * Siril is distributed in the hope that it will be useful,
 * but WITHOUT ANY WARRANTY; without even the implied warranty of
 * MERCHANTABILITY or FITNESS FOR A PARTICULAR PURPOSE. See the
 * GNU General Public License for more details.
 *
 * You should have received a copy of the GNU General Public License
 * along with Siril. If not, see <http://www.gnu.org/licenses/>.
 */

#include "core/siril.h"
#include "core/proto.h"

#include "io/image_format_fits.h"
#include "core/siril_log.h"
#include "io/fits_keywords.h"
#include "io/single_image.h"
#include "io/sequence.h"
#include "gui/message_dialog.h"
#include "gui/dialogs.h"
#include "gui/utils.h"

#include "keywords_tree.h"

static GtkListStore *key_liststore = NULL;
static GtkTreeView *key_treeview = NULL;
static GtkTextView *key_textview = NULL;
static GtkNotebook *key_notebook = NULL;
static GtkTreeSelection *key_selection = NULL;
static GtkWidget *key_export_button = NULL;

static int ffs2c(const char *instr, /* I - null terminated input string  */
char *outstr, /* O - null terminated quoted output string */
const int *status) /* IO - error status */
/*
 convert an input string to a quoted string. Leading spaces
 are significant.  FITS string keyword values must be at least
 8 chars long so pad out string with spaces if necessary.
 Example:   km/s ==> 'km/s    '
 Single quote characters in the input string will be replace by
 two single quote characters. e.g., o'brian ==> 'o''brian'
 */
{
	size_t len, ii, jj;

	if (*status > 0) /* inherit input status value if > 0 */
		return (*status);

	if (!instr) /* a null input pointer?? */
	{
		strcpy(outstr, "''"); /* a null FITS string */
		return (*status);
	}

	outstr[0] = '\''; /* start output string with a quote */

	len = strlen(instr);
	if (len > 68)
		len = 68; /* limit input string to 68 chars */

	for (ii = 0, jj = 1; ii < len && jj < 69; ii++, jj++) {
		outstr[jj] = instr[ii]; /* copy each char from input to output */
		if (instr[ii] == '\'') {
			jj++;
			outstr[jj] = '\''; /* duplicate any apostrophies in the input */
		}
	}

	for (; jj < 9; jj++) /* pad string so it is at least 8 chars long */
		outstr[jj] = ' ';

	if (jj == 70) /* only occurs if the last char of string was a quote */
		outstr[69] = '\0';
	else {
		outstr[jj] = '\''; /* append closing quote character */
		outstr[jj + 1] = '\0'; /* terminate the string */
	}

	return (*status);
}


enum {
	COLUMN_KEY,		// string
	COLUMN_VALUE,		// string
	COLUMN_COMMENT,		// string
	COLUMN_DTYPE,       // char
	COLUMN_PROTECTED, // gboolean
	COLUMN_COLOR, // string
	COLUMN_EDITABLE, //gboolean
	N_COLUMNS
};

static void on_mark_set(GtkTextBuffer *buffer, GtkTextIter *iter, GtkTextMark *mark, gpointer user_data) {
    GtkTextIter start, end;

    GtkWidget *widget = lookup_widget("export_keywords_button");
    gtk_widget_set_sensitive(widget, gtk_text_buffer_get_selection_bounds(buffer, &start, &end));
}

static void init_static_ui() {
	if (key_liststore == NULL) {
		key_liststore = GTK_LIST_STORE(gtk_builder_get_object(gui.builder, "key_liststore"));
		key_treeview = GTK_TREE_VIEW(gtk_builder_get_object(gui.builder, "key_treeview"));
		key_textview = GTK_TEXT_VIEW(lookup_widget("FITS_header_txt"));
		key_notebook = GTK_NOTEBOOK(lookup_widget("notebook-keywords"));
		key_selection = GTK_TREE_SELECTION(gtk_builder_get_object(gui.builder, "key_selection"));
		key_export_button = lookup_widget("export_keywords_button");

	    g_signal_connect(gtk_text_view_get_buffer(GTK_TEXT_VIEW(key_textview)), "mark-set", G_CALLBACK(on_mark_set), NULL);
	}
}


static void add_key_to_tree(const gchar *key, const gchar *value, const gchar *comment, const char dtype, gboolean protected, gboolean editable) {
	GtkTreeIter iter;

	gtk_list_store_append(key_liststore, &iter);
	gtk_list_store_set(key_liststore, &iter,
			COLUMN_KEY, key,
			COLUMN_VALUE, value,
			COLUMN_COMMENT, comment,
			COLUMN_DTYPE, dtype,
			COLUMN_PROTECTED, protected,
			COLUMN_COLOR, protected ? "salmon" : NULL,
			COLUMN_EDITABLE, !protected && editable,
			-1);
}

static void init_dialog() {
	init_static_ui();

	gtk_tree_selection_set_mode(key_selection, sequence_is_loaded() ? GTK_SELECTION_SINGLE : GTK_SELECTION_MULTIPLE);
	gtk_list_store_clear(key_liststore);
}

static int listFITSKeywords(fits *fit, gboolean editable) {
	char card[FLEN_CARD];
	void *memptr;
	size_t memsize = IOBUFLEN;
	int status = 0;
    int nkeys, ii;
	fitsfile *fptr = NULL;
	memptr = malloc(memsize);
	if (!memptr) {
		PRINT_ALLOC_ERR;
		return 1;
	}
	fits_create_memfile(&fptr, &memptr, &memsize, IOBUFLEN, realloc, &status);
	if (status) {
		report_fits_error(status);
		if (fptr)
			fits_close_file(fptr, &status);
		free(memptr);
		return 1;
	}

	if (fits_create_img(fptr, fit->bitpix, fit->naxis, fit->naxes, &status)) {
		report_fits_error(status);
		if (fptr)
			fits_close_file(fptr, &status);
		free(memptr);
		return 1;
	}

	fits tmpfit = { 0 };
	copy_fits_metadata(fit, &tmpfit);
	tmpfit.fptr = fptr;
	tmpfit.bitpix = fit->bitpix;
	save_fits_header(&tmpfit);

	fits_get_hdrspace(fptr, &nkeys, NULL, &status); /* get # of keywords */

	for (ii = 1; ii <= nkeys; ii++) { /* Read and print each keywords */
		char keyname[FLEN_KEYWORD];
		char value[FLEN_VALUE];
		char comment[FLEN_COMMENT];
		char dtype;
		int length = 0;

		if (fits_read_record(fptr, ii, card, &status))
			break;
		fits_get_keyname(card, keyname, &length, &status);
		fits_parse_value(card, value, comment, &status);
		fits_get_keytype(value, &dtype, &status);
		status = 0;
		add_key_to_tree(keyname, value, comment, dtype, keyword_is_protected(card), editable);
	}


	if (status == END_OF_FILE)
		status = 0; /* Reset after normal error */

	fits_movabs_hdu(tmpfit.fptr, 1, NULL, &status);

	if (status)
		fits_report_error(stderr, status); /* print any error message */

	fits_movabs_hdu(fptr, 0, NULL, &status);
	fits_close_file(fptr, &status);
	clearfits(&tmpfit);

	free(memptr);

	return (status);
}

void on_keywords_dialog_show(GtkWidget *dialog, gpointer user_data) {
	gui_function(refresh_keywords_dialog, NULL);
}

static void remove_selected_keys () {
	GtkTreeSelection *selection;
	GList *references;

	GtkTreeModel *treeModel = gtk_tree_view_get_model(key_treeview);

	selection = gtk_tree_view_get_selection(key_treeview);

	if (sequence_is_loaded()) {
		GtkTreeIter iter;
		GValue g_key = G_VALUE_INIT;
		gboolean valid_selection = gtk_tree_selection_get_selected(selection, &treeModel, &iter);

		if (valid_selection) {
			gtk_tree_model_get_value(treeModel, &iter, COLUMN_KEY, &g_key);
			if (G_VALUE_HOLDS_STRING(&g_key)) {
				struct keywords_data *kargs = calloc(1, sizeof(struct keywords_data));

				kargs->FITS_key = g_strdup((gchar *)g_value_get_string(&g_key));
				kargs->value = NULL;
				kargs->comment = NULL;

				if (siril_confirm_dialog(_("Operation on the sequence"),
						_("These keywords will be deleted from each image of "
						"the entire sequence. Are you sure?”"), _("Proceed"))) {
					gtk_list_store_remove(GTK_LIST_STORE(treeModel), &iter);

					start_sequence_keywords(&com.seq, kargs);
				} else {
					free(kargs);
				}
		        g_value_unset(&g_key);
			}
		}
	} else {
		references = get_row_references_of_selected_rows(selection, treeModel);

		if (g_list_length(references) <= 0) return;

		for (GList *list = references; list; list = list->next) {
			GtkTreeIter iter;
			GtkTreePath *path = gtk_tree_row_reference_get_path((GtkTreeRowReference*)list->data);
			if (path) {
				if (gtk_tree_model_get_iter(treeModel, &iter, path)) {
					GValue g_key = G_VALUE_INIT;
					gtk_tree_model_get_value(treeModel, &iter, COLUMN_KEY, &g_key);
				    if (G_VALUE_HOLDS_STRING(&g_key)) {
				        gchar *FITS_key = (gchar *)g_value_get_string(&g_key);
						updateFITSKeyword(&gfit, FITS_key, NULL, NULL, NULL, TRUE, FALSE);
						gtk_list_store_remove(GTK_LIST_STORE(treeModel), &iter);

				        g_value_unset(&g_key);
				    }
				}
				gtk_tree_path_free(path);
			}
		}
		gtk_tree_selection_unselect_all(selection);
	    g_list_free_full(references, (GDestroyNotify)gtk_tree_row_reference_free);
	}
}

void on_key_treeview_key_release_event(GtkWidget *widget, GdkEventKey *event,
		gpointer user_data) {
	if (event->keyval == GDK_KEY_Delete || event->keyval == GDK_KEY_KP_Delete
			|| event->keyval == GDK_KEY_BackSpace) {

		remove_selected_keys();
	}
}

void on_cell_editing_started(GtkCellRenderer *renderer, GtkCellEditable *editable, const gchar *path, gpointer user_data) {
	GtkWidget *treeview = GTK_WIDGET(user_data);
	g_signal_handlers_block_by_func(treeview, G_CALLBACK(on_key_treeview_key_release_event), NULL);
}

void on_cell_editing_canceled(GtkCellRenderer *renderer, gpointer user_data) {
	GtkWidget *treeview = GTK_WIDGET(user_data);
	g_signal_handlers_unblock_by_func(treeview, G_CALLBACK(on_key_treeview_key_release_event), NULL);
}

void on_key_edited(GtkCellRendererText *renderer, char *path, char *new_val, gpointer user_data) {
	GtkWidget *treeview = GTK_WIDGET(user_data);
	GtkTreeModel *model = gtk_tree_view_get_model(GTK_TREE_VIEW(treeview));
	GtkTreeIter iter;
	gchar *old_keyname;
	gboolean protected;

	gtk_tree_model_get_iter_from_string(model, &iter, path);
	gtk_tree_model_get(model, &iter, COLUMN_KEY, &old_keyname, COLUMN_PROTECTED, &protected, -1);
	if (!protected) {
		/* update FITS keyname */
		if (g_strcmp0(old_keyname, new_val)) {
			if (strlen(new_val) > 8) {
				siril_log_color_message(_("Keyname can contain a maximum of 8 characters.\n"), "red");
			} else {
				if (!updateFITSKeyword(&gfit, old_keyname, new_val, NULL, NULL, TRUE, FALSE)) {
					gtk_list_store_set(key_liststore, &iter, COLUMN_KEY, new_val, -1);
				}
			}
		}
	}
	g_signal_handlers_unblock_by_func(treeview, G_CALLBACK(on_key_treeview_key_release_event), NULL);
}


void on_val_edited(GtkCellRendererText *renderer, char *path, char *new_val, gpointer user_data) {
	GtkWidget *treeview = GTK_WIDGET(user_data);
	GtkTreeModel *model = gtk_tree_view_get_model(GTK_TREE_VIEW(treeview));
	GtkTreeIter iter;
	gchar *FITS_key, *FITS_comment, *original_val;
	gboolean protected;
	char dtype;

	gtk_tree_model_get_iter_from_string(model, &iter, path);
	gtk_tree_model_get(model, &iter, COLUMN_KEY, &FITS_key, COLUMN_VALUE, &original_val, COLUMN_COMMENT, &FITS_comment, COLUMN_DTYPE, &dtype, COLUMN_PROTECTED, &protected, -1);
	if (!protected) {
		char valstring[FLEN_VALUE];
		int status = 0;
		/* update FITS key */
		if (dtype == 'C' && (new_val[0] != '\'' || new_val[strlen(new_val) - 1] != '\'')) {
			ffs2c(new_val, valstring, &status);
		} else {
			strcpy(valstring, new_val);
		}
		if (g_strcmp0(original_val, valstring)) {
			if (!updateFITSKeyword(&gfit, FITS_key, NULL, valstring, FITS_comment, TRUE, FALSE)) {
				gtk_list_store_set(key_liststore, &iter, COLUMN_VALUE, valstring, -1);
			}
		}
	}
	g_signal_handlers_unblock_by_func(treeview, G_CALLBACK(on_key_treeview_key_release_event), NULL);
}

void on_comment_edited(GtkCellRendererText *renderer, char *path, char *new_comment, gpointer user_data) {
	GtkWidget *treeview = GTK_WIDGET(user_data);
	GtkTreeModel *model = gtk_tree_view_get_model(GTK_TREE_VIEW(treeview));
	GtkTreeIter iter;
	gchar *FITS_key, *original_comment, *valstring;
	gboolean protected;
	char dtype;

	gtk_tree_model_get_iter_from_string(model, &iter, path);
	gtk_tree_model_get(model, &iter, COLUMN_KEY, &FITS_key, COLUMN_VALUE, &valstring, COLUMN_COMMENT, &original_comment, COLUMN_DTYPE, &dtype, COLUMN_PROTECTED, &protected, -1);
	if (!protected) {
		char commentstring[FLEN_COMMENT];
		/* update FITS comment */
		gsize len = g_strlcpy(commentstring, new_comment, FLEN_COMMENT);
		if (len >= FLEN_COMMENT) {
			siril_debug_print("Exceeded FITS COMMENT length\n");
		}
		if (g_strcmp0(original_comment, new_comment)) {
			if (!updateFITSKeyword(&gfit, FITS_key, NULL, valstring, commentstring, TRUE, FALSE)) {
				gtk_list_store_set(key_liststore, &iter, COLUMN_COMMENT, commentstring, -1);
			}
		}
	}
	g_signal_handlers_unblock_by_func(treeview, G_CALLBACK(on_key_treeview_key_release_event), NULL);
}

void on_key_close_btn_clicked(GtkButton *button, gpointer user_data) {
	siril_close_dialog("keywords_dialog");
}

static gchar *list_all_selected_keywords() {
	GtkTreeSelection *selection;
	GList *references, *list;
	GtkTreeModel *model = gtk_tree_view_get_model(key_treeview);
	GString *string = g_string_new("");

	selection = gtk_tree_view_get_selection(key_treeview);
	references = get_row_references_of_selected_rows(selection, model);

	for (list = references; list; list = list->next) {
		GtkTreeIter iter;
		GtkTreePath *path = gtk_tree_row_reference_get_path((GtkTreeRowReference*) list->data);
		if (path) {
			if (gtk_tree_model_get_iter(model, &iter, path)) {
				gchar *key, *value, *comment;
				int status = 0;
				char card[FLEN_CARD];
				gtk_tree_model_get(model, &iter, COLUMN_KEY, &key, COLUMN_VALUE, &value, COLUMN_COMMENT, &comment, -1);

				fits_make_key(key, value, comment, card, &status);

				g_string_prepend(string, "\n");
				g_string_prepend(string, card);
				g_free(key);
				g_free(value);
				g_free(comment);
			}
			gtk_tree_path_free(path);
		}
	}
	gtk_tree_selection_unselect_all(selection);
    g_list_free_full(references, (GDestroyNotify)gtk_tree_row_reference_free);

	return g_string_free(string, FALSE);
}

void on_key_selection_changed(GtkTreeSelection *selection, gpointer user_data) {
	GtkTreeIter iter;
	GList *list;

	GtkTreeModel *model = gtk_tree_view_get_model(key_treeview);
	gboolean is_empty = gtk_tree_model_get_iter_first(model, &iter) == FALSE;
	gboolean are_selected = FALSE;

	if (!is_empty) {
		list = gtk_tree_selection_get_selected_rows(selection, &model);
		are_selected = g_list_length(list)  > 0;
	}

	gtk_widget_set_sensitive(key_export_button, !is_empty && are_selected);
}

static void on_entry_comment_changed(GtkEntry *entry, gpointer user_data) {
	GtkEntry *entry_value = GTK_ENTRY(user_data);
	GtkEntry *entry_comment = GTK_ENTRY(entry);
	gint max_length = 67; // FLEN_CARD - 8 - 2 - 3 - 1

	const gchar *value_text = gtk_entry_get_text(entry_value);
	const gchar *comment_text = gtk_entry_get_text(entry_comment);

	/* In fact, there may be an error of 2 for strings in value,
	 when the two ' are automatically added.
	 We leave it like that, I think it's not too serious because we have
	 a mechanism that will truncate the character string during recording.
	 */
	gint total_length = strlen(value_text) + strlen(comment_text);

	if (total_length >= max_length) {
		gint allowed_length = max_length - strlen(value_text);
		gchar *new_text = g_strndup(comment_text, allowed_length);
		g_signal_handlers_block_by_func(entry, G_CALLBACK(on_entry_comment_changed), user_data);
		gtk_entry_set_text(entry_comment, new_text);
		g_signal_handlers_unblock_by_func(entry, G_CALLBACK(on_entry_comment_changed), user_data);
		g_free(new_text);
	}
}

static void on_entry_value_changed(GtkEntry *entry, gpointer user_data) {
	GtkEntry *entry_comment = GTK_ENTRY(user_data);
	GtkEntry *entry_value = GTK_ENTRY(entry);
	gint max_length = 67; // FLEN_CARD - 8 - 2 - 3 - 1

	const gchar *value_text = gtk_entry_get_text(entry_value);
	const gchar *comment_text = gtk_entry_get_text(entry_comment);

	/* In fact, there may be an error of 2 for strings in value,
	 when the two ' are automatically added.
	 We leave it like that, I think it's not too serious because we have
	 a mechanism that will truncate the character string during recording.
	 */
	gint total_length = strlen(value_text) + strlen(comment_text);

	if (total_length >= max_length) {
		gint allowed_length = max_length - strlen(comment_text);
		gchar *new_text = g_strndup(value_text, allowed_length);
		g_signal_handlers_block_by_func(entry, G_CALLBACK(on_entry_value_changed), user_data);
		gtk_entry_set_text(entry_value, new_text);
		g_signal_handlers_unblock_by_func(entry, G_CALLBACK(on_entry_value_changed), user_data);
		g_free(new_text);
	}
}

static void insert_text_handler(GtkEntry *entry, const gchar *text, gint length,
		gint *position, gpointer data) {
	GtkEditable *editable = GTK_EDITABLE(entry);
	gchar *result = replace_wide_char(text);

	g_signal_handlers_block_by_func(G_OBJECT (editable), G_CALLBACK (insert_text_handler), data);
	gtk_editable_insert_text(editable, result, strlen(result), position);
	g_signal_handlers_unblock_by_func(G_OBJECT (editable), G_CALLBACK (insert_text_handler), data);

	g_signal_stop_emission_by_name(G_OBJECT(editable), "insert_text");

	g_free(result);
}

static void insert_text_handler_key(GtkEntry *entry, const gchar *text, gint length,
		gint *position, gpointer data) {
	GtkEditable *editable = GTK_EDITABLE(entry);

	GString *filtered_text = g_string_new(NULL);
	for (gint i = 0; i < length; i++) {
		// Append only characters that are not spaces
		if (!g_unichar_isspace(g_utf8_get_char(text + i))) {
			g_string_append_c(filtered_text, text[i]);
		}
	}

	gchar *result = replace_wide_char(filtered_text->str);

	g_signal_handlers_block_by_func(G_OBJECT(editable), G_CALLBACK(insert_text_handler_key), data);
	gtk_editable_insert_text(editable, result, strlen(result), position);
	g_signal_handlers_unblock_by_func(G_OBJECT(editable), G_CALLBACK(insert_text_handler_key), data);

	g_signal_stop_emission_by_name(G_OBJECT(editable), "insert_text");

	g_free(result);
	g_string_free(filtered_text, TRUE);
}

static void on_entry_activate(GtkEntry *entry, gpointer user_data) {
	GtkWidget *add_button = GTK_WIDGET(user_data);
	gtk_button_clicked(GTK_BUTTON(add_button));
}

static void scroll_to_end() {
	GtkTreePath *path;
	GtkTreeIter iter;

	GtkTreeModel *model = gtk_tree_view_get_model(key_treeview);
	gint rows = gtk_tree_model_iter_n_children(model, NULL);

	if (rows > 0) {
		path = gtk_tree_path_new_from_indices(rows - 1, -1);

		gtk_tree_model_get_iter(model, &iter, path);
		gtk_tree_view_scroll_to_cell(key_treeview, path, NULL, FALSE, 0.0, 0.0);

		gtk_tree_path_free(path);
	}
}

static gboolean has_space(const gchar *str) {
	if (str == NULL) {
		return FALSE;
	}

	const gchar *p = str;

	while (*p) {
		gunichar c = g_utf8_get_char(p);
		if (g_unichar_isspace(c)) {
			return TRUE;
		}
		p = g_utf8_next_char(p);
	}

	return FALSE;
}

void on_add_keyword_button_clicked(GtkButton *button, gpointer user_data) {
	GtkWidget *dialog;
	GtkWidget *content_area;
	GtkWidget *grid;
	GtkWidget *label_name;
	GtkWidget *label_value;
	GtkWidget *label_comment;
	GtkWidget *entry_name;
	GtkWidget *entry_value;
	GtkWidget *entry_comment;
	GtkWidget *add_button;
	GtkDialogFlags flags = GTK_DIALOG_MODAL | GTK_DIALOG_DESTROY_WITH_PARENT;

	// Create the dialog window with buttons
	dialog = gtk_dialog_new_with_buttons(_("Add New Keyword"),
			GTK_WINDOW(user_data), flags, _("_Cancel"), GTK_RESPONSE_CANCEL,
			_("_Add"), GTK_RESPONSE_OK,
			NULL);

	add_button = gtk_dialog_get_widget_for_response(GTK_DIALOG(dialog), GTK_RESPONSE_OK);
	gtk_widget_grab_focus(add_button);

	// Add the suggested-action style class to the Add button
	GtkStyleContext *context = gtk_widget_get_style_context(add_button);
	gtk_style_context_add_class(context, "suggested-action");

	// Set the dialog to be non-resizable
	gtk_window_set_resizable(GTK_WINDOW(dialog), FALSE);

	// Get the content area of the dialog
	content_area = gtk_dialog_get_content_area(GTK_DIALOG(dialog));

	// Create a grid to hold the labels and entries
	grid = gtk_grid_new();
	gtk_grid_set_column_homogeneous(GTK_GRID(grid), TRUE);
	gtk_grid_set_row_spacing(GTK_GRID(grid), 5); // Set row spacing to 5
	gtk_grid_set_column_spacing(GTK_GRID(grid), 5); // Set column spacing to 5
	gtk_widget_set_margin_bottom(grid, 10); // Set bottom margin to 10 pixels
	gtk_container_add(GTK_CONTAINER(content_area), grid);

	// Create the Name label and entry
	label_name = gtk_label_new("Name:");
	gtk_widget_set_halign(label_name, GTK_ALIGN_START); // Align label to the start (left)
	entry_name = gtk_entry_new();
	gtk_entry_set_max_length(GTK_ENTRY(entry_name), 8); // Set the max length to 8. Don't want HIERARCH convention
	gtk_grid_attach(GTK_GRID(grid), label_name, 0, 0, 1, 1);
	gtk_grid_attach(GTK_GRID(grid), entry_name, 1, 0, 1, 1);

	// Create the Value label and entry
	label_value = gtk_label_new("Value:");
	gtk_widget_set_halign(label_value, GTK_ALIGN_START); // Align label to the start (left)
	entry_value = gtk_entry_new();
	gtk_grid_attach(GTK_GRID(grid), label_value, 0, 1, 1, 1);
	gtk_grid_attach(GTK_GRID(grid), entry_value, 1, 1, 1, 1);

	// Create the Comment label and entry
	label_comment = gtk_label_new("Comment:");
	gtk_widget_set_halign(label_comment, GTK_ALIGN_START); // Align label to the start (left)
	entry_comment = gtk_entry_new();
	gtk_grid_attach(GTK_GRID(grid), label_comment, 0, 2, 1, 1);
	gtk_grid_attach(GTK_GRID(grid), entry_comment, 1, 2, 1, 1);

	// Set tooltips for each entry
	gtk_widget_set_tooltip_text(entry_name, "Enter the name of the keyword. Maximum 8 characters. Only ASCII characters are accepted.");
	gtk_widget_set_tooltip_text(entry_value, "Enter the value for the keyword. Only ASCII characters are accepted.");
	gtk_widget_set_tooltip_text(entry_comment, "Enter a comment or description for the keyword. Only ASCII characters are accepted.");

	// Connect the changed signal for both entry_value and entry_comment
	g_signal_connect(entry_value, "changed", G_CALLBACK(on_entry_value_changed), entry_comment);
	g_signal_connect(entry_comment, "changed", G_CALLBACK(on_entry_comment_changed), entry_value);

	// Connect the activate signal of each entry to activate the Add button
	g_signal_connect(entry_name, "activate", G_CALLBACK(on_entry_activate), add_button);
	g_signal_connect(entry_value, "activate", G_CALLBACK(on_entry_activate), add_button);
	g_signal_connect(entry_comment, "activate", G_CALLBACK(on_entry_activate), add_button);

	// Connect the insert-text signal of each entry
	g_signal_connect(entry_name, "insert-text", G_CALLBACK(insert_text_handler_key), add_button);
	g_signal_connect(entry_value, "insert-text", G_CALLBACK(insert_text_handler), add_button);
	g_signal_connect(entry_comment, "insert-text", G_CALLBACK(insert_text_handler), add_button);

	gtk_widget_show_all(dialog);

	gint result = gtk_dialog_run(GTK_DIALOG(dialog));
	if (result == GTK_RESPONSE_OK) {
		const gchar *key = gtk_entry_get_text(GTK_ENTRY(entry_name));
		const gchar *value = gtk_entry_get_text(GTK_ENTRY(entry_value));
		const gchar *comment = gtk_entry_get_text(GTK_ENTRY(entry_comment));

		if (g_strcmp0(key, "") == 0) key = NULL;
		if (g_strcmp0(value, "") == 0) value = NULL;
		if (g_strcmp0(comment, "") == 0) comment = NULL;

		if (comment || value || key) {
			char valstring[FLEN_VALUE];
			int status = 0;

			if (has_space(value)) {
				ffs2c(value, valstring, &status);
			} else {
				strcpy(valstring, value);
			}

			if (sequence_is_loaded()) {
				struct keywords_data *kargs = calloc(1, sizeof(struct keywords_data));

				kargs->FITS_key = g_strdup(key);
				kargs->value = g_strdup(valstring);
				kargs->comment = g_strdup(comment);

				if (siril_confirm_dialog(_("Operation on the sequence"),
						_("These keywords will be added / modified in each image of "
								"the entire sequence. Are you sure?”"), _("Proceed"))) {
					start_sequence_keywords(&com.seq, kargs);
				} else {
					free(kargs);
				}
			} else {
<<<<<<< HEAD
				updateFITSKeyword(&gfit, key, NULL, value, comment, TRUE, FALSE);
				gui_function(refresh_keywords_dialog, NULL);
=======
				updateFITSKeyword(&gfit, key, NULL, valstring, comment, TRUE, FALSE);
				refresh_keywords_dialog();
>>>>>>> a7c12c74
				scroll_to_end();
			}
		}
	}
	gtk_widget_destroy(dialog);
}

void on_delete_keyword_button_clicked(GtkButton *button, gpointer user_data) {
	remove_selected_keys();
}

static void show_header_text(char *text) {
	GtkTextBuffer *tbuf = gtk_text_view_get_buffer(key_textview);
	GtkTextIter itDebut;
	GtkTextIter itFin;

	gtk_text_buffer_get_bounds(tbuf, &itDebut, &itFin);
	gtk_text_buffer_delete(tbuf, &itDebut, &itFin);
	gtk_text_buffer_set_text(tbuf, text, strlen(text));
}

static void save_key_to_clipboard() {
	/* Get the clipboard object */
	GtkClipboard *clipboard = gtk_clipboard_get(GDK_SELECTION_CLIPBOARD);
	GtkTextBuffer *buffer;
	GtkTextIter start, end;
	gchar *list = NULL;

	switch (gtk_notebook_get_current_page(key_notebook)) {
	case 0:
		list = list_all_selected_keywords();
		break;
	case 1:
		buffer = gtk_text_view_get_buffer(key_textview);
		if (gtk_text_buffer_get_selection_bounds(buffer, &start, &end)) {
			list = gtk_text_buffer_get_text(buffer, &start, &end, FALSE);
		}
		break;
	}
	if (list) {
		gtk_clipboard_set_text(clipboard, list, -1);
		g_free(list);
	}
}

void on_export_keywords_button_clicked(GtkButton *button, gpointer user_data) {
	save_key_to_clipboard();
}

gboolean refresh_keywords_dialog(gpointer user_data) {
	init_dialog();
	gboolean is_a_single_image_loaded = single_image_is_loaded() &&
			(!sequence_is_loaded() || (sequence_is_loaded() &&
			(com.seq.current == RESULT_IMAGE || com.seq.current == SCALED_IMAGE)));
	listFITSKeywords(&gfit, is_a_single_image_loaded);
	if (gfit.header)
		show_header_text(gfit.header);
	return FALSE;
}

void on_notebook_keywords_switch_page (GtkNotebook* self, GtkWidget* page, guint page_num, gpointer user_data) {
	GtkWidget *button = GTK_WIDGET(user_data);
    GtkTreeSelection *selection;
    GtkTextBuffer *buffer;
    GtkTextIter start, end;

	switch(page_num) {
	case 0:
	    selection = gtk_tree_view_get_selection(key_treeview);

		gtk_widget_set_sensitive(button, gtk_tree_selection_count_selected_rows(selection) > 0);
		break;
	case 1:
	    buffer = gtk_text_view_get_buffer(key_textview);

		gtk_widget_set_sensitive(button, gtk_text_buffer_get_selection_bounds(buffer, &start, &end));
		break;
	}
}<|MERGE_RESOLUTION|>--- conflicted
+++ resolved
@@ -681,13 +681,8 @@
 					free(kargs);
 				}
 			} else {
-<<<<<<< HEAD
-				updateFITSKeyword(&gfit, key, NULL, value, comment, TRUE, FALSE);
+				updateFITSKeyword(&gfit, key, NULL, valstring, comment, TRUE, FALSE);
 				gui_function(refresh_keywords_dialog, NULL);
-=======
-				updateFITSKeyword(&gfit, key, NULL, valstring, comment, TRUE, FALSE);
-				refresh_keywords_dialog();
->>>>>>> a7c12c74
 				scroll_to_end();
 			}
 		}
