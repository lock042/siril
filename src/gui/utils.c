/*
 * This file is part of Siril, an astronomy image processor.
 * Copyright (C) 2005-2011 Francois Meyer (dulle at free.fr)
 * Copyright (C) 2012-2023 team free-astro (see more in AUTHORS file)
 * Reference site is https://free-astro.org/index.php/Siril
 *
 * Siril is free software: you can redistribute it and/or modify
 * it under the terms of the GNU General Public License as published by
 * the Free Software Foundation, either version 3 of the License, or
 * (at your option) any later version.
 *
 * Siril is distributed in the hope that it will be useful,
 * but WITHOUT ANY WARRANTY; without even the implied warranty of
 * MERCHANTABILITY or FITNESS FOR A PARTICULAR PURPOSE. See the
 * GNU General Public License for more details.
 *
 * You should have received a copy of the GNU General Public License
 * along with Siril. If not, see <http://www.gnu.org/licenses/>.
 */

#include "core/siril.h"
#include "core/proto.h"
#include <glib.h>

#include "utils.h"
#include "message_dialog.h"

struct _label_data {
	const char *label_name;
	char *text;
	const char *class_to_add;
	const char *class_to_remove;
};

static gboolean set_label_text_idle(gpointer p) {
	struct _label_data *args = (struct _label_data *) p;
	GtkWidget *widget = lookup_widget(args->label_name);
	GtkLabel *label = GTK_LABEL(widget);

	if (args->class_to_add || args->class_to_remove) {
		GtkStyleContext *context = gtk_widget_get_style_context(widget);
		if (args->class_to_add)
			gtk_style_context_add_class(context, args->class_to_add);
		if (args->class_to_remove)
			gtk_style_context_remove_class(context, args->class_to_remove);
	}
	if (strcmp(gtk_label_get_text(label), args->text))
		gtk_label_set_text(label, args->text);
	free(args->text);
	free(args);
	return FALSE;
}

static void set_label_text_from_main_thread(const char *label_name, const char *text, const char *class_to_add, const char *class_to_remove) {
	struct _label_data *data = malloc(sizeof(struct _label_data));
	data->label_name = label_name;
	data->text = strdup(text);
	data->class_to_add = class_to_add;
	data->class_to_remove = class_to_remove;
	gdk_threads_add_idle(set_label_text_idle, data);
}

void widget_set_class(GtkWidget *entry, const char *class_to_add, const char *class_to_remove) {
	GtkStyleContext *context = gtk_widget_get_style_context(entry);
	if (class_to_add)
		gtk_style_context_add_class(context, class_to_add);
	if (class_to_remove)
		gtk_style_context_remove_class(context, class_to_remove);
}

GtkWidget* lookup_widget(const gchar *widget_name) {
	return GTK_WIDGET(gtk_builder_get_object(gui.builder, widget_name));
}

GObject* lookup_gobject(const gchar *gobject_name) {
	return ((GObject*) gtk_builder_get_object(gui.builder, gobject_name));
}

GtkAdjustment* lookup_adjustment(const gchar *adjustment_name) {
	return GTK_ADJUSTMENT(gtk_builder_get_object(gui.builder, adjustment_name));
}


void control_window_switch_to_tab(main_tabs tab) {
	if (com.script)
		return;
	GtkNotebook* notebook = GTK_NOTEBOOK(lookup_widget("notebook_center_box"));
	gtk_notebook_set_current_page(notebook, tab);
}

/**
 * Create a popover with icon and text
 * @param widget is the parent widget where the popover arises from
 * @param text will be shown in the popover
 * @return the GtkWidget of popover
 */
GtkWidget* popover_new(GtkWidget *widget, const gchar *text) {
	return popover_new_with_image(widget, text, NULL);
}

/**
 * Create a popover with icon and text
 * @param widget is the parent widget where the popover arises from
 * @param text will be shown in the popover
 * @param pixbuf will be shown in the popover
 * @return the GtkWidget of popover
 */
GtkWidget* popover_new_with_image(GtkWidget *widget, const gchar *text, GdkPixbuf *pixbuf) {
	GtkWidget *popover, *box, *image, *label;

	popover = gtk_popover_new(widget);
	label = gtk_label_new(NULL);
	gtk_label_set_line_wrap_mode(GTK_LABEL(label), PANGO_WRAP_WORD);
	box = gtk_box_new(GTK_ORIENTATION_HORIZONTAL, 6);

	if (pixbuf) {
		float ratio = 1.0 * gdk_pixbuf_get_height(pixbuf) / gdk_pixbuf_get_width(pixbuf);
		int width = 128, height = 128 * ratio;
		GdkPixbuf *new_pixbuf = gdk_pixbuf_scale_simple(pixbuf, width, height, GDK_INTERP_BILINEAR);
		image = gtk_image_new_from_pixbuf(new_pixbuf);
		g_object_unref(new_pixbuf);
	} else {
		image = gtk_image_new_from_icon_name("dialog-information-symbolic", GTK_ICON_SIZE_DIALOG);
	}

	gtk_label_set_markup(GTK_LABEL(label), text);
	gtk_label_set_line_wrap(GTK_LABEL(label), TRUE);
	gtk_label_set_max_width_chars(GTK_LABEL(label), 100);

	gtk_box_pack_start(GTK_BOX(box), image, FALSE, FALSE, 10);
	gtk_box_pack_start(GTK_BOX(box), label, FALSE, FALSE, 10);
	gtk_container_add(GTK_CONTAINER(popover), box);

	/* make all sensitive in case where parent is not */
	gtk_widget_set_sensitive(label, TRUE);
	gtk_widget_set_sensitive(box, TRUE);
	gtk_widget_set_sensitive(popover, TRUE);

	gtk_widget_show_all(box);

	return popover;
}

GList *get_row_references_of_selected_rows(GtkTreeSelection *selection,
		GtkTreeModel *model) {
	GList *ref = NULL;
	GList *sel, *s;

	sel = gtk_tree_selection_get_selected_rows(selection, &model);

	for (s = sel; s; s = s->next) {
		GtkTreeRowReference *rowref = gtk_tree_row_reference_new(model,	(GtkTreePath *) s->data);
		ref = g_list_prepend(ref, rowref);
	}
	g_list_free_full(sel, (GDestroyNotify) gtk_tree_path_free);
	return ref;
}

/* size is in Bytes */
void set_GUI_MEM(guint64 used, const gchar *label) {
	if (com.headless)
		return;
	gchar *str;
	if (used > 0) {
		gchar *mem = g_format_size_full(used, G_FORMAT_SIZE_IEC_UNITS);
		str = g_strdup_printf(_("Mem: %s"), mem);
		g_free(mem);
	} else {
		str = g_strdup(_("Mem: N/A"));
	}
	set_label_text_from_main_thread(label, str, NULL, NULL);
	g_free(str);
}

void set_GUI_DiskSpace(gint64 space, const gchar *label) {
	if (com.headless)
		return;
	gchar *str;
	gboolean set_class = FALSE;

	if (space > 0) {
		if (space < 1073741824) { // we want to warn user of space is less than 1GiB
			set_class = TRUE;
		}
		gchar *mem = g_format_size_full(space, G_FORMAT_SIZE_IEC_UNITS);
		str = g_strdup_printf(_("Disk Space: %s"), mem);
		g_free(mem);
	} else {
		str = g_strdup(_("Disk Space: N/A"));
	}
	set_label_text_from_main_thread(label, str,
			set_class ? "label-info" : NULL,
			set_class ? NULL : "label-info");
	g_free(str);
}

void set_suggested(GtkWidget *widget) {
	gtk_style_context_add_class(gtk_widget_get_style_context(widget),
			GTK_STYLE_CLASS_SUGGESTED_ACTION);
}

void unset_suggested(GtkWidget *widget) {
	gtk_style_context_remove_class(gtk_widget_get_style_context(widget),
			GTK_STYLE_CLASS_SUGGESTED_ACTION);
}

/* Managing GUI calls *
 * We try to separate core concerns from GUI (GTK+) concerns to keep the core
 * code efficient and clean, and avoir calling GTK+ functions in threads other
 * than the main GTK+ thread.
 * GTK+ functions calls should be grouped in idle functions: these are
 * functions called by the GTK+ main thread whenever it's idle. The problem is
 * that is we queue several core functions, like in a script execution, the
 * idle functions may not execute for a purpose corresponding to the current
 * core data. To fix this issue, when siril is executed in GUI mode, we
 * synchronize the GUI calls with the core calls with the following functions.
 * This will slow the execution of some commands down, but will ensure that all
 * is fine in the GUI.
 */

struct idle_data {
	gboolean idle_finished;
	GMutex mutex;
	GCond cond;
	gboolean (*idle)(gpointer);
	gpointer user;
};

static gboolean wrapping_idle(gpointer arg) {
	struct idle_data *data = (struct idle_data *)arg;
	data->idle(data->user);

	siril_debug_print("idle %p signaling end\n", data->idle);
	g_mutex_lock(&data->mutex);
	data->idle_finished = TRUE;
	g_cond_signal(&data->cond);
	g_mutex_unlock(&data->mutex);

	return FALSE;
}

void execute_idle_and_wait_for_it(gboolean (* idle)(gpointer), gpointer arg) {
	struct idle_data data = { .idle_finished = FALSE, .idle = idle, .user = arg };
	g_mutex_init(&data.mutex);
	g_cond_init(&data.cond);
	siril_debug_print("queueing idle %p\n", idle);
	gdk_threads_add_idle(wrapping_idle, &data);

	siril_debug_print("waiting for idle %p\n", idle);
	g_mutex_lock (&data.mutex);
	while (!data.idle_finished)
		g_cond_wait(&data.cond, &data.mutex);
	g_mutex_unlock (&data.mutex);

	g_mutex_clear(&data.mutex);
	g_cond_clear(&data.cond);
	siril_debug_print("idle %p wait is over\n", idle);
}

int select_vport(int vport) {
	return vport == RGB_VPORT ? GREEN_VPORT : vport;
}

<<<<<<< HEAD
gboolean check_ok_if_cfa() {
	gboolean retval;
	if (gfit.naxes[2] == 1 && gfit.bayer_pattern[0] != '\0') {
		int confirm = siril_confirm_dialog(_("Undebayered CFA image loaded"),
				_("You are about to apply a function that is not intended for use on an undebayered CFA image. Are you sure you wish to proceed?"), _("Proceed"));
		retval = confirm ? TRUE : FALSE;
	} else {
		retval = TRUE;
	}
	return retval;
=======
point closest_point_on_line(point in, point p1, point p2) {
	point out = { 0 };
	if (p1.x == p2.x) {
		out.x = p1.x;
		out.y = in.y;
	} else if (p1.y == p2.y) {
		out.x = in.x;
		out.y = p1.y;
	} else {
		double a = in.x;
		double b = in.y;
		double x1 = p1.x;
		double y1 = p1.y;
		double x2 = p2.x;
		double y2 = p2.y;
		double m1 = (y2-y1)/(x2-x1);
		double m2 = -1.0 / m1;
		double x = (m1*x1-m2*a+b-y1)/(m1-m2);
		double y = m2*(x-a)+b;
		out.x = x;
		out.y = y;
	}
	return out;
>>>>>>> e99cf467
}<|MERGE_RESOLUTION|>--- conflicted
+++ resolved
@@ -261,7 +261,6 @@
 	return vport == RGB_VPORT ? GREEN_VPORT : vport;
 }
 
-<<<<<<< HEAD
 gboolean check_ok_if_cfa() {
 	gboolean retval;
 	if (gfit.naxes[2] == 1 && gfit.bayer_pattern[0] != '\0') {
@@ -272,7 +271,8 @@
 		retval = TRUE;
 	}
 	return retval;
-=======
+}
+
 point closest_point_on_line(point in, point p1, point p2) {
 	point out = { 0 };
 	if (p1.x == p2.x) {
@@ -296,5 +296,4 @@
 		out.y = y;
 	}
 	return out;
->>>>>>> e99cf467
 }