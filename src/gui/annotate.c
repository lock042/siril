/*
 * This file is part of Siril, an astronomy image processor.
 * Copyright (C) 2005-2011 Francois Meyer (dulle at free.fr)
 * Copyright (C) 2012-2024 team free-astro (see more in AUTHORS file)
 * Reference site is https://siril.org
 *
 * Siril is free software: you can redistribute it and/or modify
 * it under the terms of the GNU General Public License as published by
 * the Free Software Foundation, either version 3 of the License, or
 * (at your option) any later version.
 *
 * Siril is distributed in the hope that it will be useful,
 * but WITHOUT ANY WARRANTY; without even the implied warranty of
 * MERCHANTABILITY or FITNESS FOR A PARTICULAR PURPOSE. See the
 * GNU General Public License for more details.
 *
 * You should have received a copy of the GNU General Public License
 * along with Siril. If not, see <http://www.gnu.org/licenses/>.
 */

#include <ctype.h>

#include "core/siril.h"
#include "core/proto.h"
#include "core/command_line_processor.h"
#include "core/processing.h"
#include "core/siril_log.h"
#include "algos/search_objects.h"
#include "algos/siril_wcs.h"
#include "gui/dialogs.h"
#include "gui/image_display.h"
#include "gui/progress_and_log.h"
#include "gui/message_dialog.h"
#include "gui/utils.h"
#include "io/local_catalogues.h"
#include "io/siril_catalogues.h"


enum {
	CONESEARCH_PAGE,
	SHOW_PAGE,
	SEARCH_OBJECT_PAGE
};

// Statics declarations

GtkButton *annotate_clear = NULL, *annotate_close = NULL, *annotate_apply = NULL, *annotate_save_as_button = NULL, *show_button = NULL, *show_button_save_to_DSO = NULL;
GtkSearchEntry *search_objects_entry = NULL;
GtkWindow *annotate_dialog = NULL;
GtkEntry *conesearch_save_entry = NULL, *annotate_obscode_entry = NULL, *show_file_entry = NULL, *show_ra_entry = NULL, *show_dec_entry = NULL, *show_name_entry = NULL;
GtkComboBoxText *conesearch_combo = NULL;
GtkAdjustment *adj_mag_limit = NULL;
GtkSpinButton *conesearch_maglimit = NULL;
GtkStack *stack_show = NULL;
GtkNotebook *notebook_annotate = NULL;
GtkToggleButton *conesearch_photometric = NULL, *conesearch_tag = NULL, *conesearch_log = NULL, *show_tag = NULL, *show_log = NULL;
GtkBox *annotate_obscode_box = NULL;

static int local_cat = BOOL_NOT_SET;

// Statics init

void annotate_dialog_init_statics() {
	if (adj_mag_limit == NULL) {
		// GtkNotebook
		notebook_annotate = GTK_NOTEBOOK(gtk_builder_get_object(gui.builder, "notebook_annotate"));
		// GtkEntry
		conesearch_save_entry = GTK_ENTRY(gtk_builder_get_object(gui.builder, "conesearch_save_entry"));
		annotate_obscode_entry = GTK_ENTRY(gtk_builder_get_object(gui.builder, "annotate_obscode_entry"));
		show_file_entry = GTK_ENTRY(gtk_builder_get_object(gui.builder, "show_file_entry"));
		show_ra_entry = GTK_ENTRY(gtk_builder_get_object(gui.builder, "show_ra_entry"));
		show_dec_entry = GTK_ENTRY(gtk_builder_get_object(gui.builder, "show_dec_entry"));
		show_name_entry = GTK_ENTRY(gtk_builder_get_object(gui.builder, "show_name_entry"));
		// GtkDialog
		annotate_dialog = GTK_WINDOW(gtk_builder_get_object(gui.builder, "annotate_dialog"));
		// GtkSearchEntry
		search_objects_entry = GTK_SEARCH_ENTRY(gtk_builder_get_object(gui.builder, "search_objects_entry"));
		// GtkButton
		annotate_clear = GTK_BUTTON(gtk_builder_get_object(gui.builder, "annotate_clear"));
		annotate_close = GTK_BUTTON(gtk_builder_get_object(gui.builder, "annotate_close"));
		annotate_apply = GTK_BUTTON(gtk_builder_get_object(gui.builder, "annotate_apply"));
		annotate_save_as_button = GTK_BUTTON(gtk_builder_get_object(gui.builder, "annotate_save_as_button"));
		show_button = GTK_BUTTON(gtk_builder_get_object(gui.builder, "show_button"));
		show_button_save_to_DSO = GTK_BUTTON(gtk_builder_get_object(gui.builder, "show_button_save_to_DSO"));
		// GtkSpinButton
		conesearch_maglimit = GTK_SPIN_BUTTON(gtk_builder_get_object(gui.builder, "conesearch_maglimit"));
		// GtkStack
		stack_show = GTK_STACK(gtk_builder_get_object(gui.builder, "stack_show"));
		// GtkComboBoxText
		conesearch_combo = GTK_COMBO_BOX_TEXT(gtk_builder_get_object(gui.builder, "conesearch_combo"));
		// GtkAdjustment
		adj_mag_limit = GTK_ADJUSTMENT(gtk_builder_get_object(gui.builder, "adj_mag_limit"));
		// GtkToggleButton
		conesearch_photometric = GTK_TOGGLE_BUTTON(gtk_builder_get_object(gui.builder, "conesearch_photometric"));
		conesearch_tag = GTK_TOGGLE_BUTTON(gtk_builder_get_object(gui.builder, "conesearch_tag"));
		conesearch_log = GTK_TOGGLE_BUTTON(gtk_builder_get_object(gui.builder, "conesearch_log"));
		show_tag = GTK_TOGGLE_BUTTON(gtk_builder_get_object(gui.builder, "show_tag"));
		show_log = GTK_TOGGLE_BUTTON(gtk_builder_get_object(gui.builder, "show_log"));
		// GtkBox
		annotate_obscode_box = GTK_BOX(gtk_builder_get_object(gui.builder, "annotate_obscode_box"));
	}
}

static siril_cat_index get_cat_index_from_combo() {
	siril_cat_index cat = CAT_AUTO;
	const gchar *cat_char = gtk_combo_box_text_get_active_text(conesearch_combo);
	if (!g_strcmp0(cat_char, "tycho2"))
		cat = CAT_TYCHO2;
	else if (!g_strcmp0(cat_char, "nomad"))
		cat = CAT_NOMAD;
	else if (!g_strcmp0(cat_char, "gaia"))
		cat = CAT_GAIADR3;
	else if (!g_strcmp0(cat_char, "ppmxl"))
		cat = CAT_PPMXL;
	else if (!g_strcmp0(cat_char, "bsc"))
		cat = CAT_BSC;
	else if (!g_strcmp0(cat_char, "apass"))
		cat = CAT_APASS;
	else if (!g_strcmp0(cat_char, "gcvs"))
		cat = CAT_GCVS;
	else if (!g_strcmp0(cat_char, "vsx"))
		cat = CAT_VSX;
	else if (!g_strcmp0(cat_char, "varisum"))
		cat = CAT_VARISUM;
	else if (!g_strcmp0(cat_char, "simbad"))
		cat = CAT_SIMBAD;
	else if (!g_strcmp0(cat_char, "exo"))
		cat = CAT_EXOPLANETARCHIVE;
	else if (!g_strcmp0(cat_char, "pgc"))
		cat = CAT_PGC;
	else if (!g_strcmp0(cat_char, "aavso_chart"))
		cat = CAT_AAVSO_CHART;
	else if (!g_strcmp0(cat_char, "solsys")) {
		cat = CAT_IMCCE;
		if (!gfit.keywords.date_obs) {
			siril_log_color_message(_("This option only works on images that have observation date information\n"), "red");
			return CAT_AUTO;
		}
	} else {
		cat = CAT_AUTO;
	}
	if (local_cat == BOOL_NOT_SET)
		local_cat = (int)local_catalogues_available();
	if (cat == CAT_AUTO) {
		cat = (local_cat) ? CAT_LOCAL : CAT_NOMAD;
	}

	return cat;
}

void on_conesearch_combo_changed(GtkComboBox *widget, gpointer user_data) {
	siril_cat_index cat = get_cat_index_from_combo();
	uint32_t columns = siril_catalog_columns(cat);
	gboolean has_phot = has_field_from_columns(columns, BMAG);
	gboolean has_names = has_field_from_columns(columns, NAME);
	gboolean logtag = display_names_for_catalogue(cat);

	float mag = siril_catalog_get_default_limit_mag(cat);
	gtk_widget_set_sensitive(GTK_WIDGET(conesearch_tag), has_names);
	gtk_widget_set_sensitive(GTK_WIDGET(conesearch_log), has_names);
	gtk_toggle_button_set_active(conesearch_tag, logtag);
	gtk_toggle_button_set_active(conesearch_log, logtag);
	gtk_widget_set_sensitive(GTK_WIDGET(conesearch_photometric), has_phot);
	gtk_widget_set_visible(GTK_WIDGET(annotate_obscode_box), cat == CAT_IMCCE);
	gtk_widget_set_sensitive(GTK_WIDGET(conesearch_maglimit), mag != 0.f);
	if (mag != 0) {
		gtk_spin_button_set_value(conesearch_maglimit, mag);
	}
}

static void set_filter(GtkFileChooser *dialog) {
	GtkFileFilter *f = gtk_file_filter_new();
	gtk_file_filter_set_name(f, _("csv files (*.csv)"));
	gtk_file_filter_add_pattern(f, "*.csv");
	gtk_file_chooser_add_filter(dialog, f);
	gtk_file_chooser_set_filter(dialog, f);
}

void on_annotate_dialog_show(GtkWidget *widget, gpointer user_data) {
	annotate_dialog_init_statics();
	if (com.pref.astrometry.default_obscode != NULL) {
		gtk_entry_set_text(annotate_obscode_entry, com.pref.astrometry.default_obscode);
	}
	on_conesearch_combo_changed(NULL, NULL);
}

void on_annotate_save_as_button_clicked(GtkButton *button, gpointer user_data) {
	SirilWidget *widgetdialog;
	GtkFileChooser *dialog = NULL;
	gint res;
	gchar *filename;

	filename = g_strdup(".csv");

	widgetdialog = siril_file_chooser_save(annotate_dialog, GTK_FILE_CHOOSER_ACTION_SAVE);
	dialog = GTK_FILE_CHOOSER(widgetdialog);
	gtk_file_chooser_set_current_folder(dialog, com.wd);
	gtk_file_chooser_set_select_multiple(dialog, FALSE);
	gtk_file_chooser_set_do_overwrite_confirmation(dialog, FALSE); // the overwrite is checked when applied!
	gtk_file_chooser_set_current_name(dialog, filename);
	gtk_file_chooser_set_local_only(dialog, FALSE);
	set_filter(dialog);

	res = siril_dialog_run(widgetdialog);
	if (res == GTK_RESPONSE_ACCEPT) {
		gchar *file = siril_file_chooser_get_filename(dialog);
		gtk_entry_set_text(conesearch_save_entry, file);
		gtk_editable_set_position(GTK_EDITABLE(conesearch_save_entry), -1);
		g_free(file);
	}
	siril_widget_destroy(widgetdialog);
	g_free(filename);
}

void on_show_button_clicked(GtkButton *button, gpointer user_data) {
	SirilWidget *widgetdialog;
	GtkFileChooser *dialog = NULL;
	gint res;

	widgetdialog = siril_file_chooser_open(annotate_dialog, GTK_FILE_CHOOSER_ACTION_OPEN);
	dialog = GTK_FILE_CHOOSER(widgetdialog);
	gtk_file_chooser_set_current_folder(dialog, com.wd);
	gtk_file_chooser_set_select_multiple(dialog, FALSE);
	gtk_file_chooser_set_do_overwrite_confirmation(dialog, TRUE);
	gtk_file_chooser_set_local_only(dialog, FALSE);

	res = siril_dialog_run(widgetdialog);
	if (res == GTK_RESPONSE_ACCEPT) {
		gchar *file = siril_file_chooser_get_filename(dialog);
		gtk_entry_set_text(show_file_entry, file);
		gtk_editable_set_position(GTK_EDITABLE(show_file_entry), -1);
		g_free(file);
	}
	siril_widget_destroy(widgetdialog);
}

void on_show_button_get_coords_clicked(GtkButton *button, gpointer user_data) {
	if (has_wcs(&gfit) && (com.selection.h && com.selection.w)) {
		psf_star *result = psf_get_minimisation(&gfit, select_vport(gui.cvport), &com.selection, FALSE, NULL, FALSE, com.pref.starfinder_conf.profile, NULL);
		if (result) {
			double world_x, world_y;
			gchar *ra, *dec;

			result->xpos = result->x0 + com.selection.x;
			if (gfit.top_down)
				result->ypos = result->y0 + com.selection.y;
			else
				result->ypos = com.selection.y + com.selection.h - result->y0;

			pix2wcs(&gfit, result->xpos, (double) gfit.ry - result->ypos - 1.0, &world_x, &world_y);
			if (world_x >= 0.0 && !isnan(world_x) && !isnan(world_y)) {
				SirilWorldCS *world_cs = siril_world_cs_new_from_a_d(world_x, world_y);
				if (world_cs) {
					ra = siril_world_cs_alpha_format(world_cs, "%02d %02d %.3lf");
					dec = siril_world_cs_delta_format(world_cs, "%c%02d %02d %.3lf");

					gtk_entry_set_text(GTK_ENTRY(lookup_widget("show_ra_entry")), ra);
					gtk_entry_set_text(GTK_ENTRY(lookup_widget("show_dec_entry")), dec);

					g_free(ra), g_free(dec);
					siril_world_cs_unref(world_cs);
				}
			}
		}
	}
}

static int collect_single_coords_and_name(double *ra, double *dec, gchar **name) {
	const gchar *ra_str = gtk_entry_get_text(show_ra_entry);
	const gchar *dec_str = gtk_entry_get_text(show_dec_entry);

	SirilWorldCS *coords = siril_world_cs_new_from_objct_ra_dec((gchar *)ra_str, (gchar *)dec_str);
	if (!coords)
		return 1;
	*ra = siril_world_cs_get_alpha(coords);
	*dec = siril_world_cs_get_delta(coords);
	siril_world_cs_unref(coords);

	const gchar *name_entry = gtk_entry_get_text(show_name_entry);
	if (name_entry != NULL && strlen(name_entry) != 0) {
		*name = g_strdup(name_entry);
	} else {
		*name = NULL;
	}
	return 0;
}

void on_show_button_save_to_DSO_clicked(GtkButton *button, gpointer user_data) {
	double ra, dec;
	gchar *name = NULL;
	if (collect_single_coords_and_name(&ra, &dec, &name) || !name) {
		siril_log_color_message(_("Could not parse coordinates or name, aborting\n"), "red");
		return;
	}
	cat_item *item = calloc(1, sizeof(cat_item));
	item->name = name;
	item->ra = ra;
	item->dec = dec;
	add_item_in_catalogue(item, CAT_AN_USER_DSO, TRUE);
	set_annotation_visibility(CAT_AN_USER_DSO, TRUE);	// and display it
	siril_catalog_free_item(item);
	free(item);
	refresh_found_objects();
}

static conesearch_params* parse_conesearch_ui() {
	conesearch_params *params = init_conesearch_params();

	params->cat = get_cat_index_from_combo();
	params->display_log = gtk_toggle_button_get_active(conesearch_log) ? BOOL_TRUE : BOOL_FALSE;
	params->display_tag = gtk_toggle_button_get_active(conesearch_tag) ? BOOL_TRUE : BOOL_FALSE;
	params->photometric = gtk_toggle_button_get_active(conesearch_photometric);
	params->limit_mag = gtk_spin_button_get_value(conesearch_maglimit);
	const gchar *output = gtk_entry_get_text(conesearch_save_entry);

	if (output != NULL && strlen(output) != 0) {
		params->outfilename = g_strdup(output);
	}
	const gchar *obscode = gtk_entry_get_text(annotate_obscode_entry);
	if (obscode != NULL && strlen(obscode) != 0) {
		params->default_obscode_used = FALSE;
		params->obscode = g_strdup(obscode);
	}
	return params;
}

static show_params* parse_show_ui() {
	show_params *params = g_new0(show_params, 1);
	params->display_log = BOOL_NOT_SET;
	params->display_tag = BOOL_NOT_SET;
	params->name = NULL;

	const gchar *visible_child_name = gtk_stack_get_visible_child_name(stack_show);

	if (!g_strcmp0("page0", visible_child_name)) {
		const gchar *input = gtk_entry_get_text(show_file_entry);
		if (input != NULL && strlen(input) != 0) {
			params->file = g_strdup(input);
		} else {
			g_free(params);
			return NULL;
		}
		params->coords = NULL;
		params->name = NULL;
		params->display_log = gtk_toggle_button_get_active(show_log);
		params->display_tag = gtk_toggle_button_get_active(show_tag);
	} else {
		params->file = NULL;
		double ra = 0., dec = 0.;
		if (collect_single_coords_and_name(&ra, &dec, &params->name)) {
			g_free(params);
			return NULL;
		}
		params->coords = siril_world_cs_new_from_a_d(ra, dec);
	}
	return params;
}

void on_annotate_apply_clicked(GtkButton *button, gpointer user_data) {
	GtkEntry *entry = NULL;
	conesearch_params *params_cone = NULL;
	show_params *params_show = NULL;

	set_cursor_waiting(TRUE);
	int page = gtk_notebook_get_current_page(notebook_annotate);
	switch (page) {
	case CONESEARCH_PAGE:
		params_cone = parse_conesearch_ui();
		if (!params_cone) {
			set_cursor_waiting(FALSE);
			return;
		}
<<<<<<< HEAD
		if (g_file_test(params_cone->outfilename, G_FILE_TEST_EXISTS)) {
=======
		if (params_cone->outfilename && g_file_test(params_cone->outfilename, G_FILE_TEST_EXISTS)) {
>>>>>>> effd57d1
			gchar *basename = g_path_get_basename(params_cone->outfilename);
			gchar *dir_path = g_path_get_dirname(params_cone->outfilename);
			gchar *last_dir = g_path_get_basename(dir_path);

			gchar *title = g_strdup_printf("A file named \"%s\" already exists. Do you want to replace it?", basename);
			gchar *txt = g_strdup_printf("The file already exists in \"%s\". Replacing it will overwrite its contents.", last_dir);

			if (!siril_confirm_dialog(N_(title), N_(txt), _("Replace"))) {
				set_cursor_waiting(FALSE);
				g_free(basename); g_free(dir_path); g_free(last_dir); g_free(title); g_free(txt);
				return;
			}
			g_free(basename); g_free(dir_path); g_free(last_dir); g_free(title); g_free(txt);

		}

		execute_conesearch(params_cone);
		break;
	case SHOW_PAGE:
		params_show = parse_show_ui();
		if (!params_show) {
			set_cursor_waiting(FALSE);
			return;
		}
		execute_show_command(params_show);
		g_free(params_show->name);
		g_free(params_show->file);
		g_free(params_show);
		break;
	case SEARCH_OBJECT_PAGE:
		entry = GTK_ENTRY(search_objects_entry);
		search_object(entry);
		break;
	}
	set_cursor_waiting(FALSE);
}

void on_annotate_close_clicked(GtkButton *button, gpointer user_data) {
	siril_close_dialog("annotate_dialog");
}

void on_annotate_clear_clicked(GtkButton *button, gpointer user_data) {
	purge_user_catalogue(CAT_AN_USER_TEMP);
	redraw(REDRAW_OVERLAY);
}<|MERGE_RESOLUTION|>--- conflicted
+++ resolved
@@ -370,11 +370,7 @@
 			set_cursor_waiting(FALSE);
 			return;
 		}
-<<<<<<< HEAD
-		if (g_file_test(params_cone->outfilename, G_FILE_TEST_EXISTS)) {
-=======
 		if (params_cone->outfilename && g_file_test(params_cone->outfilename, G_FILE_TEST_EXISTS)) {
->>>>>>> effd57d1
 			gchar *basename = g_path_get_basename(params_cone->outfilename);
 			gchar *dir_path = g_path_get_dirname(params_cone->outfilename);
 			gchar *last_dir = g_path_get_basename(dir_path);
