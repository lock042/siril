--- conflicted
+++ resolved
@@ -804,12 +804,7 @@
 	if (args->fit->type == DATA_FLOAT)
 		retval = median_filter_float(p);
 	unlock_roi_mutex();
-<<<<<<< HEAD
-	siril_add_idle(end_median_filter, args);
-	if (args->fit == &gfit)
-=======
 	if (com.script && (args->fit == &gfit))
->>>>>>> 073ebce3
 		notify_gfit_modified();
 	return GINT_TO_POINTER(retval);
 }