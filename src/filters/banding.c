/*
 * This file is part of Siril, an astronomy image processor.
 * Copyright (C) 2005-2011 Francois Meyer (dulle at free.fr)
 * Copyright (C) 2012-2025 team free-astro (see more in AUTHORS file)
 * Reference site is https://siril.org
 *
 * Siril is free software: you can redistribute it and/or modify
 * it under the terms of the GNU General Public License as published by
 * the Free Software Foundation, either version 3 of the License, or
 * (at your option) any later version.
 *
 * Siril is distributed in the hope that it will be useful,
 * but WITHOUT ANY WARRANTY; without even the implied warranty of
 * MERCHANTABILITY or FITNESS FOR A PARTICULAR PURPOSE. See the
 * GNU General Public License for more details.
 *
 * You should have received a copy of the GNU General Public License
 * along with Siril. If not, see <http://www.gnu.org/licenses/>.
*/
#include <float.h>
#include <string.h>
#include <gsl/gsl_statistics.h>

#include "core/siril.h"
#include "core/proto.h"
#include "core/arithm.h"
#include "core/undo.h"
#include "core/processing.h"
#include "core/OS_utils.h"
#include "core/siril_log.h"
#include "algos/statistics.h"
#include "algos/sorting.h"
#include "gui/image_display.h"
#include "gui/progress_and_log.h"
#include "gui/registration_preview.h"
#include "gui/utils.h"
#include "gui/dialogs.h"
#include "io/single_image.h"
#include "io/image_format_fits.h"
#include "io/sequence.h"
#include "opencv/opencv.h"

#include "banding.h"
static int BandingEngine(fits *fit, double sigma, double amount, gboolean protect_highlights, gboolean applyRotation, threading_type threading);

/*****************************************************************************
 *      B A N D I N G      R E D U C T I O N      M A N A G E M E N T        *
 ****************************************************************************/

int banding_image_hook(struct generic_seq_args *args, int o, int i, fits *fit, rectangle *_, int threads) {
	struct banding_data *banding_args = (struct banding_data *)args->user;
	return BandingEngine(fit, banding_args->sigma, banding_args->amount,
			banding_args->protect_highlights, banding_args->applyRotation, SINGLE_THREADED);
}

static int banding_mem_limits_hook(struct generic_seq_args *args, gboolean for_writer) {
	/* [rotation => O(2n)]
	 * new image -> O(2n)
	 * + stats MAD per channel -> O(1m)
	 * [rotation => O(2n)]
	 */
	unsigned int MB_per_image, MB_avail;
	int limit = compute_nb_images_fit_memory(args->seq, 1.0, FALSE, &MB_per_image, NULL, &MB_avail);
	unsigned int required = MB_per_image;
	if (limit > 0) {
		int is_color = args->seq->nb_layers == 3;
		unsigned int MB_per_channel = is_color ? MB_per_image / 3 : MB_per_image;
		required = 2 * MB_per_image + MB_per_channel;
		int thread_limit = MB_avail / required;
		if (thread_limit > com.max_thread)
                        thread_limit = com.max_thread;

		if (for_writer) {
                        /* we allow the already allocated thread_limit images,
                         * plus how many images can be stored in what remains
                         * unused by the main processing */
                        limit = thread_limit + (MB_avail - required * thread_limit) / MB_per_image;
                } else limit = thread_limit;

	}
	if (limit == 0) {
		gchar *mem_per_thread = g_format_size_full(required * BYTES_IN_A_MB, G_FORMAT_SIZE_IEC_UNITS);
		gchar *mem_available = g_format_size_full(MB_avail * BYTES_IN_A_MB, G_FORMAT_SIZE_IEC_UNITS);

		siril_log_color_message(_("%s: not enough memory to do this operation (%s required per image, %s considered available)\n"),
				"red", args->description, mem_per_thread, mem_available);

		g_free(mem_per_thread);
		g_free(mem_available);
	} else {
#ifdef _OPENMP
		if (for_writer) {
			int max_queue_size = com.max_thread * 3;
			if (limit > max_queue_size)
				limit = max_queue_size;
		}
		siril_debug_print("Memory required per thread: %u MB, per image: %u MB, limiting to %d %s\n",
				required, MB_per_image, limit, for_writer ? "images" : "threads");
#else
		if (!for_writer)
			limit = 1;
		else if (limit > 3)
			limit = 3;
#endif
	}
	return limit;
}

int banding_finalize_hook(struct generic_seq_args *args) {
	struct banding_data *data = (struct banding_data *) args->user;
	int retval = seq_finalize_hook(args);
	free(data);
	return retval;
}

void apply_banding_to_sequence(struct banding_data *banding_args) {
	struct generic_seq_args *args = create_default_seqargs(banding_args->seq);
	args->filtering_criterion = seq_filter_included;
	args->nb_filtered_images = args->seq->selnum;
	args->compute_mem_limits_hook = banding_mem_limits_hook;
	args->prepare_hook = seq_prepare_hook;
	args->finalize_hook = banding_finalize_hook;
	args->image_hook = banding_image_hook;
	args->stop_on_error = FALSE;
	args->description = _("Banding Reduction");
	args->has_output = TRUE;
	args->output_type = get_data_type(args->seq->bitpix);
	args->new_seq_prefix = strdup(banding_args->seqEntry);
	args->load_new_sequence = TRUE;
	args->user = banding_args;

	banding_args->fit = NULL;	// not used here

	if (!start_in_new_thread(generic_sequence_worker, args)) {
		free(banding_args->seqEntry);
		free(banding_args);
		free_generic_seq_args(args, TRUE);
	}
}


// idle function executed at the end of the BandingEngine processing
gboolean end_BandingEngine(gpointer p) {
	struct banding_data *args = (struct banding_data *) p;
	stop_processing_thread();// can it be done here in case there is no thread?
	notify_gfit_modified();
	redraw(REMAP_ALL);
	gui_function(redraw_previews, NULL);
	set_cursor_waiting(FALSE);

	free(args);
	return FALSE;
}

static int fmul_layer_ushort(fits *a, int layer, float coeff) {
	WORD *buf;
	size_t i, n = a->naxes[0] * a->naxes[1];

	if (coeff < 0.0)
		return 1;
	buf = a->pdata[layer];
	for (i = 0; i < n; ++i) {
		buf[i] = round_to_WORD(buf[i] * coeff);
	}
	invalidate_stats_from_fit(a);
	return 0;
}

static int fmul_layer_float(fits *a, int layer, float coeff) {
	float *buf;
	size_t i, n = a->naxes[0] * a->naxes[1];

	if (coeff < 0.0)
		return 1;
	buf = a->fpdata[layer];
	for (i = 0; i < n; ++i) {
		buf[i] = buf[i] * coeff;
	}
	invalidate_stats_from_fit(a);
	return 0;
}

/*** Reduces Banding in Canon DSLR images.
 * This code come from CanonBandingReduction.js v0.9.1, a script of
 * PixInsight, originally written by Georg Viehoever and
 * distributed under the terms of the GNU General Public License ******/
gpointer BandingEngineThreaded(gpointer p) {
	struct banding_data *args = (struct banding_data *) p;
	struct timeval t_start, t_end;

	siril_log_color_message(_("Banding Reducing: processing...\n"), "green");
	if (!args->protect_highlights) {
		siril_log_message(_("Canon Banding Reduction (amount=%.2lf, invsigma=%.2lf)\n"), args->amount, args->sigma);
	} else {
		siril_log_message(_("Canon Banding Reduction (amount=%.2lf, Protect=TRUE, invsigma=%.2lf)\n"),
				args->amount, args->sigma);
	}	gettimeofday(&t_start, NULL);

	int retval = BandingEngine(args->fit, args->sigma, args->amount, args->protect_highlights, args->applyRotation, MULTI_THREADED);

	gettimeofday(&t_end, NULL);
	show_time(t_start, t_end);
	siril_add_idle(end_BandingEngine, args);

	return GINT_TO_POINTER(retval);
}

static int BandingEngine_ushort(fits *fit, double sigma, double amount, gboolean protect_highlights, gboolean applyRotation, threading_type threads) {
	int chan, row, i, ret = 0;
	WORD *line, *fixline;
	double minimum = DBL_MAX, globalsigma = 0.0;
	fits *fiximage = NULL;
	double invsigma = 1.0 / sigma;

	if (applyRotation) {
		if (cvRotateImage(fit, 90)) return 1;
	}

	if (new_fit_image(&fiximage, fit->rx, fit->ry, fit->naxes[2], DATA_USHORT))
		return 1;

	for (chan = 0; chan < fit->naxes[2]; chan++) {
		imstats *stat = statistics(NULL, -1, fit, chan, NULL, STATS_BASIC | STATS_MAD, threads);
		if (!stat) {
			siril_log_message(_("Error: statistics computation failed.\n"));
			clearfits(fiximage);
			return 1;
		}
		double background = stat->median;
		double *rowvalue = calloc(fit->ry, sizeof(double));
		if (rowvalue == NULL) {
			PRINT_ALLOC_ERR;
			clearfits(fiximage);
			free_stats(stat);
			return 1;
		}
		if (protect_highlights) {
			globalsigma = stat->mad * MAD_NORM;
		}
		free_stats(stat);
		for (row = 0; row < fit->ry; row++) {
			line = fit->pdata[chan] + row * fit->rx;
			WORD *cpyline = calloc(fit->rx, sizeof(WORD));
			if (cpyline == NULL) {
				PRINT_ALLOC_ERR;
				free(rowvalue);
				clearfits(fiximage);
				return 1;
			}
			memcpy(cpyline, line, fit->rx * sizeof(WORD));
			int n = fit->rx;
			double median;
			if (protect_highlights) {
				quicksort_s(cpyline, n);
				WORD reject = round_to_WORD(
						background + invsigma * globalsigma);
				for (i = fit->rx - 1; i >= 0; i--) {
					if (cpyline[i] < reject)
						break;
					n--;
				}
				median = gsl_stats_ushort_median_from_sorted_data(cpyline, 1, n);
			} else {
				median = round_to_WORD(quickmedian(cpyline, n));
			}

			rowvalue[row] = background - median;
			minimum = min(minimum, rowvalue[row]);
			free(cpyline);
		}
		for (row = 0; row < fit->ry; row++) {
			fixline = fiximage->pdata[chan] + row * fiximage->rx;
			for (i = 0; i < fit->rx; i++)
				fixline[i] = round_to_WORD(rowvalue[row] - minimum);
		}
		free(rowvalue);
	}
	for (chan = 0; chan < fit->naxes[2]; chan++)
		fmul_layer_ushort(fiximage, chan, amount);
	ret = imoper(fit, fiximage, OPER_ADD, FALSE);

	invalidate_stats_from_fit(fit);
	clearfits(fiximage);
	if ((!ret) && applyRotation) {
		if (cvRotateImage(fit, -90)) return 1;
	}

	return ret;
}

static int BandingEngine_float(fits *fit, double sigma, double amount, gboolean protect_highlights, gboolean applyRotation, threading_type threads) {
	int chan, row, i, ret = 0;
	float *line, *fixline;
	double minimum = DBL_MAX, globalsigma = 0.0;
	fits *fiximage = NULL;
	double invsigma = 1.0 / sigma;

	if (applyRotation) {
		if (cvRotateImage(fit, 90)) return 1;
	}

	if (new_fit_image(&fiximage, fit->rx, fit->ry, fit->naxes[2], DATA_FLOAT))
		return 1;

	for (chan = 0; chan < fit->naxes[2]; chan++) {
		imstats *stat = statistics(NULL, -1, fit, chan, NULL, STATS_BASIC | STATS_MAD, threads);
		if (!stat) {
			siril_log_message(_("Error: statistics computation failed.\n"));
			return 1;
		}
		double background = stat->median;
		double *rowvalue = calloc(fit->ry, sizeof(double));
		if (rowvalue == NULL) {
			PRINT_ALLOC_ERR;
			free_stats(stat);
			return 1;
		}
		if (protect_highlights) {
			globalsigma = stat->mad * MAD_NORM;
		}
		free_stats(stat);
		for (row = 0; row < fit->ry; row++) {
			line = fit->fpdata[chan] + row * fit->rx;
			float *cpyline = calloc(fit->rx, sizeof(float));
			if (cpyline == NULL) {
				PRINT_ALLOC_ERR;
				free(rowvalue);
				return 1;
			}
			memcpy(cpyline, line, fit->rx * sizeof(float));
			int n = fit->rx;
			double median;
			if (protect_highlights) {
				quicksort_f(cpyline, n);
				float reject = background + invsigma * globalsigma;
				for (i = fit->rx - 1; i >= 0; i--) {
					if (cpyline[i] < reject)
						break;
					n--;
				}
				median = gsl_stats_float_median_from_sorted_data(cpyline, 1, n);
			} else {
				median = quickmedian_float(cpyline, n);
			}

			rowvalue[row] = background - median;
			minimum = min(minimum, rowvalue[row]);
			free(cpyline);
		}
		for (row = 0; row < fit->ry; row++) {
			fixline = fiximage->fpdata[chan] + row * fiximage->rx;
			for (i = 0; i < fit->rx; i++)
				fixline[i] = rowvalue[row] - minimum;
		}
		free(rowvalue);
	}
	for (chan = 0; chan < fit->naxes[2]; chan++)
		fmul_layer_float(fiximage, chan, amount);
	ret = imoper(fit, fiximage, OPER_ADD, TRUE);

	invalidate_stats_from_fit(fit);
	clearfits(fiximage);
	free(fiximage);
	if ((!ret) && applyRotation) {
		if (cvRotateImage(fit, -90)) return 1;
	}

	return ret;
}

static int BandingEngine(fits *fit, double sigma, double amount, gboolean protect_highlights, gboolean applyRotation, threading_type threading) {
	int threads = check_threading(&threading);

	if (fit->type == DATA_FLOAT)
		return BandingEngine_float(fit, sigma, amount, protect_highlights, applyRotation, threads);
	if (fit->type == DATA_USHORT)
		return BandingEngine_ushort(fit, sigma, amount, protect_highlights, applyRotation, threads);
	return -1;
}

/***************** GUI for Canon Banding Reduction ********************/

void on_button_ok_fixbanding_clicked(GtkButton *button, gpointer user_data) {
	siril_close_dialog("canon_fixbanding_dialog");
}

gboolean banding_hide_on_delete(GtkWidget *widget) {
	siril_close_dialog("canon_fixbanding_dialog");
	return TRUE;
}

void on_button_apply_fixbanding_clicked(GtkButton *button, gpointer user_data) {
	if (!check_ok_if_cfa())
		return;
	static GtkRange *range_amount = NULL;
	static GtkRange *range_invsigma = NULL;
	static GtkToggleButton *toggle_protect_highlights_banding = NULL,
		*vertical = NULL, *seq = NULL;
	static GtkEntry *bandingSeqEntry = NULL;
	double amount, invsigma;
	gboolean protect_highlights;

	if (get_thread_run()) {
		PRINT_ANOTHER_THREAD_RUNNING;
		return;
	}

	struct banding_data *args = calloc(1, sizeof(struct banding_data));

	if (range_amount == NULL) {
		range_amount = GTK_RANGE(lookup_widget("scale_fixbanding_amount"));
		range_invsigma = GTK_RANGE(lookup_widget("scale_fixbanding_invsigma"));
		toggle_protect_highlights_banding = GTK_TOGGLE_BUTTON(
				lookup_widget("checkbutton_fixbanding"));
		vertical = GTK_TOGGLE_BUTTON(lookup_widget("checkBandingVertical"));
		seq = GTK_TOGGLE_BUTTON(lookup_widget("checkBandingSeq"));
		bandingSeqEntry = GTK_ENTRY(lookup_widget("entryBandingSeq"));
	}
	amount = gtk_range_get_value(range_amount);
	invsigma = gtk_range_get_value(range_invsigma);
	protect_highlights = gtk_toggle_button_get_active(
			toggle_protect_highlights_banding);

<<<<<<< HEAD
	if (!protect_highlights)
		undo_save_state(gfit, _("Canon Banding Reduction (amount=%.2lf)"), amount);
	else
		undo_save_state(gfit, _("Canon Banding Reduction (amount=%.2lf, Protect=TRUE, invsigma=%.2lf)"),
=======
	if (!protect_highlights) {
		undo_save_state(&gfit, _("Canon Banding Reduction (amount=%.2lf)"), amount);
	} else {
		undo_save_state(&gfit, _("Canon Banding Reduction (amount=%.2lf, Protect=TRUE, invsigma=%.2lf)"),
>>>>>>> 72c09e17
				amount, invsigma);
	}

	args->fit = gfit;
	args->protect_highlights = protect_highlights;
	args->amount = amount;
	args->sigma = invsigma;
	args->applyRotation = gtk_toggle_button_get_active(vertical);
	args->seqEntry = strdup(gtk_entry_get_text(bandingSeqEntry));
	set_cursor_waiting(TRUE);

	if (gtk_toggle_button_get_active(seq) && sequence_is_loaded()) {
		if (args->seqEntry && args->seqEntry[0] == '\0') {
			free(args->seqEntry);
			args->seqEntry = strdup("unband_");
		}
		gtk_toggle_button_set_active(seq, FALSE);
		args->seq = &com.seq;
		apply_banding_to_sequence(args);
	} else {
		if (!start_in_new_thread(BandingEngineThreaded, args)) {
			free(args->seqEntry);
			free(args);
		}
	}
}

void on_checkbutton_fixbanding_toggled(GtkToggleButton *togglebutton,
		gpointer user_data) {
	static GtkWidget *scalebandingHighlightBox = NULL;
	static GtkWidget *spinbandingHighlightBox = NULL;
	gboolean is_active;

	if (scalebandingHighlightBox == NULL) {
		scalebandingHighlightBox = lookup_widget("scale_fixbanding_invsigma");
		spinbandingHighlightBox = lookup_widget("spin_fixbanding_invsigma");
	}

	is_active = gtk_toggle_button_get_active(togglebutton);
	gtk_widget_set_sensitive(scalebandingHighlightBox, is_active);
	gtk_widget_set_sensitive(spinbandingHighlightBox, is_active);
}<|MERGE_RESOLUTION|>--- conflicted
+++ resolved
@@ -421,17 +421,10 @@
 	protect_highlights = gtk_toggle_button_get_active(
 			toggle_protect_highlights_banding);
 
-<<<<<<< HEAD
-	if (!protect_highlights)
+	if (!protect_highlights) {
 		undo_save_state(gfit, _("Canon Banding Reduction (amount=%.2lf)"), amount);
-	else
+	} else {
 		undo_save_state(gfit, _("Canon Banding Reduction (amount=%.2lf, Protect=TRUE, invsigma=%.2lf)"),
-=======
-	if (!protect_highlights) {
-		undo_save_state(&gfit, _("Canon Banding Reduction (amount=%.2lf)"), amount);
-	} else {
-		undo_save_state(&gfit, _("Canon Banding Reduction (amount=%.2lf, Protect=TRUE, invsigma=%.2lf)"),
->>>>>>> 72c09e17
 				amount, invsigma);
 	}
 
