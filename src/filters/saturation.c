/*
 * This file is part of Siril, an astronomy image processor.
 * Copyright (C) 2005-2011 Francois Meyer (dulle at free.fr)
 * Copyright (C) 2012-2020 team free-astro (see more in AUTHORS file)
 * Reference site is https://free-astro.org/index.php/Siril
 *
 * Siril is free software: you can redistribute it and/or modify
 * it under the terms of the GNU General Public License as published by
 * the Free Software Foundation, either version 3 of the License, or
 * (at your option) any later version.
 *
 * Siril is distributed in the hope that it will be useful,
 * but WITHOUT ANY WARRANTY; without even the implied warranty of
 * MERCHANTABILITY or FITNESS FOR A PARTICULAR PURPOSE. See the
 * GNU General Public License for more details.
 *
 * You should have received a copy of the GNU General Public License
 * along with Siril. If not, see <http://www.gnu.org/licenses/>.
*/

#include <stdlib.h>

#include "core/siril.h"
#include "core/proto.h"
#include "core/undo.h"
#include "core/processing.h"
#include "core/OS_utils.h"
#include "algos/colors.h"
#include "algos/statistics.h"
#include "io/single_image.h"
#include "gui/image_display.h"
#include "gui/progress_and_log.h"
#include "gui/callbacks.h"
#include "gui/histogram.h"
#include "gui/dialogs.h"
#include "gui/preview_timer.h"

#include "saturation.h"

static gboolean satu_preserve_bkg = TRUE;
static double satu_amount = 0.0;
static int satu_hue_type = 6;
static fits satu_gfit_backup;

static void satu_startup() {
	copyfits(&gfit, &satu_gfit_backup, CP_ALLOC | CP_COPYA | CP_FORMAT, -1);
}

static void satu_close(gboolean revert) {
	set_cursor_waiting(TRUE);
	if (revert) {
		copyfits(&satu_gfit_backup, &gfit, CP_COPYA, -1);
		adjust_cutoff_from_updated_gfit();
		redraw(com.cvport, REMAP_ALL);
		redraw_previews();
	} else {
		undo_save_state(&satu_gfit_backup, "Processing: Saturation enhancement (amount=%4.2lf)", satu_amount);
	}
	clearfits(&satu_gfit_backup);
	set_cursor_waiting(FALSE);
}


static void apply_satu_changes() {
	gboolean status = satu_amount != 0.0;
	satu_close(!status);
}

void on_satu_cancel_clicked(GtkButton *button, gpointer user_data) {
	satu_close(TRUE);
	siril_close_dialog("satu_dialog");
}

void on_satu_apply_clicked(GtkButton *button, gpointer user_data) {
	apply_satu_changes();
	siril_close_dialog("satu_dialog");
}

void on_satu_dialog_close(GtkDialog *dialog, gpointer user_data) {
	if (satu_amount != 0.0)
		apply_satu_changes();
}

static int satu_recompute() {
	if (get_thread_run()) {
		siril_debug_print(_("Another task is already in progress, ignoring new request.\n"));
		return 1;
	}
	if (satu_amount == 0.0) return 0;
	set_cursor_waiting(TRUE);

	struct enhance_saturation_data *args = malloc(sizeof(struct enhance_saturation_data));

	switch (satu_hue_type) {
	case 0:		// Pink-Red to Red-Orange
		args->h_min = 346.0;
		args->h_max = 20.0;
		break;
	case 1:		// Orange-Brown to Yellow
		args->h_min = 21.0;
		args->h_max = 60.0;
		break;
	case 2:		// Yellow-Green to Green-Cyan
		args->h_min = 61.0;
		args->h_max = 200.0;
		break;
	case 3:		// Cyan
		args->h_min = 170.0;
		args->h_max = 200.0;
		break;
	case 4:		// Cyan-Blue to Blue-Magenta
		args->h_min = 201.0;
		args->h_max = 280.0;
		break;
	case 5:		// Magenta to Pink
		args->h_min = 281.0;
		args->h_max = 345.0;
		break;
	default:
	case 6:		// Global
		args->h_min = 0.0;
		args->h_max = 360.0;
	}

	args->input = &satu_gfit_backup;
	args->output = &gfit;
	args->coeff = satu_amount;
	args->preserve = satu_preserve_bkg;
	start_in_new_thread(enhance_saturation, args);
}

// idle function executed at the end of the enhance_saturation processing
gboolean end_enhance_saturation(gpointer p) {
	struct enhance_saturation_data *args = (struct enhance_saturation_data *) p;
	stop_processing_thread();
	free(args);
	return FALSE;
}

static gpointer enhance_saturation_ushort(gpointer p) {
	struct enhance_saturation_data *args = (struct enhance_saturation_data *) p;
	double bg = 0;
	int i;

	if (!isrgb(args->input) || !isrgb(args->output) ||
			args->input->naxes[0] != args->output->naxes[0] ||
			args->input->naxes[1] != args->output->naxes[1]) {
		siril_add_idle(end_enhance_saturation, args);
		return GINT_TO_POINTER(1);
	}
	if (args->coeff == 0.0) {
		siril_add_idle(end_enhance_saturation, args);
		return GINT_TO_POINTER(1);
	}

	WORD *in[3] = { args->input->pdata[RLAYER], args->input->pdata[GLAYER],
			args->input->pdata[BLAYER] };
	WORD *out[3] = { args->output->pdata[RLAYER], args->output->pdata[GLAYER],
			args->output->pdata[BLAYER] };

	args->h_min /= 360.0;
	args->h_max /= 360.0;
	if (args->preserve) {
		imstats *stat = statistics(NULL, -1, args->input, GLAYER, NULL, STATS_BASIC, TRUE);
		if (!stat) {
			siril_log_message(_("Error: statistics computation failed.\n"));
			siril_add_idle(end_enhance_saturation, args);
			return GINT_TO_POINTER(1);
		}
		bg = stat->median + stat->sigma;
		bg /= stat->normValue;
		free_stats(stat);
	}

#ifdef _OPENMP
#pragma omp parallel for num_threads(com.max_thread) private(i) schedule(static)
#endif
	for (i = 0; i < args->input->rx * args->input->ry; i++) {
		double h, s, l;
		double r = (double) in[RLAYER][i] / USHRT_MAX_DOUBLE;
		double g = (double) in[GLAYER][i] / USHRT_MAX_DOUBLE;
		double b = (double) in[BLAYER][i] / USHRT_MAX_DOUBLE;
		rgb_to_hsl(r, g, b, &h, &s, &l);
		if (l > bg) {
			if (args->h_min > args->h_max) {// Red case. TODO: find a nicer way to do it
				if (h >= args->h_min || h <= args->h_max) {
					s += (s * args->coeff);
				}
			} else {
				if (h >= args->h_min && h <= args->h_max) {
					s += (s * args->coeff);
				}
			}
			if (s < 0.0)
				s = 0.0;
			else if (s > 1.0)
				s = 1.0;
		}
		hsl_to_rgb(h, s, l, &r, &g, &b);
		out[RLAYER][i] = round_to_WORD(r * USHRT_MAX_DOUBLE);
		out[GLAYER][i] = round_to_WORD(g * USHRT_MAX_DOUBLE);
		out[BLAYER][i] = round_to_WORD(b * USHRT_MAX_DOUBLE);
	}
	invalidate_stats_from_fit(args->output);

	siril_add_idle(end_enhance_saturation, args);

	return GINT_TO_POINTER(0);
}

<<<<<<< HEAD
static gpointer enhance_saturation_float(gpointer p) {
	struct enhance_saturation_data *args = (struct enhance_saturation_data *) p;
	struct timeval t_start, t_end;
	float bg = 0;
	int i;

	if (!isrgb(args->input) || !isrgb(args->output) ||
			args->input->naxes[0] != args->output->naxes[0] ||
			args->input->naxes[1] != args->output->naxes[1]) {
		siril_add_idle(end_enhance_saturation, args);
		return GINT_TO_POINTER(1);
	}
	if (args->coeff == 0.0) {
		siril_add_idle(end_enhance_saturation, args);
		return GINT_TO_POINTER(1);
	}

	float *in[3] = { args->input->fpdata[RLAYER], args->input->fpdata[GLAYER],
			args->input->fpdata[BLAYER] };
	float *out[3] = { args->output->fpdata[RLAYER], args->output->fpdata[GLAYER],
			args->output->fpdata[BLAYER] };

	siril_log_color_message(_("Saturation enhancement: processing...\n"), "red");
	gettimeofday(&t_start, NULL);

	args->h_min /= 60.0;
	args->h_max /= 60.0;
	if (args->preserve) {
		imstats *stat = statistics(NULL, -1, args->input, GLAYER, NULL, STATS_BASIC, TRUE);
		if (!stat) {
			siril_log_message(_("Error: statistics computation failed.\n"));
			siril_add_idle(end_enhance_saturation, args);
			return GINT_TO_POINTER(1);
		}
		bg = stat->median + stat->sigma;
		bg /= stat->normValue;
		free_stats(stat);
	}

	float s_mult = 1.f + args->coeff;
    gboolean red_case = args->h_min > args->h_max;
	float h_min = args->h_min;
	float h_max = args->h_max;

#ifdef _OPENMP
#pragma omp parallel for num_threads(com.max_thread) private(i) schedule(dynamic, args->input->rx * 16)
#endif
	for (i = 0; i < args->input->rx * args->input->ry; i++) {
		float h, s, l;
		float r = in[RLAYER][i];
		float g = in[GLAYER][i];
		float b = in[BLAYER][i];

		rgb_to_hsl_float_sat(r, g, b, bg, &h, &s, &l);
		if (l > bg) {
			if (red_case) {// Red case. TODO: find a nicer way to do it
				if (h >= h_min || h <= h_max) {
					s *= s_mult;
				}
			} else {
				if (h >= h_min && h <= h_max) {
					s *= s_mult;
				}
			}
			s = s > 1.f ? 1.f : s;
    		hsl_to_rgb_float_sat(h, s, l, &r, &g, &b);
		}
		out[RLAYER][i] = r;
		out[GLAYER][i] = g;
		out[BLAYER][i] = b;
	}
	invalidate_stats_from_fit(args->output);
	gettimeofday(&t_end, NULL);
	show_time(t_start, t_end);
	siril_add_idle(end_enhance_saturation, args);

	return GINT_TO_POINTER(0);
}

gpointer enhance_saturation(gpointer p) {
	struct enhance_saturation_data *args = (struct enhance_saturation_data *) p;

	if (args->input->type == DATA_USHORT) {
		return enhance_saturation_ushort(args);
	} else if (args->input->type == DATA_FLOAT) {
		return enhance_saturation_float(args);
	}
	return GINT_TO_POINTER(-1);
}

=======
/** callbacks **/
>>>>>>> f242ba74

void on_menuitem_satu_activate(GtkMenuItem *menuitem, gpointer user_data) {
	if (!single_image_is_loaded() || !isrgb(&gfit))
		return;

	siril_open_dialog("satu_dialog");
}

void on_satu_dialog_show(GtkWidget *widget, gpointer user_data) {
	satu_startup();
	satu_amount = 0.0;
	satu_hue_type = 6;
	satu_preserve_bkg = TRUE;

	gtk_combo_box_set_active(GTK_COMBO_BOX(lookup_widget("combo_saturation")), satu_hue_type);
	gtk_range_set_value(GTK_RANGE(lookup_widget("scale_satu")), satu_amount);
	gtk_toggle_button_set_active(GTK_TOGGLE_BUTTON(lookup_widget("preserve_bg")), satu_preserve_bkg);
}

void on_preserve_bg_toggled(GtkToggleButton *togglebutton, gpointer user_data) {
	satu_preserve_bkg = gtk_toggle_button_get_active(togglebutton);
	satu_recompute();
	adjust_cutoff_from_updated_gfit();
	redraw(com.cvport, REMAP_ALL);
	redraw_previews();
	update_gfit_histogram_if_needed();
	set_cursor_waiting(FALSE);
}

void on_combo_saturation_changed(GtkComboBox* box, gpointer user_data) {
	satu_hue_type = gtk_combo_box_get_active(box);
	satu_recompute();
	adjust_cutoff_from_updated_gfit();
	redraw(com.cvport, REMAP_ALL);
	redraw_previews();
	update_gfit_histogram_if_needed();
	set_cursor_waiting(FALSE);
}

void on_satu_undo_clicked(GtkButton *button, gpointer user_data) {
	set_cursor_waiting(TRUE);
	satu_preserve_bkg = TRUE;
	satu_amount = 0.0;
	GtkToggleButton *check_button = GTK_TOGGLE_BUTTON(lookup_widget("preserve_bg"));
	g_signal_handlers_block_by_func(check_button, on_preserve_bg_toggled, NULL);
	gtk_toggle_button_set_active(check_button, satu_preserve_bkg);
	g_signal_handlers_unblock_by_func(check_button, on_preserve_bg_toggled, NULL);
	gtk_range_set_value(GTK_RANGE(lookup_widget("scale_satu")), satu_amount);
	copyfits(&satu_gfit_backup, &gfit, CP_COPYA, -1);
	adjust_cutoff_from_updated_gfit();
	redraw(com.cvport, REMAP_ALL);
	redraw_previews();
	set_cursor_waiting(FALSE);
}

void apply_satu_cancel() {
	satu_close(TRUE);
}

/*** adjusters **/
void on_spin_satu_value_changed(GtkSpinButton *button, gpointer user_data) {
	satu_amount = gtk_spin_button_get_value(button);

	update_image *param = malloc(sizeof(update_image));
	param->update_preview_fn = 	satu_recompute;
	notify_update((gpointer) param);
}<|MERGE_RESOLUTION|>--- conflicted
+++ resolved
@@ -208,7 +208,6 @@
 	return GINT_TO_POINTER(0);
 }
 
-<<<<<<< HEAD
 static gpointer enhance_saturation_float(gpointer p) {
 	struct enhance_saturation_data *args = (struct enhance_saturation_data *) p;
 	struct timeval t_start, t_end;
@@ -299,9 +298,7 @@
 	return GINT_TO_POINTER(-1);
 }
 
-=======
 /** callbacks **/
->>>>>>> f242ba74
 
 void on_menuitem_satu_activate(GtkMenuItem *menuitem, gpointer user_data) {
 	if (!single_image_is_loaded() || !isrgb(&gfit))
