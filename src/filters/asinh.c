--- conflicted
+++ resolved
@@ -64,24 +64,7 @@
 	return 0;
 }
 
-<<<<<<< HEAD
-static void asinh_recompute() {
-	if (asinh_stretch_value == 0) {
-		// sometimes this happens in gui
-		return;
-	}
-	set_cursor_waiting(TRUE);
-	asinh_update_preview();
-	adjust_cutoff_from_updated_gfit();
-	redraw(com.cvport, REMAP_ALL);
-	redraw_previews();
-	set_cursor_waiting(FALSE);
-}
-
-static int asinhlut_ushort(fits *fit, double beta, double offset, gboolean RGBspace) {
-=======
-int asinhlut(fits *fit, double beta, double offset, gboolean RGBspace) {
->>>>>>> a50fdc04
+int asinhlut_ushort(fits *fit, double beta, double offset, gboolean RGBspace) {
 	int i;
 	WORD *buf[3] = { fit->pdata[RLAYER], fit->pdata[GLAYER], fit->pdata[BLAYER] };
 	double norm, asinh_beta, factor_red, factor_green, factor_blue;
