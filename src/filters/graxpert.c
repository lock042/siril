--- conflicted
+++ resolved
@@ -157,21 +157,14 @@
 		fprintf(stdout, "%s ", argv[index++]);
 	}
 	fprintf(stdout, "\n");
-<<<<<<< HEAD
 
 	if (!get_thread_run()) {
 		return retval;
 	}
 
-	if (!is_sequence)
-		set_progress_bar_data(_("Starting GraXpert..."), 0.0);
-	error = spawn_graxpert(argv, 200, &child_pid, NULL, NULL,
-			&child_stderr);
-=======
 	// g_spawn handles wchar so not need to convert
 	if (!is_sequence) set_progress_bar_data(_("Starting GraXpert..."), 0.0);
 	error = spawn_graxpert(argv, 200, &child_pid, NULL, NULL, &child_stderr);
->>>>>>> e90ba309
 
 	int i = 0;
 	while (argv[i])
@@ -328,12 +321,8 @@
 		test_argv[nb++] = "--help";
 		// g_spawn handles wchar so not need to convert
 		GPid child_pid;
-<<<<<<< HEAD
-
-		error = spawn_graxpert(test_argv, 200, &child_pid, NULL, NULL, &child_stderr);
-=======
+
 		error = spawn_graxpert(test_argv, 500, &child_pid, NULL, NULL, &child_stderr);
->>>>>>> e90ba309
 
 		if (error != NULL) {
 			siril_log_color_message(_("Spawning GraXpert failed during available AI model versions check: %s\n"), "red", error->message);
