--- conflicted
+++ resolved
@@ -48,14 +48,9 @@
             w.map(std::real(est));
             if (regtype == 0 || regtype == 3) {
                 // Calculate TV regularization weighting
-<<<<<<< HEAD
                 gxx.gradientx(w); // Use gxx, the name isn't quite appropriate but it
                                  // saves having to make img_ts within the loop
                 gxx.map(std::max(1.e-9f, gxx)); // Avoid div/0
-=======
-                gxx.gradientx(w);
-                gxx.map(std::max(1.e-6f, gxx)); // Avoid div/0
->>>>>>> a23111e9
                 for (int i = 0 ; i < gxx.size; i++)
                     gxx[i] = std::max(1.e-9f, gxx[i]);
                 gyy.gradienty(w);
@@ -90,11 +85,7 @@
             ratio.fft(ratio);
             ratio.map(ratio * Kflip_otf); // correlate (convolve with flip)
             ratio.ifft(ratio);
-<<<<<<< HEAD
             gxy.map(std::real(est)); // From here on, gxy is used for the stopping criterion
-=======
-            gxy.map(std::real(est)); // From here on, gxy gets used for the stopping criterion
->>>>>>> a23111e9
             T dt = T(stepsize);
             switch (regtype) {
                 case 5: // 5 and 4 are multiplicative RL with FH and TV reg
@@ -122,10 +113,6 @@
                 // Stopping criterion?
                 gxy.map((std::abs(std::real(est) - gxy)) / std::abs(gxy));
                 T stopping = gxy.sum() / gxy.size;
-<<<<<<< HEAD
-//                printf("stopping: %f\n", stopping);
-=======
->>>>>>> a23111e9
                 if (stopping < stopcriterion) {
                     char msg[100];
                     sprintf(msg, "%s %d\n", msg_earlystop, iter+1);
@@ -137,7 +124,6 @@
         x.map(std::real(est)); // x needs to be real
     }
 
-<<<<<<< HEAD
     template <typename T>
     void rl_deconvolve_naive(img_t<T>& x, const img_t<T>& f, const img_t<T>& K, T lambda, int maxiter, T stopcriterion, int regtype, float stepsize, int stopcriterion_active) {
         assert(K.w % 2);
@@ -230,8 +216,6 @@
         }
     }
 
-=======
->>>>>>> a23111e9
 /*
         template <typename T>
     img_t<T> u_factor(img_t<T> lucy, img_t<T> raw_image, T multiplier=T(1)) {
