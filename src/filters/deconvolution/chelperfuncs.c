--- conflicted
+++ resolved
@@ -17,8 +17,6 @@
  * You should have received a copy of the GNU General Public License
  * along with Siril. If not, see <http://www.gnu.org/licenses/>.
  */
-<<<<<<< HEAD
-=======
 
 #include <assert.h>
 #include <stdlib.h>
@@ -29,7 +27,6 @@
 #include <fftw3.h>
 
 #include "chelperfuncs.h"
->>>>>>> 96976f75
 #include "gui/progress_and_log.h"
 #include "core/processing.h"
 #include "algos/statistics.h"
