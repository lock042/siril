--- conflicted
+++ resolved
@@ -261,7 +261,6 @@
 	int dimx = fit->naxes[0];
 	int dimy = fit->naxes[1];
 	int count = dimx * dimy;
-<<<<<<< HEAD
 	gboolean buf_needs_freeing = FALSE;
 	// Regardless of 16/32bit store the data in a buffer, converting if needed
 	float *buf[3];
@@ -293,7 +292,7 @@
 	}
 
 	// Normalize the buffer to avoid issues with colorspace conversion
-	float bufmax = 0.f;
+	float bufmax = 1.f;
 	for (size_t chan = 0; chan < fit->naxes[2]; chan++)
 		for (size_t i = 0; i < count; i++)
 			if (buf[chan][i] > bufmax)
@@ -302,10 +301,7 @@
 		for (size_t i = 0; i < count; i++)
 			buf[chan][i] /= bufmax;
 
-	float *H, *S, *Hsynth = NULL, *Ssynth = NULL, *Lsynth, junk;
-=======
 	float *H = NULL, *S = NULL, *Hsynth = NULL, *Ssynth = NULL, *Lsynth, junk;
->>>>>>> dcb01b4b
 	Lsynth = (float*) calloc(count, sizeof(float));
 
 	// For RGB images, convert pixel colour data from fit into H and S arrays. L is irrelevant as we will synthesize L.
@@ -370,20 +366,18 @@
 			omp_set_num_threads(com.max_thread);
 			{
 #endif
-			float bufmax = 0.f;
+			float bufmax = 1.f;
 #ifdef _OPENMP
 #pragma omp for schedule(static)
 #endif
-			for (size_t chan = 0; chan < fit->naxes[2]; chan++)
-				for (size_t i = 0; i < count; i++)
-					if (buf[chan][i] > bufmax)
-						bufmax = buf[chan][i];
+			for (size_t i = 0; i < count; i++)
+				if (Lsynth[i] > bufmax)
+					bufmax = Lsynth[i];
 #ifdef _OPENMP
 #pragma omp for schedule(static)
 #endif
-			for (size_t chan = 0; chan < fit->naxes[2]; chan++)
-				for (size_t i = 0; i < count; i++)
-					buf[chan][i] /= bufmax;
+			for (size_t i = 0; i < count; i++)
+				Lsynth[i] /= bufmax;
 
 #ifdef _OPENMP
 #pragma omp for schedule(static)
@@ -483,7 +477,6 @@
 	if (Ssynth != NULL)
 		free(Ssynth);
 	free(Lsynth);
-<<<<<<< HEAD
 	if (buf_needs_freeing) {
 		if (is_RGB) {
 			for (size_t i = 0; i <3; i++)
@@ -491,10 +484,7 @@
 		} else
 			free(buf[0]);
 	}
-	if (fit == &gfit)
-=======
 	if (fit == &gfit && !stopcalled)
->>>>>>> dcb01b4b
 		notify_gfit_modified();
 	gettimeofday(&t_end, NULL);
 	show_time_msg(t_start, t_end, "Execution time");
@@ -605,7 +595,7 @@
 	// Desaturating stars will take their peak brightness over 1.f so we need to rescale the values of all pixels by a factor of (1 / maxbuf) where maxbuf is the maximum subpixel value across all channels
 	if (!stopcalled) {
 		siril_log_message(_("Remapping output to floating point range 0.0 to 1.0\n"));
-		float bufmax = 0.f;
+		float bufmax = 1.f;
 		for (size_t chan = 0; chan < fit->naxes[2]; chan++)
 			for (size_t i = 0; i < count; i++)
 				if (buf[chan][i] > bufmax)
