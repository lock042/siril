/*
 * This file is part of Siril, an astronomy image processor.
 * Copyright (C) 2005-2011 Francois Meyer (dulle at free.fr)
 * Copyright (C) 2012-2024 team free-astro (see more in AUTHORS file)
 * Reference site is https://siril.org
 *
 * Siril is free software: you can redistribute it and/or modify
 * it under the terms of the GNU General Public License as published by
 * the Free Software Foundation, either version 3 of the License, or
 * (at your option) any later version.
 *
 * Siril is distributed in the hope that it will be useful,
 * but WITHOUT ANY WARRANTY; without even the implied warranty of
 * MERCHANTABILITY or FITNESS FOR A PARTICULAR PURPOSE. See the
 * GNU General Public License for more details.
 *
 * You should have received a copy of the GNU General Public License
 * along with Siril. If not, see <http://www.gnu.org/licenses/>.
 */

#include <stdlib.h>
#include <math.h>
#include <string.h>
#include <assert.h>
#include "core/siril.h"
#include "core/proto.h"

#include "registration.h"
#include "algos/PSF.h"
#include "algos/star_finder.h"
#include "io/sequence.h"
#include "io/image_format_fits.h"
#include "core/siril_log.h"
#include "core/processing.h"
#include "opencv/opencv.h"
#include "gui/image_interactions.h"
#include "gui/image_display.h"
#include "gui/utils.h"
#include "gui/PSF_list.h"	// clear_stars_list

static int awaiting_star = 0;
static int selected_stars = 0;

static GtkWidget *three_buttons[3] = { 0 };
static GtkWidget *go_register = NULL;
static GtkLabel *labelreginfo = NULL;
static GtkImage *image_3stars[3] = { NULL };
static GtkWidget *follow = NULL, *onlyshift = NULL, *noout = NULL;
static GtkComboBox *reg_all_sel_box = NULL;

struct _3psf {
	psf_star *stars[3];
};

static struct _3psf *results;
static int results_size;

static rectangle _3boxes[3];

/* UI functions */
static void set_registration_ready(gboolean ready) {
	if (!go_register)
		go_register = lookup_widget("goregister_button");
	gtk_widget_set_sensitive(go_register, ready);
}

static void update_label(gchar* str) {
	if (!labelreginfo)
		labelreginfo = GTK_LABEL(lookup_widget("labelregisterinfo"));
	gtk_label_set_text(labelreginfo, str);
}

static void update_icons(int idx, gboolean OK) {
	if (!image_3stars[0]) {
		image_3stars[0] = GTK_IMAGE(lookup_widget("3stars-image1"));
		image_3stars[1] = GTK_IMAGE(lookup_widget("3stars-image2"));
		image_3stars[2] = GTK_IMAGE(lookup_widget("3stars-image3"));
	}
	gtk_image_set_from_icon_name(image_3stars[idx],
			OK ? "gtk-yes" : "gtk-no", GTK_ICON_SIZE_LARGE_TOOLBAR);

}

static void reset_icons() {
	for (int i = 0; i < 3; i++) {
		update_icons(i, FALSE);
	}
}

void reset_3stars(){
	if (!GTK_IS_WIDGET(three_buttons[0])) return;
	reset_icons();
	for (int i = 1; i < 3; i++) {
		unset_suggested(three_buttons[i]);
		gtk_widget_set_sensitive(three_buttons[i], FALSE);
	}
	set_suggested(three_buttons[0]);
	gtk_widget_set_sensitive(three_buttons[0], TRUE);
	set_registration_ready(FALSE);
	clear_stars_list(TRUE);
	gtk_toggle_button_set_active(GTK_TOGGLE_BUTTON(onlyshift), FALSE);
	gtk_widget_set_sensitive(onlyshift, FALSE);
	awaiting_star = 0;
	selected_stars = 0;
}

int _3stars_check_registration_ready() {
	set_registration_ready((selected_stars >= 1) ? TRUE : FALSE);
	return selected_stars;
}

gboolean _3stars_check_selection() {
	if (com.seq.current < 0)
		return FALSE;

	if (!follow) {
		follow = lookup_widget("followStarCheckButton");
		reg_all_sel_box = GTK_COMBO_BOX(GTK_COMBO_BOX_TEXT(lookup_widget("reg_sel_all_combobox")));
		labelreginfo = GTK_LABEL(lookup_widget("labelregisterinfo"));
		onlyshift = lookup_widget("onlyshift_checkbutton");
		noout = lookup_widget("regNoOutput");
	}
	gboolean dofollow = gtk_toggle_button_get_active(GTK_TOGGLE_BUTTON(follow));
	gboolean doall = !gtk_combo_box_get_active(reg_all_sel_box);

	if (dofollow) {
		if (doall && com.seq.current != 0) {
			gtk_label_set_text(labelreginfo, _("Make sure you load the first image"));
			return FALSE;
		} else if (!doall && com.seq.current != get_first_selected(&com.seq)) {
			gtk_label_set_text(labelreginfo, _("Make sure you load the first selected image"));
			return FALSE;
		}
	}
	if (!doall && !com.seq.imgparam[com.seq.current].incl) {
		update_label(_("Make sure you load an image which is included"));
		return FALSE;
	}
	gtk_label_set_text(labelreginfo, "");
	return TRUE;
}

void on_select_star_button_clicked(GtkButton *button, gpointer user_data) {
	if (!three_buttons[0]) {
		three_buttons[0] = lookup_widget("pickstar1");
		three_buttons[1] = lookup_widget("pickstar2");
		three_buttons[2] = lookup_widget("pickstar3");
	}
	if (!com.selection.w || !com.selection.h) {
		update_label(_("Draw a selection around the star"));
		return;
	}

	if (!_3stars_check_selection()) return;

	GtkWidget *widget = GTK_WIDGET(button);
	if (three_buttons[0] == widget) {
		reset_icons();
		clear_stars_list(TRUE);
		selected_stars = 0;
		awaiting_star = 1;
		gtk_toggle_button_set_active(GTK_TOGGLE_BUTTON(onlyshift), TRUE);
		gtk_widget_set_sensitive(onlyshift, FALSE);
		gtk_toggle_button_set_active(GTK_TOGGLE_BUTTON(noout), TRUE);
		gtk_widget_set_sensitive(noout, FALSE);
	} else if (three_buttons[1] == widget) {
		awaiting_star = 2;
		gtk_toggle_button_set_active(GTK_TOGGLE_BUTTON(onlyshift), FALSE);
		gtk_widget_set_sensitive(onlyshift, TRUE);
		gtk_widget_set_sensitive(noout, TRUE);
	} else if (three_buttons[2] == widget) {
		awaiting_star = 3;
		gtk_toggle_button_set_active(GTK_TOGGLE_BUTTON(onlyshift), FALSE);
		gtk_widget_set_sensitive(onlyshift, TRUE);
		gtk_widget_set_sensitive(noout, TRUE);
	} else {
		fprintf(stderr, "unknown button clicked\n");
		return;
	}

	if (!com.stars)
		com.stars = calloc(4, sizeof(psf_star *)); // don't use new_psf_star. It is a bit different

	int index;
	int layer = get_registration_layer(&com.seq);
	if (layer < 0) {
		fprintf(stderr, "invalid registration layer\n");
		return;
	}
	add_star(&gfit, layer, &index);
	if (index == -1) {
		update_label(_("No star found, make another selection"));
	} else {
		memcpy(&_3boxes[selected_stars], &com.selection, sizeof(rectangle));
		selected_stars ++;
		unset_suggested(three_buttons[awaiting_star - 1]);
		gtk_widget_set_sensitive(three_buttons[awaiting_star - 1], FALSE);
		if (awaiting_star < 3) {
			set_suggested(three_buttons[awaiting_star]);
			gtk_widget_set_sensitive(three_buttons[awaiting_star], TRUE);
		}
		update_icons(awaiting_star - 1, TRUE);
		delete_selected_area();
		_3stars_check_registration_ready();
	}
}

/* seqpsf hooks and main process */
static int _3stars_seqpsf_finalize_hook(struct generic_seq_args *args) {
	struct seqpsf_args *spsfargs = (struct seqpsf_args *)args->user;

	if (args->retval) {
		if (args->seq->current != 0)
			update_label(_("Make sure you load the first image"));
		else update_label(_("Star analysis failed"));
		goto psf_end;
	}

	GSList *iterator;
	for (iterator = spsfargs->list; iterator; iterator = iterator->next) {
		struct seqpsf_data *data = iterator->data;
		results[data->image_index].stars[awaiting_star - 1] = data->psf;
	}

	int refimage = sequence_find_refimage(&com.seq);
	if (!results[refimage].stars[awaiting_star - 1]) {
		siril_log_color_message(_("The star was not found in the reference image. Change the selection or the reference image\n"), "red");
		for (int i = 0 ; i < com.seq.number; i++)
			results[i].stars[awaiting_star - 1] = NULL;
		args->retval = 1;
		goto psf_end;
	}

	com.stars = realloc(com.stars, 4 * sizeof(psf_star *)); // to be sure...
	com.stars[3] = NULL;
	com.stars[awaiting_star - 1] = duplicate_psf(results[args->seq->current].stars[awaiting_star - 1]);

psf_end:
	g_slist_free(spsfargs->list);
	free(spsfargs);
	args->user = NULL;
	return args->retval;
}

static void _3stars_free_results() {
	if (!results) return;
	for (int i = 0; i < results_size; i++) {
		for (int s = 0; s < 3; s++)
			if (results[i].stars[s])
				free(results[i].stars[s]);
	}
	free(results);
	results = NULL;
}

static int _3stars_seqpsf(struct registration_args *regargs) {
	struct seqpsf_args *spsfargs = malloc(sizeof(struct seqpsf_args));
	struct generic_seq_args *args = calloc(1, sizeof(struct generic_seq_args));
	spsfargs->for_photometry = FALSE;
	fits fit = { 0 };
<<<<<<< HEAD
	if (seq_read_frame(args->seq, seq->reference_image, &fit, FALSE, -1)) {
=======
	if (seq_read_frame(regargs->seq, regargs->seq->reference_image, &fit, FALSE, -1)) {
>>>>>>> 1f6a418e
		siril_log_color_message(_("Could not load metadata"), "red");
		free(spsfargs);
		return -1;
	} else {
		memcpy(spsfargs->bayer_pattern, fit.keywords.bayer_pattern, FLEN_VALUE);
	}
	clearfits(&fit);
	spsfargs->allow_use_as_regdata = BOOL_FALSE;
	spsfargs->list = NULL;	// GSList init is NULL
	spsfargs->framing = (regargs->follow_star) ? FOLLOW_STAR_FRAME : REGISTERED_FRAME;
	memcpy(&args->area, &com.selection, sizeof(rectangle));
	// making sure we can use registration data - maybe we could have done that beforehand...
	if (spsfargs->framing == REGISTERED_FRAME && !layer_has_usable_registration(regargs->seq, regargs->layer)) {
		spsfargs->framing = ORIGINAL_FRAME;
	}
	if (spsfargs->framing == REGISTERED_FRAME) {
		if (regargs->seq->reference_image < 0) regargs->seq->reference_image = sequence_find_refimage(regargs->seq);
		if (guess_transform_from_H(regargs->seq->regparam[regargs->layer][regargs->seq->reference_image].H) == NULL_TRANSFORMATION) {
			siril_log_color_message(_("The reference image has a null matrix and was not previously registered. Please select another one.\n"), "red");
			free(args);
			free(spsfargs);
			return 1;
		}
		if (regargs->seq->current != regargs->seq->reference_image) {
			// transform selection back from current to ref frame coordinates
			if (guess_transform_from_H(regargs->seq->regparam[regargs->layer][regargs->seq->current].H) == NULL_TRANSFORMATION) {
				siril_log_color_message(_("The current image has a null matrix and was not previously registered. Please load another one to select the stars.\n"), "red");
				free(args);
				free(spsfargs);
				return 1;
			}
			selection_H_transform(&args->area, regargs->seq->regparam[regargs->layer][regargs->seq->current].H, regargs->seq->regparam[regargs->layer][regargs->seq->reference_image].H);
			if (args->area.x < 0 || args-> area.x > regargs->seq->rx - args->area.w ||
					args->area.y < 0 || args->area.y > regargs->seq->ry - args->area.h) {
				siril_log_color_message(_("This area is outside of the reference image. Please select the reference image to select another star.\n"), "red");
				free(args);
				free(spsfargs);
				return 1;
			}
		}
	}

	if (regargs->filters.filter_included) {
		args->filtering_criterion = seq_filter_included;
		args->nb_filtered_images = regargs->seq->selnum;
	} else {
		args->filtering_criterion = seq_filter_all;
		args->nb_filtered_images = regargs->seq->number;
	}
	args->seq = regargs->seq;
	args->partial_image = TRUE;
	args->layer_for_partial = get_registration_layer(&com.seq);
	args->regdata_for_partial = spsfargs->framing == REGISTERED_FRAME;
	args->get_photometry_data_for_partial = FALSE;
	args->image_hook = seqpsf_image_hook;
	args->finalize_hook = _3stars_seqpsf_finalize_hook;
	args->stop_on_error = FALSE;
	args->description = _("PSF on area for 2 or 3 stars");
	args->upscale_ratio = 1.0;
	args->user = spsfargs;
	args->already_in_a_thread = TRUE;
	args->parallel = !regargs->follow_star;	// follow star implies not parallel
	if (!results) {
		results = calloc(com.seq.number, sizeof(struct _3psf));
		if (!results) {
			PRINT_ALLOC_ERR;
			free(spsfargs);
			free(args);
			return 1;
		}
		results_size = com.seq.number;
	}

	generic_sequence_worker(args);

	regargs->retval = args->retval;
	free(args);
	return regargs->retval;
}

/* image alignment hooks and main process */
static int _3stars_align_image_hook(struct generic_seq_args *args, int out_index, int in_index, fits *fit, rectangle *_, int threads) {
	struct star_align_data *sadata = args->user;
	struct registration_args *regargs = sadata->regargs;
	int refimage = regargs->reference_image;

	sadata->success[out_index] = 0;

	if (in_index != refimage) {
		if (guess_transform_from_H(sadata->current_regdata[in_index].H) > NULL_TRANSFORMATION) {
			if (regargs->interpolation <= OPENCV_LANCZOS4) {
				if (cvTransformImage(fit, sadata->ref.x, sadata->ref.y, sadata->current_regdata[in_index].H, regargs->x2upscale, regargs->interpolation, regargs->clamp)) {
					return 1;
				}
			} else { //  Do we want to allow for no interp while the transformation has been computed as a similarity?
				if (shift_fit_from_reg(fit, sadata->current_regdata[in_index].H)) {
					return 1;
				}
			}
		} else return 1;
	} else {
		// reference image
		if (regargs->x2upscale && !regargs->no_output) {
			if (cvResizeGaussian(fit, fit->rx * 2, fit->ry * 2, OPENCV_NEAREST, FALSE))
				return 1;
		}
	}

	if (!regargs->no_output) {
		regargs->imgparam[out_index].filenum = args->seq->imgparam[in_index].filenum;
		regargs->imgparam[out_index].incl = SEQUENCE_DEFAULT_INCLUDE;
		regargs->imgparam[out_index].rx = sadata->ref.x;
		regargs->imgparam[out_index].ry = sadata->ref.y;
		regargs->regparam[out_index].fwhm = sadata->current_regdata[in_index].fwhm;
		regargs->regparam[out_index].weighted_fwhm = sadata->current_regdata[in_index].weighted_fwhm;
		regargs->regparam[out_index].roundness = sadata->current_regdata[in_index].roundness;
		regargs->regparam[out_index].background_lvl = sadata->current_regdata[in_index].background_lvl;
		regargs->regparam[out_index].number_of_stars = sadata->current_regdata[in_index].number_of_stars;
		cvGetEye(&regargs->regparam[out_index].H);

		if (regargs->x2upscale) {
			fit->keywords.pixel_size_x /= 2;
			fit->keywords.pixel_size_y /= 2;
			regargs->regparam[out_index].fwhm *= 2.0;
			regargs->regparam[out_index].weighted_fwhm *= 2.0;
		}
	}
	sadata->success[out_index] = 1;
	return 0;
}

static int _3stars_align_compute_mem_limits(struct generic_seq_args *args, gboolean for_writer) {
	struct seqpsf_args *spsfargs = (struct seqpsf_args *)args->user;
	unsigned int MB_per_orig_image, MB_per_scaled_image, MB_avail;
	int limit = compute_nb_images_fit_memory(args->seq, args->upscale_ratio, FALSE,
			&MB_per_orig_image, &MB_per_scaled_image, &MB_avail);
	unsigned int required = MB_per_scaled_image;
	int is_float = get_data_type(args->seq->bitpix) == DATA_FLOAT;

	if (limit > 0) {
		/* The registration memory consumption, n is original image size:
		 * Monochrome: O(n) for loaded image, O(nscaled) for output image,
		 *             so O(2n) for unscaled, O(n+nscaled) for scaled
		 * Color:
		 * 	allocations				sum
		 *	O(n) for loaded image			O(n) as input
		 *	O(n) for bgr image			O(2n)
		 *	-O(n) for input				O(n)
		 *	O(nscaled) for output			O(n+nscaled)
		 *	-O(n) for bgr				O(nscaled)
		 *	O(nscaled) pour alloc de data		O(2nscaled)
		 *	-O(nscaled) for output			O(nscaled) as output
		 * so maximum is O(2n) for unscaled and O(2nscaled) for scaled
		 */
		if (args->upscale_ratio == 1.0)
			required = MB_per_orig_image * 2;
		else if (args->seq->nb_layers == 3)
			required = MB_per_scaled_image * 2;
		else required = MB_per_orig_image + MB_per_scaled_image;

		// If interpolation clamping is set, 2x additional Mats of the same format
		// as the original image are required
		struct star_align_data *sadata = args->user;
		struct registration_args *regargs = sadata->regargs;
		if (regargs->clamp && (regargs->interpolation == OPENCV_CUBIC ||
				regargs->interpolation == OPENCV_LANCZOS4)) {
			float factor = (is_float) ? 0.25 : 0.5;
			required += (1 + factor) * MB_per_scaled_image;
		} else if (spsfargs->bayer_pattern[0]) {
			required += MB_per_orig_image;
		}
		regargs = NULL;
		sadata = NULL;

		int thread_limit = MB_avail / required;
		if (thread_limit > com.max_thread)
			thread_limit = com.max_thread;

		if (for_writer) {
			/* we allow the already allocated thread_limit images,
			 * plus how many images can be stored in what remains
			 * unused by the main processing */
			limit = thread_limit + (MB_avail - required * thread_limit) / MB_per_scaled_image;
		} else limit = thread_limit;
	}

	if (limit == 0) {
		gchar *mem_per_thread = g_format_size_full(required * BYTES_IN_A_MB, G_FORMAT_SIZE_IEC_UNITS);
		gchar *mem_available = g_format_size_full(MB_avail * BYTES_IN_A_MB, G_FORMAT_SIZE_IEC_UNITS);

		siril_log_color_message(_("%s: not enough memory to do this operation (%s required per thread, %s considered available)\n"),
				"red", args->description, mem_per_thread, mem_available);

		g_free(mem_per_thread);
		g_free(mem_available);
	} else {
#ifdef _OPENMP
		if (for_writer) {
			int max_queue_size = com.max_thread * 3;
			if (limit > max_queue_size)
				limit = max_queue_size;
		}
		siril_debug_print("Memory required per thread: %u MB, per image: %u MB, limiting to %d %s\n",
				required, MB_per_scaled_image, limit, for_writer ? "images" : "threads");
#else
		/* we still want the check of limit = 0 above */
		if (!for_writer)
			limit = 1;
		else if (limit > 3)
			limit = 3;
#endif
	}
	return limit;
}

static int _3stars_alignment(struct registration_args *regargs, regdata *current_regdata) {
	struct generic_seq_args *args = create_default_seqargs(&com.seq);
	if (regargs->filters.filter_included) {
		args->filtering_criterion = seq_filter_included;
		args->nb_filtered_images = regargs->seq->selnum;
	}
	args->compute_mem_limits_hook = (regargs->no_output) ? NULL : _3stars_align_compute_mem_limits;
	args->prepare_hook = star_align_prepare_results;
	args->image_hook = _3stars_align_image_hook;
	args->finalize_hook = star_align_finalize_hook;	// from global registration
	args->stop_on_error = FALSE;
	args->description = (!regargs->no_output) ? _("Creating the aligned image sequence") : _("Saving the transformation matrices");
	args->has_output = !regargs->no_output;
	args->output_type = get_data_type(args->seq->bitpix);
	args->upscale_ratio = regargs->x2upscale ? 2.0 : 1.0;
	args->new_seq_prefix = regargs->prefix;
	args->load_new_sequence = !regargs->no_output;
	args->already_in_a_thread = TRUE;

	struct star_align_data *sadata = calloc(1, sizeof(struct star_align_data));
	if (!sadata) {
		free(args);
		return -1;
	}
	sadata->regargs = regargs;
	// we pass the regdata just to avoid recomputing it for the new sequence
	sadata->current_regdata = current_regdata;
	args->user = sadata;

	// some prep work done in star_align_prepare_hook for global
	// need to duplicate it here
	sadata->ref.x = args->seq->rx;
	sadata->ref.y = args->seq->ry;

	if (regargs->x2upscale) {
		sadata->ref.x *= 2.0;
		sadata->ref.y *= 2.0;
	}

	generic_sequence_worker(args);
	regargs->retval = args->retval;
	free(args);
	return regargs->retval;
}

/*
This function runs seqpsfs on 1/2/3 stars as selected by the user
then computes transformation matrix to the ref image
and finally applies this transform if !no_output
Registration data is saved to the input sequence in any case
*/
int register_3stars(struct registration_args *regargs) {
	struct timeval t_start, t_end;
	gettimeofday(&t_start, NULL);
	int nb_stars_ref = 0;
	int refimage = regargs->reference_image;
	Homography H = { 0 };
	delete_selected_area();
	gboolean onestar = selected_stars == 1;
	// for the selection, we use the com.stars x/y pos to redraw a box
	for (int i = 0; i < selected_stars; i++) {
		// delete_selected_area();
		memcpy(&com.selection, &_3boxes[awaiting_star - 1], sizeof(rectangle));
		// new_selection_zone();
		awaiting_star = i + 1;
		siril_log_color_message(_("Processing star #%d\n"), "salmon", awaiting_star);
		if (_3stars_seqpsf(regargs)) return 1;
		if (results[refimage].stars[i] != NULL) nb_stars_ref++;
		// Determine if it's worth going on, i.e. if enough stars were found in ref image
		// before we proceed with next star
		if (!onestar && ((selected_stars == 2 && nb_stars_ref <= i) || (selected_stars == 3 && i == 1 && nb_stars_ref == 0))) {
			siril_log_color_message(_("Less than two stars were found in the reference image, try setting another as reference?\n"), "red");
			_3stars_free_results();
			return 1;
		}
		if (onestar && nb_stars_ref <= i) {
			siril_log_color_message(_("No star was found in the reference image, try setting another as reference?\n"), "red");
			_3stars_free_results();
			return 1;
		}
	}
	delete_selected_area();

	regdata *current_regdata = star_align_get_current_regdata(regargs);
	if (!current_regdata) return -2;

	char *msg;
	msg = siril_log_message(_("Saving the transformation matrices\n"));
	msg[strlen(msg)-1] = '\0';
	set_progress_bar_data(msg, PROGRESS_RESET);
	int processed = 0, failed = 0;

	// local flag accounting both for process_all_frames flag and collecting failures along the process
	gboolean *included = calloc(regargs->seq->number, sizeof(gboolean));
	if (!included) {
		PRINT_ALLOC_ERR;
		_3stars_free_results();
		return 1;
	}
	float *scores = calloc(regargs->seq->number, sizeof(float));
	if (!scores) {
		PRINT_ALLOC_ERR;
		free(included);
		_3stars_free_results();
		return 1;
	}

	/* set regparams for current sequence before closing it */
	for (int i = 0; i < regargs->seq->number; i++) {
		if (!regargs->seq->imgparam[i].incl && regargs->filters.filter_included) continue;
		processed++;
		double sumx = 0.0, sumy = 0.0, sumb = 0.0;
		int nb_stars = 0;
		if (!(i % 32)) {
			set_progress_bar_data(NULL, (double)i / regargs->seq->number);
		}

		/* we choose to initialize all frames
		* to exclude status. If registration is ok, the status is
		* set to include */
		regargs->seq->imgparam[i].incl = !SEQUENCE_DEFAULT_INCLUDE;

		if (results[i].stars[0]) {
			sumx += results[i].stars[0]->fwhmx;
			sumy += results[i].stars[0]->fwhmy;
			sumb += results[i].stars[0]->B;
			nb_stars++;
		}
		if (results[i].stars[1]) {
			sumx += results[i].stars[1]->fwhmx;
			sumy += results[i].stars[1]->fwhmy;
			sumb += results[i].stars[1]->B;
			nb_stars++;
		}
		if (results[i].stars[2]) {
			sumx += results[i].stars[2]->fwhmx;
			sumy += results[i].stars[2]->fwhmy;
			sumb += results[i].stars[2]->B;
			nb_stars++;
		}
		if ((!onestar && nb_stars >= 2) || (onestar && nb_stars == 1)) {
			double fwhm = sumx / nb_stars;
			current_regdata[i].roundness = sumy / sumx;
			current_regdata[i].fwhm = fwhm;
			current_regdata[i].weighted_fwhm = 2. * fwhm * (double)(nb_stars_ref - nb_stars) / (double)nb_stars + fwhm;
			current_regdata[i].background_lvl = sumb / nb_stars;
			current_regdata[i].number_of_stars = nb_stars;
			included[i] = TRUE;
			scores[i] = current_regdata[i].weighted_fwhm;
		} else {
			siril_log_color_message(_("Cannot perform star matching: Image %d skipped\n"), "red",  regargs->seq->imgparam[i].filenum);
			failed++;
			continue;
		}
	}

	// setting the new reference
	int best_index = minidx(scores, included, regargs->seq->number, NULL);
	regargs->seq->reference_image = best_index;
	int reffilenum = regargs->seq->imgparam[best_index].filenum;	// for display purposes
	siril_log_message(_("Trial #%d: After sequence analysis, we are choosing image %d as new reference for registration\n"), 1, reffilenum);

	// computing the transformation matrices
	for (int i = 0; i < regargs->seq->number; i++) {
		if (!included[i]) continue;
		// Determine number of stars present in both in image and ref
		int nb_stars = 0;
		for (int j = 0; j < selected_stars; j++) {
			if (results[i].stars[j] != NULL && results[refimage].stars[j] != NULL) nb_stars++;
		}
		if (i != refimage) {
			if (regargs->type == SHIFT_TRANSFORMATION) { // shift only 2-3 stars or onestar
				if (nb_stars == 0) {
					siril_log_color_message(_("Cannot perform star matching: Image %d skipped\n"), "red",  regargs->seq->imgparam[i].filenum);
					failed++;
					continue;
				}
				double shiftx = 0., shifty = 0.;
				int k = 0;
				for (int j = 0; j < selected_stars; j++) {
					if (results[i].stars[j] != NULL && results[refimage].stars[j] != NULL) {
						shiftx += results[refimage].stars[j]->xpos - results[i].stars[j]->xpos;
						shifty += results[i].stars[j]->ypos - results[refimage].stars[j]->ypos;
						k++;
					}
				}
				shiftx /= (double)k;
				shifty /= (double)k;
				if (selected_stars > 1 && nb_stars > 1) { // error checking can only be computed if more than one star
					double err = 0., tmp_err = 0.;;
					for (int j = 0; j < selected_stars; j++) {
						if (results[i].stars[j] != NULL && results[refimage].stars[j] != NULL) {
							tmp_err += SQR(results[refimage].stars[j]->xpos - results[i].stars[j]->xpos - shiftx);
							tmp_err += SQR(results[i].stars[j]->ypos - results[refimage].stars[j]->ypos - shifty);
							if (tmp_err > err) err = tmp_err;
						}
					}
					err = pow(err, 0.5);
					if (err > current_regdata[i].fwhm) {
						siril_log_color_message(_("Cannot perform star matching: Image %d skipped\n"), "red",  regargs->seq->imgparam[i].filenum);
						printf("Image %d max_error : %3.2f > fwhm: %3.2f\n", regargs->seq->imgparam[i].filenum, err, current_regdata[i].fwhm);
						failed++;
						continue;
					}
				}
				current_regdata[i].H = H_from_translation(shiftx, shifty);
				fprintf(stderr, "reg: file %d, shiftx=%f shifty=%f\n",
				regargs->seq->imgparam[i].filenum, shiftx, shifty);
			} else { // 2-3 stars reg with rotation
				if (nb_stars < 2) {
					siril_log_color_message(_("Cannot perform star matching: Image %d skipped\n"), "red",  regargs->seq->imgparam[i].filenum);
					failed++;
					continue;
				}
				struct s_star *arrayref, *arraycur, *starsin, *starsout;
				arrayref = (s_star *) shMalloc(nb_stars * sizeof(s_star));
				arraycur = (s_star *) shMalloc(nb_stars * sizeof(s_star));
				int k = 0;
				for (int j = 0; j < selected_stars; j++) {
					starsin = &(arrayref[k]);
					starsout = &(arraycur[k]);
					g_assert(starsin != NULL);
					g_assert(starsout != NULL);
					if (results[i].stars[j] != NULL && results[refimage].stars[j] != NULL) {
						starsin->x = results[refimage].stars[j]->xpos;
						starsin->y = results[refimage].stars[j]->ypos;
						starsout->x = results[i].stars[j]->xpos;
						starsout->y = results[i].stars[j]->ypos;
						k++;
					}
				}
				double err = cvCalculRigidTransform(arrayref, arraycur, nb_stars, &H);
				free(arrayref);
				free(arraycur);
				if (err > current_regdata[i].fwhm) {
					siril_log_color_message(_("Cannot perform star matching: Image %d skipped\n"), "red",  regargs->seq->imgparam[i].filenum);
					printf("Image %d max_error : %3.2f > fwhm: %3.2f\n", regargs->seq->imgparam[i].filenum, err, current_regdata[i].fwhm);
					failed++;
					continue;
				}
				current_regdata[i].H = H;
			}
		} else {
			cvGetEye(&current_regdata[i].H);
		}
		// H computation was sucessful, include the image
		regargs->seq->imgparam[i].incl = SEQUENCE_DEFAULT_INCLUDE;
	}
	// cleaning
	regargs->new_total = processed - failed;
	free(included);
	free(scores);
	_3stars_free_results();

	if (!regargs->no_output) {
		return _3stars_alignment(regargs, current_regdata);
	} else {
		fix_selnum(regargs->seq, FALSE);
		siril_log_message(_("Registration finished.\n"));
		siril_log_color_message(_("Total: %d failed, %d registered.\n"), "green", failed, regargs->new_total);
		gettimeofday(&t_end, NULL);
		show_time(t_start, t_end);
		return 0;
	}
}<|MERGE_RESOLUTION|>--- conflicted
+++ resolved
@@ -258,11 +258,7 @@
 	struct generic_seq_args *args = calloc(1, sizeof(struct generic_seq_args));
 	spsfargs->for_photometry = FALSE;
 	fits fit = { 0 };
-<<<<<<< HEAD
-	if (seq_read_frame(args->seq, seq->reference_image, &fit, FALSE, -1)) {
-=======
 	if (seq_read_frame(regargs->seq, regargs->seq->reference_image, &fit, FALSE, -1)) {
->>>>>>> 1f6a418e
 		siril_log_color_message(_("Could not load metadata"), "red");
 		free(spsfargs);
 		return -1;
