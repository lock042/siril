/*
 * This file is part of Siril, an astronomy image processor.
 * Copyright (C) 2005-2011 Francois Meyer (dulle at free.fr)
 * Copyright (C) 2012-2019 team free-astro (see more in AUTHORS file)
 * Reference site is https://free-astro.org/index.php/Siril
 *
 * Siril is free software: you can redistribute it and/or modify
 * it under the terms of the GNU General Public License as published by
 * the Free Software Foundation, either version 3 of the License, or
 * (at your option) any later version.
 *
 * Siril is distributed in the hope that it will be useful,
 * but WITHOUT ANY WARRANTY; without even the implied warranty of
 * MERCHANTABILITY or FITNESS FOR A PARTICULAR PURPOSE. See the
 * GNU General Public License for more details.
 *
 * You should have received a copy of the GNU General Public License
 * along with Siril. If not, see <http://www.gnu.org/licenses/>.
 */

#include <stdio.h>
#include <stdlib.h>
#include <string.h>
#include <math.h>
#include <assert.h>
#include "registration/registration.h"
#include "core/siril.h"
#include "core/processing.h"
#include "core/proto.h"
#include "algos/star_finder.h"
#include "algos/PSF.h"
#include "gui/PSF_list.h"
#include "gui/progress_and_log.h"
#include "gui/image_display.h"
#include "gui/callbacks.h"
#include "io/sequence.h"
#include "io/ser.h"
#include "registration/matching/atpmatch.h"
#include "registration/matching/match.h"
#include "registration/matching/misc.h"
#include "opencv/opencv.h"
#include "stacking/stacking.h"

#define MAX_STARS_FITTED 2000

/* TODO:
 * check usage of openmp in functions called by these ones (to be disabled)
 * compact and clarify console output
 */

static void create_output_sequence_for_global_star(struct registration_args *args);
static void print_alignment_results(Homography H, int filenum, float FWHMx, float FWHMy, char *units);

struct star_align_data {
	struct registration_args *regargs;
	regdata *current_regdata;
	fitted_PSF **refstars;
	int fitted_stars;
	BYTE *success;
	point ref;
};

static int star_align_prepare_hook(struct generic_seq_args *args) {
	struct star_align_data *sadata = args->user;
	struct registration_args *regargs = sadata->regargs;
	float FWHMx, FWHMy;
	char *units;
	fits fit = { 0 };
	int i, nb_stars = 0;

	if (args->seq->regparam[regargs->layer]) {
		siril_log_message(
				_("Recomputing already existing registration for this layer\n"));
		sadata->current_regdata = args->seq->regparam[regargs->layer];
		/* we reset all values as we may register different images */
		memset(sadata->current_regdata, 0, args->seq->number * sizeof(regdata));
	} else {
		sadata->current_regdata = calloc(args->seq->number, sizeof(regdata));
		if (sadata->current_regdata == NULL) {
			fprintf(stderr, "Error allocating registration data\n");
			return -2;
		}
		args->seq->regparam[regargs->layer] = sadata->current_regdata;
	}

	/* first we're looking for stars in reference image */
	if (seq_read_frame(args->seq, regargs->reference_image, &fit)) {
		siril_log_message(_("Could not load reference image\n"));
		args->seq->regparam[regargs->layer] = NULL;
		free(sadata->current_regdata);
		return 1;
	}
	siril_log_color_message(_("Reference Image:\n"), "green");

	if (regargs->match_selection && regargs->selection.w > 0 && regargs->selection.h > 0) {
		com.stars = peaker(&fit, regargs->layer, &com.starfinder_conf, &nb_stars, &regargs->selection, FALSE);
	}
	else {
		com.stars = peaker(&fit, regargs->layer, &com.starfinder_conf, &nb_stars, NULL, FALSE);
	}

	siril_log_message(_("Found %d stars in reference, channel #%d\n"), nb_stars, regargs->layer);


	if (!com.stars || nb_stars < AT_MATCH_MINPAIRS) {
		siril_log_message(
				_("There are not enough stars in reference image to perform alignment\n"));
		args->seq->regparam[regargs->layer] = NULL;
		free(sadata->current_regdata);
		clearfits(&fit);
		return 1;
	}
	if (!com.script && &com.seq == args->seq && com.seq.current == regargs->reference_image)
		queue_redraw(REMAP_NONE); // draw stars

	sadata->ref.x = fit.rx;
	sadata->ref.y = fit.ry;

	clearfits(&fit);

	if (regargs->x2upscale) {
		if (regargs->translation_only) {
			args->seq->upscale_at_stacking = 2.0;
		} else {
			sadata->ref.x *= 2.0;
			sadata->ref.y *= 2.0;
		}
	}
	else {
		if (regargs->translation_only) {
			args->seq->upscale_at_stacking = 1.0;
		}
	}

	/* we copy com.stars to refstars in case user take a look to another image of the sequence
	 * that would destroy com.stars
	 */
	i = 0;
	sadata->refstars = malloc((MAX_STARS + 1) * sizeof(fitted_PSF *));
	while (i < MAX_STARS && com.stars[i]) {
		fitted_PSF *tmp = malloc(sizeof(fitted_PSF));
		memcpy(tmp, com.stars[i], sizeof(fitted_PSF));
		sadata->refstars[i] = tmp;
		sadata->refstars[i+1] = NULL;
		i++;
	}

	if (nb_stars > MAX_STARS_FITTED) {
		sadata->fitted_stars = MAX_STARS_FITTED;
		siril_log_color_message(_("Reference Image: Limiting to %d brightest stars\n"), "green", MAX_STARS_FITTED);
	} else {
		sadata->fitted_stars = nb_stars;
	}
	FWHM_average(sadata->refstars, sadata->fitted_stars, &FWHMx, &FWHMy, &units);
	siril_log_message(_("FWHMx:%*.2f %s\n"), 12, FWHMx, units);
	siril_log_message(_("FWHMy:%*.2f %s\n"), 12, FWHMy, units);
	sadata->current_regdata[regargs->reference_image].fwhm = FWHMx;
	sadata->current_regdata[regargs->reference_image].roundness = FWHMy/FWHMx;
	
	if (!regargs->translation_only) {
		// allocate destination sequence data
		regargs->imgparam = calloc(args->nb_filtered_images, sizeof(imgdata));
		regargs->regparam = calloc(args->nb_filtered_images, sizeof(regdata));
	}

	if (args->seq->type == SEQ_SER) {
		/* copied from ser_prepare_hook with one variation */
		char dest[256];

		args->new_ser = malloc(sizeof(struct ser_struct));

		const char *ptr = strrchr(args->seq->seqname, G_DIR_SEPARATOR);
		if (ptr)
			snprintf(dest, 255, "%s%s.ser", regargs->prefix, ptr + 1);
		else
			snprintf(dest, 255, "%s%s.ser", regargs->prefix, args->seq->seqname);

		/* Here the last argument is NULL because we do not want copy SER file
		 * from the original. Indeed in the demosaicing case this would lead to
		 * a wrong file (B&W and not in RAW data). Moreover, header informations
		 * (like fps, local and UTC time, ...) have no sense now since some frames
		 * could be removed from the sequence.
		 */
		if (ser_create_file(dest, args->new_ser, TRUE, NULL)) {
			free(args->new_ser);
			args->new_ser = NULL;
			return 1;
		}
	}

	sadata->success = calloc(args->nb_filtered_images, sizeof(BYTE));
	return 0;
}

/* reads the image, searches for stars in it, tries to match them with
 * reference stars, computes the homography matrix, applies it on the image,
 * possibly up-scales the image and stores registration data */
static int star_align_image_hook(struct generic_seq_args *args, int out_index, int in_index, fits *fit, rectangle *_) {
	struct star_align_data *sadata = args->user;
	struct registration_args *regargs = sadata->regargs;
	int nbpoints, nb_stars = 0;
	int retvalue = 1;
	int nobj = 0;
	int attempt = 1;
	float FWHMx, FWHMy;
	char *units;
	Homography H = { 0 };
	int filenum = args->seq->imgparam[in_index].filenum;	// for display purposes

	if (regargs->translation_only) {
		/* if "translation only", we choose to initialize all frames
		 * to exclude status. If registration is ok, the status is
		 * set to include */
		args->seq->imgparam[out_index].incl = !SEQUENCE_DEFAULT_INCLUDE;
	}

	if (in_index != regargs->reference_image) {
		fitted_PSF **stars;
		if (args->seq->type == SEQ_SER) {
			siril_log_color_message(_("Frame %d:\n"), "bold", filenum);
		}
		if (regargs->match_selection && regargs->selection.w > 0 && regargs->selection.h > 0) {
			stars = peaker(fit, regargs->layer, &com.starfinder_conf, &nb_stars, &regargs->selection, FALSE);
		}
		else {
			stars = peaker(fit, regargs->layer, &com.starfinder_conf, &nb_stars, NULL, FALSE);
		}

		siril_log_message(_("Found %d stars in image %d, channel #%d\n"), nb_stars, filenum, regargs->layer);

		if (!stars || nb_stars < AT_MATCH_MINPAIRS) {
			siril_log_message(
					_("Not enough stars. Image %d skipped\n"), filenum);
			if (stars) free_fitted_stars(stars);
			return 1;
		}

		if (nb_stars > sadata->fitted_stars) {
			if (nb_stars > MAX_STARS_FITTED) {
				siril_log_color_message(_("Target Image: Limiting to %d brightest stars\n"), "green", MAX_STARS_FITTED);
			}
			nbpoints = sadata->fitted_stars;
		}
		else {
			nbpoints = nb_stars;
		}

		/* make a loop with different tries in order to align the two sets of data */
		while (retvalue && attempt < NB_OF_MATCHING_TRY){
			retvalue = new_star_match(stars, sadata->refstars, nbpoints, nobj, 0.9, 1.1, &H, FALSE);
			nobj += 50;
			attempt++;
		}
		if (retvalue) {
			siril_log_color_message(_("Cannot perform star matching: try #%d. Image %d skipped\n"),
					"red", attempt, filenum);
			free_fitted_stars(stars);
			return 1;
		}

		FWHM_average(stars, nbpoints, &FWHMx, &FWHMy, &units);
#pragma omp critical
		print_alignment_results(H, filenum, FWHMx, FWHMy, units);
		sadata->current_regdata[in_index].fwhm = FWHMx;
		sadata->current_regdata[in_index].roundness = FWHMy/FWHMx;

		if (!regargs->translation_only) {
			if (regargs->x2upscale) {
				cvResizeGaussian(fit, fit->rx * 2, fit->ry * 2, OPENCV_NEAREST);
				cvApplyScaleToH(&H, 2.0);
			}
<<<<<<< HEAD
			cvTransformImage(fit, H, regargs->interpolation);
=======
			fits_flip_top_to_bottom(fit);
			cvTransformImage(fit, (long) sadata->ref.x, (long) sadata->ref.y, H, regargs->interpolation);
			fits_flip_top_to_bottom(fit);
>>>>>>> 1b251eb8
		}

		free_fitted_stars(stars);
	}
	else {
		if (regargs->x2upscale && !regargs->translation_only) {
			cvResizeGaussian(fit, fit->rx * 2, fit->ry * 2, OPENCV_NEAREST);
		}
	}

	if (!regargs->translation_only) {
		regargs->imgparam[out_index].filenum = args->seq->imgparam[in_index].filenum;
		regargs->imgparam[out_index].incl = SEQUENCE_DEFAULT_INCLUDE;
		regargs->regparam[out_index].fwhm = sadata->current_regdata[in_index].fwhm;	// not FWHMx because of the ref frame
		regargs->regparam[out_index].roundness = sadata->current_regdata[in_index].roundness;
	} else {
		set_shifts(args->seq, in_index, regargs->layer, (float)H.h02, (float)-H.h12,
				fit->top_down);
		args->seq->imgparam[out_index].incl = SEQUENCE_DEFAULT_INCLUDE;
	}
	sadata->success[out_index] = 1;
	return 0;
}

static int star_align_finalize_hook(struct generic_seq_args *args) {
	struct star_align_data *sadata = args->user;
	struct registration_args *regargs = sadata->regargs;
	int i = 0, failed = 0;

	free_fitted_stars(sadata->refstars);

	if (!args->retval) {
		for (i = 0; i < args->nb_filtered_images; i++)
			if (!sadata->success[i])
				failed++;
		regargs->new_total = args->nb_filtered_images - failed;

		// regargs->imgparam and regargs->regparam may have holes caused by images
		// that failed to be registered
		if (failed && !regargs->translation_only) {
			int j;
			for (i = 0, j = 0; i < regargs->new_total; i++, j++) {
				while (!sadata->success[j] && j < args->nb_filtered_images) j++;
				assert(sadata->success[j]);
				if (i != j) {
					regargs->imgparam[i] = regargs->imgparam[j];
					regargs->regparam[i] = regargs->regparam[j];
				}
			}
			// compact the sequence: there will be holes for images
			// that failed to be registered if we don't do that
			if (args->seq->type == SEQ_SER)
				ser_compact_file(args->new_ser, sadata->success, args->nb_filtered_images);
		}

		// same as ser_finalize_hook()
		if (args->seq->type == SEQ_SER) {
			ser_write_and_close(args->new_ser);
			free(args->new_ser);
		}

	} else {
		regargs->new_total = 0;
		free(args->seq->regparam[regargs->layer]);
		args->seq->regparam[regargs->layer] = NULL;
	}
	if (sadata->success) free(sadata->success);
	free(sadata);
	args->user = NULL;

	update_used_memory();

	if (!args->retval) {
		siril_log_message(_("Registration finished.\n"));
		siril_log_color_message(_("%d images processed.\n"), "green",
				args->nb_filtered_images);
		siril_log_color_message(_("Total: %d failed, %d registered.\n"), "green",
				failed, regargs->new_total);
		if (!regargs->translation_only) {
			// explicit sequence creation to copy imgparam and regparam
			create_output_sequence_for_global_star(regargs);
			// will be loaded in the idle function if (load_new_sequence)
			regargs->load_new_sequence = TRUE; // only case where a new sequence must be loaded
		}
	}
	else {
		siril_log_message(_("Registration aborted.\n"));
	}
	return regargs->new_total == 0;
	// TODO: args is never freed because we don't call an end function for
	// this generic processing function. The register idle is called for
	// everything else, but does not know this pointer, and we cannot free
	// it here because it's still used in the generic processing function.
}

int register_star_alignment(struct registration_args *regargs) {
	struct generic_seq_args *args = malloc(sizeof(struct generic_seq_args));
	args->seq = regargs->seq;
	args->partial_image = FALSE;
	if (regargs->process_all_frames) {
		args->filtering_criterion = seq_filter_all;
		args->nb_filtered_images = regargs->seq->number;
	} else {
		args->filtering_criterion = seq_filter_included;
		args->nb_filtered_images = regargs->seq->selnum;
	}
	args->prepare_hook = star_align_prepare_hook;
	args->image_hook = star_align_image_hook;
	args->save_hook = NULL;
	args->finalize_hook = star_align_finalize_hook;
	args->idle_function = NULL;
	args->stop_on_error = FALSE;
	args->description = _("Global star registration");
	args->has_output = !regargs->translation_only;
	args->new_seq_prefix = regargs->prefix;
	args->load_new_sequence = TRUE;
	args->force_ser_output = FALSE;
	args->already_in_a_thread = TRUE;
	args->parallel = TRUE;

	struct star_align_data *sadata = calloc(1, sizeof(struct star_align_data));
	if (!sadata) {
		free(args);
		return -1;
	}
	sadata->regargs = regargs;
	args->user = sadata;

	generic_sequence_worker(args);
	regargs->retval = args->retval;
	free(args);
	return regargs->retval;
}

static void create_output_sequence_for_global_star(struct registration_args *args) {
	sequence seq = { 0 };
	initialize_sequence(&seq, TRUE);

	/* we are not interested in the whole path */
	gchar *seqname = g_path_get_basename(args->seq->seqname);
	char *rseqname = malloc(
			strlen(args->prefix) + strlen(seqname) + 5);
	sprintf(rseqname, "%s%s.seq", args->prefix, seqname);
	g_free(seqname);
	g_unlink(rseqname);	// remove previous to overwrite
	args->new_seq_name = remove_ext_from_filename(rseqname);
	free(rseqname);
	seq.seqname = strdup(args->new_seq_name);
	seq.number = args->new_total;
	seq.selnum = args->new_total;
	seq.fixed = args->seq->fixed;
	seq.nb_layers = args->seq->nb_layers;
	seq.rx = args->seq->rx;
	seq.ry = args->seq->ry;
	seq.imgparam = args->imgparam;
	seq.regparam = calloc(seq.nb_layers, sizeof(regdata*));
	seq.regparam[args->layer] = args->regparam;
	seq.layers = calloc(seq.nb_layers, sizeof(layer_info));
	seq.beg = seq.imgparam[0].filenum;
	seq.end = seq.imgparam[seq.number-1].filenum;
	seq.type = args->seq->type;
	seq.current = -1;
	// don't copy from old sequence, it may not be the same image
	seq.reference_image = sequence_find_refimage(&seq);
	seq.needs_saving = TRUE;
	writeseqfile(&seq);
	free_sequence(&seq, FALSE);
}

static void print_alignment_results(Homography H, int filenum, float FWHMx, float FWHMy, char *units) {
	double rotation, scale, scaleX, scaleY;
	point shift;
	double inliers;

	/* Matching information */
	siril_log_color_message(_("Matching stars in image %d: done\n"), "green", filenum);
	siril_log_message(_("%d pair matches.\n"), H.pair_matched);
	inliers = 1.0 - ((((double) H.pair_matched - (double) H.Inliers)) / (double) H.pair_matched);
	siril_log_message(_("Inliers:%*.3f\n"), 11, inliers);

	/* Scale */
	scaleX = sqrt(H.h00 * H.h00 + H.h01 * H.h01);
	scaleY = sqrt(H.h10 * H.h10 + H.h11 * H.h11);
	scale = (scaleX + scaleY) * 0.5;
	siril_log_message(_("scaleX:%*.3f\n"), 12, scaleX);
	siril_log_message(_("scaleY:%*.3f\n"), 12, scaleY);
	siril_log_message(_("scale:%*.3f\n"), 13, scale);

	/* Rotation */
	rotation = atan2(H.h01, H.h00) * 180 / M_PI;
	siril_log_message(_("rotation:%+*.3f deg\n"), 9, rotation);

	/* Translation */
	shift.x = -H.h02;
	shift.y = -H.h12;
	siril_log_message(_("dx:%+*.2f px\n"), 15, shift.x);
	siril_log_message(_("dy:%+*.2f px\n"), 15, shift.y);
	siril_log_message(_("FWHMx:%*.2f %s\n"), 12, FWHMx, units);
	siril_log_message(_("FWHMy:%*.2f %s\n"), 12, FWHMy, units);
}
<|MERGE_RESOLUTION|>--- conflicted
+++ resolved
@@ -269,13 +269,9 @@
 				cvResizeGaussian(fit, fit->rx * 2, fit->ry * 2, OPENCV_NEAREST);
 				cvApplyScaleToH(&H, 2.0);
 			}
-<<<<<<< HEAD
-			cvTransformImage(fit, H, regargs->interpolation);
-=======
 			fits_flip_top_to_bottom(fit);
-			cvTransformImage(fit, (long) sadata->ref.x, (long) sadata->ref.y, H, regargs->interpolation);
+			cvTransformImage(fit, (long)sadata->ref.x, (long)sadata->ref.y, H, regargs->interpolation);
 			fits_flip_top_to_bottom(fit);
->>>>>>> 1b251eb8
 		}
 
 		free_fitted_stars(stars);
