--- conflicted
+++ resolved
@@ -124,11 +124,7 @@
 	return 0;
 }
 
-<<<<<<< HEAD
 int star_align_prepare_hook(struct generic_seq_args *args) {
-=======
-static int star_align_prepare_hook(struct generic_seq_args *args) {
->>>>>>> 7383b1f2
 	struct star_align_data *sadata = args->user;
 	struct registration_args *regargs = sadata->regargs;
 	float FWHMx, FWHMy;
