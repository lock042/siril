--- conflicted
+++ resolved
@@ -119,13 +119,8 @@
 	fits fit = { 0 };
 	double ra0 = 0., dec0 = 0.;
 	int n = regargs->seq->number;
-<<<<<<< HEAD
-	double *RA = calloc(n, sizeof(double));
-	double *DEC = calloc(n, sizeof(double));
-=======
 	double *RA = calloc(n, sizeof(double)); // calloc to prevent possibility of uninit variable highlighted by coverity
 	double *DEC = calloc(n, sizeof(double)); // as above
->>>>>>> f6fecc8e
 	double *dist = malloc(n * sizeof(double));
 	struct wcsprm *WCSDATA = calloc(n, sizeof(struct wcsprm));
 	astrometric_roi *rois = malloc(n * sizeof(astrometric_roi));
@@ -379,6 +374,7 @@
 							error = TRUE;
 							siril_log_color_message(_("Image %d has no overlap with the reference\n"), "red", i + 1);
 						}
+
 				}
 				break;
 		}
@@ -396,11 +392,7 @@
 		goto free_all;
 	}
 
-<<<<<<< HEAD
-	gchar *downscale = (regargs->astrometric_scale != 1.f) ? g_strdup_printf(_(" (assuming a scaling factor of %.2f)"), regargs->astrometric_scale) : g_strdup("");
-=======
 	gchar *downscale = (scale != 1.f) ? g_strdup_printf(_(" (assuming a scaling factor of %.2f)"), scale) : g_strdup("");
->>>>>>> f6fecc8e
 	siril_log_color_message(_("Output image: %d x %d pixels%s\n"), "salmon", imagew, imageh, downscale);
 	g_free(downscale);
 	int64_t frame_size = (int64_t)imagew * imageh * regargs->seq->nb_layers;
@@ -423,12 +415,10 @@
 				continue;
 			wcsfree(WCSDATA + i);
 		}
-<<<<<<< HEAD
-=======
 		free(incl);
->>>>>>> f6fecc8e
 	}
 	free(WCSDATA);
+	free(incl);
 	if (!retval && !regargs->no_output) {
 		return astrometric_alignment(regargs, astargs, current_regdata);
 	}
@@ -440,7 +430,6 @@
 	siril_log_color_message(_("Total: %d failed, %d registered.\n"), "green", failed, nb_aligned);
 	gettimeofday(&t_end, NULL);
 	show_time(t_start, t_end);
-	free_astrometric_args(astargs);
 	return retval;
 }
 
