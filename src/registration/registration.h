#ifndef _REGISTRATION_H_
#define _REGISTRATION_H_

#include "core/siril.h"

#define NUMBER_OF_METHODS 6

struct registration_args;
typedef int (*registration_function)(struct registration_args *);

/* arguments passed to registration functions */
struct registration_args {
	registration_function func;	// the registration function
	sequence *seq;			// the sequence to register
	int reference_image;		// reference image index
	gboolean process_all_frames;	// all frames of the sequence (opposite of selected frames)
	int layer;			// layer of images on which the registration is computed
	int retval;			// retval of func
	gboolean run_in_thread;		// true if the registration was run in a thread
	gboolean follow_star;		// follow star position between frames
	gboolean match_selection;	// Match stars found in the seleciton of reference image
	rectangle selection;		// the selection rectangle
	gboolean x2upscale;		// apply an x2 upscale for pseudo drizzle
<<<<<<< HEAD
	int kernel_size;		// kernel size for methods that use one
	gboolean use_caching;		// use or create pre-computed data
=======
	gboolean cumul;			// cumul reg data with previous one
>>>>>>> d3ce6372

	/* data for generated sequence, for star alignment registration */
	gboolean translation_only;	// don't rotate images => no new sequence
	int new_total;                  // remaining images after registration
	imgdata *imgparam;		// imgparam for the new sequence
	regdata *regparam;		// regparam for the new sequence
	const gchar *prefix;		// prefix of the created sequence if any
	gboolean load_new_sequence;	// load the new sequence if success
	const gchar *new_seq_name;	// name of the new sequence to load
	opencv_interpolation interpolation; // type of rotation interpolation
};

typedef enum {
	REQUIRES_NO_SELECTION,	// selection is not used
	REQUIRES_ANY_SELECTION,		// selection can be of any size and shape
	REQUIRES_SQUARED_SELECTION	// selection needs to be square-shaped
} selection_type;

typedef enum {
	REGTYPE_DEEPSKY, REGTYPE_PLANETARY
} registration_type;

typedef enum {
	PLANETARY_FULLDISK, PLANETARY_SURFACE
} planetary_type;

typedef enum {
	REG_PAGE_GLOBAL,
	REG_PAGE_COMET,
	REG_PAGE_MISC
} reg_notebook_page;

/* used to register a registration method */
struct registration_method {
	const char *name;
	registration_function method_ptr;
	selection_type sel;
	registration_type type;
};

struct registration_method *new_reg_method(const char *name, registration_function f,
		selection_type s, registration_type t); // for compositing
void initialize_registration_methods(gboolean deepsky);
struct registration_method * get_selected_registration_method();
int register_shift_dft(struct registration_args *args);
int register_shift_fwhm(struct registration_args *args);
int register_star_alignment(struct registration_args *args);
int register_ecc(struct registration_args *args);
<<<<<<< HEAD
int register_cog(struct registration_args *regargs);
int register_sd(struct registration_args *regargs);

void normalizeQualityData(regdata *regparam, int size, double q_min, double q_max);
int normalize_quality_data(regdata *regdata, int size);

=======
int register_comet(struct registration_args *regargs);
>>>>>>> d3ce6372
void update_reg_interface(gboolean dont_change_reg_radio);
void compute_fitting_selection(rectangle *area, int hsteps, int vsteps, int preserve_square);
void get_the_registration_area(struct registration_args *reg_args,
		struct registration_method *method); // for compositing
void fill_comboboxregmethod();
gpointer register_thread_func(gpointer p);

int search_local_match_gradient(WORD *ref_frame, WORD *frame, int width, int height,
		rectangle *ref_area, rectangle *area, int search_width,
		int sampling_stride, int *dx_result, int *dy_result);

/** getter */
int get_registration_layer(sequence *seq);

/* mouse behaviour */
typedef enum {
	MOUSE_ACTION_NONE,
	MOUSE_ACTION_SELECT_REG_AREA,
	MOUSE_ACTION_SELECT_PREVIEW1,
	MOUSE_ACTION_SELECT_PREVIEW2,
	MOUSE_ACTION_DRAW_SAMPLES,
} mouse_status_enum;

extern mouse_status_enum mouse_status;	// defined in registration_preview.c

#endif<|MERGE_RESOLUTION|>--- conflicted
+++ resolved
@@ -21,12 +21,9 @@
 	gboolean match_selection;	// Match stars found in the seleciton of reference image
 	rectangle selection;		// the selection rectangle
 	gboolean x2upscale;		// apply an x2 upscale for pseudo drizzle
-<<<<<<< HEAD
 	int kernel_size;		// kernel size for methods that use one
 	gboolean use_caching;		// use or create pre-computed data
-=======
 	gboolean cumul;			// cumul reg data with previous one
->>>>>>> d3ce6372
 
 	/* data for generated sequence, for star alignment registration */
 	gboolean translation_only;	// don't rotate images => no new sequence
@@ -75,16 +72,13 @@
 int register_shift_fwhm(struct registration_args *args);
 int register_star_alignment(struct registration_args *args);
 int register_ecc(struct registration_args *args);
-<<<<<<< HEAD
 int register_cog(struct registration_args *regargs);
 int register_sd(struct registration_args *regargs);
+int register_comet(struct registration_args *regargs);
 
 void normalizeQualityData(regdata *regparam, int size, double q_min, double q_max);
 int normalize_quality_data(regdata *regdata, int size);
 
-=======
-int register_comet(struct registration_args *regargs);
->>>>>>> d3ce6372
 void update_reg_interface(gboolean dont_change_reg_radio);
 void compute_fitting_selection(rectangle *area, int hsteps, int vsteps, int preserve_square);
 void get_the_registration_area(struct registration_args *reg_args,
