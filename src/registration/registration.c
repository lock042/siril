/*
 * This file is part of Siril, an astronomy image processor.
 * Copyright (C) 2005-2011 Francois Meyer (dulle at free.fr)
 * Copyright (C) 2012-2019 team free-astro (see more in AUTHORS file)
 * Reference site is https://free-astro.org/index.php/Siril
 *
 * Siril is free software: you can redistribute it and/or modify
 * it under the terms of the GNU General Public License as published by
 * the Free Software Foundation, either version 3 of the License, or
 * (at your option) any later version.
 *
 * Siril is distributed in the hope that it will be useful,
 * but WITHOUT ANY WARRANTY; without even the implied warranty of
 * MERCHANTABILITY or FITNESS FOR A PARTICULAR PURPOSE. See the
 * GNU General Public License for more details.
 *
 * You should have received a copy of the GNU General Public License
 * along with Siril. If not, see <http://www.gnu.org/licenses/>.
 */

#include <stdio.h>
#include <stdlib.h>
#include <string.h>
#include <complex.h>	// to include before fftw3.h
#include <fftw3.h>
#include <assert.h>
#include <float.h>
#include <math.h>
#include <gtk/gtk.h>
#ifdef MAC_INTEGRATION
#include <gtkosxapplication.h>
#endif

#include "core/siril.h"
#include "gui/callbacks.h"
#include "gui/message_dialog.h"
#include "gui/plot.h"
#include "gui/gui.h"
#include "gui/image_display.h"
#include "gui/progress_and_log.h"
#include "core/proto.h"
#include "core/initfile.h"
#include "registration/registration.h"
#include "registration/matching/misc.h"
#include "registration/matching/match.h"
#include "registration/matching/atpmatch.h"
#include "stacking/stacking.h"
#include "algos/PSF.h"
#include "gui/PSF_list.h"
#include "algos/quality.h"
#include "io/sequence.h"
#include "io/ser.h"
#include "io/single_image.h"
#include "opencv/opencv.h"
#include "opencv/ecc/ecc.h"

#undef DEBUG

static char *tooltip_text[] = {
	N_("One Star Registration: This is the simplest method to register deep-sky images. "
		"Because only one star is used for registration, images are aligned using shifting, "
		"at a fraction of pixels. No rotation or scaling are performed."),
	N_("Global Star Alignment: This is a more powerful and accurate algorithm (but also slower) "
		"to deep-sky images registration. The global matching is based on triangle similarity "
		"method for identifying common stars in images. "
		"A new sequence is created with the prefix of your choice (r_ by default)."),
	N_("Image Pattern Alignment: This registration methood computes translation using phase "
		"correlation in the Fourier spatial domain. This method is fast and is used to register "
		"planetary movies. It can also be used for some deep-sky images registration. "
<<<<<<< HEAD
		"Shifts are at pixel precision."),
	N_("Enhanced Correlation Coefficient Maximization: This is a cross-correlation algorithm "
		"implementation. This method is more precise and slower than Image Pattern Alignment "
		"but has no selection requirement. It can be used for moon or sun surface images "
		"registration. Shifts are at pixel precision.")
=======
		"Shifts at pixel precision are saved in seq file."),
		N_("Enhanced Correlation Coefficient Maximization: It is based on the enhanced correlation "
		"coefficient maximization algorithm. This method is more complex and slower than Image Pattern Alignment "
		"but no selection is required. It is good for moon surface images registration. Only translation is taken "
		"into account yet."),
		N_("Comet/Asteroid Registration: This algorithm is dedicated to the comet and asteroid registration. It is necessary to have timestamps "
		"stored in FITS header and to load a sequence of star aligned images. This methods makes a translation of a certain number of pixels depending on "
		"the timestamp of each images and the global shift of the object between the first and the last image.")
>>>>>>> d3ce6372
};
/* callback for the selected area event */
void _reg_selected_area_callback() {
	if (!com.headless)
		update_reg_interface(TRUE);
}

static struct registration_method *reg_methods[NUMBER_OF_METHODS];
static gboolean end_register_idle(gpointer p);

struct registration_method *new_reg_method(const char *name, registration_function f,
		selection_type s, registration_type t) {
	struct registration_method *reg = malloc(sizeof(struct registration_method));
	reg->name = strdup(name);
	reg->method_ptr = f;
	reg->sel = s;
	reg->type = t;
	return reg;
}

void initialize_registration_methods(gboolean deepsky) {
	GtkComboBoxText *regcombo;
	int i = 0, j = 0;
	GString *tip;
	gchar *ctip;

	if (deepsky) {
		reg_methods[i++] = new_reg_method(_("One Star Registration (deep-sky)"),
				&register_shift_fwhm, REQUIRES_ANY_SELECTION, REGTYPE_DEEPSKY);
		reg_methods[i++] = new_reg_method(_("Global Star Alignment (deep-sky)"),
				&register_star_alignment, REQUIRES_NO_SELECTION, REGTYPE_DEEPSKY);
		reg_methods[i++] = new_reg_method(_("Image Pattern Alignment (planetary - full disk)"),
				&register_shift_dft, REQUIRES_SQUARED_SELECTION, REGTYPE_PLANETARY);
	} else {
		reg_methods[i++] = new_reg_method(_("Centre of gravity (planetay - full disk)"),
				&register_cog, REQUIRES_NO_SELECTION, REGTYPE_PLANETARY);
		reg_methods[i++] = new_reg_method(_("Steepest descent (planetary - surfaces)"),
				&register_sd, REQUIRES_NO_SELECTION, REGTYPE_PLANETARY);
	}
	reg_methods[i++] = new_reg_method(_("Enhanced Correlation Coefficient (planetary - surfaces)"),
			&register_ecc, REQUIRES_NO_SELECTION, REGTYPE_PLANETARY);
	reg_methods[i++] = new_reg_method(_("Comet/Asteroid Registration"),
			&register_comet, REQUIRES_NO_SELECTION, REGTYPE_DEEPSKY);
	reg_methods[i] = NULL;

<<<<<<< HEAD
	if (deepsky) {
		tip = g_string_new ("");
		for (j = 0; j < i; j ++) {
			g_string_append(tip, _(tooltip_text[j]));
			if (j < i - 1)
				g_string_append(tip, "\n\n");
		}
		ctip = g_string_free (tip, FALSE);
		gtk_widget_set_tooltip_text(lookup_widget("comboboxregmethod"), ctip);
		g_free(ctip);
=======
	tip = g_string_new ("");
	for (j = 0; j < i; j ++) {
		tip = g_string_append(tip, _(tooltip_text[j]));
		if (j < i - 1)
			tip = g_string_append(tip, "\n\n");
>>>>>>> d3ce6372
	}

	/* fill comboboxregmethod */
	regcombo = GTK_COMBO_BOX_TEXT(
			gtk_builder_get_object(builder, "comboboxregmethod"));
	gtk_combo_box_text_remove_all(regcombo);
	i = 0;
	while (reg_methods[i] != NULL) {
		gtk_combo_box_text_append_text(regcombo, reg_methods[i]->name);
		siril_log_message(_("Added a registration method: %s\n"),
				reg_methods[i]->name);
		i++;
	}
	if (deepsky) {
		if (i > 0)
			gtk_combo_box_set_active(GTK_COMBO_BOX(regcombo), com.reg_settings);
	} else {
		gtk_combo_box_set_active(GTK_COMBO_BOX(regcombo), 0);
	}

	/* register to the new area selected event */
	register_selection_update_callback(_reg_selected_area_callback);
}

struct registration_method *get_selected_registration_method() {
	GtkComboBoxText *regcombo = GTK_COMBO_BOX_TEXT(
			gtk_builder_get_object(builder, "comboboxregmethod"));
	int index = 0;

	gchar *text = gtk_combo_box_text_get_active_text (regcombo);
	while (reg_methods[index] && text != NULL) {
		if (!strcmp(reg_methods[index]->name, text))
			break;
		index++;
	}
	g_free(text);
	return reg_methods[index];
}

/* normalizes quality for the sequence between 0.0 and 1.0 */
void normalizeQualityData(regdata *regparam, int size, double q_min, double q_max) {
	int frame;
	double diff = q_max - q_min;

	/* this case occurs when all images but one are excluded */
	if (diff == 0) {
		q_min = 0;
		diff = q_max;
	}

	for (frame = 0; frame < size; ++frame) {
		regparam[frame].quality -= q_min;
		regparam[frame].quality /= diff;
		/* if thread has been manually stopped, some values will be < 0 */
		if ((regparam[frame].quality < 0)
				|| isnan(regparam[frame].quality))
			regparam[frame].quality = -1.0;
	}
}

/* sorts a regdata set, returns best image */
int normalize_quality_data(regdata *regparam, int size) {
	int i, q_index;
	double q_max = 0, q_min = DBL_MAX;
	for (i = 0; i < size; i++) {
		double qual = regparam[i].quality;
		if (qual <= 0.0)
			continue;
		if (qual > q_max) {
			q_max = qual;
			q_index = i;
		}
		q_min = min(q_min, qual);
	}
	normalizeQualityData(regparam, size, q_min, q_max);
	return q_index;
}

/* Calculate shift in images to be aligned with the reference image, using
 * discrete Fourrier transform on a square selected area and matching the
 * phases. This algorithm is called phase correlation.
 * There is a more intense use of this algorithm in the multipoint registration.
 * about FFTW: http://www.fftw.org/fftw3_doc/Introduction.html
 */
int register_shift_dft(struct registration_args *args) {
	fits fit_ref = { 0 }, fit = { 0 };
	int frame, size, sqsize;
	fftw_complex *ref, *in, *out, *convol;
	fftw_plan p, q;
	int ret, j;
	int plan;
	int abort = 0;
	float nb_frames, cur_nb;
	int ref_image;
	regdata *current_regdata;
	double q_max = 0, q_min = DBL_MAX;
	int q_index = -1;

	/* the selection needs to be squared for the DFT */
	assert(args->selection.w == args->selection.h);
	size = args->selection.w;
	sqsize = size * size;

	if (args->process_all_frames)
		nb_frames = (float) args->seq->number;
	else
		nb_frames = (float) args->seq->selnum;

	if (args->seq->regparam[args->layer]) {
		siril_log_message(
				_("Recomputing already existing registration for this layer\n"));
		current_regdata = args->seq->regparam[args->layer];
		/* we reset all values as we may register different images */
		memset(current_regdata, 0, args->seq->number * sizeof(regdata));
	} else {
		current_regdata = calloc(args->seq->number, sizeof(regdata));
		if (current_regdata == NULL) {
			printf("Error allocating registration data\n");
			return -2;
		}
		args->seq->regparam[args->layer] = current_regdata;
	}

	/* loading reference frame */
	ref_image = sequence_find_refimage(args->seq);
	
	set_progress_bar_data(
			_("Register DFT: loading and processing reference frame"),
			PROGRESS_NONE);
	ret = seq_read_frame_part(args->seq, args->layer, ref_image, &fit_ref,
			&args->selection, FALSE);


	if (ret) {
		siril_log_message(
				_("Register: could not load first image to register, aborting.\n"));
		args->seq->regparam[args->layer] = NULL;
		free(current_regdata);
		clearfits(&fit_ref);
		return ret;
	}

	ref = fftw_malloc(sizeof(fftw_complex) * sqsize);
	in = fftw_malloc(sizeof(fftw_complex) * sqsize);
	out = fftw_malloc(sizeof(fftw_complex) * sqsize);
	convol = fftw_malloc(sizeof(fftw_complex) * sqsize);

	if (nb_frames > 200.f)
		plan = FFTW_MEASURE;
	else
		plan = FFTW_ESTIMATE;

	p = fftw_plan_dft_2d(size, size, ref, out, FFTW_FORWARD, plan);
	q = fftw_plan_dft_2d(size, size, convol, out, FFTW_BACKWARD, plan);

	// copying image selection into the fftw data
	for (j = 0; j < sqsize; j++)
		ref[j] = (double) fit_ref.data[j];

	current_regdata[ref_image].quality = QualityEstimate(&fit_ref, args->layer);
	// We don't need fit anymore, we can destroy it.
	clearfits(&fit_ref);
<<<<<<< HEAD
	fftw_execute_dft(p, ref, in);
	current_regdata[ref_image].shiftx = 0.0;
	current_regdata[ref_image].shifty = 0.0;
=======
	fftw_execute_dft(p, ref, in); /* repeat as needed */
	set_shifts(args->seq, ref_image, args->layer, 0.0, 0.0, FALSE);
>>>>>>> d3ce6372

	q_min = q_max = current_regdata[ref_image].quality;
	q_index = ref_image;

	cur_nb = 0.f;

#ifdef _OPENMP
#pragma omp parallel for num_threads(com.max_thread) firstprivate(fit) schedule(static) \
	if((args->seq->type == SEQ_REGULAR && fits_is_reentrant()) || args->seq->type == SEQ_SER)
#endif
	for (frame = 0; frame < args->seq->number; ++frame) {
		if (!abort) {
			if (args->run_in_thread && !get_thread_run()) {
				abort = 1;
				continue;
			}
			if (frame == ref_image)
				continue;
			if (!args->process_all_frames && !args->seq->imgparam[frame].incl)
				continue;

			char tmpmsg[1024], tmpfilename[256];

			seq_get_image_filename(args->seq, frame, tmpfilename);
			g_snprintf(tmpmsg, 1024, _("Register: processing image %s"),
					tmpfilename);
			set_progress_bar_data(tmpmsg, PROGRESS_NONE);
			if (!(seq_read_frame_part(args->seq, args->layer, frame, &fit,
					&args->selection, FALSE))) {

				int x;
				fftw_complex *img = fftw_malloc(sizeof(fftw_complex) * sqsize);
				fftw_complex *out2 = fftw_malloc(sizeof(fftw_complex) * sqsize);

				// copying image selection into the fftw data
				for (x = 0; x < sqsize; x++)
					img[x] = (double) fit.data[x];

<<<<<<< HEAD
				// We don't need fit anymore, we can destroy it.
				current_regdata[frame].quality = QualityEstimate(&fit, args->layer);
=======
				current_regdata[frame].quality = QualityEstimate(&fit, args->layer,
						QUALTYPE_NORMAL);
>>>>>>> d3ce6372

#ifdef _OPENMP
#pragma omp critical
#endif
				{
					double qual = current_regdata[frame].quality;
					if (qual > q_max) {
						q_max = qual;
						q_index = frame;
					}
					q_min = min(q_min, qual);
				}

				fftw_execute_dft(p, img, out2);

				fftw_complex *convol2 = fftw_malloc(sizeof(fftw_complex) * sqsize);

				for (x = 0; x < sqsize; x++) {
					convol2[x] = in[x] * conj(out2[x]);
				}

				fftw_execute_dft(q, convol2, out2);
				fftw_free(convol2);

				int shift = 0;
				for (x = 1; x < sqsize; ++x) {
					if (creal(out2[x]) > creal(out2[shift])) {
						shift = x;
						// break or get last value?
					}
				}
				int shifty = shift / size;
				int shiftx = shift % size;
				if (shifty > size / 2) {
					shifty -= size;
				}
				if (shiftx > size / 2) {
					shiftx -= size;
				}

				set_shifts(args->seq, frame, args->layer, (float)shiftx, (float)shifty,
						fit.top_down);

				// We don't need fit anymore, we can destroy it.
				clearfits(&fit);


				/* shiftx and shifty are the x and y values for translation that
				 * would make this image aligned with the reference image.
				 * WARNING: the y value is counted backwards, since the FITS is
				 * stored down from up.
				 */
#ifdef DEBUG
				fprintf(stderr,
						"reg: frame %d, shiftx=%f shifty=%f quality=%g\n",
						args->seq->imgparam[frame].filenum,
						current_regdata[frame].shiftx, current_regdata[frame].shifty,
						current_regdata[frame].quality);
#endif
#ifdef _OPENMP
#pragma omp atomic
#endif
				cur_nb += 1.f;
				set_progress_bar_data(NULL, cur_nb / nb_frames);
				fftw_free(img);
				fftw_free(out2);
			} else {
				//report_fits_error(ret, error_buffer);
				args->seq->regparam[args->layer] = NULL;
				free(current_regdata);
				abort = ret = 1;
				continue;
			}
		}
	}

	fftw_destroy_plan(p);
	fftw_destroy_plan(q);
	fftw_free(in);
	fftw_free(out);
	fftw_free(ref);
	fftw_free(convol);
	if (!ret) {
		if (args->x2upscale)
			args->seq->upscale_at_stacking = 2.0;
		else
			args->seq->upscale_at_stacking = 1.0;
		normalizeQualityData(args->seq->regparam[args->layer], args->seq->number, q_min, q_max);
		update_used_memory();
		siril_log_message(_("Registration finished.\n"));
		siril_log_color_message(_("Best frame: #%d.\n"), "bold", q_index);
	} else {
		free(args->seq->regparam[args->layer]);
		args->seq->regparam[args->layer] = NULL;
	}
	return ret;
}

/* register images: calculate shift in images to be aligned with the reference image;
 * images are not modified, only shift parameters are saved in regparam in the sequence.
 * layer is the layer on which the registration will be done, green by default (set in siril_init())
 */
int register_shift_fwhm(struct registration_args *args) {
	int frame, ref_image;
	float nb_frames, cur_nb = 0.f;
	double reference_xpos, reference_ypos;
	double fwhm_min = DBL_MAX;
	int fwhm_index = -1;
	regdata *current_regdata;

	framing_mode framing = ORIGINAL_FRAME;
	if (args->follow_star)
		framing = FOLLOW_STAR_FRAME;

	/* First and longest step: get the minimization data on one star for all
	 * images to register, which provides FWHM but also star coordinates */
	// TODO: detect that it was already computed, and don't do it again
	// -> should be done at a higher level and passed in the args
	if (seqpsf(args->seq, args->layer, TRUE, args->process_all_frames, framing, FALSE))
		return 1;

	// regparam is managed in seqpsf idle function already
	current_regdata = args->seq->regparam[args->layer];

	if (args->process_all_frames)
		nb_frames = (float) args->seq->number;
	else
		nb_frames = (float) args->seq->selnum;

	/* loading reference frame */
	ref_image = sequence_find_refimage(args->seq);
	if (!current_regdata[ref_image].fwhm_data) {
		siril_log_message(
				_("Registration PSF: failed to compute PSF for reference frame at least\n"));
		return -1;
	}
	reference_xpos = current_regdata[ref_image].fwhm_data->xpos;
	reference_ypos = current_regdata[ref_image].fwhm_data->ypos;

	fwhm_min = current_regdata[ref_image].fwhm_data->fwhmx;

	fwhm_index = ref_image;

	/* Second step: align image by aligning star coordinates together */
	for (frame = 0; frame < args->seq->number; frame++) {
		double tmp;
		if (args->run_in_thread && !get_thread_run())
			break;
		if (!args->process_all_frames && !args->seq->imgparam[frame].incl)
			continue;
		if (frame == ref_image || !current_regdata[frame].fwhm_data) {
			set_shifts(args->seq, frame, args->layer, 0.0, 0.0, FALSE);
			continue;
		}
		if (current_regdata[frame].fwhm < fwhm_min
				&& current_regdata[frame].fwhm > 0.0) {
			fwhm_min = current_regdata[frame].fwhm;
			fwhm_index = frame;
		}
		tmp = reference_xpos - current_regdata[frame].fwhm_data->xpos;
		current_regdata[frame].shiftx = tmp;
		tmp = current_regdata[frame].fwhm_data->ypos - reference_ypos;
		current_regdata[frame].shifty = tmp;

		fprintf(stderr, "reg: file %d, shiftx=%f shifty=%f\n",
				args->seq->imgparam[frame].filenum,
				current_regdata[frame].shiftx, current_regdata[frame].shifty);
		cur_nb += 1.f;
		set_progress_bar_data(NULL, cur_nb / nb_frames);
	}

	if (args->x2upscale)
		args->seq->upscale_at_stacking = 2.0;
	else
		args->seq->upscale_at_stacking = 1.0;
	update_used_memory();
	siril_log_message(_("Registration finished.\n"));
	siril_log_color_message(_("Best frame: #%d with fwhm=%.3g.\n"), "bold",
			fwhm_index, fwhm_min);
	return 0;
}

/* https://www.learnopencv.com/image-alignment-ecc-in-opencv-c-python/ */
int register_ecc(struct registration_args *args) {
	int frame, ref_image, ret, failed = 0;
	float nb_frames, cur_nb;
	regdata *current_regdata;
	fits ref = { 0 };
	double q_max = 0, q_min = DBL_MAX;
	int q_index = -1;
	int abort = 0;

	if (args->seq->regparam[args->layer]) {
		current_regdata = args->seq->regparam[args->layer];
		/* we reset all values as we may register different images */
		memset(current_regdata, 0, args->seq->number * sizeof(regdata));
	} else {
		current_regdata = calloc(args->seq->number, sizeof(regdata));
		if (current_regdata == NULL) {
			printf("Error allocating registration data\n");
			return -2;
		}
		args->seq->regparam[args->layer] = current_regdata;
	}

	if (args->process_all_frames)
		nb_frames = (float) args->seq->number;
	else
		nb_frames = (float) args->seq->selnum;

	/* loading reference frame */
	ref_image = sequence_find_refimage(args->seq);

<<<<<<< HEAD
	/* first we're looking for stars in reference image */
=======
	memset(&ref, 0, sizeof(fits));

>>>>>>> d3ce6372
	ret = seq_read_frame(args->seq, ref_image, &ref);
	if (ret) {
		siril_log_message(_("Could not load reference image\n"));
		args->seq->regparam[args->layer] = NULL;
		free(current_regdata);
		return 1;
	}
	current_regdata[ref_image].quality = QualityEstimate(&ref, args->layer);
	/* we make sure to free data in the destroyed fit */
	clearfits(&ref);
	/* Ugly code: as QualityEstimate destroys fit we need to reload it */
	seq_read_frame(args->seq, ref_image, &ref);
	image_find_minmax(&ref);
	q_min = q_max = current_regdata[ref_image].quality;
	q_index = ref_image;

	/* then we compare to other frames */
	if (args->process_all_frames)
		args->new_total = args->seq->number;
	else args->new_total = args->seq->selnum;

	cur_nb = 0.f;

#ifdef _OPENMP
#pragma omp parallel for num_threads(com.max_thread) schedule(static) \
	if((args->seq->type == SEQ_REGULAR && fits_is_reentrant()) || args->seq->type == SEQ_SER)
#endif
	for (frame = 0; frame < args->seq->number; frame++) {
		if (!abort) {
			if (args->run_in_thread && !get_thread_run()) {
				abort = 1;
				continue;
			}
			if (!args->process_all_frames && !args->seq->imgparam[frame].incl)
				continue;
			set_shifts(args->seq, frame, args->layer, 0.0, 0.0, FALSE);

			char tmpmsg[1024], tmpfilename[256];

			seq_get_image_filename(args->seq, frame, tmpfilename);
			g_snprintf(tmpmsg, 1024, _("Register: processing image %s"),
					tmpfilename);
			set_progress_bar_data(tmpmsg, PROGRESS_NONE);

			if (frame != ref_image) {
				fits im = { 0 };
				ret = seq_read_frame(args->seq, frame, &im);
				if (!ret) {
<<<<<<< HEAD
					reg_ecc reg_param = { 0 };
=======
					reg_ecc reg_param;
					memset(&reg_param, 0, sizeof(reg_ecc));
					image_find_minmax(&im);
>>>>>>> d3ce6372

					if (findTransform(&ref, &im, args->layer, &reg_param)) {
						siril_log_message(
								_("Cannot perform ECC alignment for frame %d\n"),
								frame);
						/* We exclude this frame */
						args->seq->imgparam[frame].incl = FALSE;
						current_regdata[frame].quality = 0.0;
						args->seq->selnum--;
#ifdef _OPENMP
#pragma omp atomic
#endif
						++failed;
						clearfits(&im);
						continue;
					}

					current_regdata[frame].quality =
						QualityEstimate(&im, args->layer);
#ifdef _OPENMP
#pragma omp critical
#endif
					{
						double qual = current_regdata[frame].quality;
						if (qual > q_max) {
							q_max = qual;
							q_index = frame;
						}
						q_min = min(q_min, qual);
					}

					set_shifts(args->seq, frame, args->layer, -reg_param.dx,
							-reg_param.dy, im.top_down);
#ifdef _OPENMP
#pragma omp atomic
#endif
					cur_nb += 1.f;
					set_progress_bar_data(NULL, cur_nb / nb_frames);
					clearfits(&im);
				}
			}
		}
	}

	if (args->x2upscale)
		args->seq->upscale_at_stacking = 2.0;
	else
		args->seq->upscale_at_stacking = 1.0;

	normalizeQualityData(args->seq->regparam[args->layer], args->seq->number, q_min, q_max);
	clearfits(&ref);
	update_used_memory();
	siril_log_message(_("Registration finished.\n"));
	if (failed) {
		siril_log_color_message(_("%d frames were excluded.\n"), "red", failed);
	}
	siril_log_color_message(_("Best frame: #%d.\n"), "bold", q_index);

	return 0;
}

void on_comboboxregmethod_changed(GtkComboBox *box, gpointer user_data) {
	int index = 0;
	gchar *text = gtk_combo_box_text_get_active_text (GTK_COMBO_BOX_TEXT(box));

	while (reg_methods[index] && text != NULL) {
		if (!strcmp(reg_methods[index]->name, text))
			break;
		index++;
	}
	g_free(text);

	com.reg_settings = index;
	update_reg_interface(TRUE);
	writeinitfile();
}

/* for now, the sequence argument is used only when executing a script */
int get_registration_layer(sequence *seq) {
	static GtkComboBox *registbox = NULL;
	if (!com.script) {
		if (!registbox)
			registbox = GTK_COMBO_BOX(lookup_widget("comboboxreglayer"));
		int reglayer = gtk_combo_box_get_active(registbox);
		if (!seq || !seq->regparam || seq->nb_layers < 0 || seq->nb_layers <= reglayer)
			return -1;
		return reglayer;
	} else {
		// find first available regdata
		if (!seq || !seq->regparam || seq->nb_layers < 0)
			return -1;
		int i;
		for (i = 0; i < seq->nb_layers; i++)
			if (seq->regparam[i])
				return i;
		return -1;
	}
}

/* Selects the "register all" or "register selected" according to the number of
 * selected images, if argument is false.
 * Verifies that enough images are selected and an area is selected.
 */
void update_reg_interface(gboolean dont_change_reg_radio) {
	static GtkWidget *go_register = NULL, *follow = NULL, *cumul_data = NULL;
	static GtkLabel *labelreginfo = NULL;
	static GtkToggleButton *reg_all = NULL, *reg_sel = NULL;
	static GtkNotebook *notebook_reg = NULL;
	int nb_images_reg; /* the number of images to register */
	struct registration_method *method;
	gboolean selection_is_done;

	if (!go_register) {
		go_register = lookup_widget("goregister_button");
		follow = lookup_widget("followStarCheckButton");
		reg_all = GTK_TOGGLE_BUTTON(lookup_widget("regallbutton"));
		reg_sel = GTK_TOGGLE_BUTTON(lookup_widget("regselbutton"));
		labelreginfo = GTK_LABEL(lookup_widget("labelregisterinfo"));
		notebook_reg = GTK_NOTEBOOK(lookup_widget("notebook_registration"));
		cumul_data = lookup_widget("check_button_comet");
	}

	if (!dont_change_reg_radio) {
		if (com.seq.selnum < com.seq.number)
			gtk_toggle_button_set_active(reg_sel, TRUE);
		else
			gtk_toggle_button_set_active(reg_all, TRUE);
	}

	selection_is_done = (com.selection.w > 0 && com.selection.h > 0);

	/* initialize default */
	gtk_notebook_set_current_page(notebook_reg, REG_PAGE_MISC);
	gtk_widget_set_visible(cumul_data, FALSE);
	gtk_widget_set_sensitive(go_register, FALSE);
	gtk_label_set_text(labelreginfo, _("Load a sequence first."));

	/* getting the selected registration method */
	method = get_selected_registration_method();

	/* number of registered image */
	nb_images_reg = gtk_toggle_button_get_active(reg_all) ? com.seq.number : com.seq.selnum;

	if (method && ((nb_images_reg > 1 && selection_is_done)	|| (nb_images_reg > 1 && method->sel == REQUIRES_NO_SELECTION))) {
		if (method->method_ptr == &register_star_alignment) {
			gtk_notebook_set_current_page(notebook_reg, REG_PAGE_GLOBAL);
		} else if (method->method_ptr == &register_comet) {
			gtk_notebook_set_current_page(notebook_reg, REG_PAGE_COMET);
		}
		gtk_widget_set_visible(follow, method->method_ptr == &register_shift_fwhm);
		gtk_widget_set_visible(cumul_data, method->method_ptr == &register_comet);
		gtk_widget_set_sensitive(go_register, TRUE);
		gtk_label_set_text(labelreginfo, "");
	} else {
		if (nb_images_reg <= 1 && !selection_is_done) {
			if (sequence_is_loaded()) {
				if (method && method->sel == REQUIRES_NO_SELECTION) {
					gtk_label_set_text(labelreginfo, _("Select images in the sequence."));
				} else {
					gtk_label_set_text(labelreginfo, _("Select an area in image first, and select images in the sequence."));
				}
			}
		} else if (nb_images_reg <= 1) {
			gtk_label_set_text(labelreginfo, _("Select images in the sequence."));
		} else {
			gtk_label_set_text(labelreginfo, _("Select an area in image first."));
		}
	}
}

/* try to maximize the area within the image size (based on gfit)
 * hsteps and vsteps are used to resize the selection zone when it is larger than the image
 * they must be at least 2 */
void compute_fitting_selection(rectangle *area, int hsteps, int vsteps, int preserve_square) {
	//fprintf(stdout, "function entry: %d,%d,\t%dx%d\n", area->x, area->y, area->w, area->h);
	if (area->x >= 0 && area->x + area->w <= gfit.rx && area->y >= 0
			&& area->y + area->h <= gfit.ry)
		return;

	if (area->x < 0) {
		area->x++;
		if (area->x + area->w > gfit.rx) {
			/* reduce area */
			area->w -= hsteps;
			if (preserve_square) {
				area->h -= vsteps;
				area->y++;
			}
		}
	} else if (area->x + area->w > gfit.rx) {
		area->x--;
		if (area->x < 0) {
			/* reduce area */
			area->x++;
			area->w -= hsteps;
			if (preserve_square) {
				area->h -= vsteps;
				area->y++;
			}
		}
	}

	if (area->y < 0) {
		area->y++;
		if (area->y + area->h > gfit.ry) {
			/* reduce area */
			area->h -= hsteps;
			if (preserve_square) {
				area->w -= vsteps;
				area->x++;
			}
		}
	} else if (area->y + area->h > gfit.ry) {
		area->y--;
		if (area->y < 0) {
			/* reduce area */
			area->y++;
			area->h -= vsteps;
			if (preserve_square) {
				area->w -= hsteps;
				area->x++;
			}
		}
	}

	return compute_fitting_selection(area, hsteps, vsteps, preserve_square);
}

void get_the_registration_area(struct registration_args *reg_args,
		struct registration_method *method) {
	int max;
	switch (method->sel) {
	/* even in the case of REQUIRES_NO_SELECTION selection is needed for MatchSelection of starAlignment */
	case REQUIRES_NO_SELECTION:
	case REQUIRES_ANY_SELECTION:
		memcpy(&reg_args->selection, &com.selection, sizeof(rectangle));
		break;
	case REQUIRES_SQUARED_SELECTION:
		/* Passed arguments are X,Y of the center of the square and the size of
		 * the square. */
		if (com.selection.w > com.selection.h)
			max = com.selection.w;
		else
			max = com.selection.h;

		reg_args->selection.x = com.selection.x + com.selection.w / 2 - max / 2;
		reg_args->selection.w = max;
		reg_args->selection.y = com.selection.y + com.selection.h / 2 - max / 2;
		reg_args->selection.h = max;
		compute_fitting_selection(&reg_args->selection, 2, 2, 1);

		/* save it back to com.selection do display it properly */
		memcpy(&com.selection, &reg_args->selection, sizeof(rectangle));
		fprintf(stdout, "final area: %d,%d,\t%dx%d\n", reg_args->selection.x,
				reg_args->selection.y, reg_args->selection.w,
				reg_args->selection.h);
		redraw(com.cvport, REMAP_NONE);
		break;
	}
}

/* callback for 'Go register' button, GTK thread */
void on_seqregister_button_clicked(GtkButton *button, gpointer user_data) {
	struct registration_args *reg_args;
	struct registration_method *method;
	char *msg;
	GtkToggleButton *regall, *follow, *matchSel, *no_translate, *x2upscale,
			*cumul;
	GtkComboBox *cbbt_layers;
	GtkComboBoxText *ComboBoxRegInter;


	if (!reserve_thread()) {	// reentrant from here
		siril_log_message(
				_("Another task is already in progress, ignoring new request.\n"));
		return;
	}

	if (!com.seq.regparam) {
		fprintf(stderr, "regparam should have been created before\n");
		// means that a call to seq_check_basic_data() or
		// check_or_allocate_regparam() is missing somewhere else
		unreserve_thread();
		return;
	}

	method = get_selected_registration_method();

	if (com.selection.w <= 0 && com.selection.h <= 0
			&& method->sel != REQUIRES_NO_SELECTION) {
		msg = siril_log_message(
				_("All prerequisites are not filled for registration. Select a rectangle first.\n"));
		siril_message_dialog( GTK_MESSAGE_WARNING, _("Warning"), msg);
		unreserve_thread();
		return;
	}

	reg_args = calloc(1, sizeof(struct registration_args));

	control_window_switch_to_tab(OUTPUT_LOGS);

	/* filling the arguments for registration */
	regall = GTK_TOGGLE_BUTTON(lookup_widget("regallbutton"));
	follow = GTK_TOGGLE_BUTTON(lookup_widget("followStarCheckButton"));
	matchSel = GTK_TOGGLE_BUTTON(lookup_widget("checkStarSelect"));
	no_translate = GTK_TOGGLE_BUTTON(lookup_widget("regTranslationOnly"));
	x2upscale = GTK_TOGGLE_BUTTON(lookup_widget("upscaleCheckButton"));
	cbbt_layers = GTK_COMBO_BOX(lookup_widget("comboboxreglayer"));
	ComboBoxRegInter = GTK_COMBO_BOX_TEXT(lookup_widget("ComboBoxRegInter"));
	cumul = GTK_TOGGLE_BUTTON(lookup_widget("check_button_comet"));

	reg_args->func = method->method_ptr;
	reg_args->seq = &com.seq;
	reg_args->reference_image = sequence_find_refimage(&com.seq);
	reg_args->process_all_frames = gtk_toggle_button_get_active(regall);
	reg_args->follow_star = gtk_toggle_button_get_active(follow);
	reg_args->match_selection = gtk_toggle_button_get_active(matchSel);
	reg_args->translation_only = gtk_toggle_button_get_active(no_translate);
	reg_args->x2upscale = gtk_toggle_button_get_active(x2upscale);
	reg_args->cumul = gtk_toggle_button_get_active(cumul);
	reg_args->prefix = gtk_entry_get_text(
			GTK_ENTRY(gtk_builder_get_object(builder, "regseqname_entry")));

	/* We check that available disk space is enough when:
	 * - activating the subpixel alignment, which requires generating a new
	 *   sequence with bigger images
	 * - using global star registration with rotation enabled, also generating a
	 *   new sequence */
	if (reg_args->x2upscale ||
			(method->method_ptr == register_star_alignment &&
			 !reg_args->translation_only)) {
		// first, remove the files that we are about to create
		remove_prefixed_sequence_files(reg_args->seq, reg_args->prefix);

		int nb_frames = reg_args->process_all_frames ? reg_args->seq->number : reg_args->seq->selnum;
		int64_t size = seq_compute_size(reg_args->seq, nb_frames);
		if (reg_args->x2upscale)
			size *= 4;
		if (test_available_space(size) > 0) {
			free(reg_args);
			unreserve_thread();
			return;
		}
	}
	/* getting the selected registration layer from the combo box. The value is the index
	 * of the selected line, and they are in the same order than layers so there should be
	 * an exact matching between the two */
	reg_args->layer = gtk_combo_box_get_active(cbbt_layers);
	reg_args->interpolation = gtk_combo_box_get_active(GTK_COMBO_BOX(ComboBoxRegInter));
	get_the_registration_area(reg_args, method);	// sets selection
	reg_args->run_in_thread = TRUE;
	reg_args->load_new_sequence = FALSE; // only TRUE for global registration. Will be updated in this case

	msg = siril_log_color_message(_("Registration: processing using method: %s\n"),
			"red", method->name);
	msg[strlen(msg) - 1] = '\0';
	set_cursor_waiting(TRUE);
	set_progress_bar_data(msg, PROGRESS_RESET);

	start_in_reserved_thread(register_thread_func, reg_args);
}

// worker thread function for the registration
gpointer register_thread_func(gpointer p) {
	struct registration_args *args = (struct registration_args *) p;
	int retval;

	args->retval = args->func(args);

	if (args->seq->reference_image == -1) {
		// set new reference image: should we do it all the time?
		// also done in generated sequence in global.c
		args->seq->reference_image = sequence_find_refimage(args->seq);
	}
	writeseqfile(args->seq);
	retval = args->retval;
	if (!siril_add_idle(end_register_idle, args)) {
		free_sequence(args->seq, TRUE);
		free(args);
	}
	return GINT_TO_POINTER(retval);
}

// end of registration, GTK thread. Executed when started from the GUI and in
// the graphical command line but not from a script (headless mode)
static gboolean end_register_idle(gpointer p) {
	struct registration_args *args = (struct registration_args *) p;
	stop_processing_thread();

	if (!args->retval) {
		if (!args->load_new_sequence) {
			fill_sequence_list(args->seq, com.cvport, FALSE);
			set_layers_for_registration();	// update display of available reg data
		}
		else {
			check_seq(0);
			update_sequences_list(args->new_seq_name);
		}
	}
	set_progress_bar_data(_("Registration complete."), PROGRESS_DONE);

//	if (!args->load_new_sequence) {	// already done in set_seq()
		drawPlot();
		update_stack_interface(TRUE);
		adjust_sellabel();
//	}
	update_used_memory();
	set_cursor_waiting(FALSE);

#ifdef MAC_INTEGRATION
	GtkosxApplication *osx_app = gtkosx_application_get();
	gtkosx_application_attention_request(osx_app, INFO_REQUEST);
	g_object_unref (osx_app);
#endif
	free(args);
	return FALSE;
}<|MERGE_RESOLUTION|>--- conflicted
+++ resolved
@@ -67,22 +67,14 @@
 	N_("Image Pattern Alignment: This registration methood computes translation using phase "
 		"correlation in the Fourier spatial domain. This method is fast and is used to register "
 		"planetary movies. It can also be used for some deep-sky images registration. "
-<<<<<<< HEAD
 		"Shifts are at pixel precision."),
-	N_("Enhanced Correlation Coefficient Maximization: This is a cross-correlation algorithm "
-		"implementation. This method is more precise and slower than Image Pattern Alignment "
-		"but has no selection requirement. It can be used for moon or sun surface images "
-		"registration. Shifts are at pixel precision.")
-=======
-		"Shifts at pixel precision are saved in seq file."),
-		N_("Enhanced Correlation Coefficient Maximization: It is based on the enhanced correlation "
+	N_("Enhanced Correlation Coefficient Maximization: It is based on the enhanced correlation "
 		"coefficient maximization algorithm. This method is more complex and slower than Image Pattern Alignment "
 		"but no selection is required. It is good for moon surface images registration. Only translation is taken "
 		"into account yet."),
-		N_("Comet/Asteroid Registration: This algorithm is dedicated to the comet and asteroid registration. It is necessary to have timestamps "
+	N_("Comet/Asteroid Registration: This algorithm is dedicated to the comet and asteroid registration. It is necessary to have timestamps "
 		"stored in FITS header and to load a sequence of star aligned images. This methods makes a translation of a certain number of pixels depending on "
 		"the timestamp of each images and the global shift of the object between the first and the last image.")
->>>>>>> d3ce6372
 };
 /* callback for the selected area event */
 void _reg_selected_area_callback() {
@@ -128,7 +120,6 @@
 			&register_comet, REQUIRES_NO_SELECTION, REGTYPE_DEEPSKY);
 	reg_methods[i] = NULL;
 
-<<<<<<< HEAD
 	if (deepsky) {
 		tip = g_string_new ("");
 		for (j = 0; j < i; j ++) {
@@ -139,13 +130,6 @@
 		ctip = g_string_free (tip, FALSE);
 		gtk_widget_set_tooltip_text(lookup_widget("comboboxregmethod"), ctip);
 		g_free(ctip);
-=======
-	tip = g_string_new ("");
-	for (j = 0; j < i; j ++) {
-		tip = g_string_append(tip, _(tooltip_text[j]));
-		if (j < i - 1)
-			tip = g_string_append(tip, "\n\n");
->>>>>>> d3ce6372
 	}
 
 	/* fill comboboxregmethod */
@@ -308,14 +292,8 @@
 	current_regdata[ref_image].quality = QualityEstimate(&fit_ref, args->layer);
 	// We don't need fit anymore, we can destroy it.
 	clearfits(&fit_ref);
-<<<<<<< HEAD
-	fftw_execute_dft(p, ref, in);
-	current_regdata[ref_image].shiftx = 0.0;
-	current_regdata[ref_image].shifty = 0.0;
-=======
 	fftw_execute_dft(p, ref, in); /* repeat as needed */
 	set_shifts(args->seq, ref_image, args->layer, 0.0, 0.0, FALSE);
->>>>>>> d3ce6372
 
 	q_min = q_max = current_regdata[ref_image].quality;
 	q_index = ref_image;
@@ -354,13 +332,8 @@
 				for (x = 0; x < sqsize; x++)
 					img[x] = (double) fit.data[x];
 
-<<<<<<< HEAD
-				// We don't need fit anymore, we can destroy it.
-				current_regdata[frame].quality = QualityEstimate(&fit, args->layer);
-=======
 				current_regdata[frame].quality = QualityEstimate(&fit, args->layer,
 						QUALTYPE_NORMAL);
->>>>>>> d3ce6372
 
 #ifdef _OPENMP
 #pragma omp critical
@@ -574,12 +547,7 @@
 	/* loading reference frame */
 	ref_image = sequence_find_refimage(args->seq);
 
-<<<<<<< HEAD
 	/* first we're looking for stars in reference image */
-=======
-	memset(&ref, 0, sizeof(fits));
-
->>>>>>> d3ce6372
 	ret = seq_read_frame(args->seq, ref_image, &ref);
 	if (ret) {
 		siril_log_message(_("Could not load reference image\n"));
@@ -628,13 +596,7 @@
 				fits im = { 0 };
 				ret = seq_read_frame(args->seq, frame, &im);
 				if (!ret) {
-<<<<<<< HEAD
 					reg_ecc reg_param = { 0 };
-=======
-					reg_ecc reg_param;
-					memset(&reg_param, 0, sizeof(reg_ecc));
-					image_find_minmax(&im);
->>>>>>> d3ce6372
 
 					if (findTransform(&ref, &im, args->layer, &reg_param)) {
 						siril_log_message(
