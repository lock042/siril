--- conflicted
+++ resolved
@@ -1153,19 +1153,12 @@
 	/* we temporary save value as keep_noout_state will be changed in the callback */
 	gboolean save_state = keep_noout_state;
 	// for now, methods which do not save images but only shift in seq files are constrained to this option (no_output is true and unsensitive)
-<<<<<<< HEAD
-	
+
 	if (method && ((method->method_ptr == &register_comet) ||
 			(method->method_ptr == &register_kombat) ||
 			(method->method_ptr == &register_shift_fwhm) ||
 			(method->method_ptr == &register_shift_dft) ||
 			(method->method_ptr == &register_multi_step_global))) {
-=======
-	if (method && ((method->method_ptr == &register_comet) ||
-			(method->method_ptr == &register_kombat) ||
-			(method->method_ptr == &register_shift_fwhm) ||
-			(method->method_ptr == &register_shift_dft))) {
->>>>>>> 74214300
 		gtk_toggle_button_set_active(GTK_TOGGLE_BUTTON(noout), TRUE);
 		gtk_widget_set_sensitive(noout, FALSE);
 	} else if (method && method->method_ptr == &register_apply_reg) { // cannot have no output with apply registration method
