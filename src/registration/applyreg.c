/*
 * This file is part of Siril, an astronomy image processor.
 * Copyright (C) 2005-2011 Francois Meyer (dulle at free.fr)
 * Copyright (C) 2012-2024 team free-astro (see more in AUTHORS file)
 * Reference site is https://siril.org
 *
 * Siril is free software: you can redistribute it and/or modify
 * it under the terms of the GNU General Public License as published by
 * the Free Software Foundation, either version 3 of the License, or
 * (at your option) any later version.
 *
 * Siril is distributed in the hope that it will be useful,
 * but WITHOUT ANY WARRANTY; without even the implied warranty of
 * MERCHANTABILITY or FITNESS FOR A PARTICULAR PURPOSE. See the
 * GNU General Public License for more details.
 *
 * You should have received a copy of the GNU General Public License
 * along with Siril. If not, see <http://www.gnu.org/licenses/>.
 */

#include <stdio.h>
#include <stdlib.h>
#include <string.h>
#include <math.h>

#include "algos/sorting.h"
#include "algos/statistics.h"
#include "algos/siril_wcs.h"
#include "core/siril.h"
#include "core/proto.h"
#include "core/arithm.h"
#include "core/processing.h"
#include "core/OS_utils.h"
#include "core/siril_log.h"
#include "drizzle/cdrizzlebox.h"
#include "drizzle/cdrizzlemap.h"
#include "drizzle/cdrizzleutil.h"
#include "gui/image_display.h"
#include "gui/progress_and_log.h"
#include "gui/utils.h"
#include "io/path_parse.h"
#include "io/sequence.h"
#include "io/ser.h"
#include "io/image_format_fits.h"
#include "registration/registration.h"
#include "algos/demosaicing.h"

#include "opencv/opencv.h"

#define MIN_RATIO 0.1 // minimum fraction of ref image dimensions to validate output sequence is worth creating

static int new_ref_index = -1;
static gboolean check_applyreg_output(struct registration_args *regargs);

static regdata *apply_reg_get_current_regdata(struct registration_args *regargs) {
	regdata *current_regdata;
	if (regargs->seq->regparam[regargs->layer]) {
		siril_log_message(
				_("Applying existing registration from layer #%d to transform the images\n"), regargs->layer);
		current_regdata = regargs->seq->regparam[regargs->layer];
	} else {
		siril_log_message(
				_("No registration data exists for this layer\n"));
		return NULL;
	}
	return current_regdata;
}

static void update_framing(regframe *framing, sequence *seq, int index) {
	if (seq->is_variable) {
		double rx2 = (double)seq->imgparam[index].rx;
		double ry2 = (double)seq->imgparam[index].ry;
		framing->pt[1].x = rx2 - 1.;
		framing->pt[2].x = rx2 - 1.;
		framing->pt[2].y = ry2 - 1.;
		framing->pt[3].y = ry2 - 1.;
	}
}

// This is the equivalent of opencv cv::detail::RotationWarper warpRoi
void compute_roi(Homography *H, int rx, int ry, framing_roi *roi) {
	double xmin = DBL_MAX;
	double xmax = -DBL_MAX;
	double ymin = DBL_MAX;
	double ymax = -DBL_MAX;
	Homography Href = { 0 };
	cvGetEye(&Href);
	regframe framing = (regframe){(point){0., 0.}, (point){(double)rx - 1., 0.}, (point){(double)rx - 1., (double)ry - 1.}, (point){0., (double)ry - 1.}};
	for (int j = 0; j < 4; j++) {
		cvTransfPoint(&framing.pt[j].x, &framing.pt[j].y, *H,  Href, 1.);
		if (xmin > framing.pt[j].x) xmin = framing.pt[j].x;
		if (ymin > framing.pt[j].y) ymin = framing.pt[j].y;
		if (xmax < framing.pt[j].x) xmax = framing.pt[j].x;
		if (ymax < framing.pt[j].y) ymax = framing.pt[j].y;
		siril_debug_print("Point #%d: %3.2f %3.2f\n", j, framing.pt[j].x, framing.pt[j].y);
	}
	int x0 = (int)xmin;
	int y0 = (int)ymin;
	int w = (int)xmax - (int)xmin + 1;
	int h = (int)ymax - (int)ymin + 1;
	*roi = (framing_roi){ x0, y0, w, h };
}

static gboolean compute_framing(struct registration_args *regargs) {
	if (regargs->seq->number < 1)
		return FALSE;
	// validity of matrices has already been checked before this call
	// and null matrices have been discarded
	// Homography Href = regargs->seq->regparam[regargs->layer][regargs->reference_image].H;
	Homography Href = regargs->framingd.Htransf;
	// cvGetEye(&Href);
	Homography Hshift = { 0 };
	cvGetEye(&Hshift);
	int rx = (regargs->seq->is_variable) ? regargs->seq->imgparam[regargs->reference_image].rx : regargs->seq->rx;
	int ry = (regargs->seq->is_variable) ? regargs->seq->imgparam[regargs->reference_image].ry : regargs->seq->ry;
	int x0, y0, rx_0 = rx, ry_0 = ry, n;
	double xmin, xmax, ymin, ymax, cogx, cogy;

	// corners expressed in opencv conventions
	regframe framing = (regframe){(point){0., 0.}, (point){(double)rx - 1., 0.}, (point){(double)rx - 1., (double)ry - 1.}, (point){0., (double)ry - 1.}};
	gboolean retval = TRUE;

	switch (regargs->framing) {
		case FRAMING_CURRENT:
			for (int i = 0; i < regargs->seq->number; i++) {
				if (!regargs->filtering_criterion(regargs->seq, i, regargs->filtering_parameter))
					continue;
				siril_debug_print("Image #%d:\n", i + 1);
				regframe current_framing = framing;
				update_framing(&current_framing, regargs->seq, i);
				double xs[4], ys[4];
				for (int j = 0; j < 4; j++) {
					cvTransfPoint(&current_framing.pt[j].x, &current_framing.pt[j].y,regargs->seq->regparam[regargs->layer][i].H, Href, 1.);
					siril_debug_print("Point #%d: %3.2f %3.2f\n", j, current_framing.pt[j].x, current_framing.pt[j].y);
					xs[j] = current_framing.pt[j].x;
					ys[j] = current_framing.pt[j].y;
				}
				quicksort_d(&xs[0], 4);
				quicksort_d(&ys[0], 4);
				// check we have overlap with the reference
				if (xs[3] < 0. || xs[0] > (double)rx || ys[3] < 0. || ys[0] > (double)ry) {
					siril_log_color_message(_("Image %d has no overlap with the reference\n"), "red", i + 1);
					retval = FALSE;
				}
			}
			break;
		case FRAMING_MAX:
			xmin = DBL_MAX;
			xmax = -DBL_MAX;
			ymin = DBL_MAX;
			ymax = -DBL_MAX;
			for (int i = 0; i < regargs->seq->number; i++) {
				if (!regargs->filtering_criterion(regargs->seq, i, regargs->filtering_parameter))
					continue;
				siril_debug_print("Image #%d:\n", i);
				regframe current_framing = framing;
				update_framing(&current_framing, regargs->seq, i);
				for (int j = 0; j < 4; j++) {
					cvTransfPoint(&current_framing.pt[j].x, &current_framing.pt[j].y,regargs->seq->regparam[regargs->layer][i].H, Href, 1.);
					if (xmin > current_framing.pt[j].x) xmin = current_framing.pt[j].x;
					if (ymin > current_framing.pt[j].y) ymin = current_framing.pt[j].y;
					if (xmax < current_framing.pt[j].x) xmax = current_framing.pt[j].x;
					if (ymax < current_framing.pt[j].y) ymax = current_framing.pt[j].y;
					siril_debug_print("Point #%d: %3.2f %3.2f\n", j, current_framing.pt[j].x, current_framing.pt[j].y);
				}
			}
			rx_0 = (int)xmax - (int)xmin + 1;
			ry_0 = (int)ymax - (int)ymin + 1;
			x0 = (int)xmin;
			y0 = (int)ymin;
			siril_debug_print("new size: %d %d\n", rx_0, ry_0);
			siril_debug_print("new origin: %d %d\n", x0, y0);
			Hshift.h02 = (double)x0;
			Hshift.h12 = (double)y0;
			break;
		case FRAMING_MIN:
			xmin = -DBL_MAX;
			xmax = DBL_MAX;
			ymin = -DBL_MAX;
			ymax = DBL_MAX;
			for (int i = 0; i < regargs->seq->number; i++) {
				if (!regargs->filtering_criterion(regargs->seq, i, regargs->filtering_parameter))
					continue;
				siril_debug_print("Image #%d:\n", i + 1);
				regframe current_framing = framing;
				update_framing(&current_framing, regargs->seq, i);
				double xs[4], ys[4];
				for (int j = 0; j < 4; j++) {
					cvTransfPoint(&current_framing.pt[j].x, &current_framing.pt[j].y,regargs->seq->regparam[regargs->layer][i].H, Href, 1.);
					siril_debug_print("Point #%d: %3.2f %3.2f\n", j, current_framing.pt[j].x, current_framing.pt[j].y);
					xs[j] = current_framing.pt[j].x;
					ys[j] = current_framing.pt[j].y;
				}
				quicksort_d(&xs[0], 4);
				quicksort_d(&ys[0], 4);
				if (xmin < xs[1]) xmin = xs[1];
				if (ymin < ys[1]) ymin = ys[1];
				if (xmax > xs[2]) xmax = xs[2];
				if (ymax > ys[2]) ymax = ys[2];
			}
			rx_0 = (int)xmax - (int)xmin + 1;
			ry_0 = (int)ymax - (int)ymin + 1;
			if (rx_0 < 0 || ry_0 < 0) {
				siril_log_color_message(_("The intersection of all images is null or negative\n"), "red");
				retval = FALSE;
			}
			x0 = (int)xmin;
			y0 = (int)ymin;
			siril_debug_print("new size: %d %d\n", rx_0, ry_0);
			siril_debug_print("new origin: %d %d\n", x0, y0);
			Hshift.h02 = (double)x0;
			Hshift.h12 = (double)y0;
			break;
		case FRAMING_COG:
			cogx = 0.;
			cogy = 0;
			n = 0;
			for (int i = 0; i < regargs->seq->number; i++) {
				if (!regargs->filtering_criterion(regargs->seq, i, regargs->filtering_parameter))
					continue;
				int rx2 = (regargs->seq->is_variable) ? regargs->seq->imgparam[i].rx : regargs->seq->rx;
				int ry2 = (regargs->seq->is_variable) ? regargs->seq->imgparam[i].ry : regargs->seq->ry;
				double currcogx = (double)rx2 * 0.5;
				double currcogy = (double)ry2 * 0.5;
				cvTransfPoint(&currcogx, &currcogy,regargs->seq->regparam[regargs->layer][i].H, Href, 1.);
				cogx += currcogx;
				cogy += currcogy;
				n++;
			}
			if (n == 0)
				return FALSE; // If there are no frames filtered in, we have nothing to do.

			cogx /= (double)n;
			cogy /= (double)n;
			x0 = (int)(cogx - (double)rx * 0.5 - 0.5);
			y0 = (int)(cogy - (double)ry * 0.5 - 0.5);
			siril_log_message(_("Framing: Shift from reference origin: %d, %d\n"), x0, y0);
			Hshift.h02 = (double)x0;
			Hshift.h12 = (double)y0;
			Homography newHref = { 0 };
			cvMultH(Href, Hshift, &newHref);
			// we now check overlaps
			for (int i = 0; i < regargs->seq->number; i++) {
				if (!regargs->filtering_criterion(regargs->seq, i, regargs->filtering_parameter))
					continue;
				siril_debug_print("Image #%d:\n", i + 1);
				regframe current_framing = framing;
				update_framing(&current_framing, regargs->seq, i);
				double xs[4], ys[4];
				for (int j = 0; j < 4; j++) {
					cvTransfPoint(&current_framing.pt[j].x, &current_framing.pt[j].y,regargs->seq->regparam[regargs->layer][i].H, newHref, 1.);
					siril_debug_print("Point #%d: %3.2f %3.2f\n", j, current_framing.pt[j].x, current_framing.pt[j].y);
					xs[j] = current_framing.pt[j].x;
					ys[j] = current_framing.pt[j].y;
				}
				quicksort_d(&xs[0], 4);
				quicksort_d(&ys[0], 4);
				// check we have overlap with the reference
				if (xs[3] < 0. || xs[0] > (double)rx || ys[3] < 0. || ys[0] > (double)ry) {
					siril_log_color_message(_("Image %d has no overlap with the reference\n"), "red", i + 1);
					retval = FALSE;
				}
			}
			break;
		default:
			return FALSE;
	}
	cvMultH(Href, Hshift, &regargs->framingd.Htransf);
	regargs->framingd.roi_out.w = (regargs->output_scale != 1.f) ? (int)(roundf((float)rx_0 * regargs->output_scale)) : rx_0;
	regargs->framingd.roi_out.h = (regargs->output_scale != 1.f) ? (int)(roundf((float)ry_0 * regargs->output_scale)) : ry_0;
	regargs->framingd.Hshift = Hshift;

	return retval;
}

// For framing max, we don't want to export the image with black borders
// From the homographies and the input image size
// we compute:
// - H transf, the warping transformation in place
// - H shift, the residual shift wrt to ref image
// - the size of the transformed image after applying the transformation
static void compute_Hmax(Homography *Himg, Homography *Href, int src_rx_in, int src_ry_in, double scale, Homography *H, Homography *Hshift, int *dst_rx_out, int *dst_ry_out) {
	*dst_rx_out = 0;
	*dst_ry_out = 0;
	regframe framing = { 0 };
	framing = (regframe){(point){0., 0.}, (point){(double)src_rx_in - 1., 0.}, (point){(double)src_rx_in - 1., (double)src_ry_in - 1.}, (point){0., (double)src_ry_in - 1.}};
	double xmin, xmax, ymin, ymax;
	xmin = DBL_MAX;
	xmax = -DBL_MAX;
	ymin = DBL_MAX;
	ymax = -DBL_MAX;
	// cvGetEye(Href);
	for (int j = 0; j < 4; j++) {
		cvTransfPoint(&framing.pt[j].x, &framing.pt[j].y, *Himg, *Href, scale);
		if (xmin > framing.pt[j].x) xmin = framing.pt[j].x;
		if (ymin > framing.pt[j].y) ymin = framing.pt[j].y;
		if (xmax < framing.pt[j].x) xmax = framing.pt[j].x;
		if (ymax < framing.pt[j].y) ymax = framing.pt[j].y;
		siril_debug_print("Point #%d: %3.2f %3.2f\n", j, framing.pt[j].x, framing.pt[j].y);
	}
	*dst_rx_out = (int)xmax - (int)xmin + 1;
	*dst_ry_out = (int)ymax - (int)ymin + 1;
	Hshift->h02 = round(xmin);
	Hshift->h12 = round(ymin);
	cvTransfH(Himg, Href, H);
	// the shift matrix is at the final scale, while the transformation matrix
	// is still at the orginal scale (will be upscaled in cvTransformImage)
	Homography Hcorr = { 0 };
	cvGetEye(&Hcorr);
	Hcorr.h02 = -Hshift->h02 / scale;
	Hcorr.h12 = -Hshift->h12 / scale;
	cvMultH(Hcorr, *H, H);
}

int apply_reg_prepare_hook(struct generic_seq_args *args) {
	struct star_align_data *sadata = args->user;
	struct registration_args *regargs = sadata->regargs;

	fits fit = { 0 };

	/* preparing reference data from reference fit and making sanity checks*/
	sadata->current_regdata = apply_reg_get_current_regdata(regargs);
	if (!sadata->current_regdata) return -2;


	if (seq_read_frame_metadata(args->seq, regargs->reference_image, &fit)) {
		siril_log_color_message(_("Could not load reference image\n"), "red");
		args->seq->regparam[regargs->layer] = NULL;
		clearfits(&fit);
		return 1;
	}
	if (!regargs->driz && fit.naxes[2] == 1 && fit.keywords.bayer_pattern[0] != '\0')
		siril_log_color_message(_("Applying transformation on a sequence opened as CFA is a bad idea.\n"), "red");

	if (regargs->undistort) {
		siril_log_message(_("Distortion data was found in the sequence file, undistortion will be applied\n"));
	}

		// We prepare the distortion structure maps if required
	if (regargs->undistort && init_disto_map(fit.rx, fit.ry, regargs->disto)) {
		siril_log_color_message(
				_("Could not init distortion mapping\n"), "red");
		args->seq->regparam[regargs->layer] = NULL;
		free(sadata->current_regdata);
		clearfits(&fit);
		return 1;
	}
	clearfits(&fit);
	return registration_prepare_results(args);
}

/* reads the image and apply existing transformation */
int apply_reg_image_hook(struct generic_seq_args *args, int out_index, int in_index, fits *fit, rectangle *_, int threads) {
	struct star_align_data *sadata = args->user;
	struct registration_args *regargs = sadata->regargs;
	struct driz_args_t *driz = regargs->driz;
	float scale = regargs->output_scale;
	struct driz_param_t *p = NULL;
	disto_data *disto = NULL;

	Homography H = { 0 };
	Homography Himg = { 0 };
	Homography Hs = { 0 };
	cvGetEye(&Hs);
	int dst_rx = regargs->framingd.roi_out.w;
	int dst_ry = regargs->framingd.roi_out.h;
	int filenum = args->seq->imgparam[in_index].filenum;	// for display purposes

	if (args->seq->type == SEQ_SER || args->seq->type == SEQ_FITSEQ) {
		siril_log_color_message(_("Frame %d:\n"), "bold", filenum);
	}

	// Composing transformation wrt reference image
	Himg = regargs->seq->regparam[regargs->layer][in_index].H;
	if (guess_transform_from_H(Himg) == NULL_TRANSFORMATION)
		return 1; // in case H is null and -selected was not passed

	if (regargs->framing != FRAMING_MAX)
		cvTransfH(&Himg, &regargs->framingd.Htransf, &H);
	else {
		compute_Hmax(&Himg, &regargs->framingd.Htransf, fit->rx, fit->ry, scale, &H, &Hs, &dst_rx, &dst_ry);
	}

	if (regargs->undistort) {
		if (regargs->disto->dtype == DISTO_MAP_D2S || regargs->disto->dtype == DISTO_MAP_S2D) {
			disto = regargs->disto;
		} else {
			disto = &regargs->disto[in_index];
		}
	}
	if (has_wcs(fit)) {
		free_wcs(fit); // we remove the current solution in all cases
		if (regargs->wcsref) { // we will update it only if ref image has a solution
			fit->keywords.wcslib = wcs_deepcopy(regargs->wcsref, NULL); // we copy the reference astrometry
			Homography Hscale = { 0 }, Hshift = { 0 };
			cvGetEye(&Hscale);
			cvGetEye(&Hshift);
			if (regargs->output_scale != 1.f) {
				Hscale.h00 = regargs->output_scale;
				Hscale.h11 = regargs->output_scale;
				cvApplyFlips(&Hscale, dst_ry / scale, dst_ry);
				reframe_wcs(fit->keywords.wcslib, &Hscale);
			}
			if (regargs->framing == FRAMING_MAX) {
				Hshift = Hs;
				Homography Href = regargs->framingd.Hshift;
				cvMultH(Href, Hshift, &Hshift);
				Hshift.h02 *= -1.;
				Hshift.h12 += dst_ry - (double)fit->ry;
				reframe_wcs(fit->keywords.wcslib, &Hshift);
			}
		}
	}

	if (regargs->driz) {
		p = calloc(1, sizeof(struct driz_param_t));
		driz_param_init(p);
		p->kernel = driz->kernel;
		p->driz = driz;
		p->error = malloc(sizeof(struct driz_error_t));
		p->scale = scale;
		p->pixel_fraction = driz->pixel_fraction;
		p->cfa = driz->cfa;
		// Set bounds equal to whole image
		p->xmin = p->ymin = 0;
		p->xmax = fit->rx - 1;
		p->ymax = fit->ry - 1;
		p->pixmap = calloc(1, sizeof(imgmap_t));
		p->pixmap->rx = fit->rx;
		p->pixmap->ry = fit->ry;
		p->threads = threads;

		map_image_coordinates_h(fit, H, p->pixmap, dst_rx, dst_ry, scale, disto, threads);
		if (!p->pixmap->xmap) {
			siril_log_color_message(_("Error generating mapping array.\n"), "red");
			free(p->error);
			free(p->pixmap);
			free(p);
			return 1;
		}
		p->data = fit;
		// Convert fit to 32-bit float if required
		float *newbuf = NULL;
		if (fit->type == DATA_USHORT) {
			siril_debug_print("Replacing ushort buffer for drizzling\n");
			size_t ndata = fit->rx * fit->ry * fit->naxes[2];
			newbuf = malloc(ndata * sizeof(float));
			float invnorm = 1.f / USHRT_MAX_SINGLE;
			for (size_t i = 0 ; i < ndata ; i++) {
				newbuf[i] = fit->data[i] * invnorm;
			}
			fit_replace_buffer(fit, newbuf, DATA_FLOAT);
		}
		/* Set up output fits */
		fits out = { 0 };
		copyfits(fit, &out, CP_FORMAT, -1);
		// copy the DATE_OBS
		out.keywords.date_obs = g_date_time_ref(fit->keywords.date_obs);
		out.rx = out.naxes[0] = dst_rx;
		out.ry = out.naxes[1] = dst_ry;
		out.naxes[2] = driz->is_bayer ? 3 : 1;
		size_t chansize = out.rx * out.ry * sizeof(float);
		out.fdata = calloc(out.naxes[2] * chansize, 1);
		out.fpdata[0] = out.fdata;
		out.fpdata[1] = out.naxes[2] == 1 ? out.fdata : out.fdata + chansize;
		out.fpdata[2] = out.naxes[2] == 1 ? out.fdata : out.fdata + 2 * chansize;
		p->output_data = &out;

		// Set up the output_counts fits to store pixel hit counts
		fits *output_counts = calloc(1, sizeof(fits));
		copyfits(&out, output_counts, CP_FORMAT, -1);
		output_counts->fdata = calloc(output_counts->rx * output_counts->ry * output_counts->naxes[2], sizeof(float));
		p->output_counts = output_counts;

		p->weights = driz->flat;

		if (dobox(p)) { // Do the drizzle
			siril_log_color_message("s\n", p->error->last_message);
			return 1;
		}
		clearfits(fit);
		// copy the DATE_OBS
		copyfits(&out, fit, CP_ALLOC | CP_COPYA | CP_FORMAT, -1);
		fit->keywords.date_obs = g_date_time_ref(out.keywords.date_obs);
		clearfits(&out);
		if (args->seq->type == SEQ_SER || com.pref.force_16bit) {
			fit_replace_buffer(fit, float_buffer_to_ushort(fit->fdata, fit->rx * fit->ry * fit->naxes[2]), DATA_USHORT);
		}
		if (driz->is_bayer) {
			/* we need to do something special here because it's a 1-channel sequence and
			* image that will become 3-channel after this call, so stats caching will
			* not be correct. Preprocessing does not compute new stats so we don't need
			* to save them into cache now.
			* Destroying the stats from the fit will also prevent saving them in the
			* sequence, which may be done automatically by the caller.
			*/
			full_stats_invalidation_from_fit(fit);
			fit->keywords.lo = 0;
		}

		free(p->pixmap->xmap);
		free(p->pixmap);

		// Get rid of the output_counts image, no longer required
		clearfits(output_counts);
		free(output_counts);
		output_counts = NULL;
	}
	else {
		if (regargs->interpolation <= OPENCV_LANCZOS4) {
			if (cvTransformImage(fit, dst_rx, dst_ry, H, scale, regargs->interpolation, regargs->clamp, disto)) {
				return 1;
			}
		} else {
			if (shift_fit_from_reg(fit, H)) {
				return 1;
			}
		}
	}
	if (in_index == regargs->reference_image)
		new_ref_index = out_index; // keeping track of the new ref index in output sequence

	regargs->imgparam[out_index].filenum = args->seq->imgparam[in_index].filenum;
	regargs->imgparam[out_index].incl = SEQUENCE_DEFAULT_INCLUDE;
	regargs->imgparam[out_index].rx = dst_rx;
	regargs->imgparam[out_index].ry = dst_ry;
	regargs->regparam[out_index].fwhm = sadata->current_regdata[in_index].fwhm;
	regargs->regparam[out_index].weighted_fwhm = sadata->current_regdata[in_index].weighted_fwhm;
	regargs->regparam[out_index].roundness = sadata->current_regdata[in_index].roundness;
	regargs->regparam[out_index].background_lvl = sadata->current_regdata[in_index].background_lvl;
	regargs->regparam[out_index].number_of_stars = sadata->current_regdata[in_index].number_of_stars;
	regargs->regparam[out_index].H = Hs;

	if (scale != 1.f) {
		fit->keywords.pixel_size_x /= scale;
		fit->keywords.pixel_size_y /= scale;
		regargs->regparam[out_index].fwhm *= scale;
		regargs->regparam[out_index].weighted_fwhm *= scale;
	}
	if (has_wcs(fit))
		update_wcsdata_from_wcs(fit); // we need to do it when image dimensions have been changed

	sadata->success[out_index] = 1;
	return 0;
}

int apply_reg_finalize_hook(struct generic_seq_args *args) {
	struct star_align_data *sadata = args->user;
	struct registration_args *regargs = sadata->regargs;
	int failed = 0;

	// images may have been excluded but selnum wasn't updated
	fix_selnum(args->seq, FALSE);

	if (!args->retval) {
		for (int i = 0; i < args->nb_filtered_images; i++)
			if (!sadata->success[i])
				failed++;
		regargs->new_total = args->nb_filtered_images - failed;
		if (failed) {
			// regargs->imgparam and regargs->regparam may have holes caused by images
			// that failed to be registered - compact them
			for (int i = 0, j = 0; i < regargs->new_total; i++, j++) {
				while (!sadata->success[j] && j < args->nb_filtered_images) j++;
				g_assert(sadata->success[j]);
				if (i != j) {
					regargs->imgparam[i] = regargs->imgparam[j];
					regargs->regparam[i] = regargs->regparam[j];
				}
			}
		}
		seq_finalize_hook(args);
	} else {
		regargs->new_total = 0;

		// same as seq_finalize_hook but with file deletion
		if ((args->force_ser_output || args->seq->type == SEQ_SER) && args->new_ser) {
			ser_close_and_delete_file(args->new_ser);
			free(args->new_ser);
		} else if ((args->force_fitseq_output || args->seq->type == SEQ_FITSEQ) && args->new_fitseq) {
			fitseq_close_and_delete_file(args->new_fitseq);
			free(args->new_fitseq);
		} else if (args->seq->type == SEQ_REGULAR) {
			remove_prefixed_sequence_files(regargs->seq, regargs->prefix);
		}
	}

	if (sadata->success) free(sadata->success);
	free(sadata);
	args->user = NULL;

	if (!args->retval) {
		siril_log_message(_("Applying registration completed.\n"));
		gchar *str = ngettext("%d image processed.\n", "%d images processed.\n", args->nb_filtered_images);
		str = g_strdup_printf(str, args->nb_filtered_images);
		siril_log_color_message(str, "green");
		siril_log_color_message(_("Total: %d failed, %d exported.\n"), "green", failed, regargs->new_total);

		g_free(str);
		if (!(args->seq->type == SEQ_INTERNAL)) {
			// explicit sequence creation to copy imgparam and regparam
			create_output_sequence_for_registration(regargs, new_ref_index);
			// will be loaded in the idle function if (load_new_sequence)
			regargs->load_new_sequence = TRUE; // only case where a new sequence must be loaded
		}
	}
	else {
		siril_log_message(_("Transformation aborted.\n"));
	}
	return regargs->new_total == 0;
}

int apply_drz_compute_mem_limits(struct generic_seq_args *args, gboolean for_writer) {
	struct star_align_data *sadata = args->user;
	struct registration_args *regargs = sadata->regargs;
	struct driz_args_t *driz = regargs->driz;
	unsigned int MB_per_orig_image, MB_per_scaled_image, MB_avail;
	int limit = compute_nb_images_fit_memory(args->seq, regargs->output_scale, args->force_float,
			&MB_per_orig_image, &MB_per_scaled_image, &MB_avail);
	int is_float = get_data_type(args->seq->bitpix) == DATA_FLOAT;
	int float_multiplier = (is_float) ? 1 : 2;
	int is_bayer = driz->is_bayer;
	MB_per_scaled_image *= is_float ? 1 : 2; // Output is always float
	if (is_bayer) {
		MB_per_scaled_image *= 3;
	}
	unsigned int MB_per_float_image = MB_per_orig_image * float_multiplier;
	unsigned int MB_per_float_channel = MB_per_float_image;

	/* The drizzle memory consumption is:
		* the original image
		* Two 2 * rx * ry * float arrays for computing mapping
		* (note this could become double arrays with WCS?)
		  (the mapping file reallocs one of these so never exceeds that amount)
		* the weights file (1 * scaled image float data)
		* the transformed image, including scaling factor if required
		* the output counts image, the same size as the scaled image
	*/
	unsigned int required = MB_per_orig_image + 4 * MB_per_float_channel + 2 * MB_per_scaled_image;

	if (limit > 0) {

		int thread_limit = MB_avail / required;
		if (thread_limit > com.max_thread)
			thread_limit = com.max_thread;

		if (for_writer) {
			/* we allow the already allocated thread_limit images,
			 * plus how many images can be stored in what remains
			 * unused by the main processing */
			limit = thread_limit + (MB_avail - required * thread_limit) / MB_per_scaled_image;
		} else limit = thread_limit;
	}

	if (limit == 0) {
		gchar *mem_per_thread = g_format_size_full(required * BYTES_IN_A_MB, G_FORMAT_SIZE_IEC_UNITS);
		gchar *mem_available = g_format_size_full(MB_avail * BYTES_IN_A_MB, G_FORMAT_SIZE_IEC_UNITS);

		siril_log_color_message(_("%s: not enough memory to do this operation (%s required per thread, %s considered available)\n"),
				"red", args->description, mem_per_thread, mem_available);

		g_free(mem_per_thread);
		g_free(mem_available);
	} else {
#ifdef _OPENMP
		if (for_writer) {
			int max_queue_size = com.max_thread * 3;
			if (limit > max_queue_size)
				limit = max_queue_size;
		}
		siril_debug_print("Memory required per thread: %u MB, per image: %u MB, limiting to %d %s\n",
				required, MB_per_scaled_image, limit, for_writer ? "images" : "threads");
#else
		if (!for_writer)
			limit = 1;
		else if (limit > 3)
			limit = 3;
#endif
	}
	return limit;
}

int apply_reg_compute_mem_limits(struct generic_seq_args *args, gboolean for_writer) {
	unsigned int MB_per_orig_image, MB_per_scaled_image, MB_avail;
	int limit = compute_nb_images_fit_memory(args->seq, args->upscale_ratio, args->force_float,
			&MB_per_orig_image, &MB_per_scaled_image, &MB_avail);
	int is_float = get_data_type(args->seq->bitpix) == DATA_FLOAT;

	/* The transformation memory consumption is:
		* the original image
		* the transformed image, including upscale if required (4x)
		*/
	unsigned int required = MB_per_orig_image + MB_per_scaled_image;
	// If interpolation clamping is set, 2x additional Mats of the same format
	// as the original image are required
	struct star_align_data *sadata = args->user;
	struct registration_args *regargs = sadata->regargs;
	if (regargs->clamp && (regargs->interpolation == OPENCV_CUBIC ||
			regargs->interpolation == OPENCV_LANCZOS4)) {
		float factor = (is_float) ? 0.25 : 0.5;
		required += (1 + factor) * MB_per_scaled_image;
	}
	regargs = NULL;
	sadata = NULL;

	if (limit > 0) {

		int thread_limit = MB_avail / required;
		if (thread_limit > com.max_thread)
			thread_limit = com.max_thread;

		if (for_writer) {
			/* we allow the already allocated thread_limit images,
			 * plus how many images can be stored in what remains
			 * unused by the main processing */
			limit = thread_limit + (MB_avail - required * thread_limit) / MB_per_scaled_image;
		} else limit = thread_limit;
	}

	if (limit == 0) {
		gchar *mem_per_thread = g_format_size_full(required * BYTES_IN_A_MB, G_FORMAT_SIZE_IEC_UNITS);
		gchar *mem_available = g_format_size_full(MB_avail * BYTES_IN_A_MB, G_FORMAT_SIZE_IEC_UNITS);

		siril_log_color_message(_("%s: not enough memory to do this operation (%s required per thread, %s considered available)\n"),
				"red", args->description, mem_per_thread, mem_available);

		g_free(mem_per_thread);
		g_free(mem_available);
	} else {
#ifdef _OPENMP
		if (for_writer) {
			int max_queue_size = com.max_thread * 3;
			if (limit > max_queue_size)
				limit = max_queue_size;
		}
		siril_debug_print("Memory required per thread: %u MB, per image: %u MB, limiting to %d %s\n",
				required, MB_per_scaled_image, limit, for_writer ? "images" : "threads");
#else
		if (!for_writer)
			limit = 1;
		else if (limit > 3)
			limit = 3;
#endif
	}
	return limit;
}

// Used by both apply_reg and global methods: definition is in registration.h
int initialize_drizzle_params(struct generic_seq_args *args, struct registration_args *regargs) {
	struct driz_args_t *driz = regargs->driz;
	set_progress_bar_data(_("Initializing drizzle data..."), PROGRESS_PULSATE);
	args->compute_mem_limits_hook = apply_drz_compute_mem_limits;
	driz->scale = regargs->output_scale;
	driz_param_dump(driz); // Print some info to the log
	/* preparing reference data from reference fit and making sanity checks*/
	fits fit = { 0 };

	/* fit will now hold the reference frame */
	if (seq_read_frame_metadata(regargs->seq, regargs->reference_image, &fit)) {
		siril_log_message(_("Could not load reference image\n"));
		args->seq->regparam[0] = NULL;
		return 1;
	}
	sensor_pattern pattern;
	if (args->seq->type == SEQ_SER && args->seq->ser_file ) {
		driz->is_bayer = TRUE;
		switch (args->seq->ser_file->color_id) {
			case SER_MONO:
				pattern = get_cfa_pattern_index_from_string("");
				driz->is_bayer = FALSE;
				break;
			case SER_BAYER_RGGB:
				pattern = get_cfa_pattern_index_from_string("RGGB");
				break;
			case SER_BAYER_GRBG:
				pattern = get_cfa_pattern_index_from_string("GRBG");
				break;
			case SER_BAYER_GBRG:
				pattern = get_cfa_pattern_index_from_string("GBRG");
				break;
			case SER_BAYER_BGGR:
				pattern = get_cfa_pattern_index_from_string("BGGR");
				break;
			default:
				siril_log_message(_("Unsupported SER CFA pattern detected. Treating as mono.\n"));
				driz->is_bayer = FALSE;
		}
	} else {
		const gchar bayertest = fit.keywords.bayer_pattern[0];
		driz->is_bayer = (bayertest == 'R' || bayertest == 'G' || bayertest == 'B'); // If there is a CFA pattern we need to CFA drizzle
		pattern = com.pref.debayer.use_bayer_header ? get_cfa_pattern_index_from_string(fit.keywords.bayer_pattern) : com.pref.debayer.bayer_pattern;
	}
	if (driz->is_bayer) {
		adjust_Bayer_pattern(&fit, &pattern);
		driz->cfa = get_cfa_from_pattern(pattern);
		if (!driz->cfa) // if fit.bayer_pattern exists and get_cfa_from_pattern returns NULL then there is a problem.
			return 1;
	}
	return 0;
}

int register_apply_reg(struct registration_args *regargs) {
	struct generic_seq_args *args = create_default_seqargs(regargs->seq);
	control_window_switch_to_tab(OUTPUT_LOGS);

	if (!check_before_applyreg(regargs)) { // checks for input arguments wrong combinations
		free(args);
		return -1;
	}

	if (!regargs->filtering_criterion &&
			convert_parsed_filter_to_filter(&regargs->filters,
				regargs->seq, &regargs->filtering_criterion,
				&regargs->filtering_parameter)) {
		free(args);
		return -1;
	}
	// Prepare sequence filtering
	int nb_frames = compute_nb_filtered_images(regargs->seq,
			regargs->filtering_criterion, regargs->filtering_parameter);
	regargs->new_total = nb_frames;	// to avoid recomputing it later
	gchar *str = describe_filter(regargs->seq, regargs->filtering_criterion,
			regargs->filtering_parameter);
	siril_log_message(str);
	g_free(str);

<<<<<<< HEAD
	// This is an astrometric aligned sequence,
	// we need to collect the WCS structures and 
	// recompute the homographies based on selected frames
	if (regargs->undistort == DISTO_FILES) {
		regargs->WCSDATA = calloc(regargs->seq->number, sizeof(struct wcsprm));
		if (collect_sequence_astrometry(regargs)) {
			free(args);
			return -1;
=======
	if (driz) {
		args->compute_mem_limits_hook = apply_drz_compute_mem_limits;
		args->upscale_ratio = 1.0; // Drizzle scale dealt with separately
		driz_param_dump(driz); // Print some info to the log
		/* preparing reference data from reference fit and making sanity checks*/
		fits fit = { 0 };

		/* fit will now hold the reference frame */
		if (seq_read_frame_metadata(regargs->seq, regargs->reference_image, &fit)) {
			siril_log_message(_("Could not load reference image\n"));
//			args->seq->regparam[0] = NULL;
//			free(args);
			return 1;
>>>>>>> d0e79f5c
		}
		Homography Href = { 0 };
		if (compute_Hs_from_astrometry(regargs->seq, regargs->WCSDATA, regargs->framing, regargs->layer, &Href, &regargs->wcsref)) {
			free(args);
			return -1;
		}
		regargs->framingd.Htransf = Href;
	} else {
		regargs->framingd.Htransf = regargs->seq->regparam[regargs->layer][regargs->reference_image].H;
	}

	// We can now compute the framing and check the output size
	if (!check_applyreg_output(regargs)) {
		free(args);
		return -1;
	}

	if (regargs->no_output) {
		free(args);
		return 0;
	}

	if (regargs->driz) {
		if (initialize_drizzle_params(args, regargs)) {
			free(args);
			return -1;
		}
	} else {
		args->compute_mem_limits_hook = apply_reg_compute_mem_limits;
	}

	args->upscale_ratio = regargs->output_scale;
	args->prepare_hook = apply_reg_prepare_hook;
	args->finalize_hook = apply_reg_finalize_hook;
	args->filtering_criterion = regargs->filtering_criterion;
	args->filtering_parameter = regargs->filtering_parameter;
	args->nb_filtered_images = regargs->new_total;
	args->image_hook = apply_reg_image_hook;
	args->stop_on_error = FALSE;
	args->description = _("Apply registration");
	args->has_output = TRUE;
	args->output_type = get_data_type(args->seq->bitpix);
	args->new_seq_prefix = regargs->prefix;
	args->load_new_sequence = TRUE;
	args->already_in_a_thread = TRUE;

	struct star_align_data *sadata = calloc(1, sizeof(struct star_align_data));
	if (!sadata) {
		free(args);
		return -1;
	}
	sadata->regargs = regargs;
	args->user = sadata;

	disto_source index = DISTO_UNDEF;
	regargs->undistort = layer_has_distortion(regargs->seq, regargs->layer);

	if (regargs->undistort) {
		regargs->distoparam = regargs->seq->distoparam[regargs->layer];
		int status = 1;
		index = regargs->distoparam.index; // to keep track if DISTO_FILES as if no distorsion is effectively present, it wiil be set to UNDEF
		regargs->disto = init_disto_data(&regargs->distoparam, regargs->seq, regargs->WCSDATA, regargs->driz != NULL, &status);
		free(regargs->WCSDATA); // init_disto_data has freed each individual wcs, we can now free the array
		if (status) {
			free(args);
			siril_log_color_message(_("Could not initialize distortion data, aborting\n"), "red");
			return -1;
		}
		if (!regargs->disto) {
			regargs->undistort = DISTO_UNDEF;
		}
	}
	if (!regargs->wcsref)
		regargs->wcsref = get_wcs_ref(regargs->seq);
	if (regargs->wcsref) {
		if (regargs->undistort && regargs->wcsref->lin.dispre)
			remove_dis_from_wcs(regargs->wcsref); // we remove distortions as the output is undistorted
		if (index == DISTO_FILES && image_is_flipped_from_wcs(regargs->wcsref)) { // we are in astrometric reg, we will need to flip the solution if required
			Homography H = { 0 };
			cvGetEye(&H);
			H.h11 = -1.;
			H.h12 = (regargs->seq->is_variable) ? regargs->seq->imgparam[regargs->reference_image].ry : regargs->seq->ry;
			reframe_wcs(regargs->wcsref, &H);
		}
		if (regargs->framing == FRAMING_MIN || regargs->framing == FRAMING_COG) {
			Homography H = regargs->framingd.Hshift;
			cvInvertH(&H);
			int orig_ry = (regargs->seq->is_variable) ? regargs->seq->imgparam[regargs->reference_image].ry : regargs->seq->ry;
			cvApplyFlips(&H, orig_ry, regargs->framingd.roi_out.h / regargs->output_scale);
			reframe_wcs(regargs->wcsref, &H);
		}
	}

	generic_sequence_worker(args);

	regargs->retval = args->retval;
	free(args);
	return regargs->retval;
}

transformation_type guess_transform_from_H(Homography H) {
	if (fabs(H.h00 + H.h01 + H.h02 + H.h10 + H.h11 + H.h12 + H.h20 + H.h21 + H.h22) < __DBL_EPSILON__)
		return NULL_TRANSFORMATION;
	if (fabs(H.h20) > __DBL_EPSILON__ || fabs(H.h21) > __DBL_EPSILON__)
		return HOMOGRAPHY_TRANSFORMATION;
	if (fabs(H.h00 - 1.) < __DBL_EPSILON__ && fabs(H.h11 - 1.) < __DBL_EPSILON__ &&
			fabs(H.h10) < __DBL_EPSILON__ && fabs(H.h01) < __DBL_EPSILON__) {
		if (fabs(H.h02) > __DBL_EPSILON__ || fabs(H.h12) > __DBL_EPSILON__)
			return SHIFT_TRANSFORMATION;
		return IDENTITY_TRANSFORMATION;
	}
	if (fabs(H.h10 - H.h00  + H.h01 + H.h11) < __DBL_EPSILON__)
		return SIMILARITY_TRANSFORMATION;
	return AFFINE_TRANSFORMATION;
}

void guess_transform_from_seq(sequence *seq, int layer,
		transformation_type *min, transformation_type *max, gboolean excludenull) {
	*min = HOMOGRAPHY_TRANSFORMATION; // highest value
	*max = UNDEFINED_TRANSFORMATION;  // lowest value
	gboolean needs_sel_update = FALSE;

	if (!layer_has_registration(seq, layer)) {
		siril_debug_print("No registration data found in sequence or layer\n");
		return;
	}
	for (int i = 0; i < seq->number; i++){
		transformation_type val = guess_transform_from_H(seq->regparam[layer][i].H);
		//siril_debug_print("Image #%d - transf = %d\n", i+1, val);
		if (*max < val) *max = val;
		if (*min > val) *min = val;
		if (val == NULL_TRANSFORMATION && excludenull) {
			seq->imgparam[i].incl = FALSE;
			needs_sel_update = TRUE;
		}
	}
	if (excludenull && needs_sel_update)
		fix_selnum(seq, FALSE);
}

static gboolean check_applyreg_output(struct registration_args *regargs) {
	/* compute_framing uses the filtered list of images, so we compute the filter here */

	// determines the reference homography (including framing shift) and output size
	if (!compute_framing(regargs)) {
		siril_log_color_message(_("Unselect the images generating the error or change framing method to max\n"), "red");
		return FALSE;
	}

	// make sure we apply registration only if the output sequence has a meaningful size
	int rx0 = (regargs->seq->is_variable) ? regargs->seq->imgparam[regargs->reference_image].rx : regargs->seq->rx;
	int ry0 = (regargs->seq->is_variable) ? regargs->seq->imgparam[regargs->reference_image].ry : regargs->seq->ry;
	if (regargs->framingd.roi_out.w < rx0 * MIN_RATIO || regargs->framingd.roi_out.h < ry0 * MIN_RATIO) {
		siril_log_color_message(_("The output sequence is too small compared to reference image (too much rotation or little overlap?)\n"), "red");
		siril_log_color_message(_("You should change framing method, aborting\n"), "red");
		return FALSE;
	}
	
	int nb_frames = regargs->seq->selnum;
	// cannot use seq_compute_size as rx_out/ry_out are not necessarily consistent with seq->rx/ry
	int64_t size = (int64_t) regargs->framingd.roi_out.w * regargs->framingd.roi_out.h * regargs->seq->nb_layers;
	if (regargs->seq->type == SEQ_SER) {
		size *= regargs->seq->ser_file->byte_pixel_depth;
		size *= nb_frames;
		size += SER_HEADER_LEN;
	} else {
		size *= (get_data_type(regargs->seq->bitpix) == DATA_USHORT) ? sizeof(WORD) : sizeof(float);
		size += FITS_DOUBLE_BLOC_SIZE; // FITS double HDU size
		size *= nb_frames;
	}
	gchar* size_msg = g_format_size_full(size, G_FORMAT_SIZE_IEC_UNITS);
	siril_debug_print("Apply Registration: sequence out size: %s\n", size_msg);
	g_free(size_msg);
	if (test_available_space(size)) {
		siril_log_color_message(_("Not enough space to save the output images\n"), "red");
		return FALSE;
	}
	return TRUE;
}

gboolean check_before_applyreg(struct registration_args *regargs) {
	struct driz_args_t *driz = regargs->driz;
		// check the reference image matrix is not null
	transformation_type checkH = guess_transform_from_H(regargs->seq->regparam[regargs->layer][regargs->seq->reference_image].H);
	if (checkH == NULL_TRANSFORMATION) {
		siril_log_color_message(_("The reference image has a null matrix and was not previously aligned, choose another one, aborting\n"), "red");
		return FALSE;
	}
	// check the number of dof if -interp=none
	transformation_type min, max;
	guess_transform_from_seq(regargs->seq, regargs->layer, &min, &max, TRUE);
	if (!driz && max > SHIFT_TRANSFORMATION && regargs->interpolation == OPENCV_NONE) {
		siril_log_color_message(_("Applying registration computed with higher degree of freedom (%d) than shift is not allowed when interpolation is set to none, aborting\n"), "red", ((int)max + 1) * 2);
		return FALSE;
	}

	// check the consistency of output images size if -interp=none
	if (!driz && regargs->interpolation == OPENCV_NONE && (regargs->output_scale != 1.f || regargs->framing == FRAMING_MAX || regargs->framing == FRAMING_MIN)) {
		siril_log_color_message(_("Applying registration with changes in output image size is not allowed when interpolation is set to none , aborting\n"), "red");
		return FALSE;
	}

	// check the consistency of images size if -interp=none
	if (!driz && regargs->interpolation == OPENCV_NONE && regargs->seq->is_variable) {
		siril_log_color_message(_("Applying registration on images with different sizes when interpolation is set to none is not allowed, aborting\n"), "red");
		return FALSE;
	}

	if (!driz && regargs->interpolation == OPENCV_NONE && regargs->undistort) {
		siril_log_color_message(_("Applying registration on images with distortions when interpolation is set to none is not allowed, aborting\n"), "red");
		return FALSE;
	}

	// check that we are not trying to apply identity transform to all the images
	if (max == IDENTITY_TRANSFORMATION) {
		siril_log_color_message(_("Existing registration data is a set of identity matrices, no transformation would be applied, aborting\n"), "red");
		return FALSE;
	}

	// check that we are not trying to apply null transform to all the images
	if (max == NULL_TRANSFORMATION || (regargs->seq->selnum <= 1) ) {
		siril_log_color_message(_("Existing registration data is a set of null matrices, no transformation would be applied, aborting\n"), "red");
		return FALSE;
	}

	// force -selected if some matrices were null
	if (min == NULL_TRANSFORMATION) {
		siril_log_color_message(_("Some images were not registered, excluding them\n"), "salmon");
		regargs->filters.filter_included = TRUE;
	}

	// cog framing method requires all images to be of same size
	if (regargs->framing == FRAMING_COG && regargs->seq->is_variable) {
		siril_log_color_message(_("Framing method \"cog\" requires all images to be of same size, aborting\n"), "red");
		return FALSE;
	}
	return TRUE;
}
<|MERGE_RESOLUTION|>--- conflicted
+++ resolved
@@ -758,8 +758,8 @@
 	/* fit will now hold the reference frame */
 	if (seq_read_frame_metadata(regargs->seq, regargs->reference_image, &fit)) {
 		siril_log_message(_("Could not load reference image\n"));
-		args->seq->regparam[0] = NULL;
-		return 1;
+//		args->seq->regparam[0] = NULL;
+//		return 1;
 	}
 	sensor_pattern pattern;
 	if (args->seq->type == SEQ_SER && args->seq->ser_file ) {
@@ -824,7 +824,6 @@
 	siril_log_message(str);
 	g_free(str);
 
-<<<<<<< HEAD
 	// This is an astrometric aligned sequence,
 	// we need to collect the WCS structures and 
 	// recompute the homographies based on selected frames
@@ -833,21 +832,6 @@
 		if (collect_sequence_astrometry(regargs)) {
 			free(args);
 			return -1;
-=======
-	if (driz) {
-		args->compute_mem_limits_hook = apply_drz_compute_mem_limits;
-		args->upscale_ratio = 1.0; // Drizzle scale dealt with separately
-		driz_param_dump(driz); // Print some info to the log
-		/* preparing reference data from reference fit and making sanity checks*/
-		fits fit = { 0 };
-
-		/* fit will now hold the reference frame */
-		if (seq_read_frame_metadata(regargs->seq, regargs->reference_image, &fit)) {
-			siril_log_message(_("Could not load reference image\n"));
-//			args->seq->regparam[0] = NULL;
-//			free(args);
-			return 1;
->>>>>>> d0e79f5c
 		}
 		Homography Href = { 0 };
 		if (compute_Hs_from_astrometry(regargs->seq, regargs->WCSDATA, regargs->framing, regargs->layer, &Href, &regargs->wcsref)) {
