--- conflicted
+++ resolved
@@ -61,14 +61,9 @@
 	// Close the file
 	fclose(fp);
 	if (!doc) {
-<<<<<<< HEAD
-		siril_log_color_message(_("Error loading SPCC JSON file %s: %s\n"), "red", jsonFilePath, err.msg);
-		return 0;
-=======
 		siril_log_color_message(_("Error loading SPCC JSON file %s: %s (at position %zu)\n"),
 				"red", jsonFilePath, err.msg, err.pos);
-		return FALSE;
->>>>>>> a91c1c1d
+		return 0;
 	}
 
 	// Get root array
@@ -298,12 +293,8 @@
 	// Close the file
 	fclose(fp);
 	if (!doc) {
-<<<<<<< HEAD
-		siril_log_color_message(_("Error loading SPCC JSON file %s: %s\n"), "red", file_path, err.msg);
-=======
 		siril_log_color_message(_("Error loading SPCC JSON file %s: %s (at position %zu)\n"),
 				"red", file_path, err.msg, err.pos);
->>>>>>> a91c1c1d
 		return FALSE;
 	}
 
@@ -574,12 +565,8 @@
 	// Close the file
 	fclose(fp);
 	if (!doc) {
-<<<<<<< HEAD
-		siril_log_color_message(_("Error loading SPCC JSON file %s: %s\n"), "red", data->filepath, err.msg);
-=======
 		siril_log_color_message(_("Error loading SPCC JSON file %s: %s (at position %zu)\n"),
 				"red", data->filepath, err.msg, err.pos);
->>>>>>> a91c1c1d
 		return FALSE;
 	}
 
