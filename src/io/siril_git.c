--- conflicted
+++ resolved
@@ -148,7 +148,6 @@
 
 static char *get_commit_from_oid(git_repository *repo, git_oid* oid_to_find) {
 	char *retval = NULL;
-
 	// Convert the OID to a commit
 	git_commit *commit = NULL;
 	if (git_commit_lookup(&commit, repo, oid_to_find) != 0) {
@@ -165,7 +164,6 @@
 				const git_oid *target_oid = git_reference_target(ref);
 				if (git_oid_equal(target_oid, git_commit_id(commit))) {
 					retval = strdup(git_reference_name(ref));
-					git_reference_free(ref);  // Free ref before breaking
 					break;
 				}
 			}
@@ -173,7 +171,6 @@
 		}
 		git_reference_iterator_free(ref_iterator);
 	}
-	git_commit_free(commit);  // Free the commit before returning
 	return retval;
 }
 
@@ -225,7 +222,6 @@
 
 	siril_message_dialog(GTK_MESSAGE_INFO, _("Manual Update"), _("Success! The local repository is up-to-date with the remote."));
 
-	git_object_free(target_commit);
 	git_repository_free(repo);
 	git_libgit2_shutdown();
 	return 0;
@@ -298,46 +294,6 @@
 					NULL, &error)) && !error) {
 		gchar *ver = find_str_before_comment(buffer, "requires", "#");
 		if (ver) {
-<<<<<<< HEAD
-			ver += 9;
-			if (versions)
-				g_free(versions); // ensure no storage is leaked if the while loop finds a second "requires"
-			versions = g_strsplit(ver, " ", 2);
-			version_number requires = { 0 }, obsoleted = { 0 };
-			obsoleted.major_version = UINT_MAX;
-			if (fullRequiresVersion) // ensure no storage is leaked if the while loop finds a second "requires"
-				g_free(fullRequiresVersion);
-			fullRequiresVersion = g_strsplit_set(versions[0], ".-", -1);
-			if (fullRequiresVersion[0])
-				requires.major_version = g_ascii_strtoull(fullRequiresVersion[0], NULL, 10);
-			else
-				requires.major_version = 1;
-			if (fullRequiresVersion[1])
-				requires.minor_version = g_ascii_strtoull(fullRequiresVersion[1], NULL, 10);
-			else
-				requires.minor_version = 2;
-			if (fullRequiresVersion[2])
-				requires.micro_version = g_ascii_strtoull(fullRequiresVersion[2], NULL, 10);
-			else
-				requires.micro_version = 0;
-			// Detect badly formed requires command (bad input to g_ascii_strtoull returns 0) and ignore it
-			if (requires.major_version == 0 && requires.minor_version == 0 && requires.micro_version == 0)
-				continue;
-			if (versions[1]) {
-				fullObsoletedVersion = g_strsplit_set(versions[1], ".-", -1);
-				if (fullObsoletedVersion[0])
-					obsoleted.major_version = g_ascii_strtoull(fullObsoletedVersion[0], NULL, 10);
-				if (fullObsoletedVersion[1])
-					obsoleted.minor_version = g_ascii_strtoull(fullObsoletedVersion[1], NULL, 10);
-				if (fullObsoletedVersion[2])
-					obsoleted.micro_version = g_ascii_strtoull(fullObsoletedVersion[2], NULL, 10);
-			}
-			recent_enough = (version.major_version > requires.major_version || (version.major_version == requires.major_version && version.minor_version > requires.minor_version) || (version.major_version == requires.major_version && version.minor_version == requires.minor_version && version.micro_version >= requires.micro_version));
-			if (obsoleted.major_version == UINT_MAX) {
-				not_too_recent = TRUE;
-			} else {
-				not_too_recent = (version.major_version < obsoleted.major_version || (version.major_version == obsoleted.major_version && version.minor_version < obsoleted.minor_version) || (version.major_version == obsoleted.major_version && version.minor_version == obsoleted.minor_version && version.micro_version < obsoleted.micro_version));
-=======
 			gchar **versions = g_strsplit(ver, " ", 2);
 			version_number required_version = get_version_number_from_string(versions[1]);
 			version_number expired_version = { 0 };
@@ -346,7 +302,6 @@
 			if (versions[2]) {
 				expired_version = get_version_number_from_string(versions[2]);
 				too_new = compare_version(current_version, expired_version);
->>>>>>> 058e59e6
 			}
 			retval = ((new_enough >= 0) && (too_new < 0));
 			g_strfreev(versions);
@@ -369,32 +324,21 @@
 
 static int analyse(git_repository *repo, GString** git_pending_commit_buffer) {
 	git_remote *remote = NULL;
+
+	// Carry out merge analysis
 	struct merge_options opts;
 	git_merge_analysis_t analysis;
 	git_merge_preference_t preference;
 	git_oid id_to_merge;
 	git_repository_state_t state;
 	int error = 0;
-	char *head_to_merge = NULL;
-	git_reference *head_ref = NULL;
-	git_commit *head_commit = NULL;
-	git_commit *commit = NULL;
-	git_commit *parent_commit = NULL;
-
-	// Initialize merge options
+
+	// Figure out which branch to feed to git_merge()
 	merge_options_init(&opts);
-
-	// Get the OID to merge
 	git_repository_fetchhead_foreach(repo, fetchhead_cb, &id_to_merge);
-	head_to_merge = get_commit_from_oid(repo, &id_to_merge);
-	if (!head_to_merge) {
-		error = -1;
-		goto cleanup;
-	}
+	char *head_to_merge = get_commit_from_oid(repo, &id_to_merge);
 
 	opts_add_refish(&opts, head_to_merge);
-
-	// Check repository state
 	state = git_repository_state(repo);
 	if (state != GIT_REPOSITORY_STATE_NONE) {
 		siril_log_color_message(_("libgit2: repository is in unexpected state %d. Cleaning up...\n"), "salmon", state);
@@ -402,21 +346,29 @@
 		state = git_repository_state(repo);
 		if (state != GIT_REPOSITORY_STATE_NONE) {
 			siril_log_color_message(_("libgit2: repository failed to clean up properly. Cannot continue.\n"), "red");
-			error = 1;
-			goto cleanup;
+			free((char **)opts.heads);
+			free(opts.annotated);
+			return 1;
 		}
 	}
 
 	error = resolve_heads(repo, &opts);
 	if (error != 0) {
-		goto cleanup;
-	}
-
-	error = git_merge_analysis(&analysis, &preference, repo, (const git_annotated_commit **)opts.annotated, opts.annotated_count);
+		free((char **)opts.heads);
+		free(opts.annotated);
+		return 1;
+	}
+
+	error = git_merge_analysis(&analysis, &preference,
+	                         repo,
+	                         (const git_annotated_commit **)opts.annotated,
+	                         opts.annotated_count);
+
+	// If the merge cannot be fast-forwarded, warn the user that local changes will
+	// be lost if they proceed.
 	if (error < 0) {
-		siril_debug_print("Error carrying out merge analysis: %s\n", git_error_last()->message);
-		error = -1;
-		goto cleanup;
+		siril_debug_print("Error carrying out merge analysis: %s\n",giterr_last()->message);
+		return -1;
 	}
 
 	if ((analysis & GIT_MERGE_ANALYSIS_FASTFORWARD) || (analysis & GIT_MERGE_ANALYSIS_UP_TO_DATE)) {
@@ -425,47 +377,64 @@
 		can_fastforward = FALSE;
 	}
 
+	// If we already know we can't fast forward we can skip the rest of the function, we just return 2
 	if (!can_fastforward) {
 		siril_debug_print("Cannot be fast forwarded\n");
-		error = 2;
-		goto cleanup;
-	}
-
-	// Prepare for looping through unmerged commit messages
+		git_repository_free(repo);
+		git_libgit2_shutdown();
+		return 2;
+	}
+
+	//Prepare for looping through unmerged commit messages
+
+	// Get the HEAD reference
+	git_reference *head_ref = NULL;
 	error = git_repository_head(&head_ref, repo);
 	if (error != 0) {
 		siril_debug_print("Error getting HEAD reference: %s\n", git_error_last()->message);
-		goto cleanup;
-	}
-
+		goto on_error;
+	}
+
+	// Get the HEAD commit
+	git_commit *head_commit = NULL;
 	error = git_commit_lookup(&head_commit, repo, git_reference_target(head_ref));
 	if (error != 0) {
 		siril_debug_print("Error looking up HEAD commit: %s\n", git_error_last()->message);
-		goto cleanup;
-	}
-
+		git_reference_free(head_ref);
+		goto on_error;
+	}
+
+	// Get the reference to the FETCH_HEAD
 	git_oid fetch_head_oid;
-	error = git_reference_name_to_id(&fetch_head_oid, repo, "FETCH_HEAD");
-	if (error != 0) {
+	if (git_reference_name_to_id(&fetch_head_oid, repo, "FETCH_HEAD") != 0) {
 		siril_debug_print("Error getting FETCH_HEAD\n");
-		goto cleanup;
-	}
-
-	error = git_commit_lookup(&commit, repo, &fetch_head_oid);
-	if (error != 0) {
+		goto on_error;
+	}
+
+	// Iterate through fetched commits and display commit messages
+	git_commit *commit = NULL;
+	git_oid parent_oid;
+	git_commit *parent_commit = NULL;
+	const char *commit_msg = NULL;
+
+	// Start with the FETCH_HEAD
+	if (git_commit_lookup(&commit, repo, &fetch_head_oid) != 0) {
 		siril_debug_print("Error looking up commit\n");
-		goto cleanup;
+		goto on_error;
 	}
 
 	gboolean found_head_ancestor = FALSE;
 
 	while (1) {
+		// Check if the current commit is the HEAD. If not, we print the commit message.
+		// If so, we break and don't show any further messages.
 		if (git_oid_equal(git_commit_id(head_commit), git_commit_id(commit))) {
 			found_head_ancestor = TRUE;
 			break;
 		}
 
-		const char *commit_msg = git_commit_message(commit);
+		// We have not yet reached the HEAD so we print the commit message.
+		commit_msg = git_commit_message(commit);
 		if (!*git_pending_commit_buffer) {
 			gchar* buf = g_strdup_printf(_("Commit message: %s\n"), commit_msg);
 			*git_pending_commit_buffer = g_string_new(buf);
@@ -475,9 +444,9 @@
 		}
 
 		if (git_commit_parentcount(commit) > 0) {
-			git_oid parent_oid = *git_commit_parent_id(commit, 0);
+			parent_oid = *git_commit_parent_id(commit, 0);
 			if (git_commit_lookup(&parent_commit, repo, &parent_oid) != 0) {
-				break;
+			break;
 			}
 		} else {
 			break;
@@ -487,49 +456,123 @@
 		commit = parent_commit;
 		parent_commit = NULL;
 	}
-
-	if (commit) {
-		git_commit_free(commit);
-	}
-
+	git_commit_free(commit);
+
+	// If there is no ancestor commit found it indicates the merge cannot be fast-forwarded
 	if (!found_head_ancestor) {
 		can_fastforward = FALSE;
-		error = 2;
+		git_remote_free(remote);
+		return 2;
+	}
+
+	git_remote_free(remote);
+
+	return 0;
+
+ on_error:
+	git_remote_free(remote);
+	return -1;
+}
+
+int auto_update_gitscripts(gboolean sync) {
+	int retval = 0;
+	// Initialize libgit2
+	git_libgit2_init();
+
+    // URL of the remote repository
+	siril_debug_print("Repository URL: %s\n", SCRIPT_REPOSITORY_URL);
+
+	// Local directory where the repository will be cloned
+	const gchar *local_path = siril_get_scripts_repo_path();
+
+	// Clone options
+	git_clone_options clone_opts = GIT_CLONE_OPTIONS_INIT;
+
+	git_repository *repo = NULL;
+
+	// See if the repository already exists
+	int error = git_repository_open(&repo, local_path);
+
+	if (error != 0) {
+		const git_error *e = giterr_last();
+		siril_log_color_message(_("Cannot open repository: %s\nAttempting to clone from remote source...\n"), "salmon", e->message);
+		// Perform the clone operation
+		error = git_clone(&repo, SCRIPT_REPOSITORY_URL, local_path, &clone_opts);
+
+		if (error != 0) {
+			e = giterr_last();
+			siril_log_color_message(_("Error cloning repository: %s\n"), "red", e->message);
+			gui.script_repo_available = FALSE;
+			git_libgit2_shutdown();
+			return 1;
+		} else {
+			siril_log_message(_("Repository cloned successfully!\n"));
+		}
+	} else {
+		siril_debug_print("Local scripts repository opened successfully!\n");
+	}
+	gui.script_repo_available = TRUE;
+
+	// Check we are using the correct repository
+	git_remote *remote = NULL;
+	const char *remote_name = "origin";
+	error = git_remote_lookup(&remote, repo, remote_name);
+	if (error != 0) {
+		siril_log_color_message(_("Failed to lookup remote.\n"), "red");
+		git_repository_free(repo);
+		git_libgit2_shutdown();
+		return 1;
+	}
+
+	const char *remote_url = git_remote_url(remote);
+	if (remote_url != NULL) {
+		siril_debug_print("Remote URL: %s\n", remote_url);
+	} else {
+		siril_log_color_message(_("Error: cannot identify local repository's configured remote.\n"), "red");
+		return 1;
+	}
+	if (strcmp(remote_url, SCRIPT_REPOSITORY_URL)) {
+		gchar *msg = g_strdup_printf(_("Error: local siril-scripts repository folder is not "
+				"configured with %s as its remote. You should remove the folder %s "
+				"and restart Siril to re-clone the correct repository.\n"),
+				SCRIPT_REPOSITORY_URL, local_path);
+		siril_log_color_message(msg, "red");
+		siril_message_dialog(GTK_MESSAGE_ERROR, _("Repository Error"), msg);
+		g_free(msg);
+		// Make scripts unavailable, as the contents of a random git repository could be complete rubbish
+		gui.script_repo_available = FALSE;
 		goto cleanup;
 	}
 
-	error = 0;
-
-cleanup:
-	if (remote) {
-		git_remote_free(remote);
-	}
-	if (head_to_merge) {
-		free(head_to_merge);
-	}
-	if (head_ref) {
-		git_reference_free(head_ref);
-	}
-	if (head_commit) {
-		git_commit_free(head_commit);
-	}
-	if (commit && commit != parent_commit) {
-		git_commit_free(commit);
-	}
-	if (parent_commit) {
-		git_commit_free(parent_commit);
-	}
-	free((char **)opts.heads);
-	free(opts.annotated);
-	return error;
-}
-
-typedef int (*repo_update_callback)(gpointer);
-
-int update_scripts_callback(gpointer user_data) {
-	int error;
-	int retval = 0;
-	git_repository *repo = (git_repository*) user_data;
+	// Synchronise the repository
+	if (error == 0 && sync) {
+		// fetch, analyse and merge changes from the remote
+		lg2_fetch(repo);
+
+		// Get the FETCH_HEAD reference
+		git_object *target_commit = NULL;
+		error = git_revparse_single(&target_commit, repo, "FETCH_HEAD");
+		if (error != 0) {
+			siril_log_color_message(_("Error performing hard reset. If the problem persists you may need to delete the local git repository and allow Siril to re-clone it.\n"), "red");
+			gui.script_repo_available = FALSE;
+			git_repository_free(repo);
+			git_libgit2_shutdown();
+			return -1;
+		}
+
+		// Perform the reset
+		error = git_reset(repo, target_commit, GIT_RESET_HARD, NULL);
+		if (error != 0) {
+			siril_log_color_message(_("Error performing hard reset. If the problem persists you may need to delete the local git repository and allow Siril to re-clone it.\n"), "red");
+			git_object_free(target_commit);
+			git_repository_free(repo);
+			git_libgit2_shutdown();
+			return -1;
+		}
+
+		siril_log_color_message(_("Local scripts repository is up-to-date!\n"), "green");
+	}
+
 	/*** Populate the list of available repository scripts ***/
 	size_t i;
 	const git_index_entry *entry;
@@ -554,50 +597,64 @@
 #endif
 		}
 	}
-	return retval;
-}
-
-static int update_git_repository(const gchar *repo_url, const gchar *local_path, gboolean sync, gboolean *repo_available, const gchar *success_message, const gchar *repo_name, repo_update_callback callback) {
+
+    // Cleanup
+cleanup:
+    if (repo)
+		git_repository_free(repo);
+    git_libgit2_shutdown();
+
+    return retval;
+}
+
+int auto_update_gitspcc(gboolean sync) {
 	int retval = 0;
-
 	// Initialize libgit2
 	git_libgit2_init();
 
+    // URL of the remote repository
+	siril_debug_print("Repository URL: %s\n", SPCC_REPOSITORY_URL);
+
+	// Local directory where the repository will be cloned
+	const gchar *local_path = siril_get_spcc_repo_path();
+
 	// Clone options
 	git_clone_options clone_opts = GIT_CLONE_OPTIONS_INIT;
 
 	git_repository *repo = NULL;
-	git_remote *remote = NULL;
 
 	// See if the repository already exists
 	int error = git_repository_open(&repo, local_path);
+
 	if (error != 0) {
 		const git_error *e = giterr_last();
 		siril_log_color_message(_("Cannot open repository: %s\nAttempting to clone from remote source...\n"), "salmon", e->message);
-
 		// Perform the clone operation
-		error = git_clone(&repo, repo_url, local_path, &clone_opts);
+		error = git_clone(&repo, SPCC_REPOSITORY_URL, local_path, &clone_opts);
+
 		if (error != 0) {
 			e = giterr_last();
 			siril_log_color_message(_("Error cloning repository: %s\n"), "red", e->message);
-			*repo_available = FALSE;
-			retval = 1;
-			goto cleanup;
+			gui.spcc_repo_available = FALSE;
+			git_libgit2_shutdown();
+			return 1;
 		} else {
 			siril_log_message(_("Repository cloned successfully!\n"));
 		}
 	} else {
-		siril_debug_print("Local %s repository opened successfully!\n", repo_name);
-	}
-	*repo_available = TRUE;
+		siril_debug_print("Local SPCC database repository opened successfully!\n");
+	}
+	gui.spcc_repo_available = TRUE;
 
 	// Check we are using the correct repository
+	git_remote *remote = NULL;
 	const char *remote_name = "origin";
 	error = git_remote_lookup(&remote, repo, remote_name);
 	if (error != 0) {
 		siril_log_color_message(_("Failed to lookup remote.\n"), "red");
-		retval = 1;
-		goto cleanup;
+		git_repository_free(repo);
+		git_libgit2_shutdown();
+		return 1;
 	}
 
 	const char *remote_url = git_remote_url(remote);
@@ -605,24 +662,24 @@
 		siril_debug_print("Remote URL: %s\n", remote_url);
 	} else {
 		siril_log_color_message(_("Error: cannot identify local repository's configured remote.\n"), "red");
-		retval = 1;
-		goto cleanup;
-	}
-
-	if (strcmp(remote_url, repo_url)) {
-		gchar *msg = g_strdup_printf(_("Error: local %s repository folder is not configured with %s as its remote. You should remove the folder %s and restart Siril to re-clone the correct repository.\n"), repo_name, repo_url, local_path);
+		return 1;
+	}
+	if (strcmp(remote_url, SPCC_REPOSITORY_URL)) {
+		gchar *msg = g_strdup_printf(_("Error: local siril-spcc-database repository folder is not "
+				"configured with %s as its remote. You should remove the folder %s "
+				"and restart Siril to re-clone the correct repository.\n"),
+				SPCC_REPOSITORY_URL, local_path);
 		siril_log_color_message(msg, "red");
 		siril_message_dialog(GTK_MESSAGE_ERROR, _("Repository Error"), msg);
 		g_free(msg);
-
-		// Make repository unavailable, as the contents of a random git repository could be complete rubbish
-		*repo_available = FALSE;
-		retval = 1;
+		// Make scripts unavailable, as the contents of a random git repository could be complete rubbish
+		gui.spcc_repo_available = FALSE;
 		goto cleanup;
 	}
 
-	// Synchronize the repository
-	if (sync) {
+	// Synchronise the repository
+	if (error == 0 && sync) {
+		// fetch, analyse and merge changes from the remote
 		lg2_fetch(repo);
 
 		// Get the FETCH_HEAD reference
@@ -630,59 +687,35 @@
 		error = git_revparse_single(&target_commit, repo, "FETCH_HEAD");
 		if (error != 0) {
 			siril_log_color_message(_("Error performing hard reset. If the problem persists you may need to delete the local git repository and allow Siril to re-clone it.\n"), "red");
-			*repo_available = FALSE;
-			retval = -1;
-			goto cleanup;
+			gui.spcc_repo_available = FALSE;
+			git_repository_free(repo);
+			git_libgit2_shutdown();
+			return -1;
 		}
 
 		// Perform the reset
 		error = git_reset(repo, target_commit, GIT_RESET_HARD, NULL);
-		git_object_free(target_commit);  // Free target_commit after use
 		if (error != 0) {
 			siril_log_color_message(_("Error performing hard reset. If the problem persists you may need to delete the local git repository and allow Siril to re-clone it.\n"), "red");
-			*repo_available = FALSE;
-			retval = -1;
-			goto cleanup;
-		}
-
-		siril_log_color_message(success_message, "green");
-	}
-
-	// Allow for a callback to do task-specific things.
-	// Currently only used to populate scripts.
-	if (callback && !retval)
-		retval = callback((gpointer)repo);
-
+			git_object_free(target_commit);
+			git_repository_free(repo);
+			git_libgit2_shutdown();
+			return -1;
+		}
+
+		siril_log_color_message(_("Local SPCC database repository is up-to-date!\n"), "green");
+	}
+
+	// We don't do anything else post-sync as the repository is not actually used until
+	// a user initiates SPCC
+
+    // Cleanup
 cleanup:
-	if (repo) {
+    if (repo)
 		git_repository_free(repo);
-	}
-	if (remote) {
-		git_remote_free(remote);
-	}
-	git_libgit2_shutdown();
-
-	return retval;
-}
-
-int auto_update_gitspcc(gboolean sync) {
-    const gchar *repo_url = SPCC_REPOSITORY_URL;
-    const gchar *local_path = siril_get_spcc_repo_path();
-    gboolean *repo_available = &gui.spcc_repo_available;
-    const gchar *success_message = _("Local SPCC database repository is up-to-date!\n");
-    const gchar *repo_name = "SPCC database";
-
-    return update_git_repository(repo_url, local_path, sync, repo_available, success_message, repo_name, NULL);
-}
-
-int auto_update_gitscripts(gboolean sync) {
-    const gchar *repo_url = SCRIPT_REPOSITORY_URL;
-    const gchar *local_path = siril_get_scripts_repo_path();
-    gboolean *repo_available = &gui.script_repo_available;
-    const gchar *success_message = _("Local scripts repository is up-to-date!\n");
-    const gchar *repo_name = "scripts";
-
-    return update_git_repository(repo_url, local_path, sync, repo_available, success_message, repo_name, update_scripts_callback);
+    git_libgit2_shutdown();
+
+    return retval;
 }
 
 int preview_scripts_update(GString** git_pending_commit_buffer) {
@@ -703,17 +736,8 @@
 
 	// Fetch changes
 	lg2_fetch(repo);
-
 	// Analyse the repository against the remote
-	int analysis_result = analyse(repo, git_pending_commit_buffer);
-
-	// Cleanup
-	if (repo) {
-		git_repository_free(repo);
-	}
-	git_libgit2_shutdown();
-
-	return analysis_result;
+	return analyse(repo, git_pending_commit_buffer);
 }
 
 int preview_spcc_update(GString** git_pending_commit_buffer) {
@@ -734,18 +758,10 @@
 
 	// Fetch changes
 	lg2_fetch(repo);
-
 	// Analyse the repository against the remote
-	int analysis_result = analyse(repo, git_pending_commit_buffer);
-
-	// Cleanup
-	if (repo) {
-		git_repository_free(repo);
-	}
-	git_libgit2_shutdown();
-
-	return analysis_result;
-}
+	return analyse(repo, git_pending_commit_buffer);
+}
+
 /************* GUI code for the Preferences->Scripts TreeView ****************/
 
 static const char *bg_color[] = { "WhiteSmoke", "#1B1B1B" };
