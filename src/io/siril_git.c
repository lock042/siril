--- conflicted
+++ resolved
@@ -769,14 +769,9 @@
 		siril_log_color_message(_("Local SPCC database repository is up-to-date!\n"), "green");
 	}
 
-<<<<<<< HEAD
-	// We don't do anything else post-sync as the repository is not actually used
-	// until a user initiates SPCC
-=======
 	// In case this has run very slowly in the async startup update, repopulate the SPCC combos
 	// to ensure they are up to date with any changes
 	populate_spcc_combos_async(NULL);
->>>>>>> 55016f2f
 
 	// Cleanup
 	cleanup:
@@ -787,9 +782,6 @@
 	return retval;
 }
 
-<<<<<<< HEAD
-int preview_scripts_update(GString **git_pending_commit_buffer) {
-=======
 typedef struct {
 	int (*func)(gboolean);  // Function pointer to the update function
 	gboolean sync;          // Sync parameter to pass to the function
@@ -836,7 +828,6 @@
 }
 
 int preview_scripts_update(GString** git_pending_commit_buffer) {
->>>>>>> 55016f2f
 	// Initialize libgit2
 	git_libgit2_init();
 
