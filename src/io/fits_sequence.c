/*
 * This file is part of Siril, an astronomy image processor.
 * Copyright (C) 2005-2011 Francois Meyer (dulle at free.fr)
 * Copyright (C) 2012-2023 team free-astro (see more in AUTHORS file)
 * Reference site is https://free-astro.org/index.php/Siril
 *
 * Siril is free software: you can redistribute it and/or modify
 * it under the terms of the GNU General Public License as published by
 * the Free Software Foundation, either version 3 of the License, or
 * (at your option) any later version.
 *
 * Siril is distributed in the hope that it will be useful,
 * but WITHOUT ANY WARRANTY; without even the implied warranty of
 * MERCHANTABILITY or FITNESS FOR A PARTICULAR PURPOSE. See the
 * GNU General Public License for more details.
 *
 * You should have received a copy of the GNU General Public License
 * along with Siril. If not, see <http://www.gnu.org/licenses/>.
 *
 *
 * FITS sequences are not a sequence of FITS files but a FITS file containing a
 * sequence. It simply has as many elements in the third dimension as the
 * number of images in the sequence multiplied by the number of channels per
 * image. Given its use of the third dimension, it's sometimes called FITS cube.
 */

#include "core/siril.h"
#include "core/icc_profile.h"
#include "io/image_format_fits.h"
#include "gui/progress_and_log.h"
#include "core/siril_log.h"

#include "fits_sequence.h"

static int fitseq_write_image_for_writer(struct seqwriter_data *writer, fits *image, int index);
static int fitseq_prepare_for_multiple_read(fitseq *fitseq);
static int fitseq_multiple_close(fitseq *fitseq);

void assign_linear_icc_profile_to_fitseq(fitseq *fitseq) {
	if (fitseq->icc_profile) {
		cmsCloseProfile(fitseq->icc_profile);
	}
	fitseq->icc_profile = copyICCProfile(gfit.naxes[2] == 1 ? com.icc.mono_linear : com.icc.working_linear);
}

static int _find_hdus(fitsfile *fptr, int **hdus, int *nb_im) {
	int status = 0;
	int nb_hdu, ref_naxis = -1, ref_bitpix = 0, nb_images = 0;
	long ref_naxes[3] = { 0L };
	gboolean homogeneous = TRUE;

	fits_get_num_hdus(fptr, &nb_hdu, &status);
	if (status || !nb_im)
		return 1;

	if (hdus) {
		*hdus = malloc(nb_hdu * sizeof(int));
		if (!*hdus) {
			PRINT_ALLOC_ERR;
			return 1;
		}
	}

	for (int i = 0; i < nb_hdu; i++) {
		status = 0;
		int type;
		if (fits_movabs_hdu(fptr, i + 1, &type, &status)) {
			report_fits_error(status);
			return -1;
		}

		if (type != IMAGE_HDU) continue;

<<<<<<< HEAD
		// Skip image HDUs named as ICC profiles or thumbnails
		char extname[FLEN_VALUE], comment[FLEN_COMMENT];
		int status2 = 0;
		fits_read_key(fptr, TSTRING, "EXTNAME", &extname, comment, &status2);
		if (g_str_has_prefix(extname, "ICCProfile")
			|| g_str_has_prefix(extname, "Thumbnail")) {
			continue; /* next HDU */
		}

		long naxes[3];
=======
		long naxes[3] = { 0L };
>>>>>>> e3648505
		int naxis;
		int bitpix;
		fits_get_img_param(fptr, 3, &bitpix, &naxis, naxes, &status);
		if (status) {
			report_fits_error(status);
			break;
		}

		if (naxis > 0) {
			if (ref_naxis == -1) {
				ref_naxis = naxis;
				ref_bitpix = bitpix;
				memcpy(ref_naxes, naxes, sizeof naxes);
				siril_debug_print("found reference HDU %ldx%ldx%d (%d)\n", naxes[0], naxes[1], naxis, bitpix);
			} else {
				printf("naxes[2]=%ld, ref_naxes[2]=%ld\n", naxes[2], ref_naxes[2]);
				if (naxes[2] != ref_naxes[2]) {
					char extname[FLEN_VALUE], comment[FLEN_COMMENT];
					fits_read_key(fptr, TSTRING, "EXTNAME", &extname, comment, &status);
					if (!g_str_has_prefix(extname, "ICCProfile"))
						continue;
					siril_log_message(_("Several images were found in the FITS file but they have different number of layers, which is not allowed.\n"));
					status = 1;
					break;
				}
				if (naxes[0] != ref_naxes[0] || naxes[1] != ref_naxes[1] || bitpix != ref_bitpix) {
					if (com.pref.allow_heterogeneous_fitseq)
						homogeneous = FALSE;
					else {
						siril_log_message(_("Several images were found in the FITS file but they have different parameters, which is not allowed.\n"));
						status = 1;
						break;
					}
				}
			}
			if (hdus)
				(*hdus)[nb_images] = i + 1;
			nb_images++;
		}
	}

	if (status) {
		if (hdus) {
			free(*hdus);
			*hdus = NULL;
		}
	}
	else {
		if (!homogeneous)
			siril_log_message(_("Several images were found in the FITS file but they have different parameters.\n"));
		// this is printed too often, maybe we can add a verbose flag?
		*nb_im = nb_images;
		siril_debug_print("found %d images in the FITS sequence\n", nb_images);
		// we could realloc *hdus, but it's not much useful
	}
	return status;
}

// test if a file is a multi-extension FITS, a.k.a FITS cube or FITS sequence
int fitseq_is_fitseq(const char *filename, int *frames) {
	fitsfile *fptr;
	int status = 0;
	if (siril_fits_open_diskfile_img(&fptr, filename, READONLY, &status))
		return 0;

	int nb_images;
	status = _find_hdus(fptr, NULL, &nb_images);
	if (frames) *frames = nb_images;

	int status2 = 0;
	fits_close_file(fptr, &status2);
	return !status && nb_images > 1;
}

void fitseq_init_struct(fitseq *fitseq) {
	fitseq->filename = NULL;
	fitseq->bitpix = 0;
	fitseq->orig_bitpix = 0;
	fitseq->naxes[0] = 0;
	fitseq->frame_count = 0;
	fitseq->hdu_index = NULL;
	fitseq->fptr = NULL;
	fitseq->is_mt_capable = FALSE;
	fitseq->thread_fptr = NULL;
	fitseq->num_threads = 0;
	fitseq->writer = NULL;
	fitseq->icc_profile = NULL;
}

int fitseq_open(const char *filename, fitseq *fitseq) {
	if (fitseq->fptr) {
		fprintf(stderr, "FITS sequence: file already opened, or badly closed\n");
		return -1;
	}

	int status = 0;
	siril_fits_open_diskfile_img(&(fitseq->fptr), filename, READONLY, &status);
	if (status) {
		report_fits_error(status);
		siril_log_color_message(_("Cannot open FITS file %s\n"), "red", filename);
		return -1;
	}

	if (_find_hdus(fitseq->fptr, &fitseq->hdu_index, &fitseq->frame_count) || fitseq->frame_count <= 1) {
		siril_log_color_message(_("Cannot open FITS file %s: doesn't seem to be a FITS sequence\n"), "red", filename);
		return -1;
	}

	if (com.icc.available) {
		// Attempt to read an embedded ICC profile, if one is present
		fitseq->icc_profile = read_icc_profile_from_fptr(fitseq->fptr);
		if (fitseq->icc_profile) {
			siril_log_message(_("ICC profile read from FITS cube\n"));
		}
	}

	if (fits_movabs_hdu(fitseq->fptr, fitseq->hdu_index[0], NULL, &status)) {
		report_fits_error(status);
		return -1;
	}

	// we store the first image's dimensions in the struct
	int naxis;
	status = 0;
	fits_get_img_param(fitseq->fptr, 3, &(fitseq->bitpix), &naxis, fitseq->naxes, &status);
	if (status || naxis <= 1 || fitseq->naxes[0] == 0 || fitseq->naxes[1] == 0) {
		status = 0;
		fits_close_file(fitseq->fptr, &status);
		return -1;
	}
	if (naxis == 2)
		fitseq->naxes[2] = 1;

	manage_bitpix(fitseq->fptr, &(fitseq->bitpix), &(fitseq->orig_bitpix));

	if (fitseq->bitpix == LONGLONG_IMG) {
		siril_log_message(
				_("FITS images with 64 bits signed integer per pixel.channel are not supported.\n"));
		status = 0;
		fits_close_file(fitseq->fptr, &status);
		return -1;
	}

	fitseq->filename = strdup(filename);
	siril_debug_print("fitseq_open: sequence %s has %d frames, bitpix = %d, naxis = %d, naxes = { %ld, %ld, %ld }\n",
			filename, fitseq->frame_count, fitseq->bitpix, naxis,
			fitseq->naxes[0], fitseq->naxes[1], fitseq->naxes[2]);

	if (fits_is_reentrant()) {
		fitseq->is_mt_capable = TRUE;
		fprintf(stdout, "cfitsio was compiled with multi-thread support,"
				" parallel read of images will be possible\n");
		fitseq_prepare_for_multiple_read(fitseq);
	} else {
		fitseq->is_mt_capable = FALSE;
		fprintf(stdout, "cfitsio was compiled without multi-thread support,"
				" parallel read of images will be impossible\n");
		siril_log_message(_("Your version of cfitsio does not support multi-threading\n"));
	}

	return 0;
}

/* dest must be filled with zeros */
static int fitseq_read_frame_internal(fitseq *fitseq, int index, fits *dest, gboolean force_float, fitsfile *fptr) {
	if (!fptr)
		return -1;

	memcpy(dest->naxes, fitseq->naxes, sizeof fitseq->naxes);
	dest->naxis = fitseq->naxes[2] == 3 ? 3 : 2;
	dest->bitpix = fitseq->bitpix;
	dest->orig_bitpix = fitseq->orig_bitpix;
	dest->rx = dest->naxes[0];
	dest->ry = dest->naxes[1];
	dest->fptr = fptr;

	siril_debug_print("reading HDU %d (of %s)\n", fitseq->hdu_index[index], fitseq->filename);
	int status = 0;
	if (fits_movabs_hdu(fptr, fitseq->hdu_index[index], NULL, &status)) {
		report_fits_error(status);
		return -1;
	}

	read_fits_header(dest);	// stores useful header data in fit
	dest->header = copy_header(dest); // for display

	if (read_fits_with_convert(dest, fitseq->filename, force_float)) {
		return -1;
	}
	// Attempt to add the FITSEQ ICC profile if one exists, otherwise
	// assign a linear profile.
	if (com.icc.available && !status) {
		if (fitseq->icc_profile) {
			dest->icc_profile = copyICCProfile(fitseq->icc_profile);
		} else {
			assign_linear_icc_profile(dest);
		}
	}

	return 0;
}

int fitseq_read_frame(fitseq *fitseq, int index, fits *dest, gboolean force_float, int thread) {
	fitsfile *fptr = fitseq->fptr;
	if (thread >= 0 && thread < fitseq->num_threads && fitseq->thread_fptr) {
		fptr = fitseq->thread_fptr[thread];
		siril_debug_print("fitseq: thread %d reading FITS image\n", thread);
	}
	return fitseq_read_frame_internal(fitseq, index, dest, force_float, fptr);
}

// we read a partial image and return it as fits
int fitseq_read_partial_fits(fitseq *fitseq, int layer, int index, fits *dest, const rectangle *area, gboolean do_photometry, int thread) {
	dest->type = get_data_type(fitseq->bitpix);
	if (dest->type == DATA_UNSUPPORTED) {
		siril_log_message(_("Unknown FITS data format in internal conversion\n"));
		return -1;
	}
	if (new_fit_image(&dest, area->w, area->h, 1, dest->type))
		return -1;
	fitsfile *fptr = fitseq->fptr;
	if (thread >= 0 && thread < fitseq->num_threads && fitseq->thread_fptr)
		fptr = fitseq->thread_fptr[thread];
	dest->fptr = fptr;
	dest->bitpix = fitseq->bitpix;
	dest->orig_bitpix = fitseq->orig_bitpix;

	int status = 0;
	if (fits_movabs_hdu(fptr, fitseq->hdu_index[index], NULL, &status)) {
		report_fits_error(status);
		return -1;
	}

	if (do_photometry)
		fit_get_photometry_data(dest);

	status = internal_read_partial_fits(fptr, fitseq->naxes[1], fitseq->bitpix,
			dest->type == DATA_USHORT ? (void *)dest->data : (void *)dest->fdata,
			layer, area);
	// TODO: review how color management is handled here. Currently we leave dest->icc_profile
	// NULL and it is the responsibility of the caller to set it if required.
	dest->icc_profile = NULL;
	return status;
}

// we read a partial image and return it as buffer
int fitseq_read_partial(fitseq *fitseq, int layer, int index, void *buffer, const rectangle *area, int thread) {
	if (area->x < 0 || area->y < 0 || area->x >= fitseq->naxes[0] || area->y >= fitseq->naxes[1]
			|| area->w <= 0 || area->h <= 0 || area->x + area->w > fitseq->naxes[0]
			|| area->y + area->h > fitseq->naxes[1]) {
		fprintf(stderr, "partial read from FITS file has been requested outside image bounds or with invalid size\n");
		return 1;
	}

	fitsfile *fptr = fitseq->fptr;
	if (thread >= 0 && thread < fitseq->num_threads && fitseq->thread_fptr)
		fptr = fitseq->thread_fptr[thread];

	int status = 0;
	if (fits_movabs_hdu(fptr, fitseq->hdu_index[index], NULL, &status)) {
		report_fits_error(status);
		return -1;
	}

	if (internal_read_partial_fits(fptr, fitseq->naxes[1], fitseq->bitpix, buffer, layer, area))
		return 1;
	flip_buffer(fitseq->bitpix, buffer, area);
	// No color management is carried out here. It is expected this would normally be used with
	// linear data in a FITSEQ, however in any case it is the responsibility of the caller to
	// carry out any color management.
	return 0;
}

/* create a fits sequence with the given name into the given struct */
int fitseq_create_file(const char *filename, fitseq *fitseq, int frame_count) {
	gchar *new_filename = set_right_extension(filename);

	if (g_unlink(new_filename))
		siril_debug_print("g_unlink() failed\n");/* Delete old file if it already exists */
	fitseq_init_struct(fitseq);

	int status = 0;
	if (siril_fits_create_diskfile(&fitseq->fptr, new_filename, &status)) { /* create new FITS file */
		report_fits_error(status);
		g_free(new_filename);
		return 1;
	}

	fitseq->filename = strdup(new_filename);
	fitseq->frame_count = frame_count;
	fitseq->writer = malloc(sizeof(struct seqwriter_data));
	fitseq->writer->write_image_hook = fitseq_write_image_for_writer;
	fitseq->writer->sequence = fitseq;
	fitseq->writer->output_type = SEQ_FITSEQ;
	siril_debug_print("Successfully created the FITS sequence file %s, for %d images, waiting for data\n",
			fitseq->filename, fitseq->frame_count);

	start_writer(fitseq->writer, frame_count);
	g_free(new_filename);
	return 0;
}

static int fitseq_write_image_for_writer(struct seqwriter_data *writer, fits *image, int index) {
	fitseq *fitseq = (struct fits_sequence *)writer->sequence;
	int status = 0;
	if (fits_create_img(fitseq->fptr, image->bitpix,
				image->naxis, image->naxes, &status)) {
		report_fits_error(status);
		return 1;
	}

	image->fptr = fitseq->fptr;

	if (com.pref.comp.fits_enabled) {
		status = siril_fits_compress(image);
		if (status) {
			report_fits_error(status);
			return 1;
		}
	}

	return save_opened_fits(image); // warning: will change HDU
}

/* expected images (if a frame count is given on creation) MUST be notified in
 * all cases, even with a NULL image if there is in fact no image to write for
 * the index
 */
int fitseq_write_image(fitseq *fitseq, fits *image, int index) {
	if (!fitseq->fptr) {
		siril_log_color_message(_("Cannot save image in sequence not opened for writing\n"), "red");
		return 1;
	}
	// Check for any ICC profile mismatch
	if (fitseq->icc_profile && image->icc_profile) {
		if (!profiles_identical(fitseq->icc_profile, image->icc_profile)) {
			siril_log_color_message(_("Error: frame ICC profile is inconsistent with sequence ICC profile. Ensure all frames are allocated the same ICC profile.\n"), "red");
			return 1;
		}
	}
	siril_debug_print("FITS sequence %s pending image save %d\n", fitseq->filename, index);
	return seqwriter_append_write(fitseq->writer, image, index);
}

static int fitseq_destroy(fitseq *fitseq, gboolean abort) {
	int retval = 0;
	if (fitseq->writer) {
		retval = stop_writer(fitseq->writer, abort);
		free(fitseq->writer);
		fitseq->writer = NULL;
	}
	retval |= fitseq_multiple_close(fitseq);
	int status = 0;
	fits_close_file(fitseq->fptr, &status);
	if (retval && fitseq->filename)
		if (g_unlink(fitseq->filename))
			siril_debug_print("g_unlink() failed\n");
	if (fitseq->filename)
		free(fitseq->filename);
	if (fitseq->hdu_index)
		free(fitseq->hdu_index);
	return retval;
}

void fitseq_close_and_delete_file(fitseq *fitseq) {
	char *filename = fitseq->filename;
	fitseq->filename = NULL;
	fitseq_destroy(fitseq, TRUE);
	siril_log_message(_("Removing failed FITS sequence file: %s\n"), filename);
	if (g_unlink(filename))
		siril_debug_print("g_unlink() failed\n");
}

int fitseq_close_file(fitseq *fitseq) {
	return fitseq_destroy(fitseq, FALSE);
}

// to call after open to read with several threads in the file
static int fitseq_prepare_for_multiple_read(fitseq *fitseq) {
	if (fitseq->thread_fptr) return 0;
	if (!fitseq->is_mt_capable) return 0;
	fitseq->num_threads = g_get_num_processors();
	fitseq->thread_fptr = malloc(fitseq->num_threads * sizeof(fitsfile *));
	for (guint i = 0; i < fitseq->num_threads; i++) {
		int status = 0;
		if (siril_fits_open_diskfile_img(&fitseq->thread_fptr[i], fitseq->filename, READONLY, &status)) {
			report_fits_error(status);
			return -1;
		}
	}
	siril_debug_print("initialized FITS sequence fd for %d threads reading\n", fitseq->num_threads);
	return 0;
}

static int fitseq_multiple_close(fitseq *fitseq) {
	int retval = 0;
	if (!fitseq->thread_fptr) return 0;
	for (guint i = 0; i < fitseq->num_threads; i++) {
		int status = 0;
		fits_close_file(fitseq->thread_fptr[i], &status);
		if (status)
			retval = 1;
	}
	free(fitseq->thread_fptr);
	fitseq->thread_fptr = NULL;
	siril_debug_print("closing FITS sequence fd for %d threads\n", fitseq->num_threads);
	return retval;
}

int fitseq_set_current_frame(fitseq *fitseq, int frame) {
	if (frame < 0 || frame >= fitseq->frame_count)
		return -1;
	siril_debug_print("moving to HDU %d (of %s)\n", fitseq->hdu_index[frame], fitseq->filename);
	int status = 0;
	if (fits_movabs_hdu(fitseq->fptr, fitseq->hdu_index[frame], NULL, &status))
		report_fits_error(status);
	return status;
}
<|MERGE_RESOLUTION|>--- conflicted
+++ resolved
@@ -71,7 +71,6 @@
 
 		if (type != IMAGE_HDU) continue;
 
-<<<<<<< HEAD
 		// Skip image HDUs named as ICC profiles or thumbnails
 		char extname[FLEN_VALUE], comment[FLEN_COMMENT];
 		int status2 = 0;
@@ -81,10 +80,7 @@
 			continue; /* next HDU */
 		}
 
-		long naxes[3];
-=======
 		long naxes[3] = { 0L };
->>>>>>> e3648505
 		int naxis;
 		int bitpix;
 		fits_get_img_param(fptr, 3, &bitpix, &naxis, naxes, &status);
