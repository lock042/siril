--- conflicted
+++ resolved
@@ -39,11 +39,6 @@
 #ifdef HAVE_CONFIG_H
 #include <config.h>
 #endif
-
-<<<<<<< HEAD
-#include <glib.h>
-=======
->>>>>>> 8f24b418
 
 #ifdef HAVE_LIBJXL
 
