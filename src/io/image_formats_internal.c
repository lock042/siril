--- conflicted
+++ resolved
@@ -849,12 +849,8 @@
 	size_t nbdata = fit->rx * fit->ry;
 
 	if (fseek(pic_file->file, 290, SEEK_SET)) {
-<<<<<<< HEAD
 		siril_log_color_message(_("Error: seek failure in file.\n"), "red");
 		_pic_close_file(pic_file);
-=======
-		siril_debug_print("Error: seek failure in file.\n");
->>>>>>> d9ecca61
 		return -1;
 	}
 	buf = malloc(nbdata * pic_file->nbplane * sizeof(WORD));
