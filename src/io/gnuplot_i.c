--- conflicted
+++ resolved
@@ -232,7 +232,7 @@
   @param    handle Gnuplot session control handle.
   @return   gboolean
 
-  Closes gnuplot by calling an exit command and deletes all opened temporary files. 
+  Closes gnuplot by calling an exit command and deletes all opened temporary files.
   It is mandatory to call this function to close the handle, otherwise
   temporary files are not cleaned and child process might survive.
   This is meant to be called with g_idle_add, when plot are displayed and need to survive
@@ -1071,13 +1071,8 @@
     gnuplot_cmd(handle, "set output \"%s\"", png_filename);
 
     if (curve_title && curve_title[0] != '\0')
-<<<<<<< HEAD
-	    gnuplot_cmd(handle, "plot \"%s\" using ($1):($2) title \"%s\" with %s", dat_filename,
-			    offset, curve_title, handle->pstyle);
-=======
         gnuplot_cmd(handle, "plot \"%s\" using ($1 - %d):($2):($3) title \"%s\" with %s", dat_filename,
                 offset, curve_title, handle->pstyle);
->>>>>>> 19930ef0
     else
         gnuplot_cmd(handle, "plot \"%s\" with %s", dat_filename,
                 handle->pstyle);
