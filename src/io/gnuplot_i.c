--- conflicted
+++ resolved
@@ -187,7 +187,8 @@
 	while ((buffer = g_data_input_stream_read_line_utf8(data_input, &length,
 					NULL, NULL))) {
 		printf("No. of tmp files: %d\n", handle->ntmp);
-		if(!handle->ntmp)
+		printf("Buffer: %s\n", buffer);
+		if (!handle->ntmp)
 			continue;
 		gchar *arg = buffer;
 		if (g_str_has_prefix(buffer, "Done ")) {
@@ -198,24 +199,25 @@
 				if (!g_strcmp0(arg, handle->tmp_filename_tbl[i])) {
 					g_unlink(handle->tmp_filename_tbl[i]);
 					printf("Reaped file: i = %d, filename = %s\n", i, arg);
+					g_free(handle->tmp_filename_tbl[i]);
+					handle->tmp_filename_tbl[i] = NULL;
 					for (int j = i ; j < handle->ntmp - 1 ; j++) {
 						g_free(handle->tmp_filename_tbl[j]);
 						handle->tmp_filename_tbl[j] = g_strdup(handle->tmp_filename_tbl[j+1]);
 					}
 					g_free(handle->tmp_filename_tbl[handle->ntmp - 1]);
 					handle->tmp_filename_tbl[handle->ntmp - 1] = NULL;
-					handle->ntmp--;
+					handle->ntmp = handle->ntmp - 1;
 					break;
 				}
 			}
 			if (handle->ntmp == 0) {
 				// Close the gnuplot handle when the temp file
 				// counter drops to 0
-				gnuplot_exit(handle);
 				g_free(buffer);
 				g_object_unref(data_input);
 				g_object_unref(stream);
-				g_thread_exit(NULL);
+				gnuplot_exit(handle);
 				return GINT_TO_POINTER(1);
 			}
 		} else if (g_str_has_prefix(buffer, "Terminate")) {
@@ -225,16 +227,16 @@
 				}
 				handle->ntmp = 0;
 			}
-			gnuplot_exit(handle);
 			g_free(buffer);
 			g_object_unref(data_input);
 			g_object_unref(stream);
-			g_thread_exit(NULL);
+			gnuplot_exit(handle);
 			return GINT_TO_POINTER(1);
 		}
 		g_free(buffer);
 		buffer = NULL;
 	}
+	printf("exiting tmpwatcher\n");
 	g_object_unref(data_input);
 	g_object_unref(stream);
 	return GINT_TO_POINTER(1);
@@ -692,12 +694,8 @@
     }
     fclose(tmpfd) ;
 
-<<<<<<< HEAD
     gnuplot_plot_xy_from_datfile(handle,tmpfname);
-=======
-    gnuplot_plot_atmpfile(handle,tmpfname,title,0);
 	gnuplot_rmtmpfile(handle,tmpfname);
->>>>>>> a8970de6
     return ;
 }
 
