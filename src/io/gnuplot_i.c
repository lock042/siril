--- conflicted
+++ resolved
@@ -275,13 +275,8 @@
     bin2[0] = bin;
     bin2[2] = NULL;
     // passing the option --persist keeps the plot opened even after gnuplot process has been closed
-<<<<<<< HEAD
-	bin2[1] = (keep_plot_alive) ? "--persist" : NULL;
-    siril_debug_print("%s\n", bin2[0]);
-=======
 	bin2[1] = "--persist";
     printf("%s\n", bin2[0]);
->>>>>>> af404838
     /* call gnuplot */
     gint child_stdin, child_stdout, child_stderr;
     GPid child_pid;
