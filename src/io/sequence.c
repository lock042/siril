/*
 * This file is part of Siril, an astronomy image processor.
 * Copyright (C) 2005-2011 Francois Meyer (dulle at free.fr)
 * Copyright (C) 2012-2022 team free-astro (see more in AUTHORS file)
 * Reference site is https://free-astro.org/index.php/Siril
 *
 * Siril is free software: you can redistribute it and/or modify
 * it under the terms of the GNU General Public License as published by
 * the Free Software Foundation, either version 3 of the License, or
 * (at your option) any later version.
 *
 * Siril is distributed in the hope that it will be useful,
 * but WITHOUT ANY WARRANTY; without even the implied warranty of
 * MERCHANTABILITY or FITNESS FOR A PARTICULAR PURPOSE. See the
 * GNU General Public License for more details.
 *
 * You should have received a copy of the GNU General Public License
 * along with Siril. If not, see <http://www.gnu.org/licenses/>.
*/

#ifdef HAVE_CONFIG_H
#include <config.h>
#endif

#include <gtk/gtk.h>
#include <stdio.h>
#include <stdint.h>
#include <string.h>
#include <time.h>
#include <sys/types.h>
#include <sys/stat.h>
#include <unistd.h>
#include <sys/time.h>
#include <ctype.h>
#include <assert.h>
#include <math.h>
#include <libgen.h>

#include "core/siril.h"
#include "core/proto.h"
#include "core/siril_date.h"
#include "core/OS_utils.h"
#include "core/initfile.h"
#include "core/undo.h"
#include "core/siril_log.h"
#include "io/conversion.h"
#include "gui/utils.h"
#include "gui/callbacks.h"
#include "gui/message_dialog.h"
#include "gui/plot.h"
#include "ser.h"
#include "fits_sequence.h"
#ifdef HAVE_FFMS2
#include "films.h"
#endif
#include "avi_pipp/avi_writer.h"
#include "single_image.h"
#include "image_format_fits.h"
#include "gui/histogram.h"
#include "gui/image_display.h"
#include "gui/image_interactions.h"
#include "gui/progress_and_log.h"
#include "gui/PSF_list.h"	// clear_stars_list
#include "gui/sequence_list.h"
#include "gui/preferences.h"
#include "gui/registration_preview.h"
#include "algos/PSF.h"
#include "algos/star_finder.h"
#include "algos/quality.h"
#include "algos/statistics.h"
#include "algos/geometry.h"
#include "algos/siril_wcs.h"
#include "registration/registration.h"
#include "stacking/stacking.h"	// for update_stack_interface
#include "opencv/opencv.h"

#include "sequence.h"


/* com.seq is a static struct containing the sequence currently selected by the
 * user from the interface. It may change to be a pointer to any sequence
 * someday, until then, the seqname is NULL when no sequence is loaded and the
 * number of images in the sequence is also negative.
 * com.uniq represents information about an image opened and displayed outside
 * a sequence, for example from the load command, the open menu, or the result
 * of a stacking operation.
 * com.seq.number is used to provide a relationship between a possibly loaded
 * sequence and the single image. A single image can be loaded without
 * unloading the sequence. This information could as well be moved to
 * com.status if com.seq becomes a pointer. Three constants have been declared
 * in siril.h to explicit this relationship: RESULT_IMAGE, UNRELATED_IMAGE and
 * SCALED_IMAGE. They are mostly used to understand what to do to display
 * single images when a sequence is loaded or not.
 */

static void fillSeqAviExport() {
	char width[6], height[6];
	GtkEntry *heightEntry = GTK_ENTRY(lookup_widget("entryAviHeight"));
	GtkEntry *widthEntry = GTK_ENTRY(lookup_widget("entryAviWidth"));

	g_snprintf(width, sizeof(width), "%d", com.seq.rx);
	g_snprintf(height, sizeof(width), "%d", com.seq.ry);
	gtk_entry_set_text(widthEntry, width);
	gtk_entry_set_text(heightEntry, height);
	if (com.seq.type == SEQ_SER) {
		GtkEntry *entryAviFps = GTK_ENTRY(lookup_widget("entryAviFps"));

		if (com.seq.ser_file != NULL) {
			char fps[7];

			if (com.seq.ser_file->fps <= 0.0) {
				g_snprintf(fps, sizeof(fps), "25.000");
			} else {
				g_snprintf(fps, sizeof(fps), "%2.3lf", com.seq.ser_file->fps);
			}
			gtk_entry_set_text(entryAviFps, fps);
		}
	}
}

static sequence *check_seq_one_file(const char* name, gboolean check_for_fitseq);

void populate_seqcombo(const gchar *realname) {
	control_window_switch_to_tab(IMAGE_SEQ);
	GtkComboBoxText *combo_box_text = GTK_COMBO_BOX_TEXT(lookup_widget("sequence_list_combobox"));
	gtk_combo_box_text_remove_all(combo_box_text);
	gchar *rname = g_path_get_basename(realname);
	gtk_combo_box_text_append(combo_box_text, 0, rname);
	g_signal_handlers_block_by_func(GTK_COMBO_BOX(combo_box_text), on_seqproc_entry_changed, NULL);
	gtk_combo_box_set_active(GTK_COMBO_BOX(combo_box_text), 0);
	g_signal_handlers_unblock_by_func(GTK_COMBO_BOX(combo_box_text), on_seqproc_entry_changed, NULL);
	g_free(rname);
}

/* when opening a file outside the main sequence loading system and that file
 * is a sequence (SER/AVI), this function is called to load this sequence. */
int read_single_sequence(char *realname, image_type imagetype) {
	int retval = 0, len;
	gchar *dirname = g_path_get_dirname(realname);
	if (!siril_change_dir(dirname, NULL)) {
		writeinitfile();
		if (!com.script) {
			set_GUI_CWD();
		}
	}
	g_free(dirname);

	sequence *new_seq = check_seq_one_file(realname, TRUE); // it's not the real .seq read
	if (!new_seq)
		return 1;
	free_sequence(new_seq, TRUE);

	char *name = strdup(realname);
	const char *ext;
#ifdef HAVE_FFMS2
	const char *film_ext;
#endif
	switch (imagetype) {
	case TYPESER:
		name[strlen(name) - 1] = 'q';
		break;
	case TYPEFITS:
		ext = get_filename_ext(realname);
		assert(ext);
		len = strlen(ext);
		strncpy(name + strlen(name) - len, "seq", len);
		break;
#ifdef HAVE_FFMS2
	case TYPEAVI:
		film_ext = get_filename_ext(realname);
		assert(film_ext);
		len = strlen(film_ext);
		strncpy(name + strlen(name) - len, "seq", len);
		break;
#endif
		default:
			retval = 1;
	}
	gchar *fname = g_path_get_basename(name);
	if (!set_seq(fname) && !com.script) {
		/* if it loads, make it selected and only element in the list of sequences */
		populate_seqcombo(realname);
	}
	else retval = 1;
	g_free(fname);
	free(name);
	return retval;
}

/* Find sequences in CWD and create .seq files.
 * In the current working directory, looks for sequences of fits files or files
 * already representing sequences like SER and AVI formats and builds the
 * corresponding sequence files.
 * Called when changing wd with name == NULL or when an explicit root name is
 * given in the GUI or when searching for sequences.
 * force clears the stats in the seqfile.
 */
int check_seq() {
	int curidx, fixed;
	GDir *dir;
	GError *error = NULL;
	const gchar *file;
	sequence **sequences;
	int i, nb_seq = 0, max_seq = 10;

	if (!com.wd) {
		siril_log_message(_("Current working directory is not set, aborting.\n"));
		return 1;
	}
	if ((dir = g_dir_open(com.wd, 0, &error)) == NULL) {
		fprintf (stderr, "check_seq: %s\n", error->message);
		g_clear_error(&error);
		g_free(com.wd);
		com.wd = NULL;
		return 1;
	}

	sequences = malloc(sizeof(sequence *) * max_seq);
	if (!sequences) {
		PRINT_ALLOC_ERR;
		g_dir_close(dir);
		return 1;
	}
	set_progress_bar_data(NULL, PROGRESS_PULSATE);

	while ((file = g_dir_read_name(dir)) != NULL) {
		sequence *new_seq;
		int fnlen = strlen(file);
		if (fnlen < 4) continue;
		const char *ext = get_filename_ext(file);
		if (!ext) continue;

		if ((new_seq = check_seq_one_file(file, FALSE))) {
			sequences[nb_seq] = new_seq;
			nb_seq++;
		} else if (!strcasecmp(ext, com.pref.ext + 1)) {
			char *basename = NULL;
			if (!get_index_and_basename(file, &basename, &curidx, &fixed)) {
				int current_seq = -1;
				/* search in known sequences if we already have it */
				for (i = 0; i < nb_seq; i++) {
					if (!strcmp(sequences[i]->seqname, basename)) {
						current_seq = i;
						free(basename);
						break;
					}
				}
				/* not found */
				if (current_seq < 0) {
					new_seq = calloc(1, sizeof(sequence));
					initialize_sequence(new_seq, TRUE);
					new_seq->seqname = basename;
					new_seq->beg = INT_MAX;
					new_seq->end = 0;
					new_seq->fixed = fixed;
					sequences[nb_seq] = new_seq;
					current_seq = nb_seq;
					nb_seq++;
					siril_debug_print("Found a sequence (number %d) with base name"
							" \"%s\", looking for first and last indexes.\n",
							nb_seq, basename);
				}
				if (curidx < sequences[current_seq]->beg)
					sequences[current_seq]->beg = curidx;
				if (curidx > sequences[current_seq]->end)
					sequences[current_seq]->end = curidx;
				if (fixed > sequences[current_seq]->fixed)
					sequences[current_seq]->fixed = fixed;
			}
			else if ((new_seq = check_seq_one_file(file, TRUE))) {
				sequences[nb_seq] = new_seq;
				nb_seq++;
			}
		}
		if (nb_seq == max_seq) {
			max_seq *= 2;
			sequence **tmp = realloc(sequences, sizeof(sequence *) * max_seq);
			if (tmp)
				sequences = tmp;
			else {
				PRINT_ALLOC_ERR;
				break;
			}
		}
	}
	set_progress_bar_data(NULL, PROGRESS_DONE);
	g_dir_close(dir);

	if (nb_seq > 0) {
		int retval = 1;
		for (i = 0; i < nb_seq; i++) {
			if (sequences[i]->beg == sequences[i]->end) {
				/* maybe it's a FITSEQ? */
				char *name = malloc(strlen(sequences[i]->seqname) + 20);
				if (!name) {
					PRINT_ALLOC_ERR;
					free_sequence(sequences[i], TRUE);
					continue;
				}
				sequence *new_seq;
				if (get_possible_image_filename(sequences[i],
							sequences[i]->beg, name) &&
						(new_seq = check_seq_one_file(name, TRUE))) {
					free_sequence(sequences[i], TRUE);
					sequences[i] = new_seq;
					free(name);
				}
				else {
					free_sequence(sequences[i], TRUE);
					free(name);
					continue;
				}
			}
			siril_debug_print(_("sequence %d, found: %d to %d\n"),
					i + 1, sequences[i]->beg, sequences[i]->end);
			if (!buildseqfile(sequences[i], 0) && retval)
				retval = 0;	// at least one succeeded to be created
			free_sequence(sequences[i], TRUE);
		}
		free(sequences);
		return retval;
	}
	free(sequences);
	siril_log_message(_("No sequence found, verify working directory or "
				"change FITS extension in settings (current is %s)\n"), com.pref.ext);
	return 1;	// no sequence found
}

/* Creates a .seq file for one-file sequence passed in argument */
static sequence *check_seq_one_file(const char* name, gboolean check_for_fitseq) {
	if (!com.wd) {
		siril_log_message(_("Current working directory is not set, aborting.\n"));
		return NULL;
	}
	int fnlen = strlen(name);
	const char *ext = get_filename_ext(name);
	sequence *new_seq = NULL;

	if (!strcasecmp(ext, "ser")) {
		struct ser_struct *ser_file = malloc(sizeof(struct ser_struct));
		ser_init_struct(ser_file);
		if (ser_open_file(name, ser_file)) {
			return NULL;
		}

		new_seq = calloc(1, sizeof(sequence));
		initialize_sequence(new_seq, TRUE);
		new_seq->seqname = g_strndup(name, fnlen - 4);
		new_seq->beg = 0;
		new_seq->end = ser_file->frame_count - 1;
		new_seq->number = ser_file->frame_count;
		new_seq->type = SEQ_SER;
		new_seq->ser_file = ser_file;
		siril_debug_print("Found a SER sequence\n");
	}
#ifdef HAVE_FFMS2
	else if (!check_for_film_extensions(ext)) {
		struct film_struct *film_file = malloc(sizeof(struct film_struct));
		if (film_open_file(name, film_file)) {
			free(film_file);
			return NULL;
		}
		new_seq = calloc(1, sizeof(sequence));
		initialize_sequence(new_seq, TRUE);
		int len = strlen(ext);
		new_seq->seqname = g_strndup(name, fnlen-len-1);
		new_seq->beg = 0;
		new_seq->end = film_file->frame_count-1;
		new_seq->number = film_file->frame_count;
		new_seq->type = SEQ_AVI;
		new_seq->film_file = film_file;
		siril_debug_print("Found a AVI sequence\n");
	}
#endif
	else if (check_for_fitseq && TYPEFITS == get_type_for_extension(ext) && fitseq_is_fitseq(name, NULL)) {
		/* set the configured extention to the extension of the file, otherwise reading will fail */
		if (strcasecmp(ext, com.pref.ext + 1)) {
			g_free(com.pref.ext);
			com.pref.ext = g_strdup_printf(".%s", ext);
		}

		fitseq *fitseq_file = malloc(sizeof(fitseq));
		fitseq_init_struct(fitseq_file);
		if (fitseq_open(name, fitseq_file)) {
			free(fitseq_file);
			return NULL;
		}
		new_seq = calloc(1, sizeof(sequence));
		initialize_sequence(new_seq, TRUE);
		new_seq->seqname = g_strndup(name, fnlen-strlen(com.pref.ext));
		new_seq->beg = 0;
		new_seq->end = fitseq_file->frame_count - 1;
		new_seq->number = fitseq_file->frame_count;
		new_seq->type = SEQ_FITSEQ;
		new_seq->fitseq_file = fitseq_file;
		siril_debug_print("Found a FITS sequence\n");
	}

	if (new_seq && new_seq->beg != new_seq->end) {
		if (buildseqfile(new_seq, 0)) {
			free_sequence(new_seq, TRUE);
			new_seq = NULL;
		}
	}
	return new_seq;
}

// get the number of layers and image size for a new sequence
// if load_ref_into_gfit is true, the image is kept into gfit if data loading was
// required, and 1 is returned when it required loading
int seq_check_basic_data(sequence *seq, gboolean load_ref_into_gfit) {
	if (seq->nb_layers == -1 || seq->rx == 0) {	// not init yet, first loading of the sequence
		int image_to_load = sequence_find_refimage(seq);
		fits tmpfit = { 0 }, *fit;

		if (load_ref_into_gfit) {
			clearfits(&gfit);
			fit = &gfit;
		} else {
			fit = &tmpfit;
			memset(fit, 0, sizeof(fits));
		}

		if (load_ref_into_gfit) {
			if (seq_read_frame(seq, image_to_load, fit, FALSE, -1)) {
				fprintf(stderr, "could not load first image from sequence\n");
				return -1;
			}
		} else {
			if (seq_read_frame_metadata(seq, image_to_load, fit)) {
				fprintf(stderr, "could not load first image from sequence\n");
				return -1;
			}
		}

		/* initialize sequence-related runtime data */
		seq->rx = fit->rx;
		seq->ry = fit->ry;
		seq->bitpix = fit->orig_bitpix;	// for partial read
		fprintf(stdout, "bitpix for the sequence is set as %d\n", seq->bitpix);
		if (seq->nb_layers == -1 || seq->nb_layers != fit->naxes[2]) {
			seq->nb_layers = fit->naxes[2];
			seq->regparam = calloc(seq->nb_layers, sizeof(regdata*));
			if (!seq->regparam) {
				PRINT_ALLOC_ERR;
				clearfits(fit);
				return 1;
			}
		}
		seq->needs_saving = TRUE;

		if (load_ref_into_gfit) {
			seq->current = image_to_load;
		} else {
			clearfits(fit);
		}
		return 1;
	}
	return 0;
}

static void free_cbbt_layers() {
	GtkComboBoxText *cbbt_layers = GTK_COMBO_BOX_TEXT(lookup_widget("comboboxreglayer"));
	gtk_combo_box_text_remove_all(cbbt_layers);
}

/* load a sequence and initializes everything that relates */
int set_seq(const char *name){
	sequence *seq = NULL;
	char *basename;

	if ((seq = readseqfile(name)) == NULL) {
		fprintf(stderr, "could not load sequence %s\n", name);
		return 1;
	}
	free_image_data();
	close_sequence(TRUE);

#ifdef HAVE_FFMS2
	int convert = 0;
	if (!com.headless) {
		if (seq->type == SEQ_AVI) {
			convert = siril_confirm_dialog(_("Deprecated sequence"),
					_("Film sequences are now deprecated in Siril: some features are disabled and others may crash."
							" We strongly encourage you to convert this sequence into a SER file."
							" SER file format is a simple image sequence format, similar to uncompressed films."), _("Convert to SER"));
		}
	}

	if (convert) {
		close_sequence(FALSE);
		convert_single_film_to_ser(seq);
		return 0;
	}
#endif
	int retval = seq_check_basic_data(seq, TRUE);
	if (retval == -1) {
		free_sequence(seq, TRUE);
		return 1;
	}
	if (retval == 0) {
		int image_to_load = sequence_find_refimage(seq);
		if (seq_read_frame(seq, image_to_load, &gfit, FALSE, -1)) {
			fprintf(stderr, "could not load first image from sequence\n");
			free_sequence(seq, TRUE);
			return 1;
		}
		seq->current = image_to_load;
	}
	if (seq->type == SEQ_SER)
		ser_display_info(seq->ser_file);

	basename = g_path_get_basename(seq->seqname);
	siril_log_message(_("Sequence loaded: %s (%d->%d)\n"),
			basename, seq->beg, seq->end);
	g_free(basename);

	/* Sequence is stored in com.seq for now */
	memcpy(&com.seq, seq, sizeof(sequence));
	update_gain_from_gfit();

	if (!com.script) {
		init_layers_hi_and_lo_values(MIPSLOHI); // set some hi and lo values in seq->layers,
		set_cutoff_sliders_max_values();// update min and max values for contrast sliders
		set_cutoff_sliders_values();	// update values for contrast sliders for this image
		int layer = set_layers_for_registration();	// set layers in the combo box for registration
		update_seqlist(layer);
		fill_sequence_list(seq, max(layer, 0), FALSE);// display list of files in the sequence on active layer if regdata exists
		set_output_filename_to_sequence_name();
		sliders_mode_set_state(gui.sliders);
		initialize_display_mode();
		update_zoom_label();
		reset_plot(); // reset all plots
		reset_3stars();

		/* initialize image-related runtime data */
		set_display_mode();		// display the display mode in the combo box
		display_filename();		// display filename in gray window
		set_precision_switch(); // set precision on screen
		adjust_refimage(seq->current);	// check or uncheck reference image checkbox
		update_prepro_interface(seq->type == SEQ_REGULAR || seq->type == SEQ_FITSEQ); // enable or not the preprobutton
		update_reg_interface(FALSE);	// change the registration prereq message
		//	update_stack_interface(FALSE);	// get stacking info and enable the Go button, already done in set_layers_for_registration
		adjust_reginfo();		// change registration displayed/editable values
		update_gfit_histogram_if_needed();
		adjust_sellabel();
		fillSeqAviExport();	// fill GtkEntry of export box

		/* update menus */
		update_MenuItem();
		/* update parameters in GUI */
		set_GUI_CAMERA();

		/* redraw and display image */
		close_tab();	//close Green and Blue Tab if a 1-layer sequence is loaded
		init_right_tab();

		redraw(REMAP_ALL);
		drawPlot();
	}
	free(seq);
	return 0;
}

/* Load image number index from the sequence and display it.
 * if load_it is true, dest is assumed to be gfit
 * TODO: cut that method in two, with an internal func taking a filename and a fits
 */
int seq_load_image(sequence *seq, int index, gboolean load_it) {
	if (!single_image_is_loaded())
		save_stats_from_fit(&gfit, seq, seq->current);
	clear_stars_list(TRUE);
	invalidate_gfit_histogram();
	undo_flush();
	close_single_image();
	clearfits(&gfit);
	if (seq->current == SCALED_IMAGE) {
		gfit.rx = seq->rx;
		gfit.ry = seq->ry;
	}
	seq->current = index;

	if (load_it && !com.script) {
		set_cursor_waiting(TRUE);
		if (seq_read_frame(seq, index, &gfit, FALSE, -1)) {
			set_cursor_waiting(FALSE);
			return 1;
		}
		set_fwhm_star_as_star_list(seq);// display the fwhm star if possible
		if (gui.sliders != USER) {
			init_layers_hi_and_lo_values(gui.sliders);
			sliders_mode_set_state(gui.sliders);
			set_cutoff_sliders_max_values();// update min and max values for contrast sliders
			set_cutoff_sliders_values();	// update values for contrast sliders for this image
			set_display_mode();		// display the display mode in the combo box
		}
		redraw(REMAP_ALL);

		redraw_previews();		// redraw registration preview areas
		display_filename();		// display filename in gray window
		set_precision_switch(); // set precision on screen
		adjust_reginfo();		// change registration displayed/editable values
		update_display_fwhm();
		update_gfit_histogram_if_needed();
		set_cursor_waiting(FALSE);
		reset_3stars();
	}

	update_MenuItem();		// initialize menu gui
	sequence_list_change_current();
	adjust_refimage(index);	// check or uncheck reference image checkbox

	return 0;
}

/**
 * Computes size of an opened sequence in bytes for a passed number of frames.
 * For SER or films, it returns the size of the file.
 * For FITS sequences, the reference image's size is used as baseline.
 * Unsupported for internal sequences.
 * @param seq input sequence
 * @param nb_frames number of frames to compute the size of the sequence of
 * @return the size of the sequence in bytes, or -1 if an error happened.
 */
int64_t seq_compute_size(sequence *seq, int nb_frames, data_type depth) {
	int64_t frame_size, size = -1LL;
#ifdef HAVE_FFMS2
	GStatBuf sts;
#endif

	switch(seq->type) {
	case SEQ_SER:
		size = ser_compute_file_size(seq->ser_file, nb_frames);
		break;
	case SEQ_REGULAR:
	case SEQ_FITSEQ:
		frame_size = seq->rx * seq->ry * seq->nb_layers;
		if (depth == DATA_USHORT)
			frame_size *= sizeof(WORD);
		else if (depth == DATA_FLOAT)
			frame_size *= sizeof(float);
		frame_size += 5760; // FITS double HDU size
		size = frame_size * nb_frames;
		break;
#ifdef HAVE_FFMS2
	case SEQ_AVI:
		if (g_stat(seq->film_file->filename, &sts) == 0) {
			// this is a close approximation
			frame_size = sts.st_size / seq->film_file->frame_count;
			size = nb_frames * frame_size;
		}
		break;
#endif
	default:
		fprintf(stderr, "Failure: computing sequence size on internal sequence is unsupported\n");
	}
	return size;
}

/**
 * Check if a sequence with a basename 'name' or a full name 'name' already exists
 * @param name either the base name of the sequence or its full name in case of
 * single file sequence
 * @param name_is_base TRUE is the name is a base name
 * @return TRUE if the name already exists, FALSE otherwise
 */
gboolean check_if_seq_exist(gchar *name, gboolean name_is_base) {
	gchar *path;
	if (name_is_base) {
		gchar *path_;

		gchar *seq = g_strdup_printf("%s.seq", name);
		gchar *seq_ = g_strdup_printf("%s_.seq", name);
		path = g_build_filename(com.wd, seq, NULL);
		path_ = g_build_filename(com.wd, seq_, NULL);
		g_free(seq);
		gboolean retval = is_readable_file(path);
		if (!retval) {
			retval = is_readable_file(path_);
		}
		g_free(path);
		g_free(path_);
		return retval;
	} else {
		path = g_build_filename(com.wd, name, NULL);
		gboolean retval = is_readable_file(path);
		g_free(path);
		return retval;
	}
}

/*****************************************************************************
 *              SEQUENCE FUNCTIONS FOR NON-OPENED SEQUENCES                  *
 * **************************************************************************/

/* Get the filename of an image in a sequence.
 * Return value is the same as the name_buf argument, which must be
 * pre-allocated to at least 256 characters. If sequence has no file names, a
 * description like image "42 from awesome_mars.ser" is made. */
char *seq_get_image_filename(sequence *seq, int index, char *name_buf) {
	switch (seq->type) {
		case SEQ_REGULAR:
			return fit_sequence_get_image_filename(seq, index, name_buf, TRUE);
		case SEQ_SER:
			if (!name_buf || index < 0 || index > seq->end) {
				return NULL;
			}
			snprintf(name_buf, 255, "%s_%d.ser", seq->seqname,  index);
			return name_buf;
		case SEQ_FITSEQ:
			if (!name_buf || index < 0 || index > seq->end) {
				return NULL;
			}
			snprintf(name_buf, 255, "%s_%d%s", seq->seqname,  index, com.pref.ext);
			return name_buf;
#ifdef HAVE_FFMS2
		case SEQ_AVI:
			if (!name_buf || index < 0 || index > seq->end) {
				return NULL;
			}
			snprintf(name_buf, 255, "%s_%d", seq->seqname, index);
			return name_buf;
#endif
		case SEQ_INTERNAL:
			snprintf(name_buf, 255, "%s_%d", seq->seqname, index);
			return name_buf;
	}
	return NULL;
}

/* Read an entire image from a sequence, inside a pre-allocated fits.
 * Opens the file, reads data, closes the file.
 */
int seq_read_frame(sequence *seq, int index, fits *dest, gboolean force_float, int thread_id) {
	char filename[256];
	assert(index < seq->number);
	switch (seq->type) {
		case SEQ_REGULAR:
			fit_sequence_get_image_filename(seq, index, filename, TRUE);
			if (readfits(filename, dest, NULL, force_float)) {
				siril_log_message(_("Could not load image %d from sequence %s\n"),
						index, seq->seqname);
				return 1;
			}
			break;
		case SEQ_SER:
			assert(seq->ser_file);
			if (ser_read_frame(seq->ser_file, index, dest, force_float, com.pref.debayer.open_debayer)) {
				siril_log_message(_("Could not load frame %d from SER sequence %s\n"),
						index, seq->seqname);
				return 1;
			}
			break;
		case SEQ_FITSEQ:
			assert(seq->fitseq_file);
			if (fitseq_read_frame(seq->fitseq_file, index, dest, force_float, thread_id)) {
				siril_log_message(_("Could not load frame %d from FITS sequence %s\n"),
						index, seq->seqname);
				return 1;
			}
			break;

#ifdef HAVE_FFMS2
		case SEQ_AVI:
			assert(seq->film_file);
			if (film_read_frame(seq->film_file, index, dest)) {
				siril_log_message(_("Could not load frame %d from AVI sequence %s\n"),
						index, seq->seqname);
				return 1;
			}
			// should dest->maxi be set to 255 here?
			break;
#endif
		case SEQ_INTERNAL:
			assert(seq->internal_fits);
			copyfits(seq->internal_fits[index], dest, CP_FORMAT, -1);
			if (seq->internal_fits[index]->type == DATA_FLOAT) {
				dest->fdata = seq->internal_fits[index]->fdata;
				dest->fpdata[0] = seq->internal_fits[index]->fpdata[0];
				dest->fpdata[1] = seq->internal_fits[index]->fpdata[1];
				dest->fpdata[2] = seq->internal_fits[index]->fpdata[2];
			}
			else if (seq->internal_fits[index]->type == DATA_USHORT) {
				dest->data = seq->internal_fits[index]->data;
				dest->pdata[0] = seq->internal_fits[index]->pdata[0];
				dest->pdata[1] = seq->internal_fits[index]->pdata[1];
				dest->pdata[2] = seq->internal_fits[index]->pdata[2];
			}
			else return 1;
			break;
	}
	full_stats_invalidation_from_fit(dest);
	copy_seq_stats_to_fit(seq, index, dest);
	seq->imgparam[index].rx = dest->rx;
	seq->imgparam[index].ry = dest->ry;
	if (seq->rx != 0 && seq->ry != 0 && (dest->rx != seq->rx || dest->ry != seq->ry)) {
		siril_debug_print("sequence detected as containing images of different sizes\n");
		seq->is_variable = TRUE;
	}
	return 0;
}

/* same as seq_read_frame above, but creates an image the size of the selection
 * rectangle only. layer is set to the layer number in the read partial frame.
 * The partial image result is only one-channel deep, so it cannot be used to
 * have a partial RGB image. */
int seq_read_frame_part(sequence *seq, int layer, int index, fits *dest, const rectangle *area, gboolean do_photometry, int thread_id) {
	char filename[256];
#ifdef HAVE_FFMS2
	fits tmp_fit;
#endif
	switch (seq->type) {
		case SEQ_REGULAR:
			fit_sequence_get_image_filename(seq, index, filename, TRUE);
			if (readfits_partial(filename, layer, dest, area, do_photometry)) {
				siril_log_message(_("Could not load partial image %d from sequence %s\n"),
						index, seq->seqname);
				return 1;
			}
			break;
		case SEQ_SER:
			assert(seq->ser_file);
			if (ser_read_opened_partial_fits(seq->ser_file, layer, index, dest, area)) {
				siril_log_message(_("Could not load frame %d from SER sequence %s\n"),
						index, seq->seqname);
				return 1;
			}
			break;
		case SEQ_FITSEQ:
			assert(seq->fitseq_file);
			if (fitseq_read_partial_fits(seq->fitseq_file, layer, index, dest, area, do_photometry, thread_id)) {
				siril_log_message(_("Could not load partial image %d from sequence %s\n"),
						index, seq->seqname);
				return 1;
			}
			break;

#ifdef HAVE_FFMS2
		case SEQ_AVI:
			assert(seq->film_file);
			memset(&tmp_fit, 0, sizeof(fits));
			if (film_read_frame(seq->film_file, index, &tmp_fit)) {
				siril_log_message(_("Could not load frame %d from AVI sequence %s\n"),
						index, seq->seqname);
				return 1;
			}
			extract_region_from_fits(&tmp_fit, layer, dest, area);
			clearfits(&tmp_fit);
			break;
#endif
		case SEQ_INTERNAL:
			assert(seq->internal_fits);
			extract_region_from_fits(seq->internal_fits[index], 0, dest, area);
			break;
	}

	return 0;
}

// not thread-safe
// gets image naxes and bitpix
int seq_read_frame_metadata(sequence *seq, int index, fits *dest) {
	assert(index < seq->number);
	char filename[256];
	switch (seq->type) {
		case SEQ_REGULAR:
			fit_sequence_get_image_filename(seq, index, filename, TRUE);
			if (read_fits_metadata_from_path(filename, dest)) {
				siril_log_message(_("Could not load image %d from sequence %s\n"),
						index, seq->seqname);
				return 1;
			}
			break;
		case SEQ_SER:
			assert(seq->ser_file);
			if (ser_metadata_as_fits(seq->ser_file, dest)) {
				siril_log_message(_("Could not load frame %d from SER sequence %s\n"),
						index, seq->seqname);
				return 1;
			}
			break;
		case SEQ_FITSEQ:
			assert(seq->fitseq_file);
			dest->fptr = seq->fitseq_file->fptr;
			if (fitseq_set_current_frame(seq->fitseq_file, index) ||
					read_fits_metadata(dest)) {
				siril_log_message(_("Could not load frame %d from FITS sequence %s\n"),
						index, seq->seqname);
				return 1;
			}
			break;

#ifdef HAVE_FFMS2
		case SEQ_AVI:
			assert(seq->film_file);
			// TODO: do a metadata-only read in films
			if (film_read_frame(seq->film_file, index, dest)) {
				siril_log_message(_("Could not load frame %d from AVI sequence %s\n"),
						index, seq->seqname);
				return 1;
			}
			// should dest->maxi be set to 255 here?
			break;
#endif
		case SEQ_INTERNAL:
			assert(seq->internal_fits);
			copyfits(seq->internal_fits[index], dest, CP_FORMAT, -1);
			break;
	}
	return 0;
}

/*****************************************************************************
 *                 SEQUENCE FUNCTIONS FOR OPENED SEQUENCES                   *
 * **************************************************************************/

/* locks cannot be probed to see if they are init or not, so we have to keep
 * all of them in the same state, which is initialized if the array is non-nul. */
static int _allocate_sequence_locks(sequence *seq) {
#ifdef _OPENMP
	if (!seq->fd_lock) {
		int i;
		seq->fd_lock = malloc(seq->number * sizeof(omp_lock_t));
		if (!seq->fd_lock) {
			PRINT_ALLOC_ERR;
			return 1;
		}

		for (i=0; i<seq->number; i++)
			omp_init_lock(&seq->fd_lock[i]);
	}
#endif
	return 0;
}

/* open image for future intensive operations (read only) */
int seq_open_image(sequence *seq, int index) {
	int status = 0;
	char filename[256];
	switch (seq->type) {
		case SEQ_REGULAR:
			if (!seq->fptr) {
				seq->fptr = calloc(seq->number, sizeof(fitsfile *));
				if (!seq->fptr) {
					PRINT_ALLOC_ERR;
					return 1;
				}
			}
			if (_allocate_sequence_locks(seq))
				return 1;

			fit_sequence_get_image_filename(seq, index, filename, TRUE);
			siril_fits_open_diskfile(&seq->fptr[index], filename, READONLY, &status);
			if (status) {
				fits_report_error(stderr, status);
				return status;
			}
			/* should we check image parameters here? such as bitpix or naxis */
			break;
		case SEQ_SER:
			assert(seq->ser_file->file == NULL);
			break;
		case SEQ_FITSEQ:
			assert(seq->fitseq_file->fptr == NULL);
			break;
#ifdef HAVE_FFMS2
		case SEQ_AVI:
			siril_log_message(_("This operation is not supported on AVI sequences (seq_open_image)\n"));
			return 1;
#endif
		case SEQ_INTERNAL:
			siril_log_message(_("This operation is not supported on internal sequences (seq_open_image)\n"));
			return 1;
	}
	return 0;
}

/* close opened images, only useful for regular FITS sequences */
void seq_close_image(sequence *seq, int index) {
	int status = 0;
	switch (seq->type) {
		case SEQ_REGULAR:
			if (seq->fptr && seq->fptr[index]) {
				fits_close_file(seq->fptr[index], &status);
				seq->fptr[index] = NULL;
			}
			break;
		default:
			break;
	}
}

/* read a region in a layer of an opened file from a sequence.
 * The buffer must have been allocated to the size of the area, with type of
 * float if seq->bitpix is FLOAT_IMG, with 16-bit type otherwise
 * Used only by median and rejection stacking.
 */
int seq_opened_read_region(sequence *seq, int layer, int index, void *buffer, const rectangle *area, int thread_id) {
	switch (seq->type) {
		case SEQ_REGULAR:
			return read_opened_fits_partial(seq, layer, index, buffer, area);
		case SEQ_SER:
			return ser_read_opened_partial(seq->ser_file, layer, index, buffer, area);
		case SEQ_FITSEQ:
			return fitseq_read_partial(seq->fitseq_file, layer, index, buffer, area, thread_id);
		default:
			break;
	}
	return 0;
}


/*****************************************************************************
 *                         SEQUENCE DATA MANAGEMENT                          *
 * **************************************************************************/

/* if FWHM was calculated on the sequence, a minimisation exists for all
 * images, and when switching to a new image, it should be set as the only item
 * in the star list, in order to be displayed.
 * A special care is required in PSF_list.c:clear_stars_list(), to not free this data. */
static void set_fwhm_star_as_star_list_with_layer(sequence *seq, int layer) {
	assert(seq->regparam);
	/* we chose here the first layer that has been allocated, which doesn't
	 * mean it contains data for all images. Handle with care. */
	if (seq->regparam && layer >= 0 && layer < seq->nb_layers
			&& seq->regparam[layer] && seq->current >= 0
			&& seq->regparam[layer][seq->current].fwhm_data && !com.stars) {
		com.stars = new_fitted_stars(1);
		com.stars[0] = seq->regparam[layer][seq->current].fwhm_data;
		com.stars[1] = NULL;
		// this is freed in PSF_list.c:clear_stars_list()
		com.star_is_seqdata = TRUE;
	}
}

// cannot be called in the worker thread
void set_fwhm_star_as_star_list(sequence *seq) {
	int layer = get_registration_layer(seq);
	set_fwhm_star_as_star_list_with_layer(seq, layer);
}

/* Rebuilds the file name of an image in a sequence.
 * The file name is stored in name_buffer, which must be allocated 256 bytes
 * The index is the index in the sequence, not the number appearing in the file name
 * Return value: NULL on error, name_buffer on success.
 */
char *fit_sequence_get_image_filename(sequence *seq, int index, char *name_buffer, gboolean add_fits_ext) {
	char format[20];
	if (index < 0 || index > seq->number || name_buffer == NULL)
		return NULL;
	if (seq->fixed <= 1) {
		sprintf(format, "%%s%%d");
	} else {
		sprintf(format, "%%s%%.%dd", seq->fixed);
	}
	if (add_fits_ext)
		strcat(format, com.pref.ext);
	snprintf(name_buffer, 255, format,
			seq->seqname, seq->imgparam[index].filenum);
	name_buffer[255] = '\0';
	return name_buffer;
}

char *fit_sequence_get_image_filename_prefixed(sequence *seq, const char *prefix, int index) {
	char format[16];
	gchar *basename = g_path_get_basename(seq->seqname);
	GString *str = g_string_sized_new(70);
	sprintf(format, "%%s%%s%%0%dd%%s", seq->fixed);
	g_string_printf(str, format, prefix,
			basename, seq->imgparam[index].filenum,
			com.pref.ext);
	g_free(basename);
	return g_string_free(str, FALSE);
}

/* Returns a filename for an image that could be in a sequence, but the sequence structure
 * has not been fully initialized yet. Only beg, end, fixed and seqname are used.
 */
char *get_possible_image_filename(sequence *seq, int image_number, char *name_buffer) {
	char format[20];
	if (image_number < seq->beg || image_number > seq->end || name_buffer == NULL)
		return NULL;
	if (seq->fixed <= 1){
		sprintf(format, "%%s%%d%s", com.pref.ext);
	} else {
		sprintf(format, "%%s%%.%dd%s", seq->fixed, com.pref.ext);
	}
	sprintf(name_buffer, format, seq->seqname, image_number);
	return name_buffer;
}

/* splits a filename in a base name and an index number, if the file name ends with .fit
 * it also computes the fixed length if there are zeros in the index */
int	get_index_and_basename(const char *filename, char **basename, int *index, int *fixed){
	char *buffer;
	int i, fnlen, first_zero, digit_idx;

	*index = -1;		// error values
	*fixed = 0;
	first_zero = -1;
	*basename = NULL;
	fnlen = strlen(filename);
	if (fnlen < strlen(com.pref.ext)+2) return -1;
	if (!g_str_has_suffix(filename, com.pref.ext)) return -1;
	i = fnlen-strlen(com.pref.ext)-1;
	if (!isdigit(filename[i])) return -1;
	digit_idx = i;

	buffer = strdup(filename);
	buffer[fnlen - strlen(com.pref.ext)] = '\0';		// for g_ascii_strtoll()
	do {
		if (buffer[i] == '0' && first_zero < 0)
			first_zero = i;
		if (buffer[i] != '0' && first_zero > 0)
			first_zero = -1;
		i--;
	} while (i >= 0 && isdigit(buffer[i]));
	i++;
	if (i == 0) {
		free(buffer);
		return -1;	// no base name, only number
	}
	if (first_zero >= 0)
		*fixed = digit_idx - i + 1;
	//else *fixed = 0;
	*index = g_ascii_strtoll(buffer+i, NULL, 10);
	if (*basename == NULL) {	// don't copy it if we already have it
		*basename = malloc(i * sizeof(char) + 1);
		strncpy(*basename, buffer, i);
		(*basename)[i] = '\0';
	}
	//fprintf(stdout, "from filename %s, base name is %s, index is %d\n", filename, *basename, *index);
	free(buffer);
	return 0;
}

void remove_prefixed_sequence_files(sequence *seq, const char *prefix) {
	int i, len;
	gchar *basename, *seqname;
	if (!prefix || prefix[0] == '\0')
		return;
	basename = g_path_get_basename(seq->seqname);
	len = strlen(basename) + 5 + strlen(prefix);
	seqname = malloc(len);
	g_snprintf(seqname, len, "%s%s.seq", prefix, basename);
	siril_debug_print("Removing %s\n", seqname);
	g_unlink(seqname); // removing the seqfile
	free(seqname);
	g_free(basename);

	switch (seq->type) {
	default:
	case SEQ_REGULAR:
		for (i = 0; i < seq->number; i++) {
			// TODO: use com.cache_upscaled and the current sequence
			// filter to leave the images to be up-scaled.
			char *filename = fit_sequence_get_image_filename_prefixed(
					seq, prefix, i);
			siril_debug_print("Removing %s\n", filename);
			g_unlink(filename);
			free(filename);
		}
		break;
	case SEQ_SER:
	case SEQ_FITSEQ:
		if (seq->type == SEQ_SER)
			basename = seq->ser_file->filename;
		else basename = seq->fitseq_file->filename;
		len = strlen(basename) + strlen(prefix) + 1;
		seqname = malloc(len);
		g_snprintf(seqname, len, "%s%s", prefix, basename);
		siril_debug_print("Removing %s\n", seqname);
		g_unlink(seqname);
		free(seqname);
		break;
	}
}

/* sets default values for the sequence */
void initialize_sequence(sequence *seq, gboolean is_zeroed) {
	int i;
	if (!is_zeroed) {
		memset(seq, 0, sizeof(sequence));
	}
	seq->nb_layers = -1;		// uninit value
	seq->reference_image = -1;	// uninit value
	seq->reference_star = -1;	// uninit value
	seq->type = SEQ_REGULAR;
	for (i=0; i<PREVIEW_NB; i++) {
		seq->previewX[i] = -1;
		seq->previewY[i] = -1;
	}
	seq->upscale_at_stacking = 1.0;
}

/* call this to close a sequence. Second arg must be FALSE for com.seq
 * WARNING: the data is not reset to NULL, if seq is to be reused,
 * initialize_sequence() must be called on it right after free_sequence()
 * (= do it for com.seq) */
void free_sequence(sequence *seq, gboolean free_seq_too) {
	if (seq == NULL) return;
	siril_debug_print("free_sequence(%s)\n", seq->seqname ? seq->seqname : "null name");
	int layer, j;

	// free regparam
	if (seq->nb_layers > 0 && seq->regparam) {
		for (layer = 0; layer < seq->nb_layers; layer++) {
			if (seq->regparam[layer]) {
				for (j = 0; j < seq->number; j++) {
					if (seq->regparam[layer][j].fwhm_data &&
							(!seq->photometry[0] ||
							 seq->regparam[layer][j].fwhm_data != seq->photometry[0][j])) // avoid double free
						free_psf(seq->regparam[layer][j].fwhm_data);
				}
				free(seq->regparam[layer]);
			}
		}
		free(seq->regparam);
	}
	// free stats
	if (seq->nb_layers > 0 && seq->stats) {
		for (layer = 0; layer < seq->nb_layers; layer++) {
			if (seq->stats[layer]) {
				for (j = 0; j < seq->number; j++) {
					if (seq->stats[layer][j])
						free_stats(seq->stats[layer][j]);
				}
				free(seq->stats[layer]);
			}
		}
		free(seq->stats);
	}
	// free backup regparam
	if (seq->nb_layers > 0 && seq->regparam_bkp) {
		for (layer = 0; layer < seq->nb_layers; layer++) {
			if (seq->regparam_bkp[layer]) {
				for (j = 0; j < seq->number; j++) {
					if (seq->regparam_bkp[layer][j].fwhm_data &&
							(!seq->photometry[0] ||
							 seq->regparam_bkp[layer][j].fwhm_data != seq->photometry[0][j])) // avoid double free
						free(seq->regparam_bkp[layer][j].fwhm_data);
				}
				free(seq->regparam_bkp[layer]);
			}
		}
		free(seq->regparam_bkp);
	}
	// free backup stats
	if (seq->nb_layers > 0 && seq->stats_bkp) {
		for (layer = 0; layer < seq->nb_layers; layer++) {
			if (seq->stats_bkp[layer]) {
				for (j = 0; j < seq->number; j++) {
					if (seq->stats_bkp[layer][j])
						free_stats(seq->stats_bkp[layer][j]);
				}
				free(seq->stats_bkp[layer]);
			}
		}
		free(seq->stats_bkp);
	}

	for (j = 0; j < seq->number; j++) {
		if (seq->fptr && seq->fptr[j]) {
			int status = 0;
			fits_close_file(seq->fptr[j], &status);
		}
		if (seq->imgparam) {
			if (seq->imgparam[j].date_obs) {
				g_date_time_unref(seq->imgparam[j].date_obs);
			}
		}
	}
	if (seq->seqname)	free(seq->seqname);
	if (seq->imgparam)	free(seq->imgparam);
	if (seq->fptr)		free(seq->fptr);

#ifdef _OPENMP
	if (seq->fd_lock) {
		for (j=0; j<seq->number; j++) {
			omp_destroy_lock(&seq->fd_lock[j]);
		}
		free(seq->fd_lock);
	}
#endif

	if (seq->ser_file) {
		ser_close_file(seq->ser_file);	// frees the data too
		free(seq->ser_file);
	}
#ifdef HAVE_FFMS2
	if (seq->film_file) {
		film_close_file(seq->film_file);	// frees the data too
		free(seq->film_file);
	}
#endif
	if (seq->fitseq_file) {
		fitseq_close_file(seq->fitseq_file);
		free(seq->fitseq_file);
	}

	if (seq->internal_fits) {
		// Compositing still uses references to the images in the sequence
		//for (j=0; j<seq->number; j++)
		//	clearfits(seq->internal_fits[j]);
		free(seq->internal_fits);
	}
	/* Here this is a bit tricky. An internal sequence is a single image. So some
	 * processes like RGB alignment could free sequences and load it again: we need
	 * to keep undo history.
	 * In the case of a standard sequence, loading a new sequence MUST remove all
	 * undo history.
	 */
	if (seq->type != SEQ_INTERNAL)
		undo_flush();

	for (j = 0; j < MAX_SEQPSF && seq->photometry[j]; j++) {
		free_photometry_set(seq, j);
	}

	if (free_seq_too)	free(seq);
}

void free_photometry_set(sequence *seq, int set) {
	for (int j = 0; j < seq->number; j++) {
		if (seq->photometry[set][j])
			free_psf(seq->photometry[set][j]);
	}
	free(seq->photometry[set]);
	seq->photometry[set] = NULL;
}

gboolean sequence_is_loaded() {
	return (com.seq.seqname != NULL && com.seq.imgparam != NULL);
}

gboolean check_seq_is_comseq(sequence *seq) {
	if (!com.script && sequence_is_loaded() && !g_strcmp0(com.seq.seqname, seq->seqname))
		return TRUE;
	return FALSE;
}


gboolean close_sequence_idle(gpointer data) {
	fprintf(stdout, "closing sequence idle\n");
	free_cbbt_layers();
	clear_sequence_list();
	clear_stars_list(TRUE);
	reset_3stars();
	clear_previews();
	free_reference_image();
	update_stack_interface(TRUE);
	adjust_sellabel();
	update_seqlist(-1);

	/* unselect the sequence in the sequence list if it's not the one
	 * being loaded */
	if (!data) { // loading_sequence_from_combo
		GtkComboBox *seqcombo = GTK_COMBO_BOX(lookup_widget("sequence_list_combobox"));
		gtk_combo_box_set_active(seqcombo, -1);
	}
	return FALSE;
}

static void close_sequence_gui(gboolean loading_sequence_from_combo) {
	if (com.script)
		execute_idle_and_wait_for_it(close_sequence_idle,
				GINT_TO_POINTER(loading_sequence_from_combo));
	else close_sequence_idle(GINT_TO_POINTER(loading_sequence_from_combo));
}

/* Close the com.seq sequence */
void close_sequence(int loading_sequence_from_combo) {
	if (sequence_is_loaded()) {
		fprintf(stdout, "MODE: closing sequence\n");
		siril_log_message(_("Closing sequence %s\n"), com.seq.seqname);
		if (!single_image_is_loaded())
			save_stats_from_fit(&gfit, &com.seq, com.seq.current);
		if (com.seq.needs_saving)
			writeseqfile(&com.seq);

		free_sequence(&com.seq, FALSE);
		initialize_sequence(&com.seq, FALSE);

		if (!com.headless)
			close_sequence_gui(loading_sequence_from_combo);
	}
}

/* if no reference image has been set, return the index of an image that is
 * selected in the sequence, the best of the first registration data found if
 * any, the first otherwise */
int sequence_find_refimage(sequence *seq) {
	if (seq->reference_image != -1)
		return seq->reference_image;
	if (seq->type == SEQ_INTERNAL)
		return 1; // green channel
	int layer, image, best = -1;
	for (layer = 0; layer < seq->nb_layers; layer++) {
		if (seq->regparam[layer]) {
			gboolean use_fwhm;
			double best_val;
			if (seq->regparam[layer][0].fwhm > 0.0) {
				use_fwhm = TRUE;
				best_val = 1000000.0;
			} else if (seq->regparam[layer][0].quality > 0.0) {
				use_fwhm = FALSE;
				best_val = 0.0;
			}
			else continue;

			for (image = 0; image < seq->number; image++) {
				if (!seq->imgparam[image].incl)
					continue;
				if (use_fwhm && seq->regparam[layer][image].fwhm > 0 &&
						seq->regparam[layer][image].fwhm < best_val) {
					best_val = seq->regparam[layer][image].fwhm;
					best = image;
				} else if (seq->regparam[layer][image].quality > 0 &&
						seq->regparam[layer][image].quality > best_val) {
					best_val = seq->regparam[layer][image].quality;
					best = image;
				}
			}
		}
	}

	if (best == -1 && seq->selnum > 0) {
		for (image = 0; image < seq->number; image++) {
			if (seq->imgparam[image].incl) {
				best = image;
				break;
			}
		}
	}

	if (best == -1) best = 0;	// the first anyway if no regdata and no selected

	return best;
}

/* requires seq->nb_layers and seq->number to be already set */
void check_or_allocate_regparam(sequence *seq, int layer) {
	assert(layer < seq->nb_layers);
	if (!seq->regparam && seq->nb_layers > 0) {
		seq->regparam = calloc(seq->nb_layers, sizeof(regdata*));
	}
	if (seq->regparam && !seq->regparam[layer] && seq->number > 0) {
		seq->regparam[layer] = calloc(seq->number, sizeof(regdata));
		for (int i = 0; i < seq->number; i++) {
			cvGetEye(&seq->regparam[layer][i].H);
		}
	}
}

/* assign shift values for registration data of a sequence, depending on its type and sign */
void set_shifts(sequence *seq, int frame, int layer, double shiftx, double shifty, gboolean data_is_top_down) {
	if (seq->regparam[layer]) {
		seq->regparam[layer][frame].H = H_from_translation(shiftx,
				data_is_top_down ? -shifty : shifty);
	}
}
/* cum shift values for registration data of a sequence, depending on its type and sign */
void cum_shifts(sequence *seq, int frame, int layer, double shiftx, double shifty, gboolean data_is_top_down) {
	if (seq->regparam[layer]) {
		seq->regparam[layer][frame].H = H_from_translation(shiftx + seq->regparam[layer][frame].H.h02,
				(data_is_top_down ? -shifty : shifty) - seq->regparam[layer][frame].H.h12);
	}
}

/* internal sequence are a set of 1-layer images already loaded elsewhere, and
 * directly referenced as fits *.
 * This is used in LRGV composition.
 * The returned sequence does not contain any reference to files, and thus has
 * to be populated with internal_sequence_set() */
sequence *create_internal_sequence(int size) {
	int i;
	sequence *seq = calloc(1, sizeof(sequence));
	initialize_sequence(seq, TRUE);
	seq->type = SEQ_INTERNAL;
	seq->number = size;
	seq->selnum = size;
	seq->nb_layers = 1;
	seq->internal_fits = calloc(size, sizeof(fits *));
	seq->seqname = strdup(_("internal sequence"));
	seq->imgparam = calloc(size, sizeof(imgdata));
	for (i = 0; i < size; i++) {
		seq->imgparam[i].filenum = i;
		seq->imgparam[i].incl = 1;
		seq->imgparam[i].date_obs = NULL;
	}
	check_or_allocate_regparam(seq, 0);
	return seq;
}

void internal_sequence_set(sequence *seq, int index, fits *fit) {
	assert(seq);
	assert(seq->internal_fits);
	assert(index < seq->number);
	seq->internal_fits[index] = fit;
}

fits *internal_sequence_get(sequence *seq, int index) {
	if (index > seq->number)
		return NULL;
	return seq->internal_fits[index];
}

// find index of the fit argument in the sequence
int internal_sequence_find_index(sequence *seq, const fits *fit) {
	int i;
	assert(seq);
	assert(seq->internal_fits);
	for (i = 0; i < seq->number; i++) {
		if (fit == seq->internal_fits[i])
			return i;
	}
	return -1;
}

// check if the passed sequence is used as a color sequence. It can be a CFA
// sequence explicitly demoisaiced too, which returns true.
gboolean sequence_is_rgb(sequence *seq) {
	switch (seq->type) {
		case SEQ_REGULAR:
			return seq->nb_layers == 3;
		case SEQ_SER:
			return (seq->ser_file->color_id != SER_MONO && com.pref.debayer.open_debayer) ||
				seq->ser_file->color_id == SER_RGB ||
				seq->ser_file->color_id == SER_BGR;
		case SEQ_FITSEQ:
			return seq->fitseq_file->naxes[2] == 3;
		default:
			return TRUE;
	}
}

/* Ensures that an area does not derive off-image.
 * Verifies coordinates of the center and moves it inside the image if the area crosses the bounds.
 */
gboolean enforce_area_in_image(rectangle *area, sequence *seq, int index) {
	gboolean has_crossed = FALSE;
	// need to check against current image size in case not the same as seq->rx/ry
	int rx = (seq->is_variable) ? seq->imgparam[index].rx : seq->rx;
	int ry = (seq->is_variable) ? seq->imgparam[index].ry : seq->ry;
	if (area->x < 0) {
		area->x = 0;
		has_crossed = TRUE;
	}
	if (area->y < 0) {
		area->y = 0;
		has_crossed = TRUE;
	}
	if (area->x + area->w > rx) {
		area->x = rx - area->w;
		has_crossed = TRUE;
	}
	if (area->y + area->h > ry) {
		area->y = ry - area->h;
		has_crossed = TRUE;
	}
	return has_crossed;
}

/********************************************************************
 *                                             __                   *
 *                   ___  ___  __ _ _ __  ___ / _|                  *
 *                  / __|/ _ \/ _` | '_ \/ __| |_                   *
 *                  \__ \  __/ (_| | |_) \__ \  _|                  *
 *                  |___/\___|\__, | .__/|___/_|                    *
 *                               |_|_|                              *
 ********************************************************************/

/* Computes FWHM for a sequence image.
 * area is the area from which fit was extracted from the full frame.
 * when the framing is set to follow star, args->area is centered on the found star
 */
int seqpsf_image_hook(struct generic_seq_args *args, int out_index, int index, fits *fit, rectangle *area, int threads) {
	struct seqpsf_args *spsfargs = (struct seqpsf_args *)args->user;
	struct seqpsf_data *data = calloc(1, sizeof(struct seqpsf_data));
	if (!data) {
		PRINT_ALLOC_ERR;
		return -1;
	}
	data->image_index = index;

	rectangle psfarea = { .x = 0, .y = 0, .w = fit->rx, .h = fit->ry };
	psf_error error;
	struct phot_config *ps = NULL;
	if (spsfargs->for_photometry)
		ps = phot_set_adjusted_for_image(fit);
	data->psf = psf_get_minimisation(fit, 0, &psfarea, spsfargs->for_photometry, ps, TRUE, com.pref.starfinder_conf.profile, &error);
	free(ps);
	if (data->psf) {
		/* for photometry ? */
		if (spsfargs->for_photometry) {
			if (data->psf->s_mag > 9.0 || !data->psf->phot_is_valid) {
				siril_log_color_message(_("Photometry analysis failed for image %d (%s)\n"),
						"salmon", index, psf_error_to_string(error));
			}
		}

		data->psf->xpos = data->psf->x0 + area->x;
		if (fit->top_down)
			data->psf->ypos = data->psf->y0 + area->y;
		else data->psf->ypos = area->y + area->h - data->psf->y0;

		/* let's move args->area to center it on the star */
		if (spsfargs->framing == FOLLOW_STAR_FRAME) {
			args->area.x = round_to_int(data->psf->xpos - args->area.w*0.5);
			args->area.y = round_to_int(data->psf->ypos - args->area.h*0.5);
			//fprintf(stdout, "moving area to %d, %d\n", args->area.x, args->area.y);
		}

		if (!args->seq->imgparam[index].date_obs && fit->date_obs)
			args->seq->imgparam[index].date_obs = g_date_time_ref(fit->date_obs);
		data->exposure = fit->exposure;
	}
	else {
		if (spsfargs->framing == FOLLOW_STAR_FRAME) {
			siril_log_color_message(_("No star found in the area image %d around %d,%d:"
						" error %s (use a larger area?)\n"),
					"red", index, area->x, area->y, psf_error_to_string(error));
		} else {
			siril_log_color_message(_("No star found in the area image %d around %d,%d:"
					" error %s (use 'follow star' option?)\n"),
				"red", index, area->x, area->y, psf_error_to_string(error));
		}
	}

#ifdef _OPENMP
	omp_set_lock(&args->lock);
#endif
	spsfargs->list = g_slist_prepend(spsfargs->list, data);
#ifdef _OPENMP
	omp_unset_lock(&args->lock);
#endif
	return !data->psf;
}

static void write_regdata(sequence *seq, int layer, GSList *list, gboolean duplicate_for_regdata) {
	check_or_allocate_regparam(seq, layer);
	GSList *iterator;
	for (iterator = list; iterator; iterator = iterator->next) {
		struct seqpsf_data *data = iterator->data;
		seq->regparam[layer][data->image_index].fwhm_data =
			duplicate_for_regdata ? duplicate_psf(data->psf) : data->psf;
		if (data->psf) {
			seq->regparam[layer][data->image_index].fwhm = data->psf->fwhmx;
			seq->regparam[layer][data->image_index].roundness =
				data->psf->fwhmy / data->psf->fwhmx;
			seq->regparam[layer][data->image_index].weighted_fwhm = data->psf->fwhmx;
			seq->regparam[layer][data->image_index].background_lvl = data->psf->B;
			seq->regparam[layer][data->image_index].number_of_stars = 1;
			//TODO need to update the H matrix with shifts computed from psf diff to refimage
			//seq->regparam[layer][data->image_index].H = H_from_translation(shiftx, shifty);
		}
	}
	seq->needs_saving = TRUE;
}

int seqpsf_finalize_hook(struct generic_seq_args *args) {
	struct seqpsf_args *spsfargs = (struct seqpsf_args *)args->user;
	sequence *seq = args->seq;
	int photometry_index = 0;
	gboolean displayed_warning = FALSE;

	if (args->retval)
<<<<<<< HEAD
		return 0;

	if (!spsfargs->for_photometry) {
		if (spsfargs->allow_use_as_regdata == BOOL_TRUE) {
			write_regdata(seq, args->layer_for_partial, spsfargs->list, FALSE);
		}
=======
>>>>>>> a9f04bab
		return 0;
	}

	if (!spsfargs->for_photometry) {
		if (spsfargs->allow_use_as_regdata == BOOL_TRUE) {
			write_regdata(seq, args->layer_for_partial, spsfargs->list, FALSE);
		}
		return 0;
	}

	int i;
	for (i = 0; i < MAX_SEQPSF && seq->photometry[i]; i++);
	if (i == MAX_SEQPSF) {
		free_photometry_set(seq, 0);
		i = 0;
	}
	else seq->photometry[i+1] = NULL;
	seq->photometry[i] = calloc(seq->number, sizeof(psf_star *));
	photometry_index = i;

	for (GSList *iterator = spsfargs->list; iterator; iterator = iterator->next) {
		struct seqpsf_data *data = iterator->data;

		/* check exposure consistency */
		if (seq->exposure > 0.0 && data->psf && seq->exposure != data->exposure &&
				!displayed_warning) {
			siril_log_color_message(_("Star analysis does not give consistent results when exposure changes across the sequence.\n"), "red");
			displayed_warning = TRUE;
		}
		seq->exposure = data->exposure;

		// for photometry use: store data in seq->photometry
		seq->photometry[photometry_index][data->image_index] = data->psf;
	}

	if (args->already_in_a_thread || com.script) { // the idle won't be called
		// printing results ordered, the list isn't
		gboolean first = TRUE;
		for (int j = 0; j < seq->number; j++) {
			if (seq->photometry[photometry_index][j]) {
				psf_star *psf = seq->photometry[photometry_index][j];
				if (first) {
					siril_log_message(_("Photometry for star at %.1f, %.1f in image %d\n"), psf->xpos, psf->ypos, j);
					siril_log_message("image_index magnitude error fwhm amplitude background\n");
					first = FALSE;
				}
				siril_log_message("%d %f %f %f %f %f\n", j, psf->mag, psf->s_mag, psf->fwhmx, psf->A, psf->B);
			}
		}

		/* the idle below won't be called, we free data here */
		if (spsfargs->list)
			g_slist_free_full(spsfargs->list, free);
		free(spsfargs);
		args->user = NULL;
	}
	return 0;
}

// only does something if allow_use_as_regdata != false or GUI can be used
gboolean end_seqpsf(gpointer p) {
	struct generic_seq_args *args = (struct generic_seq_args *)p;
	struct seqpsf_args *spsfargs = (struct seqpsf_args *)args->user;
	sequence *seq = args->seq;
	int layer = args->layer_for_partial;
	gboolean write_to_regdata, duplicate_for_regdata;

	if (args->retval)
		goto proper_ending;

	if (!spsfargs->for_photometry) {
		write_to_regdata = TRUE;
		duplicate_for_regdata = FALSE;
	} else {
		// for photometry data was saved in seq.photometry before, so we duplicate
		duplicate_for_regdata = TRUE;
		if (spsfargs->allow_use_as_regdata == BOOL_FALSE)
			write_to_regdata = FALSE;
		else if (spsfargs->allow_use_as_regdata == BOOL_TRUE)
			write_to_regdata = TRUE;
		else {
			gboolean has_any_regdata = FALSE;
			for (int i = 0; i < seq->nb_layers; i++)
				has_any_regdata = has_any_regdata || seq->regparam[i];
			if (!seq->regparam[layer] && has_any_regdata) {
				write_to_regdata = siril_confirm_dialog(_("No registration data stored for this layer"),
						_("Some registration data was found for another layer.\n"
							"Do you want to save the psf data as registration data for this layer?"), _("Save"));
			}
			else write_to_regdata = !seq->regparam[layer];
		}
	}

	if (write_to_regdata) {
		write_regdata(seq, layer, spsfargs->list, duplicate_for_regdata);
	}

	if (seq->needs_saving)
		writeseqfile(seq);

	// GUI things
	if (seq == &com.seq) {
		set_fwhm_star_as_star_list_with_layer(seq, layer);

		/* do here all GUI-related items, because it runs in the main thread.
		 * Most of these things are already done in end_register_idle
		 * in case seqpsf is called for registration. */
		if (seq->type != SEQ_INTERNAL) {
			// update the list in the GUI
			update_seqlist(layer);
			fill_sequence_list(seq, layer, FALSE);
		}
		set_layers_for_registration();	// update display of available reg data
		drawPlot();
		notify_new_photometry();	// switch to and update plot tab
		redraw(REDRAW_OVERLAY);
	}

proper_ending:
	if (spsfargs->list)
		g_slist_free_full(spsfargs->list, free);

	if (seq == &com.seq)
		adjust_sellabel();

	free(spsfargs);
	free(args);
	return end_generic(NULL);
}

/* process PSF for the given sequence, on the given layer, the area of the
 * image selection (com.selection), as a threaded operation or not.
 * expects seq->current to be valid
 */
int seqpsf(sequence *seq, int layer, gboolean for_registration, gboolean regall,
		framing_mode framing, gboolean run_in_thread, gboolean no_GUI) {

	if (framing == REGISTERED_FRAME && !layer_has_usable_registration(seq, layer))
		framing = ORIGINAL_FRAME;

	if (com.selection.w <= 0 || com.selection.h <= 0){
		siril_log_message(_("Select an area first\n"));
		return 1;
	}

	struct generic_seq_args *args = create_default_seqargs(seq);
	struct seqpsf_args *spsfargs = malloc(sizeof(struct seqpsf_args));

	spsfargs->for_photometry = !for_registration;
	if (!no_GUI)
		spsfargs->allow_use_as_regdata = BOOL_NOT_SET;
	else spsfargs->allow_use_as_regdata = for_registration ? BOOL_TRUE : BOOL_FALSE;
	spsfargs->framing = framing;
	spsfargs->list = NULL;	// GSList init is NULL

	args->partial_image = TRUE;
	memcpy(&args->area, &com.selection, sizeof(rectangle));
	if (framing == REGISTERED_FRAME) {
		if (seq->reference_image < 0) seq->reference_image = sequence_find_refimage(seq);
		if (guess_transform_from_H(seq->regparam[layer][seq->reference_image].H) == NULL_TRANSFORMATION) {
			siril_log_color_message(_("The reference image has a null matrix and was not previously registered. Please select another one.\n"), "red");
			free(args);
			free(spsfargs);
			return 1;
		}
		// transform selection back from current to ref frame coordinates
		if (seq->current != seq->reference_image) {
			if (guess_transform_from_H(seq->regparam[layer][seq->current].H) == NULL_TRANSFORMATION) {
				siril_log_color_message(_("The current image has a null matrix and was not previously registered. Please load another one to select the star.\n"), "red");
				free(args);
				free(spsfargs);
				return 1;
			}
			selection_H_transform(&args->area, seq->regparam[layer][seq->current].H, seq->regparam[layer][seq->reference_image].H);
			if (args->area.x < 0 || args-> area.x > seq->rx - args->area.w ||
					args->area.y < 0 || args->area.y > seq->ry - args->area.h) {
				siril_log_color_message(_("This area is outside of the reference image. Please select the reference image to select another star.\n"), "red");
				free(args);
				free(spsfargs);
				return 1;
			}
		}
	}

	if (framing == FOLLOW_STAR_FRAME)
		siril_log_color_message(_("The sequence analysis of the PSF will use a sliding selection area centred on the previous found star; this disables parallel processing.\n"), "salmon");
	else if (framing == REGISTERED_FRAME)
		siril_log_color_message(_("The sequence analysis of the PSF will use registration data to move the selection area for each image; this is compatible with parallel processing.\n"), "salmon");
	args->layer_for_partial = layer;
	args->regdata_for_partial = framing == REGISTERED_FRAME;
	args->get_photometry_data_for_partial = !for_registration;
	if (!regall) {
		args->filtering_criterion = seq_filter_included;
		args->nb_filtered_images = seq->selnum;
	}
	args->image_hook = seqpsf_image_hook;
	args->finalize_hook = seqpsf_finalize_hook;
	args->idle_function = end_seqpsf;
	args->stop_on_error = FALSE;
	args->description = _("PSF on area");
	args->user = spsfargs;
	args->already_in_a_thread = !run_in_thread;
	args->parallel = framing != FOLLOW_STAR_FRAME;

	if (run_in_thread) {
		start_in_new_thread(generic_sequence_worker, args);
		return 0;
	} else {
		int retval = GPOINTER_TO_INT(generic_sequence_worker(args));
		free(args);
		return retval;
	}
}

void free_reference_image() {
	fprintf(stdout, "Purging previously saved reference frame data.\n");
	if (gui.refimage_regbuffer) {
		free(gui.refimage_regbuffer);
		gui.refimage_regbuffer = NULL;
	}
	if (gui.refimage_surface) {
		cairo_surface_destroy(gui.refimage_surface);
		gui.refimage_surface = NULL;
	}
	if (com.seq.reference_image == -1)
		enable_view_reference_checkbox(FALSE);
}

/* returns the number of images of the sequence that can fit into memory based
 * on the configured memory ratio */
int compute_nb_images_fit_memory(sequence *seq, double factor, gboolean force_float, unsigned int *MB_per_orig_image, unsigned int *MB_per_scaled_image, unsigned int *max_mem_MB) {
	int max_memory_MB = get_max_memory_in_MB();
	if (factor < 1.0 || factor > 2.0) {
		fprintf(stderr, "############ FACTOR UNINIT (set to 1) ############\n");
		factor = 1.0;
	}
	uint64_t newx = round_to_int((double)seq->rx * factor);
	uint64_t newy = round_to_int((double)seq->ry * factor);
	uint64_t memory_per_orig_image = seq->rx * seq->ry * seq->nb_layers;
	uint64_t memory_per_scaled_image = newx * newy * seq->nb_layers;
	if (force_float || get_data_type(seq->bitpix) == DATA_FLOAT) {
		memory_per_orig_image *= sizeof(float);
		memory_per_scaled_image *= sizeof(float);
	} else {
		memory_per_orig_image *= sizeof(WORD);
		memory_per_scaled_image *= sizeof(WORD);
	}
	unsigned int memory_per_orig_image_MB = memory_per_orig_image / BYTES_IN_A_MB;
	unsigned int memory_per_scaled_image_MB = memory_per_scaled_image / BYTES_IN_A_MB;
	if (memory_per_scaled_image_MB == 0)
		memory_per_scaled_image_MB = 1;
	if (memory_per_orig_image_MB == 0)
		memory_per_orig_image_MB = 1;
	fprintf(stdout, "Memory per image: %u MB. Max memory: %d MB\n", memory_per_scaled_image_MB, max_memory_MB);
	if (MB_per_orig_image)
		*MB_per_orig_image = memory_per_orig_image_MB;
	if (MB_per_scaled_image)
		*MB_per_scaled_image = memory_per_scaled_image_MB;
	if (max_mem_MB)
		*max_mem_MB = max_memory_MB;
	return max_memory_MB / memory_per_scaled_image_MB;
}

void fix_selnum(sequence *seq, gboolean warn) {
	int nbsel = 0;
	for (int i = 0; i < seq->number; i++)
		if (seq->imgparam[i].incl)
			nbsel++;

	if (nbsel != seq->selnum) {
		if (warn)
			siril_log_message(_("Fixing the selection number in the .seq file (%d) to the actual value (%d) (not saved)\n"), seq->selnum, nbsel);
		seq->selnum = nbsel;
	}
}

gboolean sequence_has_wcs(sequence *seq, int *index) {
	int refimage = sequence_find_refimage(seq);
	int indices[3];
	indices[0] = refimage;
	indices[1] = 0;
	int first_included_image = -1;
	for (int i = 0; i < seq->number; i++)
		if (seq->imgparam[i].incl) {
			first_included_image = i;
			break;
		}
	if (first_included_image == 0 || first_included_image == refimage)
		indices[2] = -1;
	else indices[2] = first_included_image;

	for (int i = 0; i < 3; i++) {
		fits fit = { 0 };
		if (indices[i] >= 0 && seq->imgparam[indices[i]].incl &&
				!seq_read_frame_metadata(seq, indices[i], &fit)) {
			if (has_wcs(&fit)) {
				if (index)
					*index = indices[i];
				clearfits(&fit);
				return TRUE;
			}
			clearfits(&fit);
		}
	}
	return FALSE;
}

gboolean sequence_drifts(sequence *seq, int reglayer, int threshold) {
	if (!seq->regparam[reglayer]) {
		siril_debug_print("Sequence drift could not be checked as sequence has no regdata on layer %d\n", reglayer);
		return FALSE;
	}
	double orig_x = (double)(seq->rx / 2);
	double orig_y = (double)(seq->ry / 2);
	for (int i = 0; i < seq->number; i++) {
		if (!seq->imgparam[i].incl)
			continue;
		double x = orig_x, y = orig_y;
		cvTransfPoint(&x, &y, seq->regparam[reglayer][i].H, seq->regparam[reglayer][seq->reference_image].H);
		double dist = sqrt((x - orig_x) * (x - orig_x) + (y - orig_y) * (y - orig_y));
		if (dist > threshold) {
			siril_log_color_message(_("Warning: the sequence appears to have heavy drifted images (%d pixels for image %d), photometry will probably not be reliable. Check the sequence and exclude some images\n"), "salmon", (int)dist, i);
			return TRUE;
		}
	}
	siril_debug_print("no heavy drift detected\n");
	return FALSE;
}

void clean_sequence(sequence *seq, gboolean cleanreg, gboolean cleanstat, gboolean cleansel) {
	if (cleanreg && seq->regparam) {
		for (int i = 0; i < seq->nb_layers; i++) {
			if (seq->regparam[i]) {
				free(seq->regparam[i]);
				seq->regparam[i] = NULL;
				siril_log_message(_("Registration data cleared for layer %d\n"), i);
			}
		}
	}
	if (cleanreg && seq->regparam_bkp) {
		for (int i = 0; i < seq->nb_layers; i++) {
			if (seq->regparam_bkp[i]) {
				free(seq->regparam_bkp[i]);
				seq->regparam_bkp[i] = NULL;
				siril_log_message(_("Registration (back-up) data cleared for layer %d\n"), i);
			}
		}
	}
	if (cleanstat && seq->stats) {
		for (int i = 0; i < seq->nb_layers; i++) {
			clear_stats(seq, i);
			siril_log_message(_("Statistics data cleared for layer %d\n"), i);
		}
	}
	if (cleanstat && seq->stats_bkp) {
		for (int i = 0; i < seq->nb_layers; i++) {
			clear_stats_bkp(seq, i);
			siril_log_message(_("Statistics data (back-up) cleared for layer %d\n"), i);
		}
	}
	if (cleansel && seq->imgparam) {
		for (int i = 0; i < seq->number; i++) {
			seq->imgparam[i].incl = SEQUENCE_DEFAULT_INCLUDE;
		}
		fix_selnum(seq, TRUE);
	}
	// unsetting ref image
	seq->reference_image = -1;
	writeseqfile(seq);
}<|MERGE_RESOLUTION|>--- conflicted
+++ resolved
@@ -1665,17 +1665,7 @@
 	gboolean displayed_warning = FALSE;
 
 	if (args->retval)
-<<<<<<< HEAD
 		return 0;
-
-	if (!spsfargs->for_photometry) {
-		if (spsfargs->allow_use_as_regdata == BOOL_TRUE) {
-			write_regdata(seq, args->layer_for_partial, spsfargs->list, FALSE);
-		}
-=======
->>>>>>> a9f04bab
-		return 0;
-	}
 
 	if (!spsfargs->for_photometry) {
 		if (spsfargs->allow_use_as_regdata == BOOL_TRUE) {
