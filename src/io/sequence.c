--- conflicted
+++ resolved
@@ -2098,25 +2098,6 @@
 	spsfargs->list = NULL;	// GSList init is NULL
 	spsfargs->init_from_center = init_from_center;
 
-<<<<<<< HEAD
-=======
-	fits fit = { 0 };
-	if (seq->reference_image < 0)
-		seq->reference_image = sequence_find_refimage(seq);
-	if (seq_read_frame(args->seq, seq->reference_image, &fit, FALSE, -1)) {
-		siril_log_color_message(_("Could not load metadata\n"), "red");
-		free(args);
-		free(spsfargs);
-		return -1;
-	} else {
-		memcpy(spsfargs->bayer_pattern, fit.keywords.bayer_pattern, FLEN_VALUE);
-	}
-	if (seq->type == SEQ_INTERNAL)
-		clearfits_header(&fit); // Mustn't free the pixeldata as we only reference it for internal sequences
-	else
-		clearfits(&fit);
-
->>>>>>> 9aa5a9bf
 	args->partial_image = TRUE;
 	memcpy(&args->area, &com.selection, sizeof(rectangle));
 	if (framing == REGISTERED_FRAME) {
