--- conflicted
+++ resolved
@@ -1124,9 +1124,8 @@
 		if (com.seq.needs_saving)
 			writeseqfile(&com.seq);
 		free_sequence(&com.seq, FALSE);
-<<<<<<< HEAD
 		initialize_sequence(&com.seq, FALSE);
-		if (!com.script)
+		if (!com.headless)
 			clear_stars_list();
 
 		if (com.stacking_zones)
@@ -1135,13 +1134,7 @@
 		if (com.siril_mode == MODE_PLANETARY)
 			update_zones_list();
 
-		if (!loading_another && !com.script) {
-=======
-		if (!com.headless)
-			clear_stars_list();
-		initialize_sequence(&com.seq, FALSE);
 		if (!loading_another && !com.headless) {
->>>>>>> 8ec12492
 			// unselect the sequence in the sequence list
 			GtkComboBox *seqcombo = GTK_COMBO_BOX(lookup_widget("sequence_list_combobox"));
 			gtk_combo_box_set_active(seqcombo, -1);
