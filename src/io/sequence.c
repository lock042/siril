/*
 * This file is part of Siril, an astronomy image processor.
 * Copyright (C) 2005-2011 Francois Meyer (dulle at free.fr)
 * Copyright (C) 2012-2019 team free-astro (see more in AUTHORS file)
 * Reference site is https://free-astro.org/index.php/Siril
 *
 * Siril is free software: you can redistribute it and/or modify
 * it under the terms of the GNU General Public License as published by
 * the Free Software Foundation, either version 3 of the License, or
 * (at your option) any later version.
 *
 * Siril is distributed in the hope that it will be useful,
 * but WITHOUT ANY WARRANTY; without even the implied warranty of
 * MERCHANTABILITY or FITNESS FOR A PARTICULAR PURPOSE. See the
 * GNU General Public License for more details.
 *
 * You should have received a copy of the GNU General Public License
 * along with Siril. If not, see <http://www.gnu.org/licenses/>.
*/

#ifdef HAVE_CONFIG_H
#include <config.h>
#endif

#ifdef _WIN32
#include <windows.h>
#endif

#include <gtk/gtk.h>
#include <stdio.h>
#include <stdint.h>
#include <string.h>
#include <time.h>
#include <sys/types.h>
#include <sys/stat.h>
#include <unistd.h>
#include <sys/time.h>
#include <ctype.h>
#include <assert.h>
#include <math.h>
#include <libgen.h>

#include "core/siril.h"
#include "sequence.h"
#include "core/proto.h"
#include "core/initfile.h"
#include "core/undo.h"
#include "gui/callbacks.h"
#include "gui/plot.h"
#include "ser.h"
#if defined(HAVE_FFMS2_1) || defined(HAVE_FFMS2_2)
#include "films.h"
#endif
#include "avi_pipp/avi_writer.h"
#include "single_image.h"
#include "gui/histogram.h"
#include "gui/gui.h"
#include "gui/progress_and_log.h"
#include "gui/PSF_list.h"	// clear_stars_list
#include "gui/image_display.h"
#include "planetary/gui.h"
#include "algos/PSF.h"
#include "algos/quality.h"
#include "algos/statistics.h"
#include "algos/geometry.h"
#include "registration/registration.h"
#include "stacking/stacking.h"	// for update_stack_interface


/* com.seq is a static struct containing the sequence currently selected by the
 * user from the interface. It may change to be a pointer to any sequence
 * someday, until then, the seqname is NULL when no sequence is loaded and the
 * number of images in the sequence is also negative.
 * com.uniq represents information about an image opened and displayed outside
 * a sequence, for example from the load command, the open menu, or the result
 * of a stacking operation.
 * com.seq.number is used to provide a relationship between a possibly loaded
 * sequence and the single image. A single image can be loaded without
 * unloading the sequence. This information could as well be moved to
 * com.status if com.seq becomes a pointer. Three constants have been declared
 * in siril.h to explicit this relationship: RESULT_IMAGE, UNRELATED_IMAGE and
 * SCALED_IMAGE. They are mostly used to understand what to do to display
 * single images when a sequence is loaded or not.
 */

static void fillSeqAviExport() {
	char width[6], height[6], fps[7];
	GtkEntry *heightEntry = GTK_ENTRY(lookup_widget("entryAviHeight"));
	GtkEntry *widthEntry = GTK_ENTRY(lookup_widget("entryAviWidth"));

	g_snprintf(width, sizeof(width), "%d", com.seq.rx);
	g_snprintf(height, sizeof(width), "%d", com.seq.ry);
	gtk_entry_set_text(widthEntry, width);
	gtk_entry_set_text(heightEntry, height);
	if (com.seq.type == SEQ_SER) {
		GtkEntry *entryAviFps = GTK_ENTRY(lookup_widget("entryAviFps"));

		if (com.seq.ser_file != NULL) {
			if (com.seq.ser_file->fps <= 0.0) {
				g_snprintf(fps, sizeof(fps), "25.000");
			} else {
				g_snprintf(fps, sizeof(fps), "%2.3lf", com.seq.ser_file->fps);
			}
			gtk_entry_set_text(entryAviFps, fps);
		}
	}
}

/* when opening a file outside the main sequence loading system and that file
 * is a sequence (SER/AVI), this function is called to load this sequence. */
int read_single_sequence(char *realname, int imagetype) {
	int retval=3;		// needs to return 3 if ok !!!
	char *name = strdup(realname);
	gchar *dirname = g_path_get_dirname(realname);
	if (!changedir(dirname, NULL)) {
		writeinitfile();
		if (!com.script) {
			set_GUI_CWD();
		}
	}
	g_free(dirname);

	if (check_only_one_film_seq(realname)) retval = 1;
	else {
#if defined(HAVE_FFMS2_1) || defined(HAVE_FFMS2_2)
		const char *ext;
#endif
		switch (imagetype) {
			case TYPESER:
				name[strlen(name)-1] = 'q';
				break;
#if defined(HAVE_FFMS2_1) || defined(HAVE_FFMS2_2)
			case TYPEAVI:
				ext = get_filename_ext(realname);
				assert(ext);
				int len = strlen(ext);
				strncpy(name+strlen(name)-len, "seq", len);
				break;
#endif
			default:
				retval = 1;
		}
		gchar *fname = g_path_get_basename(name);
		if (!set_seq(fname)) {
			/* if it loads, make it selected and only element in the list of sequences */
			control_window_switch_to_tab(IMAGE_SEQ);
			GtkComboBoxText *combo_box_text = GTK_COMBO_BOX_TEXT(lookup_widget("sequence_list_combobox"));
			gtk_combo_box_text_remove_all(combo_box_text);
			gchar *rname = g_path_get_basename(realname);
			gtk_combo_box_text_append(combo_box_text, 0, rname);
			g_signal_handlers_block_by_func(GTK_COMBO_BOX(combo_box_text), on_seqproc_entry_changed, NULL);
			gtk_combo_box_set_active(GTK_COMBO_BOX(combo_box_text), 0);
			g_signal_handlers_unblock_by_func(GTK_COMBO_BOX(combo_box_text), on_seqproc_entry_changed, NULL);
			g_free(rname);
		}
		else retval = 1;
		g_free(fname);
	}
	free(name);
	return retval;
}

/* Find sequences in CWD and create .seq files.
 * In the current working directory, looks for sequences of fits files or files
 * already representing sequences like SER and AVI formats and builds the
 * corresponding sequence files.
 * Called when changing wd with name == NULL or when an explicit root name is
 * given in the GUI or when searching for sequences.
 * force clears the stats in the seqfile.
 */
int check_seq(int recompute_stats) {
	char *basename;
	int curidx, fixed;
	GDir *dir;
	GError *error = NULL;
	const gchar *file;
	sequence **sequences;
	int i, nb_seq = 0, max_seq = 10;

	if (!com.wd) {
		siril_log_message(_("Current working directory is not set, aborting.\n"));
		return 1;
	}
	if ((dir = g_dir_open(com.wd, 0, &error)) == NULL) {
		fprintf (stderr, "check_seq: %s\n", error->message);
		g_error_free(error);
		g_free(com.wd);
		com.wd = NULL;
		return 1;
	}

	sequences = malloc(sizeof(sequence *) * max_seq);
	set_progress_bar_data(NULL, PROGRESS_PULSATE);

	while ((file = g_dir_read_name(dir)) != NULL) {
		sequence *new_seq;
		int fnlen = strlen(file);
		if (fnlen < 4) continue;
		const char *ext = get_filename_ext(file);
		if (!ext) continue;
		if (!strcasecmp(ext, "ser")) {
			struct ser_struct *ser_file = malloc(sizeof(struct ser_struct));
			ser_init_struct(ser_file);
			if (ser_open_file(file, ser_file))
				continue;
			new_seq = calloc(1, sizeof(sequence));
			initialize_sequence(new_seq, TRUE);
			new_seq->seqname = g_strndup(file, fnlen-4);
			new_seq->beg = 0;
			new_seq->end = ser_file->frame_count-1;
			new_seq->number = ser_file->frame_count;
			new_seq->type = SEQ_SER;
			new_seq->ser_file = ser_file;
			sequences[nb_seq] = new_seq;
			nb_seq++;
			fprintf(stdout, "Found a SER sequence (number %d)\n", nb_seq);
		}
#if defined(HAVE_FFMS2_1) || defined(HAVE_FFMS2_2)
		else if (!check_for_film_extensions(ext)) {
			struct film_struct *film_file = malloc(sizeof(struct film_struct));
			if (film_open_file(file, film_file)) {
				free(film_file);
				continue;
			}
			new_seq = calloc(1, sizeof(sequence));
			initialize_sequence(new_seq, TRUE);
			int len = strlen(ext);
			new_seq->seqname = g_strndup(file, fnlen - (len + 1));
			new_seq->beg = 0;
			new_seq->end = film_file->frame_count-1;
			new_seq->number = film_file->frame_count;
			new_seq->type = SEQ_AVI;
			new_seq->film_file = film_file;
			sequences[nb_seq] = new_seq;
			nb_seq++;
			fprintf(stdout, "Found a AVI sequence (number %d)\n", nb_seq);
		}
#endif

		else if (!strcasecmp(ext, com.ext+1)) {
			if (!get_index_and_basename(file, &basename, &curidx, &fixed)) {
				int current_seq = -1;
				/* search in known sequences if we already have it */
				for (i=0; i<nb_seq; i++) {
					if (!strcmp(sequences[i]->seqname, basename)) {
						current_seq = i;
					}
				}
				/* not found */
				if (current_seq == -1) {
					new_seq = calloc(1, sizeof(sequence));
					initialize_sequence(new_seq, TRUE);
					new_seq->seqname = basename;
					new_seq->beg = INT_MAX;
					new_seq->end = 0;
					new_seq->fixed = fixed;
					sequences[nb_seq] = new_seq;
					current_seq = nb_seq;
					nb_seq++;
					fprintf(stdout, "Found a sequence (number %d) with base name"
							" \"%s\", looking for first and last indexes.\n",
							nb_seq, basename);
				}
				if (curidx < sequences[current_seq]->beg)
					sequences[current_seq]->beg = curidx;
				if (curidx > sequences[current_seq]->end)
					sequences[current_seq]->end = curidx;
				if (fixed > sequences[current_seq]->fixed)
					sequences[current_seq]->fixed = fixed;
			}
		}
		if (nb_seq == max_seq) {
			max_seq *= 2;
			sequence **tmp = realloc(sequences, sizeof(sequence *) * max_seq);
			if (tmp)
				sequences = tmp;
			else {
				siril_log_message(_("Could not allocate more space for the large number of sequences found.\n"));
				break;
			}
		}
	}
	set_progress_bar_data(NULL, PROGRESS_DONE);
	g_dir_close(dir);
	if (nb_seq > 0) {
		int retval = 1;
		for (i=0; i<nb_seq; i++) {
			if (sequences[i]->beg != sequences[i]->end) {
				char msg[200];
				sprintf(msg, _("sequence %d, found: %d to %d"),
						i+1, sequences[i]->beg, sequences[i]->end);
				if (!buildseqfile(sequences[i], recompute_stats) && retval)
					retval = 0;	// at least one succeeded to be created
			}
			free_sequence(sequences[i], TRUE);
		}
		free(sequences);
		return retval;
	}
	free(sequences);
	siril_log_message(_("No sequence found, verify working directory or "
			"change FITS extension in settings (current is %s)\n"), com.ext);
	return 1;	// no sequence found
}

/* Check for on film sequence of the name passed in arguement
 * Returns 0 if OK */
int check_only_one_film_seq(char* name) {
	int retval = 1;
	GDir *dir;
	GError *error = NULL;
	sequence *new_seq = NULL;

	if (!com.wd) {
		siril_log_message(_("Current working directory is not set, aborting.\n"));
		return 1;
	}
	if ((dir = g_dir_open(com.wd, 0, &error)) == NULL) {
		fprintf (stderr, "check_only_one_film_seq: %s\n", error->message);
		g_error_free(error);
		g_free(com.wd);
		com.wd = NULL;
		return 1;
	}

	int fnlen = strlen(name);
	const char *ext = get_filename_ext(name);

	if (!strcasecmp(ext, "ser")) {
		struct ser_struct *ser_file = malloc(sizeof(struct ser_struct));
		ser_init_struct(ser_file);
		if (ser_open_file(name, ser_file)) {
			g_dir_close(dir);
			return 1;
		}

		new_seq = calloc(1, sizeof(sequence));
		initialize_sequence(new_seq, TRUE);
		new_seq->seqname = g_strndup(name, fnlen-4);
		new_seq->beg = 0;
		new_seq->end = ser_file->frame_count-1;
		new_seq->number = ser_file->frame_count;
		new_seq->type = SEQ_SER;
		new_seq->ser_file = ser_file;
	}
#if defined(HAVE_FFMS2_1) || defined(HAVE_FFMS2_2)
	else if (!check_for_film_extensions(ext)) {
		struct film_struct *film_file = malloc(sizeof(struct film_struct));
		if (film_open_file(name, film_file)) {
			free(film_file);
			g_dir_close(dir);
			return 1;
		}
		new_seq = calloc(1, sizeof(sequence));
		initialize_sequence(new_seq, TRUE);
		int len = strlen(ext);
		new_seq->seqname = g_strndup(name, fnlen-len-1);
		new_seq->beg = 0;
		new_seq->end = film_file->frame_count-1;
		new_seq->number = film_file->frame_count;
		new_seq->type = SEQ_AVI;
		new_seq->film_file = film_file;
		fprintf(stdout, "Found a AVI sequence\n");
	}
#endif
	g_dir_close(dir);
	if (!new_seq) return 0;
	if (new_seq->beg != new_seq->end) {
		if (!buildseqfile(new_seq, 0) && retval)
			retval = 0;
	}
	free_sequence(new_seq, TRUE);
	return retval;
}

// get the number of layers and image size for a new sequence
// if load_ref_into_gfit is true, the image is kept into gfit if data loading was
// required, and 1 is returned when it required loading
int seq_check_basic_data(sequence *seq, gboolean load_ref_into_gfit) {
	if (seq->nb_layers == -1 || seq->rx == 0) {	// not init yet, first loading of the sequence
		int image_to_load = sequence_find_refimage(seq);
		fits tmpfit, *fit;

		if (load_ref_into_gfit) {
			clearfits(&gfit);
			fit = &gfit;
		} else {
			fit = &tmpfit;
			memset(fit, 0, sizeof(fits));
		}

		if (seq_read_frame(seq, image_to_load, fit)) {
			fprintf(stderr, "could not load first image from sequence\n");
			return -1;
		}

		/* initialize sequence-related runtime data */
		seq->rx = fit->rx; seq->ry = fit->ry;
		seq->bitpix = fit->orig_bitpix;	// for partial read
		seq->data_max = fit->data_max; // for partial read
		fprintf(stdout, "bitpix for the sequence is set as %d\n", seq->bitpix);
		if (seq->nb_layers == -1) {
			seq->nb_layers = fit->naxes[2];
			seq->regparam = calloc(seq->nb_layers, sizeof(regdata*));
			seq->layers = calloc(seq->nb_layers, sizeof(layer_info));
		}
		seq->needs_saving = TRUE;

		if (load_ref_into_gfit) {
			seq->current = image_to_load;
		} else {
			clearfits(fit);
		}
		return 1;
	}
	return 0;
}

static void free_cbbt_layers() {
	GtkComboBoxText *cbbt_layers = GTK_COMBO_BOX_TEXT(lookup_widget("comboboxreglayer"));
	gtk_combo_box_text_remove_all(cbbt_layers);
}

/* load a sequence and initializes everything that relates */
int set_seq(const char *name){
	sequence *seq = NULL;
	char *basename;

	if ((seq = readseqfile(name)) == NULL) {
		fprintf(stderr, "could not load sequence %s\n", name);
		return 1;
	}
	free_image_data();

	int retval = seq_check_basic_data(seq, TRUE);
	if (retval == -1) {
		free(seq);
		return 1;
	}
	if (retval == 0) {
		int image_to_load = sequence_find_refimage(seq);
		if (seq_read_frame(seq, image_to_load, &gfit)) {
			fprintf(stderr, "could not load first image from sequence\n");
			free(seq);
			return 1;
		}
		seq->current = image_to_load;
	}

	basename = g_path_get_basename(seq->seqname);
	siril_log_message(_("Sequence loaded: %s (%d->%d)\n"),
			basename, seq->beg, seq->end);
	g_free(basename);

	/* Sequence is stored in com.seq for now */
	close_sequence(TRUE);
	memcpy(&com.seq, seq, sizeof(sequence));

	if (seq->nb_layers > 1)
		show_rgb_window();
	else hide_rgb_window();
	init_layers_hi_and_lo_values(MIPSLOHI); // set some hi and lo values in seq->layers,
	set_cutoff_sliders_max_values();// update min and max values for contrast sliders
	set_cutoff_sliders_values();	// update values for contrast sliders for this image
	seqsetnum(seq->current);	// set limits for spin button and display loaded filenum
	set_layers_for_assign();	// set default layers assign and populate combo box
	set_layers_for_registration();	// set layers in the combo box for registration
	fill_sequence_list(seq, 0, FALSE);// display list of files in the sequence
	set_output_filename_to_sequence_name();
	sliders_mode_set_state(com.sliders);
	initialize_display_mode();
	reset_plot(); // reset all plots

	/* initialize image-related runtime data */
	set_display_mode();		// display the display mode in the combo box
	display_filename();		// display filename in gray window
	adjust_exclude(seq->current, FALSE);	// check or uncheck excluded checkbox
	adjust_refimage(seq->current);	// check or uncheck reference image checkbox
	update_prepro_interface(seq->type == SEQ_REGULAR); // enable or not the preprobutton
	update_reg_interface(FALSE);	// change the registration prereq message
	update_stack_interface(FALSE);	// get stacking info and enable the Go button
	adjust_reginfo();		// change registration displayed/editable values
	update_gfit_histogram_if_needed();
	adjust_sellabel();
	fillSeqAviExport();	// fill GtkEntry of export box

	/* update menus */
	update_MenuItem();
	/* update parameters */
	set_GUI_CAMERA();
	set_GUI_photometry();

	/* redraw and display image */
	show_main_gray_window();
	close_tab();	//close Green and Blue Tab if a 1-layer sequence is loaded
	adjust_vport_size_to_image();	// resize viewports to the displayed image size
	redraw(com.cvport, REMAP_ALL);
	drawPlot();

	update_used_memory();
	return 0;
}

/* Load image number index from the sequence and display it.
 * if load_it is true, dest is assumed to be gfit
 * TODO: cut that method in two, with an internal func taking a filename and a fits
 */
int seq_load_image(sequence *seq, int index, gboolean load_it) {
	if (!single_image_is_loaded())
		save_stats_from_fit(&gfit, seq, seq->current);
	clear_stars_list();
	clear_histograms();
	undo_flush();
	close_single_image();
	clearfits(&gfit);
	if (seq->current == SCALED_IMAGE) {
		gfit.rx = seq->rx;
		gfit.ry = seq->ry;
		adjust_vport_size_to_image();
	}
	seq->current = index;

	if (load_it) {
		set_cursor_waiting(TRUE);
		if (seq_read_frame(seq, index, &gfit)) {
			set_cursor_waiting(FALSE);
			return 1;
		}
		set_fwhm_star_as_star_list(seq);// display the fwhm star if possible
		if (com.sliders != USER) {
			init_layers_hi_and_lo_values(com.sliders);
			sliders_mode_set_state(com.sliders);
			set_cutoff_sliders_max_values();// update min and max values for contrast sliders
			set_cutoff_sliders_values();	// update values for contrast sliders for this image
			set_display_mode();		// display the display mode in the combo box
		}
		if (copy_rendering_settings_when_chained(TRUE))
			redraw(com.cvport, REMAP_ALL);
		else
			redraw(com.cvport, REMAP_ONLY);
		redraw_previews();		// redraw registration preview areas
		display_filename();		// display filename in gray window
		adjust_reginfo();		// change registration displayed/editable values
		calculate_fwhm(com.vport[com.cvport]);
		update_gfit_histogram_if_needed();
		set_cursor_waiting(FALSE);
	}

	update_MenuItem();		// initialize menu gui
	display_image_number(index);	// in the gray window
	sequence_list_change_current();
	adjust_exclude(index, FALSE);	// check or uncheck excluded checkbox
	adjust_refimage(index);	// check or uncheck reference image checkbox
	update_used_memory();
	return 0;
}

/**
 * Computes size of an opened sequence in bytes for a passed number of frames.
 * For SER or films, it returns the size of the file.
 * For FITS sequences, the reference image's size is used as baseline.
 * Unsupported for internal sequences.
 * @param seq input sequence
 * @param nb_frames number of frames to compute the size of the sequence of
 * @return the size of the sequence in bytes, or -1 if an error happened.
 */
int64_t seq_compute_size(sequence *seq, int nb_frames) {
	int64_t frame_size, size = -1LL;
	char filename[256];
	GStatBuf sts;
	int ref;

	switch(seq->type) {
	case SEQ_SER:
		size = ser_compute_file_size(seq->ser_file, nb_frames);
		break;
	case SEQ_REGULAR:
		ref = sequence_find_refimage(seq);
		if (fit_sequence_get_image_filename(seq, ref, filename, TRUE)) {
			if (!g_lstat(filename, &sts)) {				
#ifndef _WIN32
				if ( S_ISLNK(sts.st_mode) )
#else
				if (GetFileAttributesA(filename) & FILE_ATTRIBUTE_REPARSE_POINT )
#endif					
				{
					gchar *target_link = g_file_read_link(filename,NULL) ; 
					if ( !g_lstat(target_link, &sts) )
					{
						frame_size = sts.st_size;       // force 64 bits
					}
					g_free(target_link);
				}
				else
				{
					frame_size = sts.st_size;       // force 64 bits
				}

				size = frame_size * nb_frames;
			}
		}
		break;
#if defined(HAVE_FFMS2_1) || defined(HAVE_FFMS2_2)
	case SEQ_AVI:
		if (g_stat(seq->film_file->filename, &sts) == 0) {
			// this is a close approximation
			frame_size = sts.st_size / seq->film_file->frame_count;
			size = nb_frames * frame_size;
		}
		break;
#endif
	default:
		fprintf(stderr, "Failure: computing sequence size on internal sequence is unsupported\n");
	}
	return size;
}

/*****************************************************************************
 *              SEQUENCE FUNCTIONS FOR NON-OPENED SEQUENCES                  *
 * **************************************************************************/

/* Get the filename of an image in a sequence.
 * Return value is the same as the name_buf argument, which must be
 * pre-allocated to at least 256 characters. If sequence has no file names, a
 * description like image "42 from awesome_mars.ser" is made. */
char *seq_get_image_filename(sequence *seq, int index, char *name_buf) {
	switch (seq->type) {
		case SEQ_REGULAR:
			return fit_sequence_get_image_filename(seq, index, name_buf, TRUE);
		case SEQ_SER:
			if (!name_buf || index < 0 || index > seq->end) {
				return NULL;
			}
			snprintf(name_buf, 255, "%s_%d.ser", seq->seqname,  index);
			name_buf[255] = '\0';
			return name_buf;
#if defined(HAVE_FFMS2_1) || defined(HAVE_FFMS2_2)
		case SEQ_AVI:
			if (!name_buf || index < 0 || index > seq->end) {
				return NULL;
			}
			snprintf(name_buf, 255, "%s_%d", seq->seqname, index);
			name_buf[255] = '\0';
			return name_buf;
#endif
		case SEQ_INTERNAL:
			snprintf(name_buf, 255, "%s_%d", seq->seqname, index);
			name_buf[255] = '\0';
			return name_buf;
	}
	return NULL;
}

/* Read an entire image from a sequence, inside a pre-allocated fits.
 * Opens the file, reads data, closes the file.
 * the dest FITS is stored upside-down for any sequence type.
 */
int seq_read_frame(sequence *seq, int index, fits *dest) {
	char filename[256];
	assert(index < seq->number);
	switch (seq->type) {
		case SEQ_REGULAR:
			fit_sequence_get_image_filename(seq, index, filename, TRUE);
			if (readfits(filename, dest, NULL)) {
				siril_log_message(_("Could not load image %d from sequence %s\n"),
						index, seq->seqname);
				return 1;
			}
			break;
		case SEQ_SER:
			assert(seq->ser_file);
			if (ser_read_frame(seq->ser_file, index, dest)) {
				siril_log_message(_("Could not load frame %d from SER sequence %s\n"),
						index, seq->seqname);
				return 1;
			}
			break;
#if defined(HAVE_FFMS2_1) || defined(HAVE_FFMS2_2)
		case SEQ_AVI:
			assert(seq->film_file);
			if (film_read_frame(seq->film_file, index, dest)) {
				siril_log_message(_("Could not load frame %d from AVI sequence %s\n"),
						index, seq->seqname);
				return 1;
			}
			// should dest->maxi be set to 255 here?
			break;
#endif
		case SEQ_INTERNAL:
			assert(seq->internal_fits);
			copyfits(seq->internal_fits[index], dest, CP_FORMAT, -1);
			dest->data = seq->internal_fits[index]->data;
			dest->pdata[0] = seq->internal_fits[index]->pdata[0];
			dest->pdata[1] = seq->internal_fits[index]->pdata[1];
			dest->pdata[2] = seq->internal_fits[index]->pdata[2];
			break;
	}
	full_stats_invalidation_from_fit(dest);
	copy_seq_stats_to_fit(seq, index, dest);
	return 0;
}

/* same as seq_read_frame above, but creates an image the size of the selection
 * rectangle only. layer is set to the layer number in the read partial frame.
 * The partial image result is only one-channel deep, so it cannot be used to
 * have a partial RGB image. */
int seq_read_frame_part(sequence *seq, int layer, int index, fits *dest, const rectangle *area, gboolean do_photometry) {
	char filename[256];
	fits tmp_fit;
	switch (seq->type) {
		case SEQ_REGULAR:
			fit_sequence_get_image_filename(seq, index, filename, TRUE);
			if (readfits_partial(filename, layer, dest, area, do_photometry)) {
				siril_log_message(_("Could not load partial image %d from sequence %s\n"),
						index, seq->seqname);
				return 1;
			}
			break;
		case SEQ_SER:
			assert(seq->ser_file);
			if (ser_read_opened_partial_fits(seq->ser_file, layer, index, dest, area)) {
				siril_log_message(_("Could not load frame %d from SER sequence %s\n"),
						index, seq->seqname);
				return 1;
			}

			break;
#if defined(HAVE_FFMS2_1) || defined(HAVE_FFMS2_2)
		case SEQ_AVI:
			assert(seq->film_file);
			memset(&tmp_fit, 0, sizeof(fits));
			if (film_read_frame(seq->film_file, index, &tmp_fit)) {
				siril_log_message(_("Could not load frame %d from AVI sequence %s\n"),
						index, seq->seqname);
				return 1;
			}
			extract_region_from_fits(&tmp_fit, layer, dest, area);
			clearfits(&tmp_fit);
			break;
#endif
		case SEQ_INTERNAL:
			assert(seq->internal_fits);
			extract_region_from_fits(seq->internal_fits[index], 0, dest, area);
			break;
	}

	return 0;
}

/*****************************************************************************
 *                 SEQUENCE FUNCTIONS FOR OPENED SEQUENCES                   *
 * **************************************************************************/

/* locks cannot be probed to see if they are init or not, so we have to keep
 * all of them in the same state, which is initialized if the array is non-nul. */
static int _allocate_sequence_locks(sequence *seq) {
#ifdef _OPENMP
	if (!seq->fd_lock) {
		int i;
		seq->fd_lock = malloc(seq->number * sizeof(omp_lock_t));
		if (!seq->fd_lock) {
			fprintf(stderr, "Allocation error when opening images, aborting\n");
			return 1;
		}

		for (i=0; i<seq->number; i++)
			omp_init_lock(&seq->fd_lock[i]);
	}
#endif
	return 0;
}

/* open image for future intensive operations (read only) */
int seq_open_image(sequence *seq, int index) {
	int status = 0;
	char filename[256];
	switch (seq->type) {
		case SEQ_REGULAR:
			if (!seq->fptr) {
				seq->fptr = calloc(seq->number, sizeof(fitsfile *));
				if (!seq->fptr) {
				       fprintf(stderr, "Allocation error when opening images, aborting\n");
			       	       return 1;
				}
			}
			if (_allocate_sequence_locks(seq))
				return 1;

			fit_sequence_get_image_filename(seq, index, filename, TRUE);
			siril_fits_open_diskfile(&seq->fptr[index], filename, READONLY, &status);
			if (status) {
				fits_report_error(stderr, status);
				return status;
			}
			/* should we check image parameters here? such as bitpix or naxis */
			break;
		case SEQ_SER:
			assert(seq->ser_file->file == NULL);
			break;
#if defined(HAVE_FFMS2_1) || defined(HAVE_FFMS2_2)
		case SEQ_AVI:
			siril_log_message(_("This operation is not supported on AVI sequences (seq_open_image)\n"));
			return 1;
#endif
		case SEQ_INTERNAL:
			siril_log_message(_("This operation is not supported on internal sequences (seq_open_image)\n"));
			return 1;
	}
	return 0;
}

/* close opened images, only useful for regular FITS sequences */
void seq_close_image(sequence *seq, int index) {
	int status = 0;
	switch (seq->type) {
		case SEQ_REGULAR:
			if (seq->fptr && seq->fptr[index]) {
				fits_close_file(seq->fptr[index], &status);
				seq->fptr[index] = NULL;
			}
			break;
		default:
			break;
	}
}

/* read a region in a layer of an opened file from a sequence.
 * The buffer must have been allocated to the size of the area. */
int seq_opened_read_region(sequence *seq, int layer, int index, WORD *buffer, const rectangle *area) {
	switch (seq->type) {
		case SEQ_REGULAR:
			return read_opened_fits_partial(seq, layer, index, buffer, area);
		case SEQ_SER:
			return ser_read_opened_partial(seq->ser_file, layer, index, buffer, area);
		default:
			break;
	}
	return 0;
}


/*****************************************************************************
 *                         SEQUENCE DATA MANAGEMENT                          *
 * **************************************************************************/

/* if FWHM was calculated on the sequence, a minimisation exists for all
 * images, and when switching to a new image, it should be set as the only item
 * in the star list, in order to be displayed.
 * A special care is required in PSF_list.c:clear_stars_list(), to not free this data. */
static void set_fwhm_star_as_star_list_with_layer(sequence *seq, int layer) {
	assert(seq->regparam);
	/* we chose here the first layer that has been allocated, which doesn't
	 * mean it contains data for all images. Handle with care. */
	if (seq->regparam && layer >= 0 && layer < seq->nb_layers && seq->regparam[layer] &&
			seq->regparam[layer][seq->current].fwhm_data && !com.stars) {
		com.stars = malloc(2 * sizeof(fitted_PSF *));
		com.stars[0] = seq->regparam[layer][seq->current].fwhm_data;
		com.stars[1] = NULL;
		// this is freed in PSF_list.c:clear_stars_list()
		com.star_is_seqdata = TRUE;
	}
}

// cannot be called in the worker thread
void set_fwhm_star_as_star_list(sequence *seq) {
	int layer = get_registration_layer(seq);
	set_fwhm_star_as_star_list_with_layer(seq, layer);
}

/* Rebuilds the file name of an image in a sequence.
 * The file name is stored in name_buffer, which must be allocated 256 bytes
 * The index is the index in the sequence, not the number appearing in the file name
 * Return value: NULL on error, name_buffer on success.
 */
char *fit_sequence_get_image_filename(sequence *seq, int index, char *name_buffer, gboolean add_fits_ext) {
	char format[20];
	if (index < 0 || index > seq->number || name_buffer == NULL)
		return NULL;
	if (seq->fixed <= 1) {
		sprintf(format, "%%s%%d");
	} else {
		sprintf(format, "%%s%%.%dd", seq->fixed);
	}
	if (add_fits_ext)
		strcat(format, com.ext);
	snprintf(name_buffer, 255, format,
			seq->seqname, seq->imgparam[index].filenum);
	name_buffer[255] = '\0';
	return name_buffer;
}

char *fit_sequence_get_image_filename_prefixed(sequence *seq, const char *prefix, int index) {
	char format[16];
	GString *str = g_string_sized_new(70);
	sprintf(format, "%%s%%s%%0%dd%%s", seq->fixed);
	g_string_printf(str, format, prefix,
			seq->seqname, seq->imgparam[index].filenum,
			com.ext);
	return g_string_free(str, FALSE);
}

/* Returns a filename for an image that could be in a sequence, but the sequence structure
 * has not been fully initialized yet. Only beg, end, fixed and seqname are used.
 */
char *get_possible_image_filename(sequence *seq, int image_number, char *name_buffer) {
	char format[20];
	if (image_number < seq->beg || image_number > seq->end || name_buffer == NULL)
		return NULL;
	if (seq->fixed <= 1){
		sprintf(format, "%%s%%d%s", com.ext);
	} else {
		sprintf(format, "%%s%%.%dd%s", seq->fixed, com.ext);
	}
	sprintf(name_buffer, format, seq->seqname, image_number);
	return name_buffer;
}

/* splits a filename in a base name and an index number, if the file name ends with .fit
 * it also computes the fixed length if there are zeros in the index */
int	get_index_and_basename(const char *filename, char **basename, int *index, int *fixed){
	char *buffer;
	int i, fnlen, first_zero, digit_idx;

	*index = -1;		// error values
	*fixed = 0;
	first_zero = -1;
	*basename = NULL;
	fnlen = strlen(filename);
	if (fnlen < strlen(com.ext)+2) return -1;
	if (!ends_with(filename, com.ext)) return -1;
	i = fnlen-strlen(com.ext)-1;
	if (!isdigit(filename[i])) return -1;
	digit_idx = i;

	buffer = strdup(filename);
	buffer[fnlen-strlen(com.ext)] = '\0';		// for atoi()
	do {
		if (buffer[i] == '0' && first_zero < 0)
			first_zero = i;
		if (buffer[i] != '0' && first_zero > 0)
			first_zero = -1;
		i--;
	} while (i >= 0 && isdigit(buffer[i]));
	i++;
	if (i == 0) {
		free(buffer);
		return -1;	// no base name, only number
	}
	if (first_zero >= 0)
		*fixed = digit_idx - i + 1;
	//else *fixed = 0;
	*index = atoi(buffer+i);
	if (*basename == NULL) {	// don't copy it if we already have it
		*basename = malloc(i * sizeof(char) + 1);
		strncpy(*basename, buffer, i);
		(*basename)[i] = '\0';
	}
	//fprintf(stdout, "from filename %s, base name is %s, index is %d\n", filename, *basename, *index);
	free(buffer);
	return 0;
}

void remove_prefixed_sequence_files(sequence *seq, const char *prefix) {
	int i, len;
	gchar *basename, *seqname;
	if (!prefix || prefix[0] == '\0')
		return;
	basename = g_path_get_basename(seq->seqname);
	len = strlen(basename) + 5 + strlen(prefix);
	seqname = malloc(len);
	g_snprintf(seqname, len, "%s%s.seq", prefix, basename);
	siril_debug_print("Removing %s\n", seqname);
	g_unlink(seqname); // removing the seqfile
	free(seqname);
	g_free(basename);

	switch (seq->type) {
	default:
	case SEQ_REGULAR:
		for (i = 0; i < seq->number; i++) {
			// TODO: use com.cache_upscaled and the current sequence
			// filter to leave the images to be up-scaled.
			char *filename = fit_sequence_get_image_filename_prefixed(
					seq, prefix, i);
			siril_debug_print("Removing %s\n", filename);
			g_unlink(filename);
			free(filename);
		}
		break;
	case SEQ_SER:
		basename = seq->ser_file->filename;
		len = strlen(basename) + strlen(prefix) + 1;
		seqname = malloc(len);
		g_snprintf(seqname, len, "%s%s", prefix, basename);
		siril_debug_print("Removing %s\n", seqname);
		g_unlink(seqname);
		break;
	}
}

/* sets default values for the sequence */
void initialize_sequence(sequence *seq, gboolean is_zeroed) {
	int i;
	if (!is_zeroed) {
		memset(seq, 0, sizeof(sequence));
	}
	seq->nb_layers = -1;		// uninit value
	seq->reference_image = -1;	// uninit value
	seq->reference_star = -1;	// uninit value
	seq->type = SEQ_REGULAR;
	for (i=0; i<PREVIEW_NB; i++) {
		seq->previewX[i] = -1;
		seq->previewY[i] = -1;
	}
	seq->upscale_at_stacking = 1.0;
}

/* call this to close a sequence. Second arg must be FALSE for com.seq
 * WARNING: the data is not reset to NULL, if seq is to be reused,
 * initialize_sequence() must be called on it right after free_sequence()
 * (= do it for com.seq) */
void free_sequence(sequence *seq, gboolean free_seq_too) {
	int layer, j;

	if (seq == NULL) return;
	if (seq->needs_saving)
		writeseqfile(seq);

	// free regparam
	if (seq->nb_layers > 0 && seq->regparam) {
		for (layer = 0; layer < seq->nb_layers; layer++) {
			if (seq->regparam[layer]) {
				for (j = 0; j < seq->number; j++) {
					if (seq->regparam[layer][j].fwhm_data &&
							(!seq->photometry[0] ||
							 seq->regparam[layer][j].fwhm_data != seq->photometry[0][j])) // avoid double free
						free(seq->regparam[layer][j].fwhm_data);
				}
				free(seq->regparam[layer]);
			}
		}
		free(seq->regparam);
	}
	// free stats
	if (seq->nb_layers > 0 && seq->stats) {
		for (layer = 0; layer < seq->nb_layers; layer++) {
			if (seq->stats[layer]) {
				for (j = 0; j < seq->number; j++) {
					if (seq->stats[layer][j])
						free_stats(seq->stats[layer][j]);
				}
				free(seq->stats[layer]);
			}
		}
		free(seq->stats);
	}
	// free backup regparam
	if (seq->nb_layers > 0 && seq->regparam_bkp) {
		for (layer = 0; layer < seq->nb_layers; layer++) {
			if (seq->regparam_bkp[layer]) {
				for (j = 0; j < seq->number; j++) {
					if (seq->regparam_bkp[layer][j].fwhm_data &&
							(!seq->photometry[0] ||
							 seq->regparam_bkp[layer][j].fwhm_data != seq->photometry[0][j])) // avoid double free
						free(seq->regparam_bkp[layer][j].fwhm_data);
				}
				free(seq->regparam_bkp[layer]);
			}
		}
		free(seq->regparam_bkp);
	}
	// free backup stats
	if (seq->nb_layers > 0 && seq->stats_bkp) {
		for (layer = 0; layer < seq->nb_layers; layer++) {
			if (seq->stats_bkp[layer]) {
				for (j = 0; j < seq->number; j++) {
					if (seq->stats_bkp[layer][j])
						free_stats(seq->stats_bkp[layer][j]);
				}
				free(seq->stats_bkp[layer]);
			}
		}
		free(seq->stats_bkp);
	}

	// free name of the layers
	if (seq->nb_layers > 0) {
		for (layer = 0; layer < seq->nb_layers; layer++) {
			free(seq->layers[layer].name);
		}
	}

	for (j=0; j<seq->number; j++) {
		if (seq->fptr && seq->fptr[j]) {
			int status = 0;
			fits_close_file(seq->fptr[j], &status);
		}
		if (seq->imgparam) {
			if (seq->imgparam[j].date_obs)
				free(seq->imgparam[j].date_obs);
		}
	}
	if (seq->seqname)	free(seq->seqname);
	if (seq->layers)	free(seq->layers);
	if (seq->imgparam)	free(seq->imgparam);
	if (seq->fptr)		free(seq->fptr);

#ifdef _OPENMP
	if (seq->fd_lock) {
		for (j=0; j<seq->number; j++) {
			omp_destroy_lock(&seq->fd_lock[j]);
		}
		free(seq->fd_lock);
	}
#endif

	if (seq->ser_file) {
		ser_close_file(seq->ser_file);	// frees the data too
		free(seq->ser_file);
	}
#if defined(HAVE_FFMS2_1) || defined(HAVE_FFMS2_2)
	if (seq->film_file) {
		film_close_file(seq->film_file);	// frees the data too
		free(seq->film_file);
	}
#endif

	if (seq->internal_fits) {
		// Compositing still uses references to the images in the sequence
		//for (j=0; j<seq->number; j++)
		//	clearfits(seq->internal_fits[j]);
		free(seq->internal_fits);
	}
	/* Here this is a bit tricky. An internal sequence is a single image. So some
	 * processes like RGB alignment could free sequences and load it again: we need
	 * to keep undo history.
	 * In the case of a standard sequence, loading a new sequence MUST remove all
	 * undo history.
	 */
	if (seq->type != SEQ_INTERNAL)
		undo_flush();

	for (j = 0; j < MAX_SEQPSF && seq->photometry[j]; j++) {
		free_photometry_set(seq, j);
	}

	if (free_seq_too)	free(seq);
}

gboolean sequence_is_loaded() {
	return (com.seq.seqname != NULL && com.seq.imgparam != NULL);
}

/* Close the com.seq sequence */
void close_sequence(int loading_another) {
	fprintf(stdout, "MODE: closing sequence\n");
	if (sequence_is_loaded()) {
		siril_log_message(_("Closing sequence %s\n"), com.seq.seqname);
		if (!com.headless) {
			free_cbbt_layers();
			clear_sequence_list();
<<<<<<< HEAD
		free_sequence(&com.seq, FALSE);
		initialize_sequence(&com.seq, FALSE);
		if (!com.headless)
			clear_stars_list();

		if (com.stacking_zones)
			com.stacking_zones[0].centre.x = -1.0; 
		com.stacking_zone_focus = -1;
		if (com.siril_mode == MODE_PLANETARY)
			update_zones_list();

=======
		}
		if (com.seq.needs_saving)
			writeseqfile(&com.seq);
		free_sequence(&com.seq, FALSE);
		initialize_sequence(&com.seq, FALSE);
		if (!com.headless) {
			clear_stars_list();
			update_stack_interface(TRUE);
		}
>>>>>>> d3ce6372
		if (!loading_another && !com.headless) {
			// unselect the sequence in the sequence list
			GtkComboBox *seqcombo = GTK_COMBO_BOX(lookup_widget("sequence_list_combobox"));
			gtk_combo_box_set_active(seqcombo, -1);
		}
	}
}

/* if no reference image has been set, return the index of an image that is
 * selected in the sequence, the best of the first registration data found if
 * any, the first otherwise */
int sequence_find_refimage(sequence *seq) {
	if (seq->reference_image != -1)
		return seq->reference_image;
	if (seq->type == SEQ_INTERNAL)
		return 1; // green channel
	int layer, image, best = -1;
	for (layer = 0; layer < seq->nb_layers; layer++) {
		if (seq->regparam[layer]) {
			gboolean use_fwhm;
			double best_val;
			if (seq->regparam[layer][0].fwhm > 0.0) {
				use_fwhm = TRUE;
				best_val = 1000000.0;
			} else if (seq->regparam[layer][0].quality > 0.0) {
				use_fwhm = FALSE;
				best_val = 0.0;
			}
			else continue;

			for (image = 0; image < seq->number; image++) {
				if (!seq->imgparam[image].incl)
					continue;
				if (use_fwhm && seq->regparam[layer][image].fwhm > 0 &&
						seq->regparam[layer][image].fwhm < best_val) {
					best_val = seq->regparam[layer][image].fwhm;
					best = image;
				} else if (seq->regparam[layer][image].quality > 0 &&
						seq->regparam[layer][image].quality > best_val) {
					best_val = seq->regparam[layer][image].quality;
					best = image;
				}
			}
		}
	}

	if (best == -1 && seq->selnum > 0) {
		for (image = 0; image < seq->number; image++) {
			if (seq->imgparam[image].incl) {
				best = image;
				break;
			}
		}
	}

	if (best == -1) best = 0;	// the first anyway if no regdata and no selected

	return best;
}

/* requires seq->nb_layers and seq->number to be already set */
void check_or_allocate_regparam(sequence *seq, int layer) {
	assert(layer < seq->nb_layers);
	if (!seq->regparam && seq->nb_layers > 0) {
		seq->regparam = calloc(seq->nb_layers, sizeof(regdata*));
		seq->layers = calloc(seq->nb_layers, sizeof(layer_info));
	}
	if (seq->regparam && !seq->regparam[layer] && seq->number > 0) {
		seq->regparam[layer] = calloc(seq->number, sizeof(regdata));
	}
}

/* assign shift values for registration data of a sequence, depending on its type and sign */
void set_shifts(sequence *seq, int frame, int layer, float shiftx, float shifty, gboolean data_is_top_down) {
	if (seq->regparam[layer]) {
		seq->regparam[layer][frame].shiftx = shiftx;
		seq->regparam[layer][frame].shifty = data_is_top_down ? -shifty : shifty;
	}
}

/* internal sequence are a set of 1-layer images already loaded elsewhere, and
 * directly referenced as fits *.
 * This is used in LRGV composition.
 * The returned sequence does not contain any reference to files, and thus has
 * to be populated with internal_sequence_set() */
sequence *create_internal_sequence(int size) {
	int i;
	sequence *seq = calloc(1, sizeof(sequence));
	initialize_sequence(seq, TRUE);
	seq->type = SEQ_INTERNAL;
	seq->number = size;
	seq->selnum = size;
	seq->nb_layers = 1;
	seq->internal_fits = calloc(size, sizeof(fits *));
	seq->seqname = strdup(_("internal sequence"));
	seq->imgparam = calloc(size, sizeof(imgdata));
	for (i = 0; i < size; i++) {
		seq->imgparam[i].filenum = i;
		seq->imgparam[i].incl = 1;
		seq->imgparam[i].date_obs = NULL;
	}
	check_or_allocate_regparam(seq, 0);
	return seq;
}

void internal_sequence_set(sequence *seq, int index, fits *fit) {
	assert(seq);
	assert(seq->internal_fits);
	assert(index < seq->number);
	seq->internal_fits[index] = fit;
}

fits *internal_sequence_get(sequence *seq, int index) {
	if (index > seq->number)
		return NULL;
	return seq->internal_fits[index];
}

// find index of the fit argument in the sequence
int internal_sequence_find_index(sequence *seq, fits *fit) {
	int i;
	assert(seq);
	assert(seq->internal_fits);
	for (i = 0; i < seq->number; i++) {
		if (fit == seq->internal_fits[i])
			return i;
	}
	return -1;
}

gboolean end_crop_sequence(gpointer p) {
	struct crop_sequence_data *args = (struct crop_sequence_data *) p;

	stop_processing_thread();
	if (!args->retvalue) {
		char *rseqname = malloc(
				strlen(args->prefix) + strlen(args->seq->seqname) + 5);

		sprintf(rseqname, "%s%s.seq", args->prefix, args->seq->seqname);
		check_seq(0);
		update_sequences_list(rseqname);
		free(rseqname);
	}
	set_cursor_waiting(FALSE);
	update_used_memory();
	free(args);
	return FALSE;
}

gpointer crop_sequence(gpointer p) {
	struct crop_sequence_data *args = (struct crop_sequence_data *) p;
	int frame, ret;
	float cur_nb;
	struct ser_struct *ser_file = NULL;

	args->retvalue = 0;

	if (args->seq->type == SEQ_SER) {
		char dest[256];

		ser_file = malloc(sizeof(struct ser_struct));
		if (ser_file == NULL) {
			fprintf(stderr, "memory error: crop_sequence\n");
			args->retvalue = 1;
			siril_add_idle(end_crop_sequence, args);
		}
		sprintf(dest, "%s%s.ser", args->prefix, args->seq->seqname);
		if (ser_create_file(dest, ser_file, TRUE, com.seq.ser_file)) {
			siril_log_message(_("Creating the SER file failed, aborting.\n"));
			free(ser_file);
			ser_file = NULL;
			args->retvalue = 1;
			siril_add_idle(end_crop_sequence, args);
		}
	}
	set_progress_bar_data(_("Processing..."), PROGRESS_RESET);
	for (frame = 0, cur_nb = 0.f; frame < args->seq->number; frame++) {
		if (!get_thread_run() || args->retvalue)
			break;
		fits fit;
		memset(&fit, 0, sizeof(fits));
		ret = seq_read_frame(args->seq, frame, &fit);
		if (!ret) {
			char dest[256], filename[256];

			crop(&fit, &(args->area));
			switch (args->seq->type) {
			case SEQ_REGULAR:
				fit_sequence_get_image_filename(args->seq, frame, filename,
				TRUE);
				sprintf(dest, "%s%s", args->prefix, filename);
				args->retvalue = savefits(dest, &fit);
				break;
			case SEQ_SER:
				if (ser_file) {
					ser_file->image_width = fit.rx;
					ser_file->image_height = fit.ry;
					if (ser_write_frame_from_fit(ser_file, &fit, frame)) {
						siril_log_message(_("Error while converting to SER (no space left?)\n"));
						args->retvalue = 1;
					}
				}
				break;
			default:
				args->retvalue = 1;	// should not happen
			}

			cur_nb += 1.f;
			set_progress_bar_data(NULL, cur_nb / args->seq->number);
		}
		clearfits(&fit);
	}
	if (args->seq->type == SEQ_SER) {
		ser_write_and_close(ser_file);
		free(ser_file);
	}
	set_progress_bar_data(PROGRESS_TEXT_RESET, PROGRESS_RESET);
	siril_add_idle(end_crop_sequence, args);
	return 0;
}

// check if the passed sequence is used as a color sequence. It can be a CFA
// sequence explicitly demoisaiced too, which returns true.
gboolean sequence_is_rgb(sequence *seq) {
	switch (seq->type) {
		case SEQ_REGULAR:
			return seq->nb_layers == 3;
		case SEQ_SER:
			return (seq->ser_file->color_id != SER_MONO && com.debayer.open_debayer) ||
				seq->ser_file->color_id == SER_RGB ||
				seq->ser_file->color_id == SER_BGR;
		default:
			return TRUE;
	}
}

/* Ensures that an area does not derive off-image.
 * Verifies coordinates of the center and moves it inside the image if the area crosses the bounds.
 */
void enforce_area_in_image(rectangle *area, sequence *seq) {
	if (area->x < 0) area->x = 0;
	if (area->y < 0) area->y = 0;
	if (area->x + area->w > seq->rx)
		area->x = seq->rx - area->w;
	if (area->y + area->h > seq->ry)
		area->y = seq->ry - area->h;
}

gboolean is_area_in_image(rectangle *area, sequence *seq) {
	return area->x >= 0 && area->y >= 0 &&
		area->x + area->w <= seq->rx &&
		area->y + area->h <= seq->ry;
}

/********************************************************************
 *                                             __                   *
 *                   ___  ___  __ _ _ __  ___ / _|                  *
 *                  / __|/ _ \/ _` | '_ \/ __| |_                   *
 *                  \__ \  __/ (_| | |_) \__ \  _|                  *
 *                  |___/\___|\__, | .__/|___/_|                    *
 *                               |_|_|                              *
 ********************************************************************/

struct seqpsf_args {
	gboolean for_registration;
	framing_mode framing;

	/* The seqpsf result for each image, list of seqpsf_data */
	GSList *list;
};

struct seqpsf_data {
	int image_index;
	fitted_PSF *psf;
	double exposure;
};

/* Computes FWHM for a sequence image.
 * area is the area from which fit was extracted from the full frame.
 * when the framing is set to follow star, args->area is centered on the found star
 */
int seqpsf_image_hook(struct generic_seq_args *args, int out_index, int index, fits *fit, rectangle *area) {
	struct seqpsf_args *spsfargs = (struct seqpsf_args *)args->user;
	struct seqpsf_data *data = malloc(sizeof(struct seqpsf_data));
	data->image_index = index;

	rectangle psfarea = { .x = 0, .y = 0, .w = fit->rx, .h = fit->ry };
	data->psf = psf_get_minimisation(fit, 0, &psfarea, !spsfargs->for_registration, TRUE);
	if (data->psf) {
		data->psf->xpos = data->psf->x0 + area->x;
		if (fit->top_down)
			data->psf->ypos = data->psf->y0 + area->y;
		else data->psf->ypos = area->y + area->h - data->psf->y0;

		/* let's move args->area to center it on the star */
		if (spsfargs->framing == FOLLOW_STAR_FRAME) {
			args->area.x = round_to_int(data->psf->xpos - args->area.w*0.5);
			args->area.y = round_to_int(data->psf->ypos - args->area.h*0.5);
			//fprintf(stdout, "moving area to %d, %d\n", args->area.x, args->area.y);
		}

		if (!args->seq->imgparam[index].date_obs && fit->date_obs[0] != '\0')
			args->seq->imgparam[index].date_obs = strdup(fit->date_obs);
		data->exposure = fit->exposure;
	}
	else {
		if (spsfargs->framing == FOLLOW_STAR_FRAME) {
			siril_log_color_message(_("No star found in the area image %d around %d,%d"
						" (use a larger area?)\n"),
					"red", index, area->x, area->y);
		} else {
			siril_log_color_message(_("No star found in the area image %d around %d,%d"
					" (use 'follow star' option?)\n"),
				"red", index, area->x, area->y);
		}
	}

#ifdef _OPENMP
	omp_set_lock(&args->lock);
#endif
	spsfargs->list = g_slist_prepend(spsfargs->list, data);
#ifdef _OPENMP
	omp_unset_lock(&args->lock);
#endif
	return !data->psf;
}

gboolean end_seqpsf(gpointer p) {
	struct generic_seq_args *args = (struct generic_seq_args *)p;
	struct seqpsf_args *spsfargs = (struct seqpsf_args *)args->user;
	sequence *seq = args->seq;
	int layer = args->layer_for_partial;
	int photometry_index = 0;
	gboolean displayed_warning = FALSE, write_to_regdata = FALSE;
	gboolean dont_stop_thread;

	if (args->retval)
		goto proper_ending;

	if (spsfargs->for_registration || !seq->regparam[layer]) {
		check_or_allocate_regparam(seq, layer);
		write_to_regdata = TRUE;
	}
	if (!spsfargs->for_registration) {
		int i;
		for (i = 0; i < MAX_SEQPSF && seq->photometry[i]; i++);
		if (i == MAX_SEQPSF) {
			free_photometry_set(seq, 0);
		       	i = 0;
		}
		seq->photometry[i] = calloc(seq->number, sizeof(fitted_PSF *));
		photometry_index = i;
	}

	GSList *iterator;
	for (iterator = spsfargs->list; iterator; iterator = iterator->next) {
		struct seqpsf_data *data = iterator->data;
		/* check exposure consistency (only obtained when !for_registration) */
		if (!spsfargs->for_registration && seq->exposure > 0.0 &&
				seq->exposure != data->exposure && !displayed_warning) {
			siril_log_color_message(_("Star analysis does not give consistent results when exposure changes across the sequence.\n"), "red");
			displayed_warning = TRUE;
		}
		seq->exposure = data->exposure;

		if (write_to_regdata) {
			seq->regparam[layer][data->image_index].fwhm_data = data->psf;
			if (data->psf) {
				seq->regparam[layer][data->image_index].fwhm = data->psf->fwhmx;
				seq->regparam[layer][data->image_index].roundness =
					data->psf->fwhmy / data->psf->fwhmx;
			}
		}

		// for photometry use: store data in seq->photometry
		if (!spsfargs->for_registration) {
			seq->photometry[photometry_index][data->image_index] = data->psf;
		}
	}

	// for registration use: store data in seq->regparam
	if (spsfargs->for_registration || !seq->regparam[layer]) {
		// the data put in regparam if !for_registration is not yet saved
		seq->needs_saving = TRUE;
	}

	if (com.seq.needs_saving)
		writeseqfile(&com.seq);

	set_fwhm_star_as_star_list_with_layer(seq, layer);

	if (!args->already_in_a_thread) {
		/* do here all GUI-related items, because it runs in the main thread.
		 * Most of these things are already done in end_register_idle
		 * in case seqpsf is called for registration. */
		// update the list in the GUI
		if (seq->type != SEQ_INTERNAL)
			fill_sequence_list(seq, layer, FALSE);

		set_layers_for_registration();	// update display of available reg data
		drawPlot();
		notify_new_photometry();	// switch to and update plot tab
	}

proper_ending:
	dont_stop_thread = args->already_in_a_thread;
	if (spsfargs->list)
		g_slist_free(spsfargs->list);
	free(spsfargs);
	adjust_sellabel();

	if (dont_stop_thread) {
		// we must not call stop_processing_thread() here
		return FALSE;
	} else {
		free(args);
		return end_generic(NULL);
	}
}

/* process PSF for the given sequence, on the given layer, the area of the
 * image selection (com.selection), as a threaded operation or not.
 */
int seqpsf(sequence *seq, int layer, gboolean for_registration, gboolean regall,
		framing_mode framing, gboolean run_in_thread) {

	if (framing == REGISTERED_FRAME && !seq->regparam[layer])
		framing = ORIGINAL_FRAME;

	if (com.selection.w <= 0 || com.selection.h <= 0){
		siril_log_message(_("Select an area first\n"));
		return 1;
	}
	if (framing == FOLLOW_STAR_FRAME)
		siril_log_color_message(_("The sequence analysis of the PSF will use a sliding selection area centred on the previous found star; this disables parallel processing.\n"), "salmon");
	else if (framing == REGISTERED_FRAME)
		siril_log_color_message(_("The sequence analysis of the PSF will use registration data to move the selection area for each image; this is compatible with parallel processing.\n"), "salmon");

	struct generic_seq_args *args = malloc(sizeof(struct generic_seq_args));
	struct seqpsf_args *spsfargs = malloc(sizeof(struct seqpsf_args));

	spsfargs->for_registration = for_registration;
	spsfargs->framing = framing;
	spsfargs->list = NULL;	// GSList init is NULL

	args->seq = seq;
	args->partial_image = TRUE;
	memcpy(&args->area, &com.selection, sizeof(rectangle));
	args->layer_for_partial = layer;
	args->regdata_for_partial = framing == REGISTERED_FRAME;
	args->get_photometry_data_for_partial = !for_registration;
	args->filtering_criterion = (regall == TRUE) ? stack_filter_all : stack_filter_included;
	args->nb_filtered_images = (regall == TRUE) ? seq->number : seq->selnum;
	args->prepare_hook = NULL;
	args->finalize_hook = NULL;
	args->image_hook = seqpsf_image_hook;
	args->idle_function = end_seqpsf;
	args->stop_on_error = FALSE;
	args->description = _("PSF on area");
	args->has_output = FALSE;
	args->user = spsfargs;
	args->already_in_a_thread = !run_in_thread;
	args->parallel = framing != FOLLOW_STAR_FRAME;

	if (run_in_thread) {
		start_in_new_thread(generic_sequence_worker, args);
		return 0;
	} else {
		generic_sequence_worker(args);
		int retval = args->retval;
		free(args);
		return retval;
	}
}
<|MERGE_RESOLUTION|>--- conflicted
+++ resolved
@@ -1159,20 +1159,8 @@
 		if (!com.headless) {
 			free_cbbt_layers();
 			clear_sequence_list();
-<<<<<<< HEAD
-		free_sequence(&com.seq, FALSE);
-		initialize_sequence(&com.seq, FALSE);
-		if (!com.headless)
-			clear_stars_list();
-
-		if (com.stacking_zones)
-			com.stacking_zones[0].centre.x = -1.0; 
-		com.stacking_zone_focus = -1;
-		if (com.siril_mode == MODE_PLANETARY)
-			update_zones_list();
-
-=======
-		}
+		}
+
 		if (com.seq.needs_saving)
 			writeseqfile(&com.seq);
 		free_sequence(&com.seq, FALSE);
@@ -1181,7 +1169,13 @@
 			clear_stars_list();
 			update_stack_interface(TRUE);
 		}
->>>>>>> d3ce6372
+
+		if (com.stacking_zones)
+			com.stacking_zones[0].centre.x = -1.0; 
+		com.stacking_zone_focus = -1;
+		if (com.siril_mode == MODE_PLANETARY)
+			update_zones_list();
+
 		if (!loading_another && !com.headless) {
 			// unselect the sequence in the sequence list
 			GtkComboBox *seqcombo = GTK_COMBO_BOX(lookup_widget("sequence_list_combobox"));
