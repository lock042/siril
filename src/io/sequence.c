/*
 * This file is part of Siril, an astronomy image processor.
 * Copyright (C) 2005-2011 Francois Meyer (dulle at free.fr)
 * Copyright (C) 2012-2022 team free-astro (see more in AUTHORS file)
 * Reference site is https://free-astro.org/index.php/Siril
 *
 * Siril is free software: you can redistribute it and/or modify
 * it under the terms of the GNU General Public License as published by
 * the Free Software Foundation, either version 3 of the License, or
 * (at your option) any later version.
 *
 * Siril is distributed in the hope that it will be useful,
 * but WITHOUT ANY WARRANTY; without even the implied warranty of
 * MERCHANTABILITY or FITNESS FOR A PARTICULAR PURPOSE. See the
 * GNU General Public License for more details.
 *
 * You should have received a copy of the GNU General Public License
 * along with Siril. If not, see <http://www.gnu.org/licenses/>.
*/

#ifdef HAVE_CONFIG_H
#include <config.h>
#endif

#include <gtk/gtk.h>
#include <stdio.h>
#include <stdint.h>
#include <string.h>
#include <time.h>
#include <sys/types.h>
#include <sys/stat.h>
#include <unistd.h>
#include <sys/time.h>
#include <ctype.h>
#include <assert.h>
#include <math.h>
#include <libgen.h>

#include "core/siril.h"
#include "core/proto.h"
#include "core/siril_date.h"
#include "core/OS_utils.h"
#include "core/initfile.h"
#include "core/undo.h"
#include "io/conversion.h"
#include "gui/utils.h"
#include "gui/callbacks.h"
#include "gui/message_dialog.h"
#include "gui/plot.h"
#include "ser.h"
#include "fits_sequence.h"
#ifdef HAVE_FFMS2
#include "films.h"
#endif
#include "avi_pipp/avi_writer.h"
#include "single_image.h"
#include "image_format_fits.h"
#include "gui/histogram.h"
#include "gui/image_display.h"
#include "gui/image_interactions.h"
#include "gui/progress_and_log.h"
#include "gui/PSF_list.h"	// clear_stars_list
#include "gui/sequence_list.h"
#include "gui/preferences.h"
#include "gui/registration_preview.h"
#include "algos/PSF.h"
#include "algos/star_finder.h"
#include "algos/quality.h"
#include "algos/statistics.h"
#include "algos/geometry.h"
#include "registration/registration.h"
#include "stacking/stacking.h"	// for update_stack_interface

#include "sequence.h"


/* com.seq is a static struct containing the sequence currently selected by the
 * user from the interface. It may change to be a pointer to any sequence
 * someday, until then, the seqname is NULL when no sequence is loaded and the
 * number of images in the sequence is also negative.
 * com.uniq represents information about an image opened and displayed outside
 * a sequence, for example from the load command, the open menu, or the result
 * of a stacking operation.
 * com.seq.number is used to provide a relationship between a possibly loaded
 * sequence and the single image. A single image can be loaded without
 * unloading the sequence. This information could as well be moved to
 * com.status if com.seq becomes a pointer. Three constants have been declared
 * in siril.h to explicit this relationship: RESULT_IMAGE, UNRELATED_IMAGE and
 * SCALED_IMAGE. They are mostly used to understand what to do to display
 * single images when a sequence is loaded or not.
 */

static void fillSeqAviExport() {
	char width[6], height[6];
	GtkEntry *heightEntry = GTK_ENTRY(lookup_widget("entryAviHeight"));
	GtkEntry *widthEntry = GTK_ENTRY(lookup_widget("entryAviWidth"));

	g_snprintf(width, sizeof(width), "%d", com.seq.rx);
	g_snprintf(height, sizeof(width), "%d", com.seq.ry);
	gtk_entry_set_text(widthEntry, width);
	gtk_entry_set_text(heightEntry, height);
	if (com.seq.type == SEQ_SER) {
		GtkEntry *entryAviFps = GTK_ENTRY(lookup_widget("entryAviFps"));

		if (com.seq.ser_file != NULL) {
			char fps[7];

			if (com.seq.ser_file->fps <= 0.0) {
				g_snprintf(fps, sizeof(fps), "25.000");
			} else {
				g_snprintf(fps, sizeof(fps), "%2.3lf", com.seq.ser_file->fps);
			}
			gtk_entry_set_text(entryAviFps, fps);
		}
	}
}

static sequence *check_seq_one_file(const char* name, gboolean check_for_fitseq);

void populate_seqcombo(const gchar *realname) {
	control_window_switch_to_tab(IMAGE_SEQ);
	GtkComboBoxText *combo_box_text = GTK_COMBO_BOX_TEXT(lookup_widget("sequence_list_combobox"));
	gtk_combo_box_text_remove_all(combo_box_text);
	gchar *rname = g_path_get_basename(realname);
	gtk_combo_box_text_append(combo_box_text, 0, rname);
	g_signal_handlers_block_by_func(GTK_COMBO_BOX(combo_box_text), on_seqproc_entry_changed, NULL);
	gtk_combo_box_set_active(GTK_COMBO_BOX(combo_box_text), 0);
	g_signal_handlers_unblock_by_func(GTK_COMBO_BOX(combo_box_text), on_seqproc_entry_changed, NULL);
	g_free(rname);
}

/* when opening a file outside the main sequence loading system and that file
 * is a sequence (SER/AVI), this function is called to load this sequence. */
int read_single_sequence(char *realname, image_type imagetype) {
	int retval = 0, len;
	gchar *dirname = g_path_get_dirname(realname);
	if (!siril_change_dir(dirname, NULL)) {
		writeinitfile();
		if (!com.script) {
			set_GUI_CWD();
		}
	}
	g_free(dirname);

	sequence *new_seq = check_seq_one_file(realname, TRUE); // it's not the real .seq read
	if (!new_seq)
		return 1;
	free_sequence(new_seq, TRUE);

	char *name = strdup(realname);
	const char *ext;
#ifdef HAVE_FFMS2
	const char *film_ext;
#endif
	switch (imagetype) {
	case TYPESER:
		name[strlen(name) - 1] = 'q';
		break;
	case TYPEFITS:
		ext = get_filename_ext(realname);
		assert(ext);
		len = strlen(ext);
		strncpy(name + strlen(name) - len, "seq", len);
		break;
#ifdef HAVE_FFMS2
	case TYPEAVI:
		film_ext = get_filename_ext(realname);
		assert(film_ext);
		len = strlen(film_ext);
		strncpy(name + strlen(name) - len, "seq", len);
		break;
#endif
		default:
			retval = 1;
	}
	gchar *fname = g_path_get_basename(name);
	if (!set_seq(fname) && !com.script) {
		/* if it loads, make it selected and only element in the list of sequences */
		populate_seqcombo(realname);
	}
	else retval = 1;
	g_free(fname);
	free(name);
	return retval;
}

/* Find sequences in CWD and create .seq files.
 * In the current working directory, looks for sequences of fits files or files
 * already representing sequences like SER and AVI formats and builds the
 * corresponding sequence files.
 * Called when changing wd with name == NULL or when an explicit root name is
 * given in the GUI or when searching for sequences.
 * force clears the stats in the seqfile.
 */
int check_seq(int recompute_stats) {
	char *basename;
	int curidx, fixed;
	GDir *dir;
	GError *error = NULL;
	const gchar *file;
	sequence **sequences;
	int i, nb_seq = 0, max_seq = 10;

	if (!com.wd) {
		siril_log_message(_("Current working directory is not set, aborting.\n"));
		return 1;
	}
	if ((dir = g_dir_open(com.wd, 0, &error)) == NULL) {
		fprintf (stderr, "check_seq: %s\n", error->message);
		g_clear_error(&error);
		g_free(com.wd);
		com.wd = NULL;
		return 1;
	}

	sequences = malloc(sizeof(sequence *) * max_seq);
	if (!sequences) {
		PRINT_ALLOC_ERR;
		g_dir_close(dir);
		return 1;
	}
	set_progress_bar_data(NULL, PROGRESS_PULSATE);

	while ((file = g_dir_read_name(dir)) != NULL) {
		sequence *new_seq;
		int fnlen = strlen(file);
		if (fnlen < 4) continue;
		const char *ext = get_filename_ext(file);
		if (!ext) continue;

		if ((new_seq = check_seq_one_file(file, FALSE))) {
			sequences[nb_seq] = new_seq;
			nb_seq++;
		} else if (!strcasecmp(ext, com.pref.ext + 1)) {
			if (!get_index_and_basename(file, &basename, &curidx, &fixed)) {
				int current_seq = -1;
				/* search in known sequences if we already have it */
				for (i = 0; i < nb_seq; i++) {
					if (!strcmp(sequences[i]->seqname, basename)) {
						current_seq = i;
					}
				}
				/* not found */
				if (current_seq < 0) {
					new_seq = calloc(1, sizeof(sequence));
					initialize_sequence(new_seq, TRUE);
					new_seq->seqname = basename;
					new_seq->beg = INT_MAX;
					new_seq->end = 0;
					new_seq->fixed = fixed;
					sequences[nb_seq] = new_seq;
					current_seq = nb_seq;
					nb_seq++;
					siril_debug_print("Found a sequence (number %d) with base name"
							" \"%s\", looking for first and last indexes.\n",
							nb_seq, basename);
				}
				if (curidx < sequences[current_seq]->beg)
					sequences[current_seq]->beg = curidx;
				if (curidx > sequences[current_seq]->end)
					sequences[current_seq]->end = curidx;
				if (fixed > sequences[current_seq]->fixed)
					sequences[current_seq]->fixed = fixed;
			}
			else if ((new_seq = check_seq_one_file(file, TRUE))) {
				sequences[nb_seq] = new_seq;
				nb_seq++;
			}
		}
		if (nb_seq == max_seq) {
			max_seq *= 2;
			sequence **tmp = realloc(sequences, sizeof(sequence *) * max_seq);
			if (tmp)
				sequences = tmp;
			else {
				PRINT_ALLOC_ERR;
				break;
			}
		}
	}
	set_progress_bar_data(NULL, PROGRESS_DONE);
	g_dir_close(dir);

	if (nb_seq > 0) {
		int retval = 1;
		for (i = 0; i < nb_seq; i++) {
			if (sequences[i]->beg == sequences[i]->end) {
				/* maybe it's a FITSEQ? */
				char *name = malloc(strlen(sequences[i]->seqname) + 20);
				if (!name) {
					PRINT_ALLOC_ERR;
					free_sequence(sequences[i], TRUE);
					continue;
				}
				sequence *new_seq;
				if (get_possible_image_filename(sequences[i],
							sequences[i]->beg, name) &&
						(new_seq = check_seq_one_file(name, TRUE))) {
					free_sequence(sequences[i], TRUE);
					sequences[i] = new_seq;
					free(name);
				}
				else {
					free_sequence(sequences[i], TRUE);
					free(name);
					continue;
				}
			}
			siril_debug_print(_("sequence %d, found: %d to %d\n"),
					i + 1, sequences[i]->beg, sequences[i]->end);
			if (!buildseqfile(sequences[i], recompute_stats) && retval)
				retval = 0;	// at least one succeeded to be created
			free_sequence(sequences[i], TRUE);
		}
		free(sequences);
		return retval;
	}
	free(sequences);
	siril_log_message(_("No sequence found, verify working directory or "
				"change FITS extension in settings (current is %s)\n"), com.pref.ext);
	return 1;	// no sequence found
}

/* Creates a .seq file for one-file sequence passed in argument */
static sequence *check_seq_one_file(const char* name, gboolean check_for_fitseq) {
	if (!com.wd) {
		siril_log_message(_("Current working directory is not set, aborting.\n"));
		return NULL;
	}
	int fnlen = strlen(name);
	const char *ext = get_filename_ext(name);
	sequence *new_seq = NULL;

	if (!strcasecmp(ext, "ser")) {
		struct ser_struct *ser_file = malloc(sizeof(struct ser_struct));
		ser_init_struct(ser_file);
		if (ser_open_file(name, ser_file)) {
			return NULL;
		}

		new_seq = calloc(1, sizeof(sequence));
		initialize_sequence(new_seq, TRUE);
		new_seq->seqname = g_strndup(name, fnlen - 4);
		new_seq->beg = 0;
		new_seq->end = ser_file->frame_count - 1;
		new_seq->number = ser_file->frame_count;
		new_seq->type = SEQ_SER;
		new_seq->ser_file = ser_file;
		siril_debug_print("Found a SER sequence\n");
	}
#ifdef HAVE_FFMS2
	else if (!check_for_film_extensions(ext)) {
		struct film_struct *film_file = malloc(sizeof(struct film_struct));
		if (film_open_file(name, film_file)) {
			free(film_file);
			return NULL;
		}
		new_seq = calloc(1, sizeof(sequence));
		initialize_sequence(new_seq, TRUE);
		int len = strlen(ext);
		new_seq->seqname = g_strndup(name, fnlen-len-1);
		new_seq->beg = 0;
		new_seq->end = film_file->frame_count-1;
		new_seq->number = film_file->frame_count;
		new_seq->type = SEQ_AVI;
		new_seq->film_file = film_file;
		siril_debug_print("Found a AVI sequence\n");
	}
#endif
	else if (check_for_fitseq && !strcasecmp(ext, com.pref.ext + 1) && fitseq_is_fitseq(name, NULL)) {
		fitseq *fitseq_file = malloc(sizeof(fitseq));
		fitseq_init_struct(fitseq_file);
		if (fitseq_open(name, fitseq_file)) {
			free(fitseq_file);
			return NULL;
		}
		new_seq = calloc(1, sizeof(sequence));
		initialize_sequence(new_seq, TRUE);
		new_seq->seqname = g_strndup(name, fnlen-strlen(com.pref.ext));
		new_seq->beg = 0;
		new_seq->end = fitseq_file->frame_count - 1;
		new_seq->number = fitseq_file->frame_count;
		new_seq->type = SEQ_FITSEQ;
		new_seq->fitseq_file = fitseq_file;
		siril_debug_print("Found a FITS sequence\n");
	}

	if (new_seq && new_seq->beg != new_seq->end) {
		if (buildseqfile(new_seq, 0)) {
			free_sequence(new_seq, TRUE);
			new_seq = NULL;
		}
	}
	return new_seq;
}

// get the number of layers and image size for a new sequence
// if load_ref_into_gfit is true, the image is kept into gfit if data loading was
// required, and 1 is returned when it required loading
int seq_check_basic_data(sequence *seq, gboolean load_ref_into_gfit) {
	if (seq->nb_layers == -1 || seq->rx == 0) {	// not init yet, first loading of the sequence
		int image_to_load = sequence_find_refimage(seq);
		fits tmpfit = { 0 }, *fit;

		if (load_ref_into_gfit) {
			clearfits(&gfit);
			fit = &gfit;
		} else {
			fit = &tmpfit;
			memset(fit, 0, sizeof(fits));
		}

		if (load_ref_into_gfit) {
			if (seq_read_frame(seq, image_to_load, fit, FALSE, -1)) {
				fprintf(stderr, "could not load first image from sequence\n");
				return -1;
			}
		} else {
			if (seq_read_frame_metadata(seq, image_to_load, fit)) {
				fprintf(stderr, "could not load first image from sequence\n");
				return -1;
			}
		}

		/* initialize sequence-related runtime data */
		seq->rx = fit->rx;
		seq->ry = fit->ry;
		seq->bitpix = fit->orig_bitpix;	// for partial read
		fprintf(stdout, "bitpix for the sequence is set as %d\n", seq->bitpix);
		if (seq->nb_layers == -1 || seq->nb_layers != fit->naxes[2]) {
			seq->nb_layers = fit->naxes[2];
			seq->regparam = calloc(seq->nb_layers, sizeof(regdata*));
			if (!seq->regparam) {
				PRINT_ALLOC_ERR;
				clearfits(fit);
				return 1;
			}
		}
		seq->needs_saving = TRUE;

		if (load_ref_into_gfit) {
			seq->current = image_to_load;
		} else {
			clearfits(fit);
		}
		return 1;
	}
	return 0;
}

static void free_cbbt_layers() {
	GtkComboBoxText *cbbt_layers = GTK_COMBO_BOX_TEXT(lookup_widget("comboboxreglayer"));
	gtk_combo_box_text_remove_all(cbbt_layers);
}

/* load a sequence and initializes everything that relates */
int set_seq(const char *name){
	sequence *seq = NULL;
	char *basename;

	if ((seq = readseqfile(name)) == NULL) {
		fprintf(stderr, "could not load sequence %s\n", name);
		return 1;
	}
	free_image_data();

#ifdef HAVE_FFMS2
	int convert = 0;
	if (!com.headless) {
		if (seq->type == SEQ_AVI) {
			convert = siril_confirm_dialog(_("Deprecated sequence"),
					_("Film sequences are now deprecated in Siril: some features are disabled and others may crash."
							" We strongly encourage you to convert this sequence into a SER file."
							" SER file format is a simple image sequence format, similar to uncompressed films."), _("Convert to SER"));
		}
	}

	if (convert) {
		close_sequence(FALSE);
		convert_single_film_to_ser(seq);
		return 0;
	}
#endif
	int retval = seq_check_basic_data(seq, TRUE);
	if (retval == -1) {
		free(seq);
		return 1;
	}
	if (retval == 0) {
		int image_to_load = sequence_find_refimage(seq);
		if (seq_read_frame(seq, image_to_load, &gfit, FALSE, -1)) {
			fprintf(stderr, "could not load first image from sequence\n");
			free(seq);
			return 1;
		}
<<<<<<< HEAD
		seq->current = image_to_load;
	}
=======
		if (seq->type == SEQ_SER)
			ser_display_info(seq->ser_file);
		if (retval == 0) {
			int image_to_load = sequence_find_refimage(seq);
			if (seq_read_frame(seq, image_to_load, &gfit, FALSE, -1)) {
				fprintf(stderr, "could not load first image from sequence\n");
				free(seq);
				return 1;
			}
			seq->current = image_to_load;
		}
>>>>>>> bf056683

	basename = g_path_get_basename(seq->seqname);
	siril_log_message(_("Sequence loaded: %s (%d->%d)\n"),
			basename, seq->beg, seq->end);
	g_free(basename);

	/* Sequence is stored in com.seq for now */
	close_sequence(TRUE);
	memcpy(&com.seq, seq, sizeof(sequence));

	if (!com.script) {
		init_layers_hi_and_lo_values(MIPSLOHI); // set some hi and lo values in seq->layers,
		set_cutoff_sliders_max_values();// update min and max values for contrast sliders
		set_cutoff_sliders_values();	// update values for contrast sliders for this image
		int layer = set_layers_for_registration();	// set layers in the combo box for registration
		update_seqlist(layer);
		fill_sequence_list(seq, max(layer, 0), FALSE);// display list of files in the sequence on active layer if regdata exists
		set_output_filename_to_sequence_name();
		sliders_mode_set_state(gui.sliders);
		initialize_display_mode();
		update_zoom_label();
		reset_plot(); // reset all plots
		reset_3stars();

		/* initialize image-related runtime data */
		set_display_mode();		// display the display mode in the combo box
		display_filename();		// display filename in gray window
		set_precision_switch(); // set precision on screen
		adjust_refimage(seq->current);	// check or uncheck reference image checkbox
		update_prepro_interface(seq->type == SEQ_REGULAR || seq->type == SEQ_FITSEQ); // enable or not the preprobutton
		update_reg_interface(FALSE);	// change the registration prereq message
		//	update_stack_interface(FALSE);	// get stacking info and enable the Go button, already done in set_layers_for_registration
		adjust_reginfo();		// change registration displayed/editable values
		update_gfit_histogram_if_needed();
		adjust_sellabel();
		fillSeqAviExport();	// fill GtkEntry of export box

		/* update menus */
		update_MenuItem();
		/* update parameters */
		set_GUI_CAMERA();
		set_GUI_photometry();

		/* redraw and display image */
		close_tab();	//close Green and Blue Tab if a 1-layer sequence is loaded
		redraw(REMAP_ALL);
		drawPlot();
	}

	return 0;
}

/* Load image number index from the sequence and display it.
 * if load_it is true, dest is assumed to be gfit
 * TODO: cut that method in two, with an internal func taking a filename and a fits
 */
int seq_load_image(sequence *seq, int index, gboolean load_it) {
	if (!single_image_is_loaded())
		save_stats_from_fit(&gfit, seq, seq->current);
	clear_stars_list();
	clear_histograms();
	undo_flush();
	close_single_image();
	clearfits(&gfit);
	if (seq->current == SCALED_IMAGE) {
		gfit.rx = seq->rx;
		gfit.ry = seq->ry;
	}
	seq->current = index;

	if (load_it && !com.script) {
		set_cursor_waiting(TRUE);
		if (seq_read_frame(seq, index, &gfit, FALSE, -1)) {
			set_cursor_waiting(FALSE);
			return 1;
		}
		set_fwhm_star_as_star_list(seq);// display the fwhm star if possible
		if (gui.sliders != USER) {
			init_layers_hi_and_lo_values(gui.sliders);
			sliders_mode_set_state(gui.sliders);
			set_cutoff_sliders_max_values();// update min and max values for contrast sliders
			set_cutoff_sliders_values();	// update values for contrast sliders for this image
			set_display_mode();		// display the display mode in the combo box
		}
		redraw(REMAP_ALL);

		redraw_previews();		// redraw registration preview areas
		display_filename();		// display filename in gray window
		set_precision_switch(); // set precision on screen
		adjust_reginfo();		// change registration displayed/editable values
		update_display_fwhm();
		update_gfit_histogram_if_needed();
		set_cursor_waiting(FALSE);
	}

	update_MenuItem();		// initialize menu gui
	sequence_list_change_current();
	adjust_refimage(index);	// check or uncheck reference image checkbox

	return 0;
}

/**
 * Computes size of an opened sequence in bytes for a passed number of frames.
 * For SER or films, it returns the size of the file.
 * For FITS sequences, the reference image's size is used as baseline.
 * Unsupported for internal sequences.
 * @param seq input sequence
 * @param nb_frames number of frames to compute the size of the sequence of
 * @return the size of the sequence in bytes, or -1 if an error happened.
 */
int64_t seq_compute_size(sequence *seq, int nb_frames, data_type depth) {
	int64_t frame_size, size = -1LL;
#ifdef HAVE_FFMS2
	GStatBuf sts;
#endif

	switch(seq->type) {
	case SEQ_SER:
		size = ser_compute_file_size(seq->ser_file, nb_frames);
		break;
	case SEQ_REGULAR:
	case SEQ_FITSEQ:
		frame_size = seq->rx * seq->ry * seq->nb_layers;
		if (depth == DATA_USHORT)
			frame_size *= sizeof(WORD);
		else if (depth == DATA_FLOAT)
			frame_size *= sizeof(float);
		frame_size += 5760; // FITS double HDU size
		size = frame_size * nb_frames;
		break;
#ifdef HAVE_FFMS2
	case SEQ_AVI:
		if (g_stat(seq->film_file->filename, &sts) == 0) {
			// this is a close approximation
			frame_size = sts.st_size / seq->film_file->frame_count;
			size = nb_frames * frame_size;
		}
		break;
#endif
	default:
		fprintf(stderr, "Failure: computing sequence size on internal sequence is unsupported\n");
	}
	return size;
}

/**
 * Check if a sequence with a basename 'name' or a full name 'name' already exists
 * @param name either the base name of the sequence or its full name in case of
 * single file sequence
 * @param name_is_base TRUE is the name is a base name
 * @return TRUE if the name already exists, FALSE otherwise
 */
gboolean check_if_seq_exist(gchar *name, gboolean name_is_base) {
	gchar *path;
	if (name_is_base) {
		gchar *path_;

		gchar *seq = g_strdup_printf("%s.seq", name);
		gchar *seq_ = g_strdup_printf("%s_.seq", name);
		path = g_build_filename(com.wd, seq, NULL);
		path_ = g_build_filename(com.wd, seq_, NULL);
		g_free(seq);
		gboolean retval = is_readable_file(path);
		if (!retval) {
			retval = is_readable_file(path_);
		}
		g_free(path);
		g_free(path_);
		return retval;
	} else {
		path = g_build_filename(com.wd, name, NULL);
		gboolean retval = is_readable_file(path);
		g_free(path);
		return retval;
	}
}

/*****************************************************************************
 *              SEQUENCE FUNCTIONS FOR NON-OPENED SEQUENCES                  *
 * **************************************************************************/

/* Get the filename of an image in a sequence.
 * Return value is the same as the name_buf argument, which must be
 * pre-allocated to at least 256 characters. If sequence has no file names, a
 * description like image "42 from awesome_mars.ser" is made. */
char *seq_get_image_filename(sequence *seq, int index, char *name_buf) {
	switch (seq->type) {
		case SEQ_REGULAR:
			return fit_sequence_get_image_filename(seq, index, name_buf, TRUE);
		case SEQ_SER:
			if (!name_buf || index < 0 || index > seq->end) {
				return NULL;
			}
			snprintf(name_buf, 255, "%s_%d.ser", seq->seqname,  index);
			return name_buf;
		case SEQ_FITSEQ:
			if (!name_buf || index < 0 || index > seq->end) {
				return NULL;
			}
			snprintf(name_buf, 255, "%s_%d%s", seq->seqname,  index, com.pref.ext);
			return name_buf;
#ifdef HAVE_FFMS2
		case SEQ_AVI:
			if (!name_buf || index < 0 || index > seq->end) {
				return NULL;
			}
			snprintf(name_buf, 255, "%s_%d", seq->seqname, index);
			return name_buf;
#endif
		case SEQ_INTERNAL:
			snprintf(name_buf, 255, "%s_%d", seq->seqname, index);
			return name_buf;
	}
	return NULL;
}

/* Read an entire image from a sequence, inside a pre-allocated fits.
 * Opens the file, reads data, closes the file.
 */
int seq_read_frame(sequence *seq, int index, fits *dest, gboolean force_float, int thread_id) {
	char filename[256];
	assert(index < seq->number);
	switch (seq->type) {
		case SEQ_REGULAR:
			fit_sequence_get_image_filename(seq, index, filename, TRUE);
			if (readfits(filename, dest, NULL, force_float)) {
				siril_log_message(_("Could not load image %d from sequence %s\n"),
						index, seq->seqname);
				return 1;
			}
			break;
		case SEQ_SER:
			assert(seq->ser_file);
			if (ser_read_frame(seq->ser_file, index, dest, force_float, com.pref.debayer.open_debayer)) {
				siril_log_message(_("Could not load frame %d from SER sequence %s\n"),
						index, seq->seqname);
				return 1;
			}
			break;
		case SEQ_FITSEQ:
			assert(seq->fitseq_file);
			if (fitseq_read_frame(seq->fitseq_file, index, dest, force_float, thread_id)) {
				siril_log_message(_("Could not load frame %d from FITS sequence %s\n"),
						index, seq->seqname);
				return 1;
			}
			break;

#ifdef HAVE_FFMS2
		case SEQ_AVI:
			assert(seq->film_file);
			if (film_read_frame(seq->film_file, index, dest)) {
				siril_log_message(_("Could not load frame %d from AVI sequence %s\n"),
						index, seq->seqname);
				return 1;
			}
			// should dest->maxi be set to 255 here?
			break;
#endif
		case SEQ_INTERNAL:
			assert(seq->internal_fits);
			copyfits(seq->internal_fits[index], dest, CP_FORMAT, -1);
			if (seq->internal_fits[index]->type == DATA_FLOAT) {
				dest->fdata = seq->internal_fits[index]->fdata;
				dest->fpdata[0] = seq->internal_fits[index]->fpdata[0];
				dest->fpdata[1] = seq->internal_fits[index]->fpdata[1];
				dest->fpdata[2] = seq->internal_fits[index]->fpdata[2];
			}
			else if (seq->internal_fits[index]->type == DATA_USHORT) {
				dest->data = seq->internal_fits[index]->data;
				dest->pdata[0] = seq->internal_fits[index]->pdata[0];
				dest->pdata[1] = seq->internal_fits[index]->pdata[1];
				dest->pdata[2] = seq->internal_fits[index]->pdata[2];
			}
			else return 1;
			break;
	}
	full_stats_invalidation_from_fit(dest);
	copy_seq_stats_to_fit(seq, index, dest);
	return 0;
}

/* same as seq_read_frame above, but creates an image the size of the selection
 * rectangle only. layer is set to the layer number in the read partial frame.
 * The partial image result is only one-channel deep, so it cannot be used to
 * have a partial RGB image. */
int seq_read_frame_part(sequence *seq, int layer, int index, fits *dest, const rectangle *area, gboolean do_photometry, int thread_id) {
	char filename[256];
#ifdef HAVE_FFMS2
	fits tmp_fit;
#endif
	switch (seq->type) {
		case SEQ_REGULAR:
			fit_sequence_get_image_filename(seq, index, filename, TRUE);
			if (readfits_partial(filename, layer, dest, area, do_photometry)) {
				siril_log_message(_("Could not load partial image %d from sequence %s\n"),
						index, seq->seqname);
				return 1;
			}
			break;
		case SEQ_SER:
			assert(seq->ser_file);
			if (ser_read_opened_partial_fits(seq->ser_file, layer, index, dest, area)) {
				siril_log_message(_("Could not load frame %d from SER sequence %s\n"),
						index, seq->seqname);
				return 1;
			}
			break;
		case SEQ_FITSEQ:
			assert(seq->fitseq_file);
			if (fitseq_read_partial_fits(seq->fitseq_file, layer, index, dest, area, do_photometry, thread_id)) {
				siril_log_message(_("Could not load partial image %d from sequence %s\n"),
						index, seq->seqname);
				return 1;
			}
			break;

#ifdef HAVE_FFMS2
		case SEQ_AVI:
			assert(seq->film_file);
			memset(&tmp_fit, 0, sizeof(fits));
			if (film_read_frame(seq->film_file, index, &tmp_fit)) {
				siril_log_message(_("Could not load frame %d from AVI sequence %s\n"),
						index, seq->seqname);
				return 1;
			}
			extract_region_from_fits(&tmp_fit, layer, dest, area);
			clearfits(&tmp_fit);
			break;
#endif
		case SEQ_INTERNAL:
			assert(seq->internal_fits);
			extract_region_from_fits(seq->internal_fits[index], 0, dest, area);
			break;
	}

	return 0;
}

// not thread-safe
// gets image naxes and bitpix
int seq_read_frame_metadata(sequence *seq, int index, fits *dest) {
	assert(index < seq->number);
	char filename[256];
	switch (seq->type) {
		case SEQ_REGULAR:
			fit_sequence_get_image_filename(seq, index, filename, TRUE);
			if (read_fits_metadata_from_path(filename, dest)) {
				siril_log_message(_("Could not load image %d from sequence %s\n"),
						index, seq->seqname);
				return 1;
			}
			break;
		case SEQ_SER:
			assert(seq->ser_file);
			if (ser_metadata_as_fits(seq->ser_file, dest)) {
				siril_log_message(_("Could not load frame %d from SER sequence %s\n"),
						index, seq->seqname);
				return 1;
			}
			break;
		case SEQ_FITSEQ:
			assert(seq->fitseq_file);
			dest->fptr = seq->fitseq_file->fptr;
			if (fitseq_set_current_frame(seq->fitseq_file, index) ||
					read_fits_metadata(dest)) {
				siril_log_message(_("Could not load frame %d from FITS sequence %s\n"),
						index, seq->seqname);
				return 1;
			}
			break;

#ifdef HAVE_FFMS2
		case SEQ_AVI:
			assert(seq->film_file);
			// TODO: do a metadata-only read in films
			if (film_read_frame(seq->film_file, index, dest)) {
				siril_log_message(_("Could not load frame %d from AVI sequence %s\n"),
						index, seq->seqname);
				return 1;
			}
			// should dest->maxi be set to 255 here?
			break;
#endif
		case SEQ_INTERNAL:
			assert(seq->internal_fits);
			copyfits(seq->internal_fits[index], dest, CP_FORMAT, -1);
			break;
	}
	return 0;
}

/*****************************************************************************
 *                 SEQUENCE FUNCTIONS FOR OPENED SEQUENCES                   *
 * **************************************************************************/

/* locks cannot be probed to see if they are init or not, so we have to keep
 * all of them in the same state, which is initialized if the array is non-nul. */
static int _allocate_sequence_locks(sequence *seq) {
#ifdef _OPENMP
	if (!seq->fd_lock) {
		int i;
		seq->fd_lock = malloc(seq->number * sizeof(omp_lock_t));
		if (!seq->fd_lock) {
			PRINT_ALLOC_ERR;
			return 1;
		}

		for (i=0; i<seq->number; i++)
			omp_init_lock(&seq->fd_lock[i]);
	}
#endif
	return 0;
}

/* open image for future intensive operations (read only) */
int seq_open_image(sequence *seq, int index) {
	int status = 0;
	char filename[256];
	switch (seq->type) {
		case SEQ_REGULAR:
			if (!seq->fptr) {
				seq->fptr = calloc(seq->number, sizeof(fitsfile *));
				if (!seq->fptr) {
					PRINT_ALLOC_ERR;
					return 1;
				}
			}
			if (_allocate_sequence_locks(seq))
				return 1;

			fit_sequence_get_image_filename(seq, index, filename, TRUE);
			siril_fits_open_diskfile(&seq->fptr[index], filename, READONLY, &status);
			if (status) {
				fits_report_error(stderr, status);
				return status;
			}
			/* should we check image parameters here? such as bitpix or naxis */
			break;
		case SEQ_SER:
			assert(seq->ser_file->file == NULL);
			break;
		case SEQ_FITSEQ:
			assert(seq->fitseq_file->fptr == NULL);
			break;
#ifdef HAVE_FFMS2
		case SEQ_AVI:
			siril_log_message(_("This operation is not supported on AVI sequences (seq_open_image)\n"));
			return 1;
#endif
		case SEQ_INTERNAL:
			siril_log_message(_("This operation is not supported on internal sequences (seq_open_image)\n"));
			return 1;
	}
	return 0;
}

/* close opened images, only useful for regular FITS sequences */
void seq_close_image(sequence *seq, int index) {
	int status = 0;
	switch (seq->type) {
		case SEQ_REGULAR:
			if (seq->fptr && seq->fptr[index]) {
				fits_close_file(seq->fptr[index], &status);
				seq->fptr[index] = NULL;
			}
			break;
		default:
			break;
	}
}

/* read a region in a layer of an opened file from a sequence.
 * The buffer must have been allocated to the size of the area, with type of
 * float if seq->bitpix is FLOAT_IMG, with 16-bit type otherwise
 * Used only by median and rejection stacking.
 */
int seq_opened_read_region(sequence *seq, int layer, int index, void *buffer, const rectangle *area, int thread_id) {
	switch (seq->type) {
		case SEQ_REGULAR:
			return read_opened_fits_partial(seq, layer, index, buffer, area);
		case SEQ_SER:
			return ser_read_opened_partial(seq->ser_file, layer, index, buffer, area);
		case SEQ_FITSEQ:
			return fitseq_read_partial(seq->fitseq_file, layer, index, buffer, area, thread_id);
		default:
			break;
	}
	return 0;
}


/*****************************************************************************
 *                         SEQUENCE DATA MANAGEMENT                          *
 * **************************************************************************/

/* if FWHM was calculated on the sequence, a minimisation exists for all
 * images, and when switching to a new image, it should be set as the only item
 * in the star list, in order to be displayed.
 * A special care is required in PSF_list.c:clear_stars_list(), to not free this data. */
static void set_fwhm_star_as_star_list_with_layer(sequence *seq, int layer) {
	assert(seq->regparam);
	/* we chose here the first layer that has been allocated, which doesn't
	 * mean it contains data for all images. Handle with care. */
	if (seq->regparam && layer >= 0 && layer < seq->nb_layers
			&& seq->regparam[layer] && seq->current >= 0
			&& seq->regparam[layer][seq->current].fwhm_data && !com.stars) {
		com.stars = new_fitted_stars(1);
		com.stars[0] = seq->regparam[layer][seq->current].fwhm_data;
		com.stars[1] = NULL;
		// this is freed in PSF_list.c:clear_stars_list()
		com.star_is_seqdata = TRUE;
	}
}

// cannot be called in the worker thread
void set_fwhm_star_as_star_list(sequence *seq) {
	int layer = get_registration_layer(seq);
	set_fwhm_star_as_star_list_with_layer(seq, layer);
}

/* Rebuilds the file name of an image in a sequence.
 * The file name is stored in name_buffer, which must be allocated 256 bytes
 * The index is the index in the sequence, not the number appearing in the file name
 * Return value: NULL on error, name_buffer on success.
 */
char *fit_sequence_get_image_filename(sequence *seq, int index, char *name_buffer, gboolean add_fits_ext) {
	char format[20];
	if (index < 0 || index > seq->number || name_buffer == NULL)
		return NULL;
	if (seq->fixed <= 1) {
		sprintf(format, "%%s%%d");
	} else {
		sprintf(format, "%%s%%.%dd", seq->fixed);
	}
	if (add_fits_ext)
		strcat(format, com.pref.ext);
	snprintf(name_buffer, 255, format,
			seq->seqname, seq->imgparam[index].filenum);
	name_buffer[255] = '\0';
	return name_buffer;
}

char *fit_sequence_get_image_filename_prefixed(sequence *seq, const char *prefix, int index) {
	char format[16];
	gchar *basename = g_path_get_basename(seq->seqname);
	GString *str = g_string_sized_new(70);
	sprintf(format, "%%s%%s%%0%dd%%s", seq->fixed);
	g_string_printf(str, format, prefix,
			basename, seq->imgparam[index].filenum,
			com.pref.ext);
	g_free(basename);
	return g_string_free(str, FALSE);
}

/* Returns a filename for an image that could be in a sequence, but the sequence structure
 * has not been fully initialized yet. Only beg, end, fixed and seqname are used.
 */
char *get_possible_image_filename(sequence *seq, int image_number, char *name_buffer) {
	char format[20];
	if (image_number < seq->beg || image_number > seq->end || name_buffer == NULL)
		return NULL;
	if (seq->fixed <= 1){
		sprintf(format, "%%s%%d%s", com.pref.ext);
	} else {
		sprintf(format, "%%s%%.%dd%s", seq->fixed, com.pref.ext);
	}
	sprintf(name_buffer, format, seq->seqname, image_number);
	return name_buffer;
}

/* splits a filename in a base name and an index number, if the file name ends with .fit
 * it also computes the fixed length if there are zeros in the index */
int	get_index_and_basename(const char *filename, char **basename, int *index, int *fixed){
	char *buffer;
	int i, fnlen, first_zero, digit_idx;

	*index = -1;		// error values
	*fixed = 0;
	first_zero = -1;
	*basename = NULL;
	fnlen = strlen(filename);
	if (fnlen < strlen(com.pref.ext)+2) return -1;
	if (!g_str_has_suffix(filename, com.pref.ext)) return -1;
	i = fnlen-strlen(com.pref.ext)-1;
	if (!isdigit(filename[i])) return -1;
	digit_idx = i;

	buffer = strdup(filename);
	buffer[fnlen - strlen(com.pref.ext)] = '\0';		// for g_ascii_strtoll()
	do {
		if (buffer[i] == '0' && first_zero < 0)
			first_zero = i;
		if (buffer[i] != '0' && first_zero > 0)
			first_zero = -1;
		i--;
	} while (i >= 0 && isdigit(buffer[i]));
	i++;
	if (i == 0) {
		free(buffer);
		return -1;	// no base name, only number
	}
	if (first_zero >= 0)
		*fixed = digit_idx - i + 1;
	//else *fixed = 0;
	*index = g_ascii_strtoll(buffer+i, NULL, 10);
	if (*basename == NULL) {	// don't copy it if we already have it
		*basename = malloc(i * sizeof(char) + 1);
		strncpy(*basename, buffer, i);
		(*basename)[i] = '\0';
	}
	//fprintf(stdout, "from filename %s, base name is %s, index is %d\n", filename, *basename, *index);
	free(buffer);
	return 0;
}

void remove_prefixed_sequence_files(sequence *seq, const char *prefix) {
	int i, len;
	gchar *basename, *seqname;
	if (!prefix || prefix[0] == '\0')
		return;
	basename = g_path_get_basename(seq->seqname);
	len = strlen(basename) + 5 + strlen(prefix);
	seqname = malloc(len);
	g_snprintf(seqname, len, "%s%s.seq", prefix, basename);
	siril_debug_print("Removing %s\n", seqname);
	g_unlink(seqname); // removing the seqfile
	free(seqname);
	g_free(basename);

	switch (seq->type) {
	default:
	case SEQ_REGULAR:
		for (i = 0; i < seq->number; i++) {
			// TODO: use com.cache_upscaled and the current sequence
			// filter to leave the images to be up-scaled.
			char *filename = fit_sequence_get_image_filename_prefixed(
					seq, prefix, i);
			siril_debug_print("Removing %s\n", filename);
			g_unlink(filename);
			free(filename);
		}
		break;
	case SEQ_SER:
	case SEQ_FITSEQ:
		if (seq->type == SEQ_SER)
			basename = seq->ser_file->filename;
		else basename = seq->fitseq_file->filename;
		len = strlen(basename) + strlen(prefix) + 1;
		seqname = malloc(len);
		g_snprintf(seqname, len, "%s%s", prefix, basename);
		siril_debug_print("Removing %s\n", seqname);
		g_unlink(seqname);
		break;
	}
}

/* sets default values for the sequence */
void initialize_sequence(sequence *seq, gboolean is_zeroed) {
	int i;
	if (!is_zeroed) {
		memset(seq, 0, sizeof(sequence));
	}
	seq->nb_layers = -1;		// uninit value
	seq->reference_image = -1;	// uninit value
	seq->reference_star = -1;	// uninit value
	seq->type = SEQ_REGULAR;
	for (i=0; i<PREVIEW_NB; i++) {
		seq->previewX[i] = -1;
		seq->previewY[i] = -1;
	}
	seq->upscale_at_stacking = 1.0;
}

/* call this to close a sequence. Second arg must be FALSE for com.seq
 * WARNING: the data is not reset to NULL, if seq is to be reused,
 * initialize_sequence() must be called on it right after free_sequence()
 * (= do it for com.seq) */
void free_sequence(sequence *seq, gboolean free_seq_too) {
	int layer, j;

	if (seq == NULL) return;
	// free regparam
	if (seq->nb_layers > 0 && seq->regparam) {
		for (layer = 0; layer < seq->nb_layers; layer++) {
			if (seq->regparam[layer]) {
				for (j = 0; j < seq->number; j++) {
					if (seq->regparam[layer][j].fwhm_data &&
							(!seq->photometry[0] ||
							 seq->regparam[layer][j].fwhm_data != seq->photometry[0][j])) // avoid double free
						free_psf(seq->regparam[layer][j].fwhm_data);
				}
				free(seq->regparam[layer]);
			}
		}
		free(seq->regparam);
	}
	// free stats
	if (seq->nb_layers > 0 && seq->stats) {
		for (layer = 0; layer < seq->nb_layers; layer++) {
			if (seq->stats[layer]) {
				for (j = 0; j < seq->number; j++) {
					if (seq->stats[layer][j])
						free_stats(seq->stats[layer][j]);
				}
				free(seq->stats[layer]);
			}
		}
		free(seq->stats);
	}
	// free backup regparam
	if (seq->nb_layers > 0 && seq->regparam_bkp) {
		for (layer = 0; layer < seq->nb_layers; layer++) {
			if (seq->regparam_bkp[layer]) {
				for (j = 0; j < seq->number; j++) {
					if (seq->regparam_bkp[layer][j].fwhm_data &&
							(!seq->photometry[0] ||
							 seq->regparam_bkp[layer][j].fwhm_data != seq->photometry[0][j])) // avoid double free
						free(seq->regparam_bkp[layer][j].fwhm_data);
				}
				free(seq->regparam_bkp[layer]);
			}
		}
		free(seq->regparam_bkp);
	}
	// free backup stats
	if (seq->nb_layers > 0 && seq->stats_bkp) {
		for (layer = 0; layer < seq->nb_layers; layer++) {
			if (seq->stats_bkp[layer]) {
				for (j = 0; j < seq->number; j++) {
					if (seq->stats_bkp[layer][j])
						free_stats(seq->stats_bkp[layer][j]);
				}
				free(seq->stats_bkp[layer]);
			}
		}
		free(seq->stats_bkp);
	}

	for (j = 0; j < seq->number; j++) {
		if (seq->fptr && seq->fptr[j]) {
			int status = 0;
			fits_close_file(seq->fptr[j], &status);
		}
		if (seq->imgparam) {
			if (seq->imgparam[j].date_obs) {
				g_date_time_unref(seq->imgparam[j].date_obs);
			}
		}
	}
	if (seq->seqname)	free(seq->seqname);
	if (seq->imgparam)	free(seq->imgparam);
	if (seq->fptr)		free(seq->fptr);

#ifdef _OPENMP
	if (seq->fd_lock) {
		for (j=0; j<seq->number; j++) {
			omp_destroy_lock(&seq->fd_lock[j]);
		}
		free(seq->fd_lock);
	}
#endif

	if (seq->ser_file) {
		ser_close_file(seq->ser_file);	// frees the data too
		free(seq->ser_file);
	}
#ifdef HAVE_FFMS2
	if (seq->film_file) {
		film_close_file(seq->film_file);	// frees the data too
		free(seq->film_file);
	}
#endif
	if (seq->fitseq_file) {
		fitseq_close_file(seq->fitseq_file);
		free(seq->fitseq_file);
	}

	if (seq->internal_fits) {
		// Compositing still uses references to the images in the sequence
		//for (j=0; j<seq->number; j++)
		//	clearfits(seq->internal_fits[j]);
		free(seq->internal_fits);
	}
	/* Here this is a bit tricky. An internal sequence is a single image. So some
	 * processes like RGB alignment could free sequences and load it again: we need
	 * to keep undo history.
	 * In the case of a standard sequence, loading a new sequence MUST remove all
	 * undo history.
	 */
	if (seq->type != SEQ_INTERNAL)
		undo_flush();

	for (j = 0; j < MAX_SEQPSF && seq->photometry[j]; j++) {
		free_photometry_set(seq, j);
	}

	if (free_seq_too)	free(seq);
}

gboolean sequence_is_loaded() {
	return (com.seq.seqname != NULL && com.seq.imgparam != NULL);
}

gboolean close_sequence_idle(gpointer data) {
	fprintf(stdout, "closing sequence idle\n");
	free_cbbt_layers();
	clear_sequence_list();
	clear_stars_list();
	clear_previews();
	free_reference_image();
	update_stack_interface(TRUE);
	adjust_sellabel();
	update_seqlist(-1);

	/* unselect the sequence in the sequence list if it's not the one
	 * being loaded */
	if (!data) { // loading_sequence_from_combo
		GtkComboBox *seqcombo = GTK_COMBO_BOX(lookup_widget("sequence_list_combobox"));
		gtk_combo_box_set_active(seqcombo, -1);
	}
	return FALSE;
}

static void close_sequence_gui(gboolean loading_sequence_from_combo) {
	if (com.script)
		execute_idle_and_wait_for_it(close_sequence_idle,
				GINT_TO_POINTER(loading_sequence_from_combo));
	else close_sequence_idle(GINT_TO_POINTER(loading_sequence_from_combo));
}

/* Close the com.seq sequence */
void close_sequence(int loading_sequence_from_combo) {
	if (sequence_is_loaded()) {
		fprintf(stdout, "MODE: closing sequence\n");
		siril_log_message(_("Closing sequence %s\n"), com.seq.seqname);
		if (com.seq.needs_saving)
			writeseqfile(&com.seq);

		free_sequence(&com.seq, FALSE);
		initialize_sequence(&com.seq, FALSE);

		if (!com.headless)
			close_sequence_gui(loading_sequence_from_combo);
	}
}

/* if no reference image has been set, return the index of an image that is
 * selected in the sequence, the best of the first registration data found if
 * any, the first otherwise */
int sequence_find_refimage(sequence *seq) {
	if (seq->reference_image != -1)
		return seq->reference_image;
	if (seq->type == SEQ_INTERNAL)
		return 1; // green channel
	int layer, image, best = -1;
	for (layer = 0; layer < seq->nb_layers; layer++) {
		if (seq->regparam[layer]) {
			gboolean use_fwhm;
			double best_val;
			if (seq->regparam[layer][0].fwhm > 0.0) {
				use_fwhm = TRUE;
				best_val = 1000000.0;
			} else if (seq->regparam[layer][0].quality > 0.0) {
				use_fwhm = FALSE;
				best_val = 0.0;
			}
			else continue;

			for (image = 0; image < seq->number; image++) {
				if (!seq->imgparam[image].incl)
					continue;
				if (use_fwhm && seq->regparam[layer][image].fwhm > 0 &&
						seq->regparam[layer][image].fwhm < best_val) {
					best_val = seq->regparam[layer][image].fwhm;
					best = image;
				} else if (seq->regparam[layer][image].quality > 0 &&
						seq->regparam[layer][image].quality > best_val) {
					best_val = seq->regparam[layer][image].quality;
					best = image;
				}
			}
		}
	}

	if (best == -1 && seq->selnum > 0) {
		for (image = 0; image < seq->number; image++) {
			if (seq->imgparam[image].incl) {
				best = image;
				break;
			}
		}
	}

	if (best == -1) best = 0;	// the first anyway if no regdata and no selected

	return best;
}

/* requires seq->nb_layers and seq->number to be already set */
void check_or_allocate_regparam(sequence *seq, int layer) {
	assert(layer < seq->nb_layers);
	if (!seq->regparam && seq->nb_layers > 0) {
		seq->regparam = calloc(seq->nb_layers, sizeof(regdata*));
	}
	if (seq->regparam && !seq->regparam[layer] && seq->number > 0) {
		seq->regparam[layer] = calloc(seq->number, sizeof(regdata));
	}
}

/* assign shift values for registration data of a sequence, depending on its type and sign */
void set_shifts(sequence *seq, int frame, int layer, float shiftx, float shifty, gboolean data_is_top_down) {
	if (seq->regparam[layer]) {
		seq->regparam[layer][frame].shiftx = shiftx;
		seq->regparam[layer][frame].shifty = data_is_top_down ? -shifty : shifty;
	}
}

/* internal sequence are a set of 1-layer images already loaded elsewhere, and
 * directly referenced as fits *.
 * This is used in LRGV composition.
 * The returned sequence does not contain any reference to files, and thus has
 * to be populated with internal_sequence_set() */
sequence *create_internal_sequence(int size) {
	int i;
	sequence *seq = calloc(1, sizeof(sequence));
	initialize_sequence(seq, TRUE);
	seq->type = SEQ_INTERNAL;
	seq->number = size;
	seq->selnum = size;
	seq->nb_layers = 1;
	seq->internal_fits = calloc(size, sizeof(fits *));
	seq->seqname = strdup(_("internal sequence"));
	seq->imgparam = calloc(size, sizeof(imgdata));
	for (i = 0; i < size; i++) {
		seq->imgparam[i].filenum = i;
		seq->imgparam[i].incl = 1;
		seq->imgparam[i].date_obs = NULL;
	}
	check_or_allocate_regparam(seq, 0);
	return seq;
}

void internal_sequence_set(sequence *seq, int index, fits *fit) {
	assert(seq);
	assert(seq->internal_fits);
	assert(index < seq->number);
	seq->internal_fits[index] = fit;
}

fits *internal_sequence_get(sequence *seq, int index) {
	if (index > seq->number)
		return NULL;
	return seq->internal_fits[index];
}

// find index of the fit argument in the sequence
int internal_sequence_find_index(sequence *seq, fits *fit) {
	int i;
	assert(seq);
	assert(seq->internal_fits);
	for (i = 0; i < seq->number; i++) {
		if (fit == seq->internal_fits[i])
			return i;
	}
	return -1;
}

// check if the passed sequence is used as a color sequence. It can be a CFA
// sequence explicitly demoisaiced too, which returns true.
gboolean sequence_is_rgb(sequence *seq) {
	switch (seq->type) {
		case SEQ_REGULAR:
			return seq->nb_layers == 3;
		case SEQ_SER:
			return (seq->ser_file->color_id != SER_MONO && com.pref.debayer.open_debayer) ||
				seq->ser_file->color_id == SER_RGB ||
				seq->ser_file->color_id == SER_BGR;
		case SEQ_FITSEQ:
			return seq->fitseq_file->naxes[2] == 3;
		default:
			return TRUE;
	}
}

/* Ensures that an area does not derive off-image.
 * Verifies coordinates of the center and moves it inside the image if the area crosses the bounds.
 */
void enforce_area_in_image(rectangle *area, sequence *seq) {
	if (area->x < 0) area->x = 0;
	if (area->y < 0) area->y = 0;
	if (area->x + area->w > seq->rx)
		area->x = seq->rx - area->w;
	if (area->y + area->h > seq->ry)
		area->y = seq->ry - area->h;
}

/********************************************************************
 *                                             __                   *
 *                   ___  ___  __ _ _ __  ___ / _|                  *
 *                  / __|/ _ \/ _` | '_ \/ __| |_                   *
 *                  \__ \  __/ (_| | |_) \__ \  _|                  *
 *                  |___/\___|\__, | .__/|___/_|                    *
 *                               |_|_|                              *
 ********************************************************************/

/* Computes FWHM for a sequence image.
 * area is the area from which fit was extracted from the full frame.
 * when the framing is set to follow star, args->area is centered on the found star
 */
int seqpsf_image_hook(struct generic_seq_args *args, int out_index, int index, fits *fit, rectangle *area) {
	struct seqpsf_args *spsfargs = (struct seqpsf_args *)args->user;
	struct seqpsf_data *data = malloc(sizeof(struct seqpsf_data));
	if (!data) {
		PRINT_ALLOC_ERR;
		return -1;
	}
	data->image_index = index;

	rectangle psfarea = { .x = 0, .y = 0, .w = fit->rx, .h = fit->ry };
	data->psf = psf_get_minimisation(fit, 0, &psfarea, !spsfargs->for_registration, TRUE, FALSE);
	if (data->psf) {
		data->psf->xpos = data->psf->x0 + area->x;
		if (fit->top_down)
			data->psf->ypos = data->psf->y0 + area->y;
		else data->psf->ypos = area->y + area->h - data->psf->y0;

		/* let's move args->area to center it on the star */
		if (spsfargs->framing == FOLLOW_STAR_FRAME) {
			args->area.x = round_to_int(data->psf->xpos - args->area.w*0.5);
			args->area.y = round_to_int(data->psf->ypos - args->area.h*0.5);
			//fprintf(stdout, "moving area to %d, %d\n", args->area.x, args->area.y);
		}

		if (!args->seq->imgparam[index].date_obs && fit->date_obs) {
			args->seq->imgparam[index].date_obs = g_date_time_ref(fit->date_obs);
		}
		data->exposure = fit->exposure;
	}
	else {
		if (spsfargs->framing == FOLLOW_STAR_FRAME) {
			siril_log_color_message(_("No star found in the area image %d around %d,%d"
						" (use a larger area?)\n"),
					"red", index, area->x, area->y);
		} else {
			siril_log_color_message(_("No star found in the area image %d around %d,%d"
					" (use 'follow star' option?)\n"),
				"red", index, area->x, area->y);
		}
	}

#ifdef _OPENMP
	omp_set_lock(&args->lock);
#endif
	spsfargs->list = g_slist_prepend(spsfargs->list, data);
#ifdef _OPENMP
	omp_unset_lock(&args->lock);
#endif
	return !data->psf;
}

gboolean end_seqpsf(gpointer p) {
	struct generic_seq_args *args = (struct generic_seq_args *)p;
	struct seqpsf_args *spsfargs = (struct seqpsf_args *)args->user;
	sequence *seq = args->seq;
	int layer = args->layer_for_partial;
	int photometry_index = 0;
	gboolean displayed_warning = FALSE, write_to_regdata = FALSE;
	gboolean duplicate_for_regdata = FALSE, dont_stop_thread;
	gboolean saveregdata = TRUE;
	gboolean has_any_regdata = FALSE;

	if (args->retval)
		goto proper_ending;
	
	for (int i = 0; i < seq->nb_layers; i++) {
		has_any_regdata = has_any_regdata || seq->regparam[i];
	}

	if (spsfargs->for_registration || !seq->regparam[layer]) {
		if (!spsfargs->for_registration && !seq->regparam[layer]) {
			if (has_any_regdata) {
				saveregdata = siril_confirm_dialog(_("No registration data stored for this layer"),
				_("Some registration data was found for another layer.\n"
					"Do you want to save the psf data as registration data for this layer?"), _("Save"));
				duplicate_for_regdata = saveregdata;
			} else {
				duplicate_for_regdata = TRUE;
			}
		}
		if (saveregdata) check_or_allocate_regparam(seq, layer);
		write_to_regdata = saveregdata;
		seq->needs_saving = saveregdata;
	}
	if (!spsfargs->for_registration) {
		int i;
		for (i = 0; i < MAX_SEQPSF && seq->photometry[i]; i++);
		if (i == MAX_SEQPSF) {
			free_photometry_set(seq, 0);
		       	i = 0;
		}
		seq->photometry[i] = calloc(seq->number, sizeof(psf_star *));
		photometry_index = i;
	}

	GSList *iterator;
	for (iterator = spsfargs->list; iterator; iterator = iterator->next) {
		struct seqpsf_data *data = iterator->data;
		/* check exposure consistency (only obtained when !for_registration) */
		if (!spsfargs->for_registration && seq->exposure > 0.0 &&
				seq->exposure != data->exposure && !displayed_warning) {
			siril_log_color_message(_("Star analysis does not give consistent results when exposure changes across the sequence.\n"), "red");
			displayed_warning = TRUE;
		}
		seq->exposure = data->exposure;

		if (write_to_regdata) {
			seq->regparam[layer][data->image_index].fwhm_data =
				duplicate_for_regdata ? duplicate_psf(data->psf) : data->psf;
			if (data->psf) {
				seq->regparam[layer][data->image_index].fwhm = data->psf->fwhmx;
				seq->regparam[layer][data->image_index].roundness =
					data->psf->fwhmy / data->psf->fwhmx;
			}
		}

		// for photometry use: store data in seq->photometry
		if (!spsfargs->for_registration) {
			seq->photometry[photometry_index][data->image_index] = data->psf;
		}
	}

	if (com.seq.needs_saving)
		writeseqfile(&com.seq);

	set_fwhm_star_as_star_list_with_layer(seq, layer);

	if (!args->already_in_a_thread) {
		/* do here all GUI-related items, because it runs in the main thread.
		 * Most of these things are already done in end_register_idle
		 * in case seqpsf is called for registration. */
		// update the list in the GUI
		if (seq->type != SEQ_INTERNAL) {
			update_seqlist(layer);
			fill_sequence_list(seq, layer, FALSE);
		}
		set_layers_for_registration();	// update display of available reg data
		drawPlot();
		notify_new_photometry();	// switch to and update plot tab
	}

proper_ending:
	dont_stop_thread = args->already_in_a_thread;
	if (spsfargs->list)
		g_slist_free(spsfargs->list);
	free(spsfargs);
	adjust_sellabel();

	if (dont_stop_thread) {
		// we must not call stop_processing_thread() here
		return FALSE;
	} else {
		free(args);
		return end_generic(NULL);
	}
}

/* process PSF for the given sequence, on the given layer, the area of the
 * image selection (com.selection), as a threaded operation or not.
 */
int seqpsf(sequence *seq, int layer, gboolean for_registration, gboolean regall,
		framing_mode framing, gboolean run_in_thread) {

	if (framing == REGISTERED_FRAME && !seq->regparam[layer])
		framing = ORIGINAL_FRAME;

	if (com.selection.w <= 0 || com.selection.h <= 0){
		siril_log_message(_("Select an area first\n"));
		return 1;
	}
	if (framing == FOLLOW_STAR_FRAME)
		siril_log_color_message(_("The sequence analysis of the PSF will use a sliding selection area centred on the previous found star; this disables parallel processing.\n"), "salmon");
	else if (framing == REGISTERED_FRAME)
		siril_log_color_message(_("The sequence analysis of the PSF will use registration data to move the selection area for each image; this is compatible with parallel processing.\n"), "salmon");

	struct generic_seq_args *args = create_default_seqargs(seq);
	struct seqpsf_args *spsfargs = malloc(sizeof(struct seqpsf_args));

	spsfargs->for_registration = for_registration;
	spsfargs->framing = framing;
	spsfargs->list = NULL;	// GSList init is NULL

	args->partial_image = TRUE;
	memcpy(&args->area, &com.selection, sizeof(rectangle));
	if (seq->regparam[layer] && seq->current >= 0) {
		args->area.x += seq->regparam[layer][seq->current].shiftx;
		args->area.y -= seq->regparam[layer][seq->current].shifty;
		if (args->area.x < 0 || args-> area.x > seq->rx - args->area.w ||
				args->area.y < 0 || args->area.y > seq->ry - args->area.h) {
			siril_log_color_message(_("This area is outside of the reference image. Please select the reference image to select another star.\n"), "red");
			free(args);
			free(spsfargs);
			return 1;
		}
	}
	args->layer_for_partial = layer;
	args->regdata_for_partial = framing == REGISTERED_FRAME;
	args->get_photometry_data_for_partial = !for_registration;
	if (!regall) {
		args->filtering_criterion = seq_filter_included;
		args->nb_filtered_images = seq->selnum;
	}
	args->image_hook = seqpsf_image_hook;
	args->idle_function = end_seqpsf;
	args->stop_on_error = FALSE;
	args->description = _("PSF on area");
	args->user = spsfargs;
	args->already_in_a_thread = !run_in_thread;
	args->parallel = framing != FOLLOW_STAR_FRAME;

	if (run_in_thread) {
		start_in_new_thread(generic_sequence_worker, args);
		return 0;
	} else {
		generic_sequence_worker(args);
		int retval = args->retval;
		free(args);
		return retval;
	}
}

void free_reference_image() {
	fprintf(stdout, "Purging previously saved reference frame data.\n");
	if (gui.refimage_regbuffer) {
		free(gui.refimage_regbuffer);
		gui.refimage_regbuffer = NULL;
	}
	if (gui.refimage_surface) {
		cairo_surface_destroy(gui.refimage_surface);
		gui.refimage_surface = NULL;
	}
	if (com.seq.reference_image == -1)
		enable_view_reference_checkbox(FALSE);
}

/* returns the number of images of the sequence that can fit into memory based
 * on the configured memory ratio */
int compute_nb_images_fit_memory(sequence *seq, double factor, gboolean force_float, unsigned int *MB_per_orig_image, unsigned int *MB_per_scaled_image, unsigned int *max_mem_MB) {
	int max_memory_MB = get_max_memory_in_MB();
	if (factor < 1.0 || factor > 2.0) {
		fprintf(stderr, "############ FACTOR UNINIT (set to 1) ############\n");
		factor = 1.0;
	}
	uint64_t newx = round_to_int((double)seq->rx * factor);
	uint64_t newy = round_to_int((double)seq->ry * factor);
	uint64_t memory_per_orig_image = seq->rx * seq->ry * seq->nb_layers;
	uint64_t memory_per_scaled_image = newx * newy * seq->nb_layers;
	if (force_float || get_data_type(seq->bitpix) == DATA_FLOAT) {
		memory_per_orig_image *= sizeof(float);
		memory_per_scaled_image *= sizeof(float);
	} else {
		memory_per_orig_image *= sizeof(WORD);
		memory_per_scaled_image *= sizeof(WORD);
	}
	unsigned int memory_per_orig_image_MB = memory_per_orig_image / BYTES_IN_A_MB;
	unsigned int memory_per_scaled_image_MB = memory_per_scaled_image / BYTES_IN_A_MB;
	if (memory_per_scaled_image_MB == 0)
		memory_per_scaled_image_MB = 1;
	if (memory_per_orig_image_MB == 0)
		memory_per_orig_image_MB = 1;
	fprintf(stdout, "Memory per image: %u MB. Max memory: %d MB\n", memory_per_scaled_image_MB, max_memory_MB);
	if (MB_per_orig_image)
		*MB_per_orig_image = memory_per_orig_image_MB;
	if (MB_per_scaled_image)
		*MB_per_scaled_image = memory_per_scaled_image_MB;
	if (max_mem_MB)
		*max_mem_MB = max_memory_MB;
	return max_memory_MB / memory_per_scaled_image_MB;
}

void fix_selnum(sequence *seq, gboolean warn) {
	int nbsel = 0;
	for (int i = 0; i < seq->number; i++)
		if (seq->imgparam[i].incl)
			nbsel++;

	if (nbsel != seq->selnum) {
		if (warn)
			siril_log_message(_("Fixing the selection number in the .seq file (%d) to the actual value (%d) (not saved)\n"), seq->selnum, nbsel);
		seq->selnum = nbsel;
	}
}
<|MERGE_RESOLUTION|>--- conflicted
+++ resolved
@@ -493,22 +493,19 @@
 			free(seq);
 			return 1;
 		}
-<<<<<<< HEAD
 		seq->current = image_to_load;
 	}
-=======
-		if (seq->type == SEQ_SER)
-			ser_display_info(seq->ser_file);
-		if (retval == 0) {
-			int image_to_load = sequence_find_refimage(seq);
-			if (seq_read_frame(seq, image_to_load, &gfit, FALSE, -1)) {
-				fprintf(stderr, "could not load first image from sequence\n");
-				free(seq);
-				return 1;
-			}
-			seq->current = image_to_load;
-		}
->>>>>>> bf056683
+	if (seq->type == SEQ_SER)
+		ser_display_info(seq->ser_file);
+	if (retval == 0) {
+		int image_to_load = sequence_find_refimage(seq);
+		if (seq_read_frame(seq, image_to_load, &gfit, FALSE, -1)) {
+			fprintf(stderr, "could not load first image from sequence\n");
+			free(seq);
+			return 1;
+		}
+		seq->current = image_to_load;
+	}
 
 	basename = g_path_get_basename(seq->seqname);
 	siril_log_message(_("Sequence loaded: %s (%d->%d)\n"),
