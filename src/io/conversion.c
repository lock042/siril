/*
 * This file is part of Siril, an astronomy image processor.
 * Copyright (C) 2005-2011 Francois Meyer (dulle at free.fr)
 * Copyright (C) 2012-2023 team free-astro (see more in AUTHORS file)
 * Reference site is https://free-astro.org/index.php/Siril
 *
 * Siril is free software: you can redistribute it and/or modify
 * it under the terms of the GNU General Public License as published by
 * the Free Software Foundation, either version 3 of the License, or
 * (at your option) any later version.
 *
 * Siril is distributed in the hope that it will be useful,
 * but WITHOUT ANY WARRANTY; without even the implied warranty of
 * MERCHANTABILITY or FITNESS FOR A PARTICULAR PURPOSE. See the
 * GNU General Public License for more details.
 *
 * You should have received a copy of the GNU General Public License
 * along with Siril. If not, see <http://www.gnu.org/licenses/>.
*/

#ifdef HAVE_CONFIG_H
#  include <config.h>
#endif

#ifdef _WIN32
#include <windows.h>
#include "core/OS_utils.h" // for siril_real_path()
#endif

#include <stdio.h>
#include <stdlib.h>
#include <ctype.h>
#include <time.h>
#include <unistd.h>
#include <sys/time.h>
#include <sys/types.h>

#include "core/siril.h"
#include "core/proto.h"
#include "core/processing.h"
#include "core/OS_utils.h"
#include "core/siril_log.h"
#include "algos/demosaicing.h"
#include "io/films.h"
#include "io/fits_sequence.h"
#include "io/image_format_fits.h"
#include "io/ser.h"
#include "io/seqwriter.h"
#include "io/sequence.h"
#include "io/FITS_symlink.h"
#include "gui/utils.h"
#include "gui/message_dialog.h"
#include "gui/progress_and_log.h"
#include "conversion.h"

#ifdef HAVE_LIBRAW
#include <libraw/libraw_version.h>
#endif

static unsigned int supported_filetypes = 0;	// initialized by initialize_converters()

// NULL-terminated array, initialized by initialize_converters(), used only by stat_file
char *supported_extensions[MAX_EXTENSIONS];

supported_raw_list supported_raw[] = {
	{"dng",	"Adobe"},
	{"mos",	"Aptus"},
	{"cr2",	"Canon"},
	{"crw",	"Canon"},
#ifdef HAVE_LIBRAW
#if LIBRAW_VERSION > LIBRAW_MAKE_VERSION(0, 19, 5)
	{"cr3",	"Canon"},
#endif
#endif
	{"bay",	"Casio"},		// Not tested
	{"erf",	"Epson"},
	{"raf",	"Fuji"},
	{"3fr",	"Hasselblad"},
	{"kdc",	"Kodak"},
	{"dcr",	"Kodak"},
	{"mef",	"Mamiya"},
	{"mrw",	"Minolta"},
	{"nef",	"Nikon"},
	{"nrw",	"Nikon"},
	{"orf",	"Olympus"},
	{"raw",	"Leica"},
	{"rw2",	"Panasonic"},
	{"pef",	"Pentax"},
	{"ptx",	"Pentax"},		// Not tested
	{"x3f",	"Sigma"},		// Not supported yet
	{"srw",	"Samsung"},
	{"arw",	"Sony"}
};

int get_nb_raw_supported() {
	return G_N_ELEMENTS(supported_raw);
}

/* This function is used with command line only */
void list_format_available() {
	puts("=======================================================");
	puts("[            Supported image file formats             ]");
	puts("=======================================================");
	puts("FITS\t(*.fit, *.fits, *.fts)");
	puts("BMP\t(*.bmp)");
	puts("NetPBM\t(*.ppm, *.pgm, *.pnm)");
	puts("PIC\t(*.pic)");
#ifdef HAVE_LIBRAW
	printf("RAW\t(");
	int i, nb_raw;

	nb_raw = get_nb_raw_supported();
	for (i = 0; i < nb_raw; i++) {
		printf("*.%s", supported_raw[i].extension);
		if (i != nb_raw - 1)
			printf(", ");
	}
	printf(")\n");
#endif

#ifdef HAVE_LIBTIFF
	puts("TIFF\t(*.tif, *.tiff)");
#endif
#ifdef HAVE_LIBJPEG
	puts("JPEG\t(*.jpg, *.jpeg)");
#endif
#ifdef HAVE_LIBPNG
	puts("PNG\t(*.png)");
#endif
#ifdef HAVE_LIBHEIF
	puts("HEIF\t(*.heic, *.heif)");
#endif
}

static void initialize_ser_debayer_settings() {
	com.pref.debayer.open_debayer = FALSE;
	com.pref.debayer.use_bayer_header = TRUE;
	com.pref.debayer.top_down = TRUE;
	com.pref.debayer.bayer_pattern = BAYER_FILTER_RGGB;
	com.pref.debayer.bayer_inter = BAYER_RCD;
	com.pref.debayer.xbayeroff = 0;
	com.pref.debayer.ybayeroff = 0;
}

/**************************Public functions***********************************************************/

/* initialize converters (utilities used for different image types importing) *
 * updates the label listing the supported input file formats, and modifies the
 * list of file types used in convflags */
gchar *initialize_converters() {
	GString *string;
	gchar *text;
	int count_ext = 0;

	/* internal converters */
	supported_filetypes |= TYPEBMP;
	string = g_string_new(_("BMP images, "));
	supported_filetypes |= TYPEPIC;
	string = g_string_append(string, _("PIC images (IRIS), "));
	supported_filetypes |= TYPEPNM;
	string = g_string_append(string, _("PGM and PPM binary images"));

	supported_extensions[count_ext++] = ".fit";
	supported_extensions[count_ext++] = ".fits";
	supported_extensions[count_ext++] = ".fts";
	supported_extensions[count_ext++] = ".fit.fz";
	supported_extensions[count_ext++] = ".fits.fz";
	supported_extensions[count_ext++] = ".fts.fz";
	supported_extensions[count_ext++] = ".bmp";
	supported_extensions[count_ext++] = ".ppm";
	supported_extensions[count_ext++] = ".pgm";
	supported_extensions[count_ext++] = ".pnm";
	supported_extensions[count_ext++] = ".pic";

	initialize_ser_debayer_settings();	// below in the file

#ifdef HAVE_LIBRAW
	int i, nb_raw;

	supported_filetypes |= TYPERAW;
	string = g_string_append(string, ", ");
	string = g_string_append(string, _("RAW images"));

	nb_raw = get_nb_raw_supported();
	for (i = 0; i < nb_raw; i++) {
		// add the '.' to the extension
		char *ext = malloc(strlen(supported_raw[i].extension) + 2 * sizeof(char));
		sprintf(ext, ".%s", supported_raw[i].extension);
		supported_extensions[count_ext+i] = ext;
	}
	count_ext += nb_raw;
#endif
	string = g_string_append(string, ", ");
	string = g_string_append(string, _("FITS-CFA images"));

#ifdef HAVE_FFMS2
	supported_filetypes |= TYPEAVI;
	string = g_string_append(string, ", ");
	string = g_string_append(string, _("Films"));
#endif

	supported_filetypes |= TYPESER;
	string = g_string_append(string, ", ");
	string = g_string_append(string, _("SER sequences"));

	/* library converters (detected by configure) */
#ifdef HAVE_LIBTIFF
	supported_filetypes |= TYPETIFF;
	string = g_string_append(string, ", ");
	string = g_string_append(string, _("TIFF images"));
	supported_extensions[count_ext++] = ".tif";
	supported_extensions[count_ext++] = ".tiff";
#endif

#ifdef HAVE_LIBJPEG
	supported_filetypes |= TYPEJPG;
	string = g_string_append(string, ", ");
	string = g_string_append(string, _("JPG images"));
	supported_extensions[count_ext++] = ".jpg";
	supported_extensions[count_ext++] = ".jpeg";
#endif

#ifdef HAVE_LIBPNG
	supported_filetypes |= TYPEPNG;
	string = g_string_append(string, ", ");
	string = g_string_append(string, _("PNG images"));
	supported_extensions[count_ext++] = ".png";
#endif

#ifdef HAVE_LIBHEIF
	supported_filetypes |= TYPEHEIF;
	string = g_string_append(string, ", ");
	string = g_string_append(string, _("HEIF images"));
	supported_extensions[count_ext++] = ".heic";
	supported_extensions[count_ext++] = ".heif";
#endif
	supported_extensions[count_ext++] = NULL;		// NULL-terminated array

	string = g_string_append(string, ".");
	text = g_string_free(string, FALSE);

	siril_log_message(_("Supported file types: %s\n"), text);
	return text;
}

/******************************************************************************
 *                                                                            *
 *            ALL CODE BELOW IS RELATED TO THE CONVERSION PROCESS             *
 *                                                                            *
 * The conversion takes as input a list of files and some conversion options. *
 * The process is based on a reader, that opens and reads frames from input   *
 * files, and a writer, that writes the frames to the output file format.     *
 * All reads and write are programmed in the main thread in                   *
 * convert_thread_worker(), then they are executed by a thread pool in        *
 * pool_worker().                                                             *
 *****************************************************************************/

static int check_for_raw_extensions(const char *extension) {
	int i, nb_raw;
	nb_raw = get_nb_raw_supported();
	for (i = 0; i < nb_raw; i++) {
		if (!g_ascii_strcasecmp(extension, supported_raw[i].extension))
			return 0;
	}
	return 1;
}

/* returns the image_type for the extension without the dot, only if it is supported by
 * the current instance of Siril. */
image_type get_type_for_extension(const char *extension) {
	if ((supported_filetypes & TYPEBMP) && !g_ascii_strcasecmp(extension, "bmp")) {
		return TYPEBMP;
	} else if ((supported_filetypes & TYPEJPG) &&
			(!g_ascii_strcasecmp(extension, "jpg") || !g_ascii_strcasecmp(extension, "jpeg"))) {
		return TYPEJPG;
	} else if ((supported_filetypes & TYPEHEIF) &&
			(!g_ascii_strcasecmp(extension, "heic") || !g_ascii_strcasecmp(extension, "heif"))) {
		return TYPEHEIF;
	} else if ((supported_filetypes & TYPETIFF) &&
			(!g_ascii_strcasecmp(extension, "tif") || !g_ascii_strcasecmp(extension, "tiff"))) {
		return TYPETIFF;
	} else if ((supported_filetypes & TYPEPNG) && !g_ascii_strcasecmp(extension, "png")) {
		return TYPEPNG;
	} else if ((supported_filetypes & TYPEPNM) &&
			(!g_ascii_strcasecmp(extension, "pnm") || !g_ascii_strcasecmp(extension, "ppm") ||
			 !g_ascii_strcasecmp(extension, "pgm"))) {
		return TYPEPNM;
	} else if ((supported_filetypes & TYPEPIC) && !g_ascii_strcasecmp(extension, "pic")){
		return TYPEPIC;
	} else if ((supported_filetypes & TYPERAW) && !check_for_raw_extensions(extension)) {
		return TYPERAW;
#ifdef HAVE_FFMS2
	} else if ((supported_filetypes & TYPEAVI) && !check_for_film_extensions(extension)) {
		return TYPEAVI;
#endif
	} else if ((supported_filetypes & TYPESER) && !g_ascii_strcasecmp(extension, "ser")) {
		return TYPESER;
	} else if (!g_ascii_strcasecmp(extension, "fit") || !g_ascii_strcasecmp(extension, "fits") ||
			!g_ascii_strcasecmp(extension, "fts")) {
		return TYPEFITS;
	} else if (!g_ascii_strcasecmp(extension, "fit.fz") || !g_ascii_strcasecmp(extension, "fits.fz") ||
			!g_ascii_strcasecmp(extension, "fts.fz")) {
		return TYPEFITS;
	}
	return TYPEUNDEF; // not recognized or not supported
}

/* open the file with path source from any image type and load it into the given FITS object */
int any_to_fits(image_type imagetype, const char *source, fits *dest,
		gboolean interactive, gboolean force_float, gboolean debayer) {
	int retval = 0;

	switch (imagetype) {
		case TYPEFITS:
			retval = (readfits(source, dest, NULL, force_float) != 0);
			break;
		case TYPEBMP:
			retval = (readbmp(source, dest) < 0);
			break;
		case TYPEPIC:
			retval = (readpic(source, dest) < 0);
			break;
#ifdef HAVE_LIBTIFF
		case TYPETIFF:
			retval = (readtif(source, dest, force_float, TRUE) < 0);
			break;
#endif
		case TYPEPNM:
			retval = (import_pnm_to_fits(source, dest) < 0);
			break;
#ifdef HAVE_LIBJPEG
		case TYPEJPG:
			retval = (readjpg(source, dest) < 0);
			break;
#endif
#ifdef HAVE_LIBHEIF
		case TYPEHEIF:
			/* need to retrieve all return values */
			retval = readheif(source, dest, interactive);
			break;
#endif
#ifdef HAVE_LIBPNG
		case TYPEPNG:
			retval = (readpng(source, dest) < 0);
			break;
#endif
#ifdef HAVE_LIBRAW
		case TYPERAW:
			{
				const char *src = source;
#ifdef _WIN32
				char *rsrc = siril_real_path(source);
				if (rsrc != NULL) {
					src  = rsrc;
				}
#endif
				retval = (open_raw_files(src , dest, debayer) < 0);
#ifdef _WIN32
				if (rsrc != NULL) {
					g_free(rsrc);
				}
#endif
			}
			break;
#endif
		case TYPESER:
		case TYPEAVI:
			siril_log_message(_("Requested converting a sequence file to single FITS image, should not happen\n"));
			retval = 1;
			break;
		case TYPEUNDEF:
		default:	// when the ifdefs are not compiled, default happens!
			siril_log_message(_("Error opening %s: file type not supported.\n"), source);
			retval = 1;
	}

	return retval;
}

#ifdef HAVE_FFMS2
int convert_single_film_to_ser(sequence *seq) {
	char **files_to_convert = malloc(1 * sizeof(char *));

	if (!files_to_convert) {
		PRINT_ALLOC_ERR;
		return 1;
	}
	files_to_convert[0] = g_strdup(seq->film_file->filename);

	struct _convert_data *args = malloc(sizeof(struct _convert_data));
	args->start = 1;
	args->list = files_to_convert;
	args->total = 1;
	args->destroot = g_strdup_printf("%s_converted.ser", seq->film_file->filename);
	args->input_has_a_seq = TRUE;
	args->input_has_a_film = TRUE;
	args->debayer = FALSE;
	args->output_type = SEQ_SER;
	args->multiple_output = FALSE;
	args->make_link = FALSE;
	gettimeofday(&(args->t_start), NULL);
	start_in_new_thread(convert_thread_worker, args);
	return 0;
}
#endif

typedef enum {
	/* for the reader data provider */
	GOT_READ_ERROR,
	GOT_OK_SEQ,
	GOT_OK_LAST_IN_SEQ,
	GOT_OK_FILE,
	GOT_OK_LAST_FILE,
	GOT_OK_LAST_IN_SEQ_LAST_FILE,

	/* for next file opening */
	OPEN_ERROR,
	OPEN_ERROR_AND_STOP,
	OPEN_OK,
	OPEN_SEQ,
	OPEN_NOT_A_SEQ,

	/* for the actual reader */
	NOT_READ,
	READ_FAILED,
	CAN_BE_LINKED,
	READ_OK
} seqread_status;

typedef enum {
	GOT_WRITE_ERROR,
	GOT_OK_WRITE,
	WRITE_FAILED,
	WRITE_OK
} seqwrite_status;

struct reader_seq_counter {
	gint count;
	gint close_sequence_after_read; // used as boolean
};

struct writer_seq_counter {
	gint count;
	gint close_sequence_after_write; // used as boolean
};

/* single image reading information */
struct reader_data {
	/* read from an opened sequence, whichever is not NULL */
	struct ser_struct *ser;
	fitseq *fitseq;
	void **threads; // for fitseq read
	int nb_threads;	// size of threads
#ifdef HAVE_FFMS2
	struct film_struct *film;
#endif
	int index;
	struct reader_seq_counter *seq_count;

	/* or read from a file to open */
	char *filename;
	// allow_link means that the input and ouputs are a FITS file, no transformation needed
	gboolean allow_link;
	gboolean allow_32bits;

	gboolean debayer;
};

/* single image writing information */
struct writer_data {
	/* write to an opened sequence, whichever is not NULL */
	struct ser_struct *ser;
	fitseq *fitseq;
	int index;
	struct writer_seq_counter *seq_count;
	gboolean have_seqwriter;

	/* or write to a FITS files sequence */
	gchar *filename;

	gint *converted_files; // points to convert_status->converted_files
};

struct readwrite_data {
	struct reader_data *reader;
	struct writer_data *writer;
};

/* conversion internal state, current considered image */
typedef struct {
	/* input */
	struct _convert_data *args;
	struct ser_struct *current_ser;
	fitseq *current_fitseq;
#ifdef HAVE_FFMS2
	struct film_struct *current_film;
#endif
	int next_file;		// index in the list of input files
	int next_image_in_file;	// index in an input sequence
	struct reader_seq_counter *readseq_count;

	/* output */
	struct ser_struct *output_ser;
	fitseq *output_fitseq;
	int output_file_number;	// also serves as number of converted images
	int next_image_in_output;
	struct writer_seq_counter *writeseq_count;
	gboolean allow_link;
	gboolean allow_32bits;

	int number_of_threads;	// size of threads, size of pool
	int number_of_images_in_mem; // size of writer queue
	void **threads; // for fitseq read

	/* counters, atomic access */
	gint nb_input_images;	// for reporting
	gint failed_images, converted_images, converted_files;
	gint fatal_error;	// used as boolean

	gint first;		// to count the reads for memory concerns
} convert_status;

static void pool_worker(gpointer data, gpointer user_data);
static void open_next_input_seq(convert_status *conv);
static seqread_status open_next_input_sequence(const char *src_filename, convert_status *convert, gboolean test_only);
static seqwrite_status open_next_output_seq(struct _convert_data *args, convert_status *conv);
static seqread_status get_next_read_details(convert_status *conv, struct reader_data *reader);
static seqwrite_status get_next_write_details(struct _convert_data *args, convert_status *conv,
		struct writer_data *writer, gboolean end_of_input_seq, gboolean last_file_and_image);
static gchar *create_sequence_filename(sequence_type output_type, const char *destroot, int index);
static seqwrite_status write_image(fits *fit, struct writer_data *writer);
static int compute_nb_images_fit_mem(fits *fit);
static void print_reader(struct reader_data *reader);
static void print_writer(struct writer_data *writer);

static void init_report(struct _convert_data *args);
static void report_file_conversion(struct _convert_data *args, struct readwrite_data *rwarg);
static void write_conversion_report(struct _convert_data *args);

static gboolean end_convert_idle(gpointer p) {
	struct _convert_data *args = (struct _convert_data *) p;
	struct timeval t_end;

	if (!args->retval && get_thread_run() && args->nb_converted_files > 0) {
		// load the sequence unless it's in another directory
		char *converted_seqname = NULL;
		if (!string_is_a_path(args->destroot)) {
			if (args->output_type != SEQ_REGULAR) {
				int extidx = get_extension_index(args->destroot);
				if (extidx > 0) {
					converted_seqname = malloc(extidx + 5);
					strncpy(converted_seqname, args->destroot, extidx);
					strcpy(converted_seqname+extidx, ".seq");
				}
			} else {
				converted_seqname = malloc(strlen(args->destroot) + 5);
				sprintf(converted_seqname, "%s.seq", args->destroot);
			}
			check_seq();
		}
		if (converted_seqname) {
			update_sequences_list(converted_seqname);
			free(converted_seqname);
		}
	}

	set_progress_bar_data(PROGRESS_TEXT_RESET, PROGRESS_DONE);
	set_cursor_waiting(FALSE);
	gettimeofday(&t_end, NULL);
	show_time(args->t_start, t_end);
	stop_processing_thread();
	free(args->destroot);
	free(args->report);
	free(args);
	return FALSE;
}

gpointer convert_thread_worker(gpointer p) {
	struct _convert_data *args = (struct _convert_data *) p;
	struct writer_data *writer = NULL;
	args->nb_converted_files = 0;
	args->retval = 0;
	gboolean allow_symlink = args->output_type == SEQ_REGULAR && test_if_symlink_is_ok(TRUE);
	args->make_link &= allow_symlink;
	if (args->multiple_output && args->output_type != SEQ_SER && args->output_type != SEQ_FITSEQ) {
		siril_log_message(_("disabling incompatible multiple output option in conversion\n"));
		args->multiple_output = FALSE;
	}
	int initial_wqueue_limit = args->input_has_a_film ? 3 : max(1, com.max_thread / 2);
	siril_debug_print("Starting conversion with %d writer queue length\n", initial_wqueue_limit);
	if (args->output_type == SEQ_SER || args->output_type == SEQ_FITSEQ) {
		seqwriter_set_max_active_blocks(initial_wqueue_limit);
	}
	set_progress_bar_data(_("Converting files"), PROGRESS_RESET);
	init_report(args);

	char *newdestroot = normalize_seqname(args->destroot, args->output_type == SEQ_REGULAR);
	free(args->destroot);
	args->destroot = strdup(newdestroot);
	gchar *seqname = g_strdup_printf("%s%s", args->destroot, ".seq");
	if (g_unlink(seqname))
		siril_debug_print("Error in g_unlink()\n");
	if (args->output_type == SEQ_REGULAR) { // to make sure destroot has an extension (will be removed when creating the filenames)
		free(args->destroot);
		args->destroot = strdup(seqname);
	}
	g_free(seqname);
	free(newdestroot);

	convert_status convert = { 0 };
	convert.args = args;
	convert.output_file_number = args->start ? args->start : args->start + 1;
	convert.number_of_threads = com.max_thread;
	convert.threads = calloc(com.max_thread, sizeof(void *));
	convert.allow_link = args->make_link;
	convert.allow_32bits = args->output_type != SEQ_SER && !com.pref.force_16bit;
	GThreadPool *pool = g_thread_pool_new(pool_worker, &convert, args->input_has_a_film ? 1 : com.max_thread, FALSE, NULL);
	open_next_input_seq(&convert);
	open_next_output_seq(args, &convert);
	do {
		struct reader_data *reader = calloc(1, sizeof(struct reader_data));
		seqread_status rstatus = get_next_read_details(&convert, reader);
		if (rstatus == GOT_READ_ERROR) {
			siril_debug_print("got reader error\n");
			free(reader);
			break;
		}
		print_reader(reader);
		g_atomic_int_inc(&convert.nb_input_images);

		writer = calloc(1, sizeof(struct writer_data));
		seqwrite_status wstatus = get_next_write_details(args, &convert, writer,
				rstatus == GOT_OK_LAST_IN_SEQ || rstatus == GOT_OK_LAST_IN_SEQ_LAST_FILE,
				rstatus == GOT_OK_LAST_IN_SEQ_LAST_FILE || rstatus == GOT_OK_LAST_FILE);
		if (wstatus == GOT_WRITE_ERROR) {
			siril_debug_print("got writer error\n");
			free(reader);
			free(writer);
			writer = NULL;
			break;
		}
		print_writer(writer);
		struct readwrite_data *rwarg = malloc(sizeof(struct readwrite_data));
		rwarg->reader = reader;
		rwarg->writer = writer;
		report_file_conversion(args, rwarg);

		if (!g_thread_pool_push(pool, rwarg, NULL)) {
			siril_log_message(_("Failed to queue image conversion task, aborting"));
			free(reader);
			free(writer);
			writer = NULL;
			free(rwarg);
			break;
		}
		if (rstatus == GOT_OK_LAST_FILE || rstatus == GOT_OK_LAST_IN_SEQ_LAST_FILE)
			break;
		if (rstatus == GOT_OK_LAST_IN_SEQ || rstatus == GOT_OK_FILE) {
			siril_debug_print("last image of the sequence reached, opening next sequence\n");
			open_next_input_seq(&convert);
		}
		// reader is freed elsewhere
	} while (com.run_thread);
	siril_debug_print("conversion scheduling loop finished, waiting for conversion tasks to finish\n");
	g_thread_pool_free(pool, FALSE, TRUE);
	siril_debug_print("conversion tasks finished\n");

	/* clean-up and reporting */
	for (int i = 0; i < args->total; i++)
		g_free(args->list[i]);
	free(args->list);
	args->nb_converted_files = convert.converted_files;
<<<<<<< HEAD
	if (args->output_type != SEQ_SER && args->output_type != SEQ_FITSEQ) {
		if (convert.fatal_error)
			siril_log_message(_("Conversion ended with error, %d/%d input files converted\n"), args->nb_converted_files, args->total);
		else {
			if (convert.nb_input_images == convert.converted_images)
				siril_log_message(_("Conversion succeeded, %d file(s) created for %d input file(s) (%d image(s) converted, %d failed)\n"), args->nb_converted_files, args->total, convert.converted_images, convert.failed_images);
			else siril_log_message(_("Conversion aborted, %d file(s) created for %d input file(s) (%d image(s) converted, %d failed)\n"), args->nb_converted_files, args->total, convert.converted_images, convert.failed_images);
			write_conversion_report(args);
		}
	} else {
		if (convert.fatal_error)
			siril_log_message(_("Conversion ended with error, %d output files created\n"), args->nb_converted_files);
		else {
			gboolean success = TRUE;
			if (!args->multiple_output && args->nb_converted_files == 1)
				siril_log_message(_("Conversion succeeded, %d file(s) created for %d input file(s) (%d image(s) converted, %d failed)\n"), args->nb_converted_files, args->total, convert.converted_images, convert.failed_images);
			else if (args->multiple_output && convert.nb_input_images == args->nb_converted_files)
				siril_log_message(_("Conversion succeeded, %d file(s) created for %d input file(s)\n"), args->nb_converted_files, args->total);
			else {
				siril_log_message(_("Conversion aborted, %d file(s) created for %d input file(s)\n"), args->nb_converted_files, args->total);
				success = FALSE;
			}
			if (success)
				write_conversion_report(args);
		}
=======
	if (convert.fatal_error)
		siril_log_message(_("Conversion ended with error, %d/%d input files converted\n"), args->nb_converted_files, args->total);
	else {
		if (convert.nb_input_images == convert.converted_images)
			siril_log_message(_("Conversion succeeded, %d file(s) created for %d input file(s) (%d image(s) converted, %d failed)\n"), args->nb_converted_files, args->total, convert.converted_images, convert.failed_images);
		else siril_log_message(_("Conversion aborted, %d file(s) created for %d input file(s) (%d image(s) converted, %d failed)\n"), args->nb_converted_files, args->total, convert.converted_images, convert.failed_images);
		if (args->nb_converted_files >= 1)
			write_conversion_report(args);
>>>>>>> f378c06d
	}
	// TODO still need to understand why, in case of error while writing a frame,
	// sometimes we do create the file and sometimes the error is caught and we get convert.fatal_error to 1...
	free(convert.output_fitseq);
	free(convert.output_ser);
	siril_add_idle(end_convert_idle, args);
	return NULL;
}

static struct reader_seq_counter *get_new_read_counter() {
	struct reader_seq_counter *counter = malloc(sizeof(struct reader_seq_counter));
	counter->count = 0;
	counter->close_sequence_after_read = 0;
	return counter;
}

static struct writer_seq_counter *get_new_write_counter() {
	struct writer_seq_counter *counter = malloc(sizeof(struct writer_seq_counter));
	counter->count = 0;
	counter->close_sequence_after_write = 0;
	return counter;
}

static void count_reader(struct reader_seq_counter *counter, gboolean close_after_read) {
	g_atomic_int_inc(&counter->count);
	g_atomic_int_set(&counter->close_sequence_after_read, (int)close_after_read);
}

static void count_writer(struct writer_seq_counter *counter, gboolean close_after_write) {
	g_atomic_int_inc(&counter->count);
	g_atomic_int_set(&counter->close_sequence_after_write, (int)close_after_write);
}

static void finish_read_seq(struct reader_data *reader) {
	if (!reader->seq_count) return;
	gboolean last = g_atomic_int_dec_and_test(&reader->seq_count->count);
	if (last && g_atomic_int_get(&reader->seq_count->close_sequence_after_read)) {
		if (reader->ser) {
			siril_debug_print("Closing input SER sequence %s\n", reader->ser->filename);
			ser_close_file(reader->ser);
		}
		else if (reader->fitseq) {
			siril_debug_print("Closing input FITS sequence file %s\n", reader->fitseq->filename);
			fitseq_close_file(reader->fitseq);
		}
#ifdef HAVE_FFMS2
		else if (reader->film) {
			siril_debug_print("Closing input film %s\n", reader->film->filename);
			film_close_file(reader->film);
		}
#endif
		free(reader->seq_count);
	}
}

static void finish_write_seq(struct writer_data *writer, gboolean success) {
	if (!writer->seq_count) return;
	gboolean last = g_atomic_int_dec_and_test(&writer->seq_count->count);
	if (last && g_atomic_int_get(&writer->seq_count->close_sequence_after_write)) {
		if (writer->ser) {
			siril_debug_print("closing write SER sequence%s\n", success ? "" : " and deleting the file");
			if (success) {
				if(!ser_write_and_close(writer->ser))
					g_atomic_int_inc(writer->converted_files);
			}
			else ser_close_and_delete_file(writer->ser);
		}
		else if (writer->fitseq) {
			siril_debug_print("closing write FITS sequence%s\n", success ? "" : " and deleting the file");
			if (success) {
				if (!fitseq_close_file(writer->fitseq))
					g_atomic_int_inc(writer->converted_files);
			}
			else fitseq_close_and_delete_file(writer->fitseq);
		}
		free(writer->seq_count);
	}
}

/* the reader part, reader arg must be zeroed */
static seqread_status get_next_read_details(convert_status *conv, struct reader_data *reader) {
	seqread_status retval = GOT_READ_ERROR;
	reader->debayer = conv->args->debayer;

	// first, check for already opened sequence files
	if (conv->current_ser) {
		reader->ser = conv->current_ser;
		reader->index = conv->next_image_in_file++;
		reader->seq_count = conv->readseq_count;
		count_reader(reader->seq_count, conv->next_image_in_file == conv->current_ser->frame_count);
		if (conv->next_image_in_file == conv->current_ser->frame_count) {
			retval = conv->next_file == conv->args->total ?
				GOT_OK_LAST_IN_SEQ_LAST_FILE : GOT_OK_LAST_IN_SEQ;
			conv->current_ser = NULL;
			conv->next_image_in_file = 0;
		}
		else retval = GOT_OK_SEQ;
	} else if (conv->current_fitseq) {
		reader->fitseq = conv->current_fitseq;
		reader->index = conv->next_image_in_file++;
		reader->threads = conv->threads;
		reader->nb_threads = conv->number_of_threads;
		reader->seq_count = conv->readseq_count;
		count_reader(reader->seq_count, conv->next_image_in_file == conv->current_fitseq->frame_count);
		if (conv->next_image_in_file == conv->current_fitseq->frame_count) {
			retval = conv->next_file == conv->args->total ?
				GOT_OK_LAST_IN_SEQ_LAST_FILE : GOT_OK_LAST_IN_SEQ;
			conv->current_fitseq = NULL;
			conv->next_image_in_file = 0;
		}
		else retval = GOT_OK_SEQ;
	}
#ifdef HAVE_FFMS2
	else if (conv->current_film) {
		reader->film = conv->current_film;
		reader->index = conv->next_image_in_file++;
		reader->seq_count = conv->readseq_count;
		count_reader(reader->seq_count, conv->next_image_in_file == conv->current_film->frame_count);
		if (conv->next_image_in_file == conv->current_film->frame_count) {
			retval = conv->next_file == conv->args->total ?
				GOT_OK_LAST_IN_SEQ_LAST_FILE : GOT_OK_LAST_IN_SEQ;
			conv->current_film = NULL;
			conv->next_image_in_file = 0;
		}
		else retval = GOT_OK_SEQ;
	}
#endif
	else {
		// else, read next file
		seqread_status next_status;
		do {
			char *filename = conv->args->list[conv->next_file++];
			// it should not be a sequence here
			next_status = open_next_input_sequence(filename, conv, TRUE);
			if (next_status == OPEN_NOT_A_SEQ) {
				if (conv->args->multiple_output) {
					siril_log_message(_("Ignoring an image file '%s' in the inputs as multiple outputs is enabled\n"), filename);
					retval = OPEN_ERROR;
					break;
				}
				reader->filename = filename;
				reader->allow_link = conv->allow_link;
				reader->allow_32bits = conv->allow_32bits;
				if (conv->next_file == conv->args->total)
					retval = GOT_OK_LAST_FILE;
				else retval = GOT_OK_FILE;
			}
			else siril_log_message(_("Skipping input file %s (failed to be opened)\n"), filename);
		} while (next_status == OPEN_ERROR && conv->next_file < conv->args->total);
	}
	return retval;
}

static void open_next_input_seq(convert_status *conv) {
	seqread_status status;
	do {
		const char *filename = conv->args->list[conv->next_file];
		status = open_next_input_sequence(filename, conv, FALSE);
		if (status == OPEN_ERROR || status == OPEN_ERROR_AND_STOP) {
			siril_log_color_message(_("File %s was not recognised as readable by Siril, skipping\n"), "salmon", filename);
			g_atomic_int_inc(&conv->failed_images);
			g_atomic_int_set(&conv->fatal_error, 1);
			if (status == OPEN_ERROR_AND_STOP) break;
		}
		else if (status == OPEN_OK) {
			conv->next_file++;
		}
		// else, it's OPEN_NOT_A_SEQ and we don't do anything here
	} while (status == OPEN_ERROR);
}

/* open the file with path source from any image type and load it into a new FITS object */
static fits *any_to_new_fits(image_type imagetype, const char *source, gboolean debayer, gboolean allow_32bits) {
	int retval = 0;
	fits *tmpfit = calloc(1, sizeof(fits));
	retval = any_to_fits(imagetype, source, tmpfit, FALSE, FALSE, debayer);

	if (!retval) {
		if (!allow_32bits && tmpfit->type == DATA_FLOAT) {
			siril_log_color_message(_("Converting 32 bits images (from %s) to 16 bits is not supported, ignoring file.\n"), "salmon", source);
			retval = 1;
		}
		else retval = debayer_if_needed(imagetype, tmpfit, debayer);
	}

	if (retval) {
		clearfits(tmpfit);
		free(tmpfit);
		return NULL;
	}

	return tmpfit;
}

static int get_thread_id(struct reader_data *reader) {
	void *self = g_thread_self();
	for (int i = 0; i < reader->nb_threads; i++) {
		if (!reader->threads[i])
			reader->threads[i] = self;
		if (reader->threads[i] == self)
			return i;
	}
	siril_debug_print("ERROR: could not find thread for fitseq reading\n");
	return -1;
}

static fits *read_fit(struct reader_data *reader, seqread_status *retval) {	// reentrant
	fits *fit = NULL;
	if (reader->ser) {
		fit = calloc(1, sizeof(fits));
		if (ser_read_frame(reader->ser, reader->index, fit, FALSE, com.pref.debayer.open_debayer))
			*retval = READ_FAILED;
		else *retval = READ_OK;
		finish_read_seq(reader);
	} else if (reader->fitseq) {
		fit = calloc(1, sizeof(fits));
		if (fitseq_read_frame(reader->fitseq, reader->index, fit, FALSE, get_thread_id(reader)))
			*retval = READ_FAILED;
		else {
			debayer_if_needed(TYPEFITS, fit, FALSE);
			*retval = READ_OK;
		}

		finish_read_seq(reader);
	}
#ifdef HAVE_FFMS2
	else if (reader->film) {
		fit = calloc(1, sizeof(fits));
		if (film_read_frame(reader->film, reader->index, fit) != FILM_SUCCESS)
			*retval = READ_FAILED;
		else *retval = READ_OK;
		finish_read_seq(reader);
	}
#endif
	else if (reader->filename) {
		const char *src_ext = get_filename_ext(reader->filename);
		image_type imagetype = get_type_for_extension(src_ext);
		if (imagetype == TYPEFITS && reader->allow_link) {
			*retval = CAN_BE_LINKED;
			return NULL;	// do not free reader, we need it for links
		} else {
			fit = any_to_new_fits(imagetype, reader->filename,
					reader->debayer, reader->allow_32bits);
			*retval = fit ? READ_OK : READ_FAILED;
		}
	}
	else *retval = NOT_READ;
	free(reader);
	return fit;
}

static int make_link(struct readwrite_data *rwdata) {
	int retval = 1;
	siril_debug_print("making link: %s -> %s\n", rwdata->reader->filename, rwdata->writer->filename);
	if (rwdata->writer->filename) {
		if (!symlink_uniq_file(rwdata->reader->filename, rwdata->writer->filename, TRUE))
			retval = 0;
		free(rwdata->reader);
	}
	return retval;
}

static void readjust_memory_limits(convert_status *conv, fits *fit) {
	if (g_atomic_int_add(&conv->first, 1) || conv->args->input_has_a_film)
		return;
	int nb_images = compute_nb_images_fit_mem(fit);
	if (nb_images < 0) {
		nb_images = com.max_thread * 2 + 1;
	} else {
		if (nb_images == 0)
			nb_images = 1;	// too late, still try...
		nb_images = min(nb_images, com.max_thread * 2 + 1);
	}
	seqwriter_set_max_active_blocks(nb_images);
}

static void handle_error(struct readwrite_data *rwdata) {
	siril_debug_print("conversion aborted or failed, cancelling this thread");
	seqwriter_release_memory();
	if (rwdata->reader) {
		finish_read_seq(rwdata->reader);
		free(rwdata->reader);
	}
	finish_write_seq(rwdata->writer, FALSE);
	free(rwdata->writer);
	free(rwdata);
}

static void pool_worker(gpointer data, gpointer user_data) {
	struct readwrite_data *rwdata = (struct readwrite_data *)data;
	convert_status *conv = (convert_status *)user_data;
	seqread_status read_status;
	if (rwdata->writer->have_seqwriter)
		seqwriter_wait_for_memory();

	if (!get_thread_run() || g_atomic_int_get(&conv->fatal_error)) {
		handle_error(rwdata);
		return;
	}

	fits *fit = read_fit(rwdata->reader, &read_status);
	if (read_status == CAN_BE_LINKED) {
		if (make_link(rwdata)) {
			g_atomic_int_inc(&conv->failed_images);
			g_atomic_int_set(&conv->fatal_error, 1);
		}
		else {
			g_atomic_int_inc(&conv->converted_images);
			g_atomic_int_inc(&conv->converted_files);
		}
		free(rwdata);	// reader and writer are freed in their function
		if (fit) {
			clearfits(fit);
			free(fit);
		}
		return;
	}
	else if (!fit || read_status == NOT_READ || read_status == READ_FAILED) {
		siril_debug_print("read error, ignoring image\n");
		g_atomic_int_inc(&conv->failed_images);
		finish_write_seq(rwdata->writer, FALSE);
		if (rwdata->writer->have_seqwriter)
			seqwriter_release_memory();
		free(rwdata);
		if (fit) {
			clearfits(fit);
			free(fit);
		}
		return;
	}
	readjust_memory_limits(conv, fit);

	if (!get_thread_run() || g_atomic_int_get(&conv->fatal_error)) {
		rwdata->reader = NULL;
		clearfits(fit);
		free(fit);
		if (rwdata->writer->have_seqwriter)
			handle_error(rwdata);
		return;
	}

	seqwrite_status write_status = write_image(fit, rwdata->writer);
	// clearfits is managed in write_image or sequence writer
	free(rwdata);	// reader and writer are freed in their function
	if (write_status == WRITE_FAILED) {
		g_atomic_int_inc(&conv->failed_images);
		g_atomic_int_set(&conv->fatal_error, 1);
	}
	else g_atomic_int_inc(&conv->converted_images);

	double percent = (double)g_atomic_int_get(&conv->converted_images) /
		(double)g_atomic_int_get(&conv->nb_input_images);
	set_progress_bar_data(NULL, percent);
	return;
}

static seqwrite_status get_next_write_details(struct _convert_data *args, convert_status *conv,
		struct writer_data *writer, gboolean end_of_input_seq, gboolean last_file_and_image) {
	writer->converted_files = &conv->converted_files;
	if (!args->multiple_output) {
		if (args->output_type == SEQ_SER) {
			if (!conv->output_ser) {
				conv->output_ser = malloc(sizeof(struct ser_struct));
				ser_init_struct(conv->output_ser);
				gchar *dest = g_str_has_suffix(args->destroot, ".ser") ? g_strdup(args->destroot) : g_strdup_printf("%s.ser", args->destroot);
				if (ser_create_file(dest, conv->output_ser, TRUE, NULL)) {
					siril_log_message(_("Creating the SER file `%s' failed, aborting.\n"), args->destroot);
					g_free(dest);
					return GOT_WRITE_ERROR;
				}
				g_free(dest);
				conv->next_image_in_output = 0;
				conv->writeseq_count = get_new_write_counter();
			}
			writer->ser = conv->output_ser;
			writer->index = conv->next_image_in_output++;
			writer->have_seqwriter = TRUE;
			writer->seq_count = conv->writeseq_count;
			count_writer(writer->seq_count, last_file_and_image);
			return GOT_OK_WRITE;
		}
		else if (args->output_type == SEQ_FITSEQ) {
			if (!conv->output_fitseq) {
				conv->output_fitseq = malloc(sizeof(struct fits_sequence));
				char *dest = g_str_has_suffix(args->destroot, com.pref.ext) ? args->destroot : g_strdup_printf("%s%s", args->destroot, com.pref.ext);
				if (fitseq_create_file(dest, conv->output_fitseq,
							args->input_has_a_seq ? -1 : args->total)) {
					siril_log_message(_("Creating the FITS sequence file `%s' failed, aborting.\n"), args->destroot);
					return GOT_WRITE_ERROR;
				}
				conv->next_image_in_output = 0;
				conv->writeseq_count = get_new_write_counter();
			}
			writer->fitseq = conv->output_fitseq;
			writer->index = conv->next_image_in_output++;
			writer->have_seqwriter = TRUE;
			writer->seq_count = conv->writeseq_count;
			count_writer(writer->seq_count, last_file_and_image);
			return GOT_OK_WRITE;
		}
		else {
			g_assert(args->output_type == SEQ_REGULAR);
			writer->filename = create_sequence_filename(SEQ_REGULAR, args->destroot, conv->output_file_number++);
			return GOT_OK_WRITE;
		}
	} else {
		if (args->output_type == SEQ_SER) {
			writer->ser = conv->output_ser;
			writer->index = conv->next_image_in_output++;
			writer->seq_count = conv->writeseq_count;
			count_writer(writer->seq_count, end_of_input_seq);
			if (end_of_input_seq && open_next_output_seq(args, conv) == GOT_WRITE_ERROR)
				return GOT_WRITE_ERROR;
			return GOT_OK_WRITE;
		}
		else if (args->output_type == SEQ_FITSEQ) {
			writer->fitseq = conv->output_fitseq;
			writer->index = conv->next_image_in_output++;
			writer->seq_count = conv->writeseq_count;
			count_writer(writer->seq_count, end_of_input_seq);
			if (end_of_input_seq && open_next_output_seq(args, conv) == GOT_WRITE_ERROR)
				return GOT_WRITE_ERROR;
			return GOT_OK_WRITE;
		}
	}
	return GOT_WRITE_ERROR;
}

static seqwrite_status open_next_output_seq(struct _convert_data *args, convert_status *conv) {
	if (args->multiple_output) {
		if (args->output_type == SEQ_SER) {
			if (conv->next_file != conv->args->total) {
				gchar *dest_filename = create_sequence_filename(SEQ_SER, args->destroot, conv->output_file_number++);
				conv->output_ser = malloc(sizeof(struct ser_struct));
				ser_init_struct(conv->output_ser);
				if (ser_create_file(dest_filename, conv->output_ser, TRUE, NULL)) {
					siril_log_message(_("Creating the SER file `%s' failed, aborting.\n"), dest_filename);
					g_free(dest_filename);
					return GOT_WRITE_ERROR;
				}
				g_free(dest_filename);
				conv->next_image_in_output = 0;
				conv->writeseq_count = get_new_write_counter();
			}
		}
		else if (args->output_type == SEQ_FITSEQ) {
			if (conv->next_file != conv->args->total) {
				gchar *dest_filename = create_sequence_filename(SEQ_FITSEQ, args->destroot, conv->output_file_number++);
				conv->output_fitseq = malloc(sizeof(struct fits_sequence));
				if (fitseq_create_file(dest_filename, conv->output_fitseq, -1)) {
					siril_log_message(_("Creating the FITS sequence file `%s' failed, aborting.\n"), dest_filename);
					g_free(dest_filename);
					return GOT_WRITE_ERROR;
				}
				g_free(dest_filename);
				conv->next_image_in_output = 0;
				conv->writeseq_count = get_new_write_counter();
			}
		}
	}
	return GOT_OK_WRITE;
}

static seqread_status open_next_input_sequence(const char *src_filename, convert_status *convert, gboolean test_only) {
	const char *src_ext = get_filename_ext(src_filename);
	gchar *name = g_path_get_basename(src_filename);
	image_type imagetype = get_type_for_extension(src_ext);
	if (imagetype == TYPEUNDEF) {
		g_free(name);
		return OPEN_ERROR;
	}
#ifdef HAVE_FFMS2
	if (imagetype == TYPEAVI) {
		if (test_only) {
			g_free(name);
			return OPEN_SEQ;
		}
		if (convert->current_film) {
			siril_debug_print("error: opening a film while the previous was still here\n");
			g_free(name);
			return OPEN_ERROR;
		}
		convert->current_film = calloc(1, sizeof(struct film_struct));
		siril_log_message(_("Reading %s\n"), src_filename);
		if (film_open_file(src_filename, convert->current_film) != FILM_SUCCESS) {
			siril_log_message(_("Error while opening film %s, aborting.\n"), src_filename);
			free(convert->current_film);
			convert->current_film = NULL;
			g_free(name);
			return OPEN_ERROR;
		}
		convert->readseq_count = get_new_read_counter();
		g_free(name);
		return OPEN_OK;
	}
#endif
	else if (imagetype == TYPESER) {
		if (test_only) {
			g_free(name);
			return OPEN_SEQ;
		}
		if (convert->current_ser) {
			siril_debug_print("error: opening a SER while the previous was still here\n");
			g_free(name);
			return OPEN_ERROR;
		}
		convert->current_ser = malloc(sizeof(struct ser_struct));
		ser_init_struct(convert->current_ser);
		siril_log_message(_("Reading %s\n"), src_filename);
		if (ser_open_file(src_filename, convert->current_ser)) {
			siril_log_message(_("Error while opening ser file %s, aborting.\n"), src_filename);
			free(convert->current_ser);
			convert->current_ser = NULL;
			g_free(name);
			return OPEN_ERROR_AND_STOP;
		}
		convert->readseq_count = get_new_read_counter();
		g_free(name);
		return OPEN_OK;
	}
	else if (imagetype == TYPEFITS && fitseq_is_fitseq(name, NULL)) {
		if (test_only) return OPEN_SEQ;
		if (convert->current_fitseq) {
			siril_debug_print("error: opening a FITSEQ while the previous was still here\n");
			g_free(name);
			return OPEN_ERROR;
		}
		convert->current_fitseq = malloc(sizeof(fitseq));
		fitseq_init_struct(convert->current_fitseq);
		siril_log_message(_("Reading %s\n"), src_filename);
		if (fitseq_open(name, convert->current_fitseq)) {
			siril_log_message(_("Error while opening ser file %s, ignoring file.\n"), src_filename);
			free(convert->current_fitseq);
			convert->current_fitseq = NULL;
			g_free(name);
			return OPEN_ERROR;
		}
		g_free(name);

		if (!convert->allow_32bits && get_data_type(convert->current_fitseq->bitpix) == DATA_FLOAT) {
			siril_log_color_message(_("Converting 32 bits images (from %s) to 16 bits is not supported, ignoring file.\n"), "salmon", src_filename);
			fitseq_close_file(convert->current_fitseq);
			free(convert->current_fitseq);
			convert->current_fitseq = NULL;
			return OPEN_ERROR_AND_STOP;
		}
		convert->readseq_count = get_new_read_counter();
		return OPEN_OK;
	}
	g_free(name);
	return OPEN_NOT_A_SEQ;
}

static gchar *create_sequence_filename(sequence_type output_type, const char *destroot, int index) {
	char *destroot_noext = remove_ext_from_filename(destroot);
	char dest_end = destroot_noext[strlen(destroot_noext)-1];
	gchar *output = NULL;
	gboolean append_underscore = dest_end != '_' && dest_end != '-' && (dest_end < '0' || dest_end > '9');
	switch (output_type) {
		case SEQ_REGULAR:
			output = g_strdup_printf("%s%s%05d%s", destroot_noext, append_underscore ? "_" : "", index, com.pref.ext);
			break;
		case SEQ_SER:
			output = g_strdup_printf("%s%s%03d.ser", destroot_noext, append_underscore ? "_" : "", index);
			break;
		case SEQ_FITSEQ:
			output = g_strdup_printf("%s%s%03d%s", destroot_noext, append_underscore ? "_" : "", index, com.pref.ext);
			break;
		default:
			siril_log_color_message(_("output sequence type unknown, aborting\n"), "red");
	}
	free(destroot_noext);
	return output;
}


/* the writer part */
static seqwrite_status write_image(fits *fit, struct writer_data *writer) {
	seqwrite_status retval = WRITE_FAILED;
	if (writer->ser) {
		if (!strcmp(fit->row_order,"TOP-DOWN")) {  // need to flip the fit before writing to ser to preserve the bayer matrix
			fits_flip_top_to_bottom(fit);
		}
		if (ser_write_frame_from_fit(writer->ser, fit, writer->index)) {
			siril_log_color_message(_("Error while converting to SER (no space left?)\n"), "red");
		}
		else retval = WRITE_OK;
		finish_write_seq(writer, retval == WRITE_OK);
	}
	else if (writer->fitseq) {
		if (fitseq_write_image(writer->fitseq, fit, writer->index)) {
			siril_log_color_message(_("Error while converting to FITSEQ (no space left?)\n"), "red");
		}
		else retval = WRITE_OK;
		finish_write_seq(writer, retval == WRITE_OK);
	}
	else if (writer->filename) {
		if (savefits(writer->filename, fit)) {
			siril_log_color_message(_("Error while converting to FITS (no space left?)\n"), "red");
		}
		else {
			retval = WRITE_OK;
			g_atomic_int_inc(writer->converted_files);
		}
		clearfits(fit);
		free(fit);
		g_free(writer->filename);
	}
	else {
		siril_log_color_message(_("Error while converting, unknown output\n"), "red");
	}

	free(writer);
	return retval;
}

// similar to compute_nb_images_fit_memory from sequence.c, but uses a FITS as input, not a sequence */
static int compute_nb_images_fit_mem(fits *fit) {
	int max_memory_MB = get_max_memory_in_MB();
	uint64_t memory_per_image = fit->naxes[0] * fit->naxes[1] * fit->naxes[2];
	if (fit->type == DATA_FLOAT)
		memory_per_image *= sizeof(float);
	else memory_per_image *= sizeof(WORD);
	unsigned int memory_per_image_MB = memory_per_image / BYTES_IN_A_MB;
	if (memory_per_image_MB == 0)
		memory_per_image_MB = 1;
	fprintf(stdout, "Memory per image: %u MB. Max memory: %d MB\n", memory_per_image_MB, max_memory_MB);
	int current_limit = max(1, com.max_thread / 2);
	return current_limit + max_memory_MB / memory_per_image_MB;
	// we add that ^ because we already have that many images loaded at this point
}

static void print_reader(struct reader_data *reader) {
	if (reader->ser)
		siril_debug_print("I> reader: %s image %d%s%s\n", reader->ser->filename,
				reader->index,
				reader->seq_count->close_sequence_after_read ? " (close after read)" : "",
				reader->debayer ? " (debayer)" : "");
	else if (reader->fitseq)
		siril_debug_print("I> reader: %s image %d%s%s\n", reader->fitseq->filename,
				reader->index,
				reader->seq_count->close_sequence_after_read ? " (close after read)" : "",
				reader->debayer ? " (debayer)" : "");
#ifdef HAVE_FFMS2
	else if (reader->film)
		siril_debug_print("I> reader: %s image %d%s%s\n", reader->film->filename,
				reader->index,
				reader->seq_count->close_sequence_after_read ? " (close after read)" : "",
				reader->debayer ? " (debayer)" : "");
#endif
	else siril_debug_print("I> reader: %s%s\n", reader->filename,
				reader->debayer ? " (debayer)" : "");
}

static void print_writer(struct writer_data *writer) {
	if (writer->ser)
		siril_debug_print("O> writer: %s image %d%s\n", writer->ser->filename,
				writer->index,
				writer->seq_count->close_sequence_after_write ? " (close after write)" : "");
	else if (writer->fitseq)
		siril_debug_print("O> writer: %s image %d%s\n", writer->fitseq->filename,
				writer->index,
				writer->seq_count->close_sequence_after_write ? " (close after write)" : "");
	else siril_debug_print("O> writer: %s\n", writer->filename);
}

static void init_report(struct _convert_data *args) {
	args->report = malloc(args->total * sizeof(char *));
	args->report_length = 0;
}

static void report_file_conversion(struct _convert_data *args, struct readwrite_data *rwarg) {
	gchar *str = NULL;
	if (rwarg->reader->filename) {
		if (rwarg->writer->filename) {
			str = g_strdup_printf("'%s' -> '%s'\n", rwarg->reader->filename, rwarg->writer->filename);
		}
		else if (rwarg->writer->fitseq) {
			str = g_strdup_printf("'%s' -> '%s' image %d\n", rwarg->reader->filename, rwarg->writer->fitseq->filename, rwarg->writer->index);
		}
		else if (rwarg->writer->ser) {
			str = g_strdup_printf("'%s' -> '%s' image %d\n", rwarg->reader->filename, rwarg->writer->ser->filename, rwarg->writer->index);
		}
	}
	if (str) {
		args->report[args->report_length++] = str;
	}
}

static void write_conversion_report(struct _convert_data *args) {
	if (args->report_length <= 0)
		return;
	gchar *filename;
	char *filename_noext = remove_ext_from_filename(args->destroot);
	if (g_str_has_suffix(filename_noext, "_"))
		filename = g_strdup_printf("%sconversion.txt", filename_noext);
	else filename = g_strdup_printf("%s_conversion.txt", filename_noext);
	FILE *fd = g_fopen(filename, "w+");
	g_free(filename);
	free(filename_noext);
	if (!fd)
		return;

	for (int i = 0; i < args->report_length; i++)
		if (fputs(args->report[i], fd) == EOF)
			break;

	for (int i = 0; i < args->report_length; i++)
		g_free(args->report[i]);
	fclose(fd);
}
<|MERGE_RESOLUTION|>--- conflicted
+++ resolved
@@ -670,7 +670,6 @@
 		g_free(args->list[i]);
 	free(args->list);
 	args->nb_converted_files = convert.converted_files;
-<<<<<<< HEAD
 	if (args->output_type != SEQ_SER && args->output_type != SEQ_FITSEQ) {
 		if (convert.fatal_error)
 			siril_log_message(_("Conversion ended with error, %d/%d input files converted\n"), args->nb_converted_files, args->total);
@@ -696,16 +695,6 @@
 			if (success)
 				write_conversion_report(args);
 		}
-=======
-	if (convert.fatal_error)
-		siril_log_message(_("Conversion ended with error, %d/%d input files converted\n"), args->nb_converted_files, args->total);
-	else {
-		if (convert.nb_input_images == convert.converted_images)
-			siril_log_message(_("Conversion succeeded, %d file(s) created for %d input file(s) (%d image(s) converted, %d failed)\n"), args->nb_converted_files, args->total, convert.converted_images, convert.failed_images);
-		else siril_log_message(_("Conversion aborted, %d file(s) created for %d input file(s) (%d image(s) converted, %d failed)\n"), args->nb_converted_files, args->total, convert.converted_images, convert.failed_images);
-		if (args->nb_converted_files >= 1)
-			write_conversion_report(args);
->>>>>>> f378c06d
 	}
 	// TODO still need to understand why, in case of error while writing a frame,
 	// sometimes we do create the file and sometimes the error is caught and we get convert.fatal_error to 1...
