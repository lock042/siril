--- conflicted
+++ resolved
@@ -577,11 +577,7 @@
 
 gpointer convert_thread_worker(gpointer p) {
 	struct _convert_data *args = (struct _convert_data *) p;
-<<<<<<< HEAD
 	struct writer_data *writer = NULL;
-=======
-
->>>>>>> 053d9060
 	args->nb_converted_files = 0;
 	args->retval = 0;
 	gboolean allow_symlink = args->output_type == SEQ_REGULAR && test_if_symlink_is_ok(TRUE);
