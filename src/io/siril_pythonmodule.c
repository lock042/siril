--- conflicted
+++ resolved
@@ -1398,7 +1398,6 @@
 
 	// Check if venv exists
 	if (!python_exe) {
-<<<<<<< HEAD
 
 #ifdef _WIN32
 		gchar *bundle_python_exe = NULL;
@@ -1423,12 +1422,8 @@
 		sys_python_exe = g_find_program_in_path(PYTHON_EXE);
 #endif
 
-		gchar **argv = g_new0(gchar*, 5);
+		gchar **argv = g_new0(gchar*, 6);
 		argv[0] = sys_python_exe;
-=======
-		gchar **argv = g_new0(gchar*, 6);
-		argv[0] = g_find_program_in_path(PYTHON_EXE);
->>>>>>> f317b39b
 		argv[1] = g_strdup("-m");
 		argv[2] = g_strdup("venv");
 		argv[3] = g_strdup("--system-site-packages");
