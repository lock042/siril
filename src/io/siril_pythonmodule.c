--- conflicted
+++ resolved
@@ -1735,11 +1735,7 @@
 		sys_python_exe = g_find_program_in_path(PYTHON_EXE);
 #endif
 
-<<<<<<< HEAD
 		gchar **argv = g_new0(gchar*, 5);
-=======
-		argv = g_new0(gchar*, 6);
->>>>>>> a7f559a8
 		argv[0] = sys_python_exe;
 		argv[1] = g_strdup("-m");
 		argv[2] = g_strdup("venv");
