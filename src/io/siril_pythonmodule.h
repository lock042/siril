--- conflicted
+++ resolved
@@ -62,13 +62,10 @@
 	CMD_SET_SEQ_FRAME_INCL = 45,
 	CMD_GET_USERDATA_DIR = 46,
 	CMD_GET_SYSTEMDATA_DIR = 47,
-<<<<<<< HEAD
-	CMD_GET_SEQ_DISTODATA = 48,
-=======
 	CMD_GET_BGSAMPLES = 48,
 	CMD_SET_BGSAMPLES = 49,
 	CMD_GET_SEQ_FRAME_FILENAME = 50,
->>>>>>> af59305b
+	CMD_GET_SEQ_DISTODATA = 51,
 	CMD_ERROR = 0xFF
 } CommandType;
 
