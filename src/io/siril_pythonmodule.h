#ifndef SRC_IO_SIRIL_PYTHONMODULE_H
#define SRC_IO_SIRIL_PYTHONMODULE_H

// Status codes for command responses
#include <sys/cdefs.h>
// siril_plot_data
#include "io/siril_plot.h"

typedef enum {
	STATUS_OK = 0,
	STATUS_NONE = 1, // for "allowed to fail" commands e.g. those that may
			// legitimately return no data
	STATUS_ERROR = 0xFF
} StatusCode;

// Command definitions matching Python side
typedef enum {
	CMD_SEND_COMMAND = 1,
	CMD_LOG_MESSAGE = 2,
	CMD_UPDATE_PROGRESS = 3,
	CMD_GET_WORKING_DIRECTORY = 4,
	CMD_GET_FILENAME = 5,
	CMD_GET_DIMENSIONS = 6,
	CMD_GET_PIXELDATA = 7,
	CMD_GET_PIXELDATA_REGION = 8,
	CMD_RELEASE_SHM = 9,
	CMD_SET_PIXELDATA = 10,
	CMD_GET_IMAGE_STATS = 11,
	CMD_GET_KEYWORDS = 12,
	CMD_GET_ICC_PROFILE = 13,
	CMD_GET_FITS_HEADER = 14,
	CMD_GET_FITS_HISTORY = 15,
	CMD_GET_FITS_UNKNOWN_KEYS = 16,
	CMD_GET_IMAGE = 17,
	CMD_GET_PSFSTARS = 18,
	CMD_GET_SEQ_STATS = 19,
	CMD_GET_SEQ_REGDATA = 20,
	CMD_GET_SEQ_IMGDATA = 21,
	CMD_GET_SEQ_PIXELDATA = 22,
	CMD_GET_SEQ_IMAGE = 23,
	CMD_GET_SEQ = 24,
	CMD_GET_CONFIG = 25,
	CMD_GET_USERCONFIG_DIR = 26,
	CMD_GET_IS_IMAGE_LOADED = 27,
	CMD_GET_IS_SEQUENCE_LOADED = 28,
	CMD_GET_SELECTION = 29,
	CMD_SET_SELECTION = 30,
	CMD_GET_ACTIVE_VPORT = 31,
	CMD_GET_STAR_IN_SELECTION = 32,
	CMD_GET_STATS_FOR_SELECTION = 33,
	CMD_PIX2WCS = 34,
	CMD_WCS2PIX = 35,
	CMD_UNDO_SAVE_STATE = 36,
	CMD_GET_BUNDLE_PATH = 37,
	CMD_ERROR_MESSAGEBOX = 38,
	CMD_ERROR_MESSAGEBOX_MODAL = 39,
	CMD_PLOT = 40,
	CMD_CLAIM_THREAD = 41,
	CMD_RELEASE_THREAD = 42,
	CMD_SEQ_FRAME_SET_PIXELDATA = 43,
	CMD_REQUEST_SHM = 44,
	CMD_SET_SEQ_FRAME_INCL = 45,
	CMD_GET_USERDATA_DIR = 46,
	CMD_GET_SYSTEMDATA_DIR = 47,
	CMD_GET_BGSAMPLES = 48,
	CMD_SET_BGSAMPLES = 49,
	CMD_GET_SEQ_FRAME_FILENAME = 50,
<<<<<<< HEAD
=======
	CMD_INFO_MESSAGEBOX = 51,
	CMD_INFO_MESSAGEBOX_MODAL = 52,
	CMD_WARNING_MESSAGEBOX = 53,
	CMD_WARNING_MESSAGEBOX_MODAL = 54,
>>>>>>> 26e28b44
	CMD_ERROR = 0xFF
} CommandType;

typedef enum {
	LOG_WHITE = 0,
	LOG_RED = 1,
	LOG_SALMON = 2,
	LOG_GREEN = 3,
	LOG_BLUE = 4
} LogColor;

// Config types matching python side
typedef enum {
	CONFIG_TYPE_BOOL = 0,
	CONFIG_TYPE_INT = 1,
	CONFIG_TYPE_DOUBLE = 2,
	CONFIG_TYPE_STR = 3,
	CONFIG_TYPE_STRDIR = 4,
	CONFIG_TYPE_STRLIST = 5
} config_type_t;

// Command header structure
typedef struct {
	uint8_t command;
	uint32_t length;
} __attribute__((packed)) CommandHeader;

// Response header structure
typedef struct {
	uint8_t status;
	uint32_t length;
} __attribute__((packed)) ResponseHeader;

// Structure to pass shared memory information to Python
typedef struct {
	size_t size;
	int data_type;  // 0 for WORD, 1 for float
	int width;
	int height;
	int channels;
	char shm_name[256];
} shared_memory_info_t;

#ifdef _WIN32
// Windows-specific shared memory handling
typedef struct win_shm_handle{
	void* mapping;
	void* ptr;
} win_shm_handle_t;
#endif

// Structure to track shared memory allocations
typedef struct {
	char shm_name[256];
	void* shm_ptr;
	size_t size;
#ifdef _WIN32
	win_shm_handle_t handle;
#else
	int fd;
#endif
} shm_allocation_t;

typedef struct {
	uint32_t width;
	uint32_t height;
	uint32_t channels;
	uint32_t data_type;  // 0 for WORD (uint16), 1 for float
	uint64_t size;       // Total size in bytes
	char shm_name[256];
} incoming_image_info_t;

typedef struct _Connection {
	gboolean is_connected;
	gboolean should_stop;
	GMutex mutex;
	GCond condition;
#ifdef _WIN32
	void *pipe_handle;
#else
	int server_fd;
	int client_fd;
	gchar *socket_path;
#endif
	void (*client_connected_callback)(gpointer);
	void (*client_disconnected_callback)(gpointer);
	gpointer user_data;
	GSList* g_shm_allocations;
	GMutex g_shm_mutex;
	gboolean g_shm_initialized;
	gboolean thread_claimed;
} Connection;

typedef struct {
	Connection *python_conn;
	GThread *worker_thread;

} CommunicationState;

// Public functions
//gpointer open_python_channel(gpointer user_data);
//int release_python_channel();
void execute_python_script(gchar* script_name, gboolean from_file, gboolean sync, gchar** argv_script);
gboolean send_response(Connection *conn, uint8_t status, const void* data, uint32_t length);
shared_memory_info_t* handle_pixeldata_request(Connection *conn, fits *fit, rectangle region);
gboolean handle_set_pixeldata_request(Connection *conn, fits *fit, const char* payload, size_t payload_length);
siril_plot_data* unpack_plot_data(const uint8_t* buffer, size_t buffer_size);
gboolean handle_plot_request(Connection* conn, const incoming_image_info_t* info);
gboolean handle_set_bgsamples_request(Connection* conn, const incoming_image_info_t* info, gboolean show_samples);
void cleanup_shm_allocation(Connection *conn, const char* shm_name);
shared_memory_info_t* handle_rawdata_request(Connection *conn, void* data, size_t total_bytes);
void initialize_python_venv_in_thread();
void shutdown_python_communication(CommunicationState *commstate);
void rebuild_venv();

#endif<|MERGE_RESOLUTION|>--- conflicted
+++ resolved
@@ -65,13 +65,10 @@
 	CMD_GET_BGSAMPLES = 48,
 	CMD_SET_BGSAMPLES = 49,
 	CMD_GET_SEQ_FRAME_FILENAME = 50,
-<<<<<<< HEAD
-=======
 	CMD_INFO_MESSAGEBOX = 51,
 	CMD_INFO_MESSAGEBOX_MODAL = 52,
 	CMD_WARNING_MESSAGEBOX = 53,
 	CMD_WARNING_MESSAGEBOX_MODAL = 54,
->>>>>>> 26e28b44
 	CMD_ERROR = 0xFF
 } CommandType;
 
