--- conflicted
+++ resolved
@@ -55,10 +55,6 @@
 	FALSE, FALSE, FALSE, FALSE, NULL, FALSE, FALSE, NULL, NULL, { 0 }
 };
 
-<<<<<<< HEAD
-#define MAX_FILTERS 8
-=======
->>>>>>> 7f72a27f
 static struct filtering_tuple stackfilters[MAX_FILTERS];
 /* Values for seq filtering for % or k value*/
 static float filter_initvals[] = {90., 3.}; // max %, max k
