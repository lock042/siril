--- conflicted
+++ resolved
@@ -86,218 +86,7 @@
 	if (method == stack_median) {
 		return TRUE;
 	}
-<<<<<<< HEAD
 	return seq->bitpix == FLOAT_IMG; // for min or max, only use it if input is already float
-=======
-	fprintf(stdout, "image size: %ldx%ld, %ld layers\n", naxes[0], naxes[1], naxes[2]);
-
-	/* initialize result image */
-	if ((retval = stack_create_result_fit(&fit, bitpix, naxis, naxes))) {
-		goto free_and_close;
-	}
-	if (args->norm_to_16 || fit.orig_bitpix != BYTE_IMG) {
-		fit.bitpix = USHORT_IMG;
-		if (args->norm_to_16)
-			fit.orig_bitpix = USHORT_IMG;
-	}
-
-	/* Define some useful constants */
-	double total = (double)(naxes[2] * naxes[1] + 2);	// only used for progress bar
-
-	int nb_threads;
-#ifdef _OPENMP
-	nb_threads = com.max_thread;
-	if (nb_threads > 1 && args->seq->type == SEQ_REGULAR) {
-		if (fits_is_reentrant()) {
-			fprintf(stdout, "cfitsio was compiled with multi-thread support,"
-					" stacking will be executed by several cores\n");
-		} else {
-			nb_threads = 1;
-			fprintf(stdout, "cfitsio was compiled without multi-thread support,"
-					" stacking will be executed on only one core\n");
-			siril_log_message(_("Your version of cfitsio does not support multi-threading\n"));
-		}
-	}
-#else
-	nb_threads = 1;
-#endif
-
-	int nb_channels = naxes[2];
-	if (sequence_is_rgb(args->seq) && nb_channels != 3) {
-		siril_log_message(_("Processing the sequence as RGB\n"));
-		nb_channels = 3;
-	}
-
-
-	long largest_block_height;
-	int nb_blocks;
-	/* Compute parallel processing data: the data blocks, later distributed to threads */
-	if ((retval = stack_compute_parallel_blocks(&blocks, args->max_number_of_rows, nb_channels,
-					naxes, &largest_block_height, &nb_blocks))) {
-		goto free_and_close;
-	}
-
-	/* Allocate the buffers.
-	 * We allocate as many as the number of threads, each thread will pick one of the buffers.
-	 * Buffers are allocated to the largest block size calculated above.
-	 */
-#ifdef _OPENMP
-	pool_size = nb_threads;
-	g_assert(pool_size > 0);
-#endif
-	npixels_in_block = largest_block_height * naxes[0];
-	g_assert(npixels_in_block > 0);
-	fprintf(stdout, "allocating data for %d threads (each %'lu MB)\n", pool_size,
-			(unsigned long) (nb_frames * npixels_in_block * sizeof(WORD)) / BYTES_IN_A_MB);
-	data_pool = calloc(pool_size, sizeof(struct _data_block));
-	for (i = 0; i < pool_size; i++) {
-		int j;
-		data_pool[i].pix = calloc(nb_frames, sizeof(WORD *));
-		data_pool[i].tmp = calloc(nb_frames, npixels_in_block * sizeof(WORD));
-		data_pool[i].stack = calloc(nb_frames, sizeof(WORD));
-		if (!data_pool[i].pix || !data_pool[i].tmp || !data_pool[i].stack) {
-			PRINT_ALLOC_ERR;
-			fprintf(stderr, "CHANGE MEMORY SETTINGS if stacking takes too much.\n");
-			retval = -1;
-			goto free_and_close;
-		}
-		for (j=0; j<nb_frames; ++j) {
-			data_pool[i].pix[j] = data_pool[i].tmp + j * npixels_in_block;
-		}
-	}
-	
-
-	siril_log_message(_("Starting stacking...\n"));
-	set_progress_bar_data(_("Median stacking in progress..."), PROGRESS_RESET);
-
-#ifdef _OPENMP
-#pragma omp parallel for num_threads(nb_threads) private(i) schedule(dynamic) if (nb_threads > 1 && (args->seq->type == SEQ_SER || fits_is_reentrant()))
-#endif
-	for (i = 0; i < nb_blocks; i++)
-	{
-		/**** Step 1: get allocated memory for the current thread ****/
-		struct _image_block *my_block = blocks+i;
-		struct _data_block *data;
-		int data_idx = 0, frame;
-		long x, y;
-
-		if (!get_thread_run()) retval = -1;
-		if (retval) continue;
-#ifdef _OPENMP
-		data_idx = omp_get_thread_num();
-#ifdef STACK_DEBUG
-		fprintf(stdout, "Thread %d takes block %d.\n", data_idx, i);
-#endif
-#endif
-		data = &data_pool[data_idx];
-
-		/**** Step 2: load image data for the corresponding image block ****/
-		stack_read_block_data(args, 0, my_block, data, naxes);
-
-		/**** Step 3: iterate over the y and x of the image block and stack ****/
-		for (y = 0; y < my_block->height; y++)
-		{
-			/* index of the pixel in the result image
-			 * we read line y, but we need to store it at
-			 * ry - y - 1 to not have the image mirrored. */
-			int pixel_idx = (naxes[1] - (my_block->start_row + y) - 1) * naxes[0]; 
-			/* index of the line in the read data, data->pix[frame] */
-			int pix_idx = y * naxes[0];
-			if (retval) break;
-
-			// update progress bar
-#ifdef _OPENMP
-#pragma omp atomic
-#endif
-			cur_nb++;
-
-			if (!get_thread_run()) {
-				retval = -1;
-				break;
-			}
-			if (!(cur_nb % 16))	// every 16 iterations
-				set_progress_bar_data(NULL, (double)cur_nb/total);
-
-			for (x = 0; x < naxes[0]; ++x){
-				/* copy all images pixel values in the same row array `stack'
-				 * to optimize caching and improve readability */
-				for (frame = 0; frame < nb_frames; ++frame) {
-					double tmp;
-					switch (args->normalize) {
-						default:
-						case NO_NORM:
-							// no normalization (scale[frame] = 1, offset[frame] = 0, mul[frame] = 1)
-							data->stack[frame] = data->pix[frame][pix_idx+x];
-							/* it's faster if we don't convert it to double
-							 * to make identity operations */
-							break;
-						case ADDITIVE:
-							// additive (scale[frame] = 1, mul[frame] = 1)
-						case ADDITIVE_SCALING:
-							// additive + scale (mul[frame] = 1)
-							tmp = (double)data->pix[frame][pix_idx+x] * args->coeff.scale[frame];
-							data->stack[frame] = round_to_WORD(tmp - args->coeff.offset[frame]);
-							break;
-						case MULTIPLICATIVE:
-							// multiplicative  (scale[frame] = 1, offset[frame] = 0)
-						case MULTIPLICATIVE_SCALING:
-							// multiplicative + scale (offset[frame] = 0)
-							tmp = (double)data->pix[frame][pix_idx+x] * args->coeff.scale[frame];
-							data->stack[frame] = round_to_WORD(tmp * args->coeff.mul[frame]);
-							break;
-					}
-				}
-				double median = quickmedian(data->stack, nb_frames);
-				if (args->norm_to_16) {
-					normalize_to16bit(bitpix, &median);
-				}
-				fit.pdata[my_block->channel][pixel_idx] = round_to_WORD(median);
-				pixel_idx++;
-			}
-		}
-	} /* end of loop over parallel stacks */
-
-	if (retval)
-		goto free_and_close;
-
-	set_progress_bar_data(_("Finalizing stacking..."), (double)cur_nb/total);
-	/* copy result to gfit if success */
-	clearfits(&gfit);
-	copyfits(&fit, &gfit, CP_FORMAT, 0);
-	gfit.data = fit.data;
-	for (i = 0; i < fit.naxes[2]; i++)
-		gfit.pdata[i] = fit.pdata[i];
-
-free_and_close:
-	fprintf(stdout, "free and close (%d)\n", retval);
-	for (i=0; i<nb_frames; ++i) {
-		seq_close_image(args->seq, args->image_indices[i]);
-	}
-
-	if (data_pool) {
-		for (i=0; i<pool_size; i++) {
-			if (data_pool[i].stack) free(data_pool[i].stack);
-			if (data_pool[i].pix) free(data_pool[i].pix);
-			if (data_pool[i].tmp) free(data_pool[i].tmp);
-		}
-		free(data_pool);
-	}
-	if (blocks) free(blocks);
-	if (args->coeff.offset) free(args->coeff.offset);
-	if (args->coeff.mul) free(args->coeff.mul);
-	if (args->coeff.scale) free(args->coeff.scale);
-	if (retval) {
-		/* if retval is set, gfit has not been modified */
-		if (fit.data) free(fit.data);
-		set_progress_bar_data(_("Median stacking failed. Check the log."), PROGRESS_RESET);
-		siril_log_message(_("Stacking failed.\n"));
-	} else {
-		set_progress_bar_data(_("Median stacking complete."), PROGRESS_DONE);
-		siril_log_message(_("Median stacking complete. %d have been stacked.\n"), nb_frames);
-	}
-	
-	return retval;
->>>>>>> ca16607a
 }
 
 /******************************* ADDMIN AND ADDMAX STACKING ******************************
@@ -464,539 +253,6 @@
 	return retval;
 }
 
-
-<<<<<<< HEAD
-=======
-/******************************* REJECTION STACKING ******************************
- * The functions below are those managing the rejection, the stacking code is
- * after and similar to median but takes into account the registration data and
- * does a different operation to keep the final pixel values.
- *********************************************************************************/
-static int percentile_clipping(WORD pixel, double sig[], double median, uint64_t rej[]) {
-	double plow = sig[0];
-	double phigh = sig[1];
-
-	if ((median - (double)pixel) / median > plow) {
-		rej[0]++;
-		return -1;
-	}
-	else if (((double)pixel - median) / median > phigh) {
-		rej[1]++;
-		return 1;
-	}
-	else return 0;
-}
-
-/* Rejection of pixels, following sigma_(high/low) * sigma.
- * The function returns 0 if no rejections are required, 1 if it's a high
- * rejection and -1 for a low-rejection */
-static int sigma_clipping(WORD pixel, double sig[], double sigma, double median, uint64_t rej[]) {
-	double sigmalow = sig[0];
-	double sigmahigh = sig[1];
-
-	if (median - (double)pixel > sigmalow * sigma) {
-		rej[0]++;
-		return -1;
-	}
-	else if ((double)pixel - median > sigmahigh * sigma) {
-		rej[1]++;
-		return 1;
-	}
-	else return 0;
-}
-
-static void Winsorize(WORD *pixel, double m0, double m1) {
-	if (*pixel < m0) *pixel = round_to_WORD(m0);
-	else if (*pixel > m1) *pixel = round_to_WORD(m1);
-}
-
-static int line_clipping(WORD pixel, double sig[], double sigma, int i, double a, double b, uint64_t rej[]) {
-	double sigmalow = sig[0];
-	double sigmahigh = sig[1];
-
-	if (((a * (double)i + b - (double)pixel) / sigma) > sigmalow) {
-		rej[0]++;
-		return -1;
-	}
-	else if ((((double)pixel - a * (double)i - b) / sigma) > sigmahigh) {
-		rej[1]++;
-		return 1;
-	}
-	else return 0;
-}
-
-int stack_mean_with_rejection(struct stacking_args *args) {
-	int nb_frames;		/* number of frames actually used */
-	uint64_t irej[3][2] = {{0,0}, {0,0}, {0,0}};
-	int bitpix;
-	int naxis, cur_nb = 0;
-	long npixels_in_block;
-	long naxes[3];
-	int i;
-	double exposure = 0.0;
-	int retval = 0;
-	struct _data_block *data_pool = NULL;
-	int pool_size = 1;
-	fits fit = { 0 };
-	struct _image_block *blocks = NULL;
-	regdata *layerparam = NULL;
-
-	nb_frames = args->nb_images_to_stack;
-	naxes[0] = naxes[1] = 0; naxes[2] = 1;
-
-	if (nb_frames < 2) {
-		siril_log_message(_("Select at least two frames for stacking. Aborting.\n"));
-		return -1;
-	}
-	g_assert(nb_frames <= args->seq->number);
-
-	if (args->reglayer < 0)
-		fprintf(stderr, "No registration layer passed, ignoring regdata!\n");
-	else layerparam = args->seq->regparam[args->reglayer];
-
-	set_progress_bar_data(NULL, PROGRESS_RESET);
-
-	/* first loop: open all fits files and check they are of same size */
-	if ((retval = stack_open_all_files(args, &bitpix, &naxis, naxes, &exposure, &fit))) {
-		goto free_and_close;
-	}
-
-	if (naxes[0] == 0) {
-		// no image has been loaded
-		siril_log_message(_("Rejection stack error: uninitialized sequence\n"));
-		retval = -2;
-		goto free_and_close;
-	}
-	fprintf(stdout, "image size: %ldx%ld, %ld layers\n", naxes[0], naxes[1], naxes[2]);
-
-	/* initialize result image */
-	if ((retval = stack_create_result_fit(&fit, bitpix, naxis, naxes))) {
-		goto free_and_close;
-	}
-	if (args->norm_to_16 || fit.orig_bitpix != BYTE_IMG) {
-		fit.bitpix = USHORT_IMG;
-		if (args->norm_to_16)
-			fit.orig_bitpix = USHORT_IMG;
-	}
-
-	/* Define some useful constants */
-	double total = (double)(naxes[2] * naxes[1] + 2);	// only used for progress bar
-
-	int nb_threads;
-#ifdef _OPENMP
-	nb_threads = com.max_thread;
-	if (nb_threads > 1 && args->seq->type == SEQ_REGULAR) {
-		if (fits_is_reentrant()) {
-			fprintf(stdout, "cfitsio was compiled with multi-thread support,"
-					" stacking will be executed by several cores\n");
-		} else {
-			nb_threads = 1;
-			fprintf(stdout, "cfitsio was compiled without multi-thread support,"
-					" stacking will be executed on only one core\n");
-			siril_log_message(_("Your version of cfitsio does not support multi-threading\n"));
-		}
-	}
-#else
-	nb_threads = 1;
-#endif
-
-	int nb_channels = naxes[2];
-	if (sequence_is_rgb(args->seq) && nb_channels != 3) {
-		siril_log_message(_("Processing the sequence as RGB\n"));
-		nb_channels = 3;
-	}
-
-	long largest_block_height;
-	int nb_blocks;
-	/* Compute parallel processing data: the data blocks, later distributed to threads */
-	if ((retval = stack_compute_parallel_blocks(&blocks, args->max_number_of_rows, nb_channels,
-					naxes, &largest_block_height, &nb_blocks))) {
-		goto free_and_close;
-	}
-
-	/* Allocate the buffers.
-	 * We allocate as many as the number of threads, each thread will pick one of the buffers.
-	 * Buffers are allocated to the largest block size calculated above.
-	 */
-#ifdef _OPENMP
-	pool_size = nb_threads;
-	g_assert(pool_size > 0);
-#endif
-	npixels_in_block = largest_block_height * naxes[0];
-	g_assert(npixels_in_block > 0);
-
-	fprintf(stdout, "allocating data for %d threads (each %'lu MB)\n", pool_size,
-			(unsigned long) (nb_frames * npixels_in_block * sizeof(WORD)) / BYTES_IN_A_MB);
-	data_pool = calloc(pool_size, sizeof(struct _data_block));
-	for (i = 0; i < pool_size; i++) {
-		int j;
-		data_pool[i].pix = malloc(nb_frames * sizeof(WORD *));
-		data_pool[i].tmp = malloc(nb_frames * npixels_in_block * sizeof(WORD));
-		data_pool[i].stack = malloc(nb_frames * sizeof(WORD));
-		data_pool[i].rejected = calloc(nb_frames, sizeof(int));
-		if (!data_pool[i].pix || !data_pool[i].tmp || !data_pool[i].stack || !data_pool[i].rejected) {
-			PRINT_ALLOC_ERR;
-			fprintf(stderr, "CHANGE MEMORY SETTINGS if stacking takes too much.\n");
-			retval = -1;
-			goto free_and_close;
-		}
-		if (args->type_of_rejection == WINSORIZED) {
-			data_pool[i].w_stack = malloc(nb_frames * sizeof(WORD));
-			if (!data_pool[i].w_stack) {
-				PRINT_ALLOC_ERR;
-				fprintf(stderr, "CHANGE MEMORY SETTINGS if stacking takes too much.\n");
-				retval = -1;
-				goto free_and_close;
-			}
-		}
-
-		if (args->type_of_rejection == LINEARFIT) {
-			data_pool[i].xf = malloc(nb_frames * sizeof(double));
-			data_pool[i].yf = malloc(nb_frames * sizeof(double));
-			if (!data_pool[i].xf || !data_pool[i].yf) {
-				PRINT_ALLOC_ERR;
-				fprintf(stderr, "CHANGE MEMORY SETTINGS if stacking takes too much.\n");
-				retval = -1;
-				goto free_and_close;
-			}
-		}
-
-		for (j=0; j<nb_frames; ++j) {
-			data_pool[i].pix[j] = data_pool[i].tmp + j * npixels_in_block;
-		}
-	}
-	
-
-	siril_log_message(_("Starting stacking...\n"));
-	set_progress_bar_data(_("Rejection stacking in progress..."), PROGRESS_RESET);
-
-#ifdef _OPENMP
-#pragma omp parallel for num_threads(nb_threads) private(i) schedule(dynamic) if (nb_threads > 1 && (args->seq->type == SEQ_SER || fits_is_reentrant()))
-#endif
-	for (i = 0; i < nb_blocks; i++)
-	{
-		/**** Step 1: get allocated memory for the current thread ****/
-		struct _image_block *my_block = blocks+i;
-		struct _data_block *data;
-		int data_idx = 0;
-		long x, y;
-
-		if (!get_thread_run()) retval = -1;
-		if (retval) continue;
-#ifdef _OPENMP
-		data_idx = omp_get_thread_num();
-#ifdef STACK_DEBUG
-		struct timeval thread_start;
-		gettimeofday(&thread_start, NULL);
-		fprintf(stdout, "Thread %d takes block %d.\n", data_idx, i);
-#endif
-#endif
-		//fprintf(stdout, "thread %d working on block %d gets data\n", data_idx, i);
-		data = &data_pool[data_idx];
-
-		/**** Step 2: load image data for the corresponding image block ****/
-		stack_read_block_data(args, 1, my_block, data, naxes);
-
-#if defined _OPENMP && defined STACK_DEBUG
-		{
-			struct timeval thread_mid;
-			int min, sec;
-			gettimeofday(&thread_mid, NULL);
-			get_min_sec_from_timevals(thread_start, thread_mid, &min, &sec);
-			fprintf(stdout, "Thread %d loaded block %d after %d min %02d s.\n\n",
-					data_idx, i, min, sec);
-		}
-#endif
-
-		/**** Step 3: iterate over the y and x of the image block and stack ****/
-		for (y = 0; y < my_block->height; y++)
-		{
-			/* index of the pixel in the result image
-			 * we read line y, but we need to store it at
-			 * ry - y - 1 to not have the image mirrored. */
-			int pdata_idx = (naxes[1] - (my_block->start_row + y) - 1) * naxes[0]; 
-			/* index of the line in the read data, data->pix[frame] */
-			int pix_idx = y * naxes[0];
-			if (retval) break;
-
-			// update progress bar
-#ifdef _OPENMP
-#pragma omp atomic
-#endif
-			cur_nb++;
-
-			if (!get_thread_run()) {
-				retval = -1;
-				break;
-			}
-			if (!(cur_nb % 16))	// every 16 iterations
-				set_progress_bar_data(NULL, (double)cur_nb/total);
-
-			double sigma = -1.0;
-			uint64_t crej[2] = {0, 0};
-	
-			for (x = 0; x < naxes[0]; ++x){
-				int frame;
-				/* copy all images pixel values in the same row array `stack'
-				 * to optimize caching and improve readability */
-				for (frame = 0; frame < nb_frames; ++frame) {
-					int shiftx = 0;
-					if (layerparam) {
-						shiftx = round_to_int(
-								layerparam[args->image_indices[frame]].shiftx *
-								args->seq->upscale_at_stacking);
-					}
-
-					if (shiftx && (x - shiftx >= naxes[0] || x - shiftx < 0)) {
-						/* outside bounds, images are black. We could
-						 * also set the background value instead, if available */
-						data->stack[frame] = 0;
-					}
-					else {
-						WORD pixel = data->pix[frame][pix_idx+x-shiftx];
-						double tmp;
-						switch (args->normalize) {
-						default:
-						case NO_NORM:
-							// no normalization (scale[frame] = 1, offset[frame] = 0, mul[frame] = 1)
-							data->stack[frame] = pixel;
-							/* it's faster if we don't convert it to double
-							 * to make identity operations */
-							break;
-						case ADDITIVE:
-							// additive (scale[frame] = 1, mul[frame] = 1)
-						case ADDITIVE_SCALING:
-							// additive + scale (mul[frame] = 1)
-							tmp = (double)pixel * args->coeff.scale[frame];
-							data->stack[frame] = round_to_WORD(tmp - args->coeff.offset[frame]);
-							break;
-						case MULTIPLICATIVE:
-							// multiplicative  (scale[frame] = 1, offset[frame] = 0)
-						case MULTIPLICATIVE_SCALING:
-							// multiplicative + scale (offset[frame] = 0)
-							tmp = (double)pixel * args->coeff.scale[frame];
-							data->stack[frame] = round_to_WORD(tmp * args->coeff.mul[frame]);
-							break;
-						}
-					}
-				}
-
-				int N = nb_frames;// N is the number of pixels kept from the current stack
-				double median;
-				int pixel, output, changed, n, r = 0;
-				switch (args->type_of_rejection) {
-				case PERCENTILE:
-					median = quickmedian (data->stack, N);
-					for (frame = 0; frame < N; frame++) {
-						data->rejected[frame] =	percentile_clipping(data->stack[frame], args->sig, median, crej);
-					}
-
-					for (pixel = 0, output = 0; pixel < N; pixel++) {
-						if (!data->rejected[pixel]) {
-							// copy only if there was a rejection
-							if (pixel != output)
-								data->stack[output] = data->stack[pixel];
-							output++;
-						}
-					}
-					N = output;
-					break;
-				case SIGMA:
-					do {
-						sigma = gsl_stats_ushort_sd(data->stack, 1, N);
-						median = quickmedian (data->stack, N);
-						for (frame = 0; frame < N; frame++) {
-							data->rejected[frame] =	sigma_clipping(data->stack[frame], args->sig, sigma, median, crej);
-							if (data->rejected[frame])
-								r++;
-							if (N - r <= 4) break;
-						}
-						for (pixel = 0, output = 0; pixel < N; pixel++) {
-							if (!data->rejected[pixel]) {
-								// copy only if there was a rejection
-								if (pixel != output)
-									data->stack[output] = data->stack[pixel];
-								output++;
-							}
-						}
-						changed = N != output;
-						N = output;
-					} while (changed && N > 3);
-					break;
-				case SIGMEDIAN:
-					do {
-						sigma = gsl_stats_ushort_sd(data->stack, 1, N);
-						median = quickmedian (data->stack, N);
-						n = 0;
-						for (frame = 0; frame < N; frame++) {
-							if (sigma_clipping(data->stack[frame], args->sig, sigma, median, crej)) {
-								data->stack[frame] = median;
-								n++;
-							}
-						}
-					} while (n > 0 && N > 3);
-					break;
-				case WINSORIZED:
-					do {
-						double sigma0;
-						sigma = gsl_stats_ushort_sd(data->stack, 1, N);
-						median = quickmedian (data->stack, N);
-						memcpy(data->w_stack, data->stack, N * sizeof(WORD));
-						do {
-							int jj;
-							double m0 = median - 1.5 * sigma;
-							double m1 = median + 1.5 * sigma;
-							for (jj = 0; jj < N; jj++)
-								Winsorize(data->w_stack+jj, m0, m1);
-							median = quickmedian (data->w_stack, N);
-							sigma0 = sigma;
-							sigma = 1.134 * gsl_stats_ushort_sd(data->w_stack, 1, N);
-						} while ((fabs(sigma - sigma0) / sigma0) > 0.0005);
-						for (frame = 0; frame < N; frame++) {
-							data->rejected[frame] = sigma_clipping(
-									data->stack[frame], args->sig, sigma,
-									median, crej);
-							if (data->rejected[frame] != 0)
-								r++;
-							if (N - r <= 4) break;
-
-						}
-						for (pixel = 0, output = 0; pixel < N; pixel++) {
-							if (!data->rejected[pixel]) {
-								// copy only if there was a rejection
-								if (pixel != output)
-									data->stack[output] = data->stack[pixel];
-								output++;
-							}
-						}
-						changed = N != output;
-						N = output;
-					} while (changed && N > 3);
-					break;
-				case LINEARFIT:
-					do {
-						double a, b, cov00, cov01, cov11, sumsq;
-						quicksort_s(data->stack, N);
-						for (frame = 0; frame < N; frame++) {
-							data->xf[frame] = (double)frame;
-							data->yf[frame] = (double)data->stack[frame];
-						}
-						gsl_fit_linear(data->xf, 1, data->yf, 1, N, &b, &a, &cov00, &cov01, &cov11, &sumsq);
-						sigma = 0.0;
-						for (frame = 0; frame < N; frame++)
-							sigma += (fabs((double)data->stack[frame] - (a*(double)frame + b)));
-						sigma /= (double)N;
-						for (frame = 0; frame < N; frame++) {
-							data->rejected[frame] =
-									line_clipping(data->stack[frame], args->sig, sigma, frame, a, b, crej);
-							if (data->rejected[frame] != 0)
-								r++;
-							if (N - r <= 4) break;
-						}
-						for (pixel = 0, output = 0; pixel < N; pixel++) {
-							if (!data->rejected[pixel]) {
-								// copy only if there was a rejection
-								if (pixel != output)
-									data->stack[output] = data->stack[pixel];
-								output++;
-							}
-						}
-						changed = N != output;
-						N = output;
-					} while (changed && N > 3);
-					break;
-				default:
-				case NO_REJEC:
-					;		// Nothing to do, no rejection
-				}
-
-				int64_t sum = 0L;
-				double mean;
-				for (frame = 0; frame < N; ++frame) {
-					sum += data->stack[frame];
-				}
-				mean = sum / (double)N;
-				if (args->norm_to_16) {
-					normalize_to16bit(bitpix, &mean);
-				}
-				fit.pdata[my_block->channel][pdata_idx++] = round_to_WORD(mean);
-			} // end of for x
-#ifdef _OPENMP
-#pragma omp critical
-#endif
-			{
-				irej[my_block->channel][0] += crej[0];
-				irej[my_block->channel][1] += crej[1];
-			}
-
-		} // end of for y
-#if defined _OPENMP && defined STACK_DEBUG
-		{
-			struct timeval thread_end;
-			int min, sec;
-			gettimeofday(&thread_end, NULL);
-			get_min_sec_from_timevals(thread_start, thread_end, &min, &sec);
-			fprintf(stdout, "Thread %d finishes block %d after %d min %02d s.\n",
-					data_idx, i, min, sec);
-		}
-#endif
-	} /* end of loop over parallel stacks */
-
-	if (retval)
-		goto free_and_close;
-
-	set_progress_bar_data(_("Finalizing stacking..."), (double)cur_nb/total);
-	double nb_tot = (double) naxes[0] * naxes[1] * nb_frames;
-	long channel;
-	for (channel = 0; channel < naxes[2]; channel++) {
-		siril_log_message(_("Pixel rejection in channel #%d: %.3lf%% - %.3lf%%\n"),
-				channel, irej[channel][0] / (nb_tot) * 100.0,
-				irej[channel][1] / (nb_tot) * 100.0);
-	}
-
-	/* copy result to gfit if success */
-	clearfits(&gfit);
-	copyfits(&fit, &gfit, CP_FORMAT, 0);
-	gfit.exposure = exposure;
-	gfit.data = fit.data;
-	for (i = 0; i < fit.naxes[2]; i++)
-		gfit.pdata[i] = fit.pdata[i];
-
-free_and_close:
-	fprintf(stdout, "free and close (%d)\n", retval);
-	for (i = 0; i < nb_frames; ++i) {
-		seq_close_image(args->seq, args->image_indices[i]);
-	}
-
-	if (data_pool) {
-		for (i=0; i<pool_size; i++) {
-			if (data_pool[i].stack) free(data_pool[i].stack);
-			if (data_pool[i].pix) free(data_pool[i].pix);
-			if (data_pool[i].tmp) free(data_pool[i].tmp);
-			if (data_pool[i].rejected) free(data_pool[i].rejected);
-			if (data_pool[i].w_stack) free(data_pool[i].w_stack);
-			if (data_pool[i].xf) free(data_pool[i].xf);
-			if (data_pool[i].yf) free(data_pool[i].yf);
-		}
-		free(data_pool);
-	}
-	if (blocks) free(blocks);
-	if (args->coeff.offset) free(args->coeff.offset);
-	if (args->coeff.mul) free(args->coeff.mul);
-	if (args->coeff.scale) free(args->coeff.scale);
-	if (retval) {
-		/* if retval is set, gfit has not been modified */
-		if (fit.data) free(fit.data);
-		set_progress_bar_data(_("Rejection stacking failed. Check the log."), PROGRESS_RESET);
-		siril_log_message(_("Stacking failed.\n"));
-	} else {
-		set_progress_bar_data(_("Rejection stacking complete."), PROGRESS_DONE);
-	}
-	
-	return retval;
-}
-
->>>>>>> ca16607a
 /* the function that prepares the stacking and runs it */
 void main_stack(struct stacking_args *args) {
 	int nb_allowed_files;
