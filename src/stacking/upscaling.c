--- conflicted
+++ resolved
@@ -147,12 +147,8 @@
 	if (nb_threads == 0) {
 		siril_log_color_message(_("Stacking will be done without up-scaling (disabling 'drizzle')\n"), "red");
 		stackargs->upscale_at_stacking = FALSE;
-<<<<<<< HEAD
 		free(upargs);
-		free(args);
-=======
 		free_generic_seq_args(args);
->>>>>>> 26d067ff
 		return 0;
 	}
 	args->max_parallel_images = nb_threads;
