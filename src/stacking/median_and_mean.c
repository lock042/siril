/*
 * This file is part of Siril, an astronomy image processor.
 * Copyright (C) 2005-2011 Francois Meyer (dulle at free.fr)
 * Copyright (C) 2012-2024 team free-astro (see more in AUTHORS file)
 * Reference site is https://siril.org
 *
 * Siril is free software: you can redistribute it and/or modify
 * it under the terms of the GNU General Public License as published by
 * the Free Software Foundation, either version 3 of the License, or
 * (at your option) any later version.
 *
 * Siril is distributed in the hope that it will be useful,
 * but WITHOUT ANY WARRANTY; without even the implied warranty of
 * MERCHANTABILITY or FITNESS FOR A PARTICULAR PURPOSE. See the
 * GNU General Public License for more details.
 *
 * You should have received a copy of the GNU General Public License
 * along with Siril. If not, see <http://www.gnu.org/licenses/>.
 */

#include <string.h>
#include <math.h>
#include <gsl/gsl_statistics_ushort.h>
#include <gsl/gsl_cdf.h>

#include "core/siril.h"
#include "core/proto.h"
#include "core/OS_utils.h"
#include "core/siril_log.h"
#include "io/sequence.h"
#include "io/ser.h"
#include "io/image_format_fits.h"
#include "gui/progress_and_log.h"
#include "algos/sorting.h"
#include "algos/statistics.h"
#include "stacking/stacking.h"
#include "stacking/siril_fit_linear.h"
#include "registration/registration.h"

static int stack_mean_or_median(struct stacking_args *args, gboolean is_mean);

/*************************** MEDIAN AND MEAN STACKING **************************
 * Median and mean stacking require all images to be in memory, so we don't
 * use the generic readfits() but directly the cfitsio routines to open them
 * and seq_opened_read_region() to read data randomly from them.
 * Since all data of all images cannot fit in memory, a divide and conqueer
 * strategy is used, where each thread reads and processes only a part of the
 * image, which size is computed depending on the available memory, image size
 * and thread number.
 *
 * Median stacking does not use registration data, as it's generally used for
 * preprocessing master file creation. Mean stacking however does.
 *
 * The difference between median and mean stacking is that once we have pixel
 * data for all images, in the first case the result is the median of all
 * values, in the other some values can be rejected and the average of the
 * remaining ones is used.
 * ****************************************************************************/

int stack_open_all_files(struct stacking_args *args, int *bitpix, int *naxis, long *naxes,
		GList **list_date, fits *fit) {
	int nb_frames = args->nb_images_to_stack;
	guint stackcnt = 0;
	double livetime = 0.0;
	*bitpix = 0;
	*naxis = 0;
	*naxes = 0;
	// for max framing
	double xmin = DBL_MAX;
	double xmax = -DBL_MAX;
	double ymin = DBL_MAX;
	double ymax = -DBL_MAX;
	if (args->maximize_framing)	{
		g_assert(args->seq->regparam);
		g_assert(args->seq->regparam[args->reglayer]);
	}
	set_progress_bar_data(_("Opening images for stacking"), PROGRESS_NONE);

	if (args->seq->type == SEQ_REGULAR || args->seq->type == SEQ_FITSEQ) {
		if (args->apply_nbstack_weights) {
			int nb_layers = args->seq->nb_layers;
			args->weights = malloc(nb_layers * nb_frames * sizeof(double));
		}
		if (args->seq->type == SEQ_FITSEQ) {
			g_assert(args->seq->fitseq_file);
			/* we assume that all images have the same dimensions and bitpix 
			unless we are using max framing, which will recompute dest image size
			and skip forcing same image size */
			memcpy(naxes, args->seq->fitseq_file->naxes, sizeof args->seq->fitseq_file->naxes);
			*naxis = naxes[2] == 3 ? 3 : 2;
			*bitpix = args->seq->fitseq_file->bitpix;
		}

		for (int i = 0; i < nb_frames; ++i) {
			int image_index = args->image_indices[i]; // image index in sequence
			if (!get_thread_run())
				return ST_GENERIC_ERROR;
			if (i % 20 == 0)
				set_progress_bar_data(NULL, PROGRESS_PULSATE);

			fitsfile *fptr;
			if (args->seq->type == SEQ_REGULAR) {
				if (seq_open_image(args->seq, image_index)) {
					siril_log_message(_("Opening image %d failed\n"), image_index);
					return ST_SEQUENCE_ERROR;
				}

				fptr = args->seq->fptr[image_index];
				if (check_fits_params(fptr, bitpix, naxis, naxes, args->maximize_framing)) {
					siril_log_message(_("Opening image %d failed\n"), image_index);
					return ST_SEQUENCE_ERROR;
				}
			} else {
				if (fitseq_set_current_frame(args->seq->fitseq_file, image_index)) {
					siril_log_color_message(_("There was an error opening frame %d for stacking\n"), "red", image_index);
					return ST_SEQUENCE_ERROR;
				}
				fptr = args->seq->fitseq_file->fptr;
			}

			/* we get some metadata at the same time: date, exposure ... */
			gdouble current_exp, current_livetime;
			unsigned int stack_count;
			GDateTime *dt = NULL;

			get_date_data_from_fitsfile(fptr, &dt, &current_exp, &current_livetime, &stack_count);
			if (dt)
				*list_date = g_list_prepend(*list_date, new_date_item(dt, current_exp));
			livetime += current_livetime;
			stackcnt += stack_count;

			/* We copy metadata from reference to the final fit */
			if (image_index == args->ref_image)
				import_metadata_from_fitsfile(fptr, fit);

			if (args->apply_nbstack_weights) {
				int nb_layers = args->seq->nb_layers;
				double weight = (double)stack_count;
				siril_debug_print("weight for image %d: %d\n", i, stack_count);
				args->weights[i] = weight;
				if (nb_layers > 1) {
					args->weights[nb_frames + i] = weight;
					args->weights[nb_frames * 2 + i] = weight;
				}
			}
			/*we compute the dest size if maximize_framing*/
			if (args->maximize_framing) {
				regdata *regdat = args->seq->regparam[args->reglayer];
				int rx = (args->seq->is_variable) ? args->seq->imgparam[image_index].rx : args->seq->rx;
				int ry = (args->seq->is_variable) ? args->seq->imgparam[image_index].ry : args->seq->ry;
				xmin = (xmin > regdat[image_index].H.h02) ? regdat[image_index].H.h02 : xmin;
				ymin = (ymin > regdat[image_index].H.h12) ? regdat[image_index].H.h12 : ymin;
				xmax = (xmax < regdat[image_index].H.h02 + rx) ? regdat[image_index].H.h02 + rx : xmax;
				ymax = (ymax < regdat[image_index].H.h12 + ry) ? regdat[image_index].H.h12 + ry : ymax;
			}
		}
		if (stackcnt <= 0)
			stackcnt = nb_frames;
		fit->keywords.stackcnt = stackcnt;
		fit->keywords.livetime = livetime;
		// keeping exposure of the reference frame

		if (naxes[2] == 0)
			naxes[2] = 1;
		g_assert(naxes[2] <= 3);

		if (args->maximize_framing) {
			naxes[0] = (int)(ceil(xmax) - floor(xmin));
			naxes[1] = (int)(ceil(ymax) - floor(ymin));
			args->offset[0] = floor(xmin);
			args->offset[1] = -floor(ymin);
			siril_debug_print("new size: %d %d\n", naxes[0], naxes[1]);
			siril_debug_print("new origin: %d %d\n", args->offset[0], args->offset[1]);
		}
	}
	else if (args->seq->type == SEQ_SER) {
		g_assert(args->seq->ser_file);
		naxes[0] = args->seq->ser_file->image_width;
		naxes[1] = args->seq->ser_file->image_height;
		ser_color type_ser = args->seq->ser_file->color_id;
		*bitpix = (args->seq->ser_file->byte_pixel_depth == SER_PIXEL_DEPTH_8) ? BYTE_IMG : USHORT_IMG;
		if (!com.pref.debayer.open_debayer && type_ser != SER_RGB && type_ser != SER_BGR)
			type_ser = SER_MONO;
		naxes[2] = type_ser == SER_MONO ? 1 : 3;
		*naxis = type_ser == SER_MONO ? 2 : 3;
		/* case of Super Pixel not handled yet */
		if (com.pref.debayer.open_debayer && com.pref.debayer.bayer_inter == BAYER_SUPER_PIXEL) {
			siril_log_message(_("Super-pixel is not handled yet for on the fly SER stacking\n"));
			return ST_GENERIC_ERROR;
		}

		import_metadata_from_serfile(args->seq->ser_file, fit);
		for (int i = 0; i < nb_frames; ++i) {
			int image_index = args->image_indices[i]; // image index in sequence
			GDateTime *dt = ser_read_frame_date(args->seq->ser_file, image_index);
			if (dt)
				*list_date = g_list_prepend(*list_date,	new_date_item(dt, 0.0));
		}
		fit->keywords.stackcnt = nb_frames;
		fit->keywords.livetime = fit->keywords.exposure * nb_frames;
		// keeping the fallacious exposure based on fps from the header
	} else {
		siril_log_message(_("Rejection stacking is only supported for FITS images/sequences and SER sequences.\nUse \"Sum Stacking\" instead.\n"));
		return ST_SEQUENCE_ERROR;
	}

	set_progress_bar_data(NULL, PROGRESS_DONE);
	siril_debug_print("stack count: %u, livetime: %f\n", fit->keywords.stackcnt, fit->keywords.livetime);
	return ST_OK;
}

/* The number of blocks must be divisible by the number of channels or they won't be
 * nearly the same size. It must also be divisible by the number of threads, or possibly
 * be close to being when there are many. This favors memory over threads, but since they
 * all start reading at the same time their execution will likely shift, so it may be
 * better to use all available memory.
 */
static int refine_blocks_candidate(int nb_threads, int nb_channels, int minimum_blocks) {
	// we assume that minimum_blocks, the candidate, is at least equal to the number
	// of threads
	int factor_of = nb_channels;
	if (nb_threads < 4) {
		// only allow factors of nb_threads
		if (factor_of != 1 && nb_threads % factor_of == 0)
			factor_of = nb_threads;
		else factor_of *= nb_threads;
		return round_to_ceiling_multiple(minimum_blocks, factor_of);
	}
	// allow 1 minus the factor for 4 - 7 threads
	// allow 3 minus the factor for 8 and more threads
	int minus_factor_allowed = nb_threads < 8 ? 1 : 3;
	int candidate = round_to_ceiling_multiple(minimum_blocks, factor_of);
	do {
		int rem = candidate % nb_threads;
		if (rem == 0 || rem >= (nb_threads - minus_factor_allowed))
			return candidate;
		candidate += factor_of;
	} while (1);
	return candidate;
}

/* median or mean stacking require that the value of each pixel from all images
 * is available. We cannot load all images in memory and it's too slow to read
 * one pixel at a time in all images, so we prepare blocks.
 * Blocks are a part of a channel that will be read from all images, and the
 * stacking will be done on each pixel of the block before going to the next.
 * Parallelization of work is done by assigning some blocks to a thread, which
 * it will process sequentially.
 * To improve load distribution, blocks should be small enough to allow all
 * threads to work but as big as possible for the available memory.
 */
int stack_compute_parallel_blocks(struct _image_block **blocksptr, long max_number_of_rows,
		const long naxes[3], int nb_threads, long *largest_block_height, int *nb_blocks) {
	int candidate = nb_threads;	// candidate number of blocks
	if (nb_threads < 1 || max_number_of_rows < 1)
		return ST_GENERIC_ERROR;
	while ((max_number_of_rows * candidate) / nb_threads < naxes[1] * naxes[2])
		candidate++;
	candidate = refine_blocks_candidate(nb_threads, (naxes[2] == 3L) ? 3 : 1, candidate);

	*nb_blocks = candidate;
	long height_of_blocks = naxes[1] * naxes[2] / candidate;
	int remainder = naxes[1] % (candidate / naxes[2]);
	siril_log_message(_("We have %d parallel blocks of size %d (+%d) for stacking.\n"),
			*nb_blocks, height_of_blocks, remainder);

	*largest_block_height = 0;
	long channel = 0, row = 0, j = 0;
	*blocksptr = malloc(*nb_blocks * sizeof(struct _image_block));
	if (!*blocksptr) {
		PRINT_ALLOC_ERR;
		return ST_ALLOC_ERROR;
	}
	struct _image_block *blocks = *blocksptr;
	do {
		if (j >= *nb_blocks) {
			siril_log_message(_("A bug has been found. Unable to split the image "
						"area into the correct processing blocks.\n"));
			return ST_GENERIC_ERROR;
		}

		blocks[j].channel = channel;
		blocks[j].start_row = row;
		long end = row + height_of_blocks - 1;
		if (remainder > 0) {
			// just add one pixel from the remainder to the first blocks to
			// avoid having all of them in the last block
			end++;
			remainder--;
		}
		if (end >= naxes[1] - 1 ||	// end of the line
				(naxes[1] - end < height_of_blocks / 10)) { // not far from it
			end = naxes[1] - 1;
			row = 0;
			channel++;
			remainder = naxes[1] - (*nb_blocks / naxes[2] * height_of_blocks);
		} else {
			row = end + 1;
		}
		blocks[j].end_row = end;
		blocks[j].height = blocks[j].end_row - blocks[j].start_row + 1;
		if (*largest_block_height < blocks[j].height) {
			*largest_block_height = blocks[j].height;
		}
		fprintf(stdout, "Block %ld: channel %lu, from %lu to %lu (h = %lu)\n",
				j, blocks[j].channel, blocks[j].start_row,
				blocks[j].end_row, blocks[j].height);
		j++;

	} while (channel < naxes[2]) ;

	return ST_OK;
}

// This function reaaranges data that was written continuously to the buffer by 
// seq_opened_read_region to the actual stride of block_data. The rest of each line
// is padded with zeros.
// For instance, if img has a stride rx_img = 3 while block data has rx = 5 over
// 2 lines (ry = 2), this will transform abcdef0000 to abc00def00

static void rearrange_block_data(void *buffer, data_type itype, int rx, int ry, int rx_img) {
	if (rx == rx_img) // nothing to rearrange
		return;
	int ielem_size = itype == DATA_FLOAT ? sizeof(float) : sizeof(WORD);
	size_t full_stride = rx * ielem_size;
	size_t img_stride = rx_img * ielem_size;
	size_t padding_stride = full_stride - img_stride;
	size_t src = (ry - 1) * img_stride;
	size_t dst = (ry - 1) * full_stride;
	for (int j = ry - 1 ; j >= 0; j--) { // we start from the end of the array to rearrange in place
		// using memmove instead of memcpy to avoid error in case of overlap
		// Is it optimized or should we evaluate if overlap happens?
		memmove(buffer + dst, buffer + src, img_stride); 
		memset(buffer + dst + img_stride, 0, padding_stride);
		src -= img_stride;
		dst -= full_stride;
	}
	return;
}

static int stack_read_block_data(struct stacking_args *args,
		struct _image_block *my_block, struct _data_block *data,
		long *naxes, data_type itype, int thread_id) {

	int ielem_size = itype == DATA_FLOAT ? sizeof(float) : sizeof(WORD);
	/* store the layer info to retrieve normalization coeffs*/
	data->layer = (int)my_block->channel;
	/* Read the block from all images, store them in pix[image] */
	for (int frame = 0; frame < args->nb_images_to_stack; ++frame) {
		gboolean clear = FALSE, readdata = TRUE;
		long offset = 0;
		int image_index = args->image_indices[frame]; // image index in sequence
		/* area in C coordinates, starting with 0, not cfitsio coordinates. */
		int rx = naxes[0];
		int ry = naxes[1];
		if (args->maximize_framing) {
			rx = (args->seq->is_variable) ? args->seq->imgparam[image_index].rx : args->seq->rx;
			ry = (args->seq->is_variable) ? args->seq->imgparam[image_index].ry : args->seq->ry;
		}
		rectangle area = {0, my_block->start_row, rx, my_block->height};

		if (!get_thread_run())
			return ST_CANCEL;

		if (args->reglayer >= 0) {
			/* Load registration data for current image and modify area.
			 * Here, only the y shift is managed. If possible, the remaining part
			 * of the original area is read, the rest is filled with zeros. The x
			 * shift is managed in the main loop after the read. */
			regdata *layerparam = args->seq->regparam[args->reglayer];
			if (layerparam) {
				double scale = args->seq->upscale_at_stacking;
				double dx, dy;
				translation_from_H(layerparam[args->image_indices[frame]].H, &dx, &dy);
				dy -=args->offset[1];
				int shifty = round_to_int(dy * scale);
#ifdef STACK_DEBUG
				fprintf(stdout, "shifty for image %d: %d\n", args->image_indices[frame], shifty);
#endif
<<<<<<< HEAD
				if (area.y + area.h + shifty < 0 || area.y + shifty >= ry) {
=======
				if (area.y + area.h + shifty < 0 || area.y + shifty >= naxes[1]) {
>>>>>>> c9a033d7
					// entirely outside image below or above: all black pixels
					clear = TRUE; readdata = FALSE;
				} else if (area.y + shifty < 0) {
					/* we read only the bottom part of the area here, which
					* requires an offset in pix */
					clear = TRUE;
					area.h += area.y + shifty;	// cropping the height
<<<<<<< HEAD
					area.h = min(area.h, ry);
					offset = -naxes[0] * (area.y + shifty);	// positive
					// offset = naxes[0] * (area.y - shifty);	// positive  TODO: understand why this was working before
					area.y = 0;
				} else if (area.y + area.h + shifty >= ry) {
=======
					offset = -naxes[0] * (area.y + shifty);	// positive
					area.y = 0;
				} else if (area.y + area.h + shifty >= naxes[1]) {
>>>>>>> c9a033d7
					/* we read only the upper part of the area here */
					clear = TRUE;
					area.y += shifty;
					area.h += ry - (area.y + area.h);
				} else {
					area.y += shifty;
				}
			}
#ifdef STACK_DEBUG
			else fprintf(stderr, "NO REGPARAM\n");
#endif

			if (clear) {
				/* we are reading outside an image, fill with
				 * zeros and attempt to read lines that fit */
				memset(data->pix[frame], 0, my_block->height * naxes[0] * ielem_size);
			}
		}

		if (args->reglayer < 0 || readdata) {
			// reading pixels from current frame
			void *buffer;
			if (itype == DATA_FLOAT)
				buffer = ((float*)data->pix[frame]) + offset;
			else
				buffer = ((WORD *)data->pix[frame]) + offset;
			int retval = seq_opened_read_region(args->seq, my_block->channel,
					args->image_indices[frame], buffer, &area, thread_id);
			if (retval) {
#ifdef _OPENMP
				int tid = omp_get_thread_num();
				if (tid == 0)
#endif
					siril_log_color_message(_("Error reading one of the image areas\n"), "red");
				return ST_SEQUENCE_ERROR;
			}
			if (args->maximize_framing) {
				rearrange_block_data(buffer, itype, naxes[0], area.h, rx);
			}
		}
	}
	return ST_OK;
}

static void normalize_to16bit(int bitpix, double *mean) {
	switch(bitpix) {
		case BYTE_IMG:
			*mean *= (USHRT_MAX_DOUBLE / UCHAR_MAX_DOUBLE);
			break;
		default:
			; // do nothing
	}
}

static void norm_to_0_1_range(fits *fit) {
	float mini = FLT_MAX;
	float maxi = -1.f * FLT_MAX;
	long n = fit->naxes[0] * fit->naxes[1] * fit->naxes[2];

	/* search for min / max */
#ifdef _OPENMP
#pragma omp parallel for num_threads(com.max_thread) schedule(static) reduction(max:maxi) reduction(min:mini)
#endif
	for (int i = 1; i < n; i++) {
		float tmp = fit->fdata[i];
		if (tmp == 0.f)
			continue;
		if (tmp < mini)
			mini = tmp;
		if (tmp > maxi)
			maxi = tmp;
	}
	/* normalize to [0, 1] range */
#ifdef _OPENMP
#pragma omp parallel for num_threads(com.max_thread) schedule(static)
#endif
	for (int i = 0; i < n; i++) {
		fit->fdata[i] = (fit->fdata[i] == 0.f) ? 0.f : (fit->fdata[i] - mini) / (maxi - mini);
	}
}

/******************************* REJECTION STACKING ******************************
 * The functions below are those managing the rejection, the stacking code is
 * after and similar to median but takes into account the registration data and
 * does a different operation to keep the final pixel values.
 *********************************************************************************/

static int percentile_clipping(WORD pixel, const float sig[], float median, int rej[]) {
	float plow = sig[0];
	float phigh = sig[1];

	if ((median - (float) pixel) / median > plow) {
		rej[0]++;
		return -1;
	}
	else if (((float)pixel - median) / median > phigh) {
		rej[1]++;
		return 1;
	}
	return 0;
}

/* Rejection of pixels, following sigma_(high/low) * sigma.
 * The function returns 0 if no rejections are required, 1 if it's a high
 * rejection and -1 for a low-rejection */
static int sigma_clipping(WORD pixel, const float sig[], float sigma, float median, int rej[]) {
	float sigmalow = sig[0];
	float sigmahigh = sig[1];

	if (median - pixel > sigmalow * sigma) {
		rej[0]++;
		return -1;
	}
	else if (pixel - median > sigmahigh * sigma) {
		rej[1]++;
		return 1;
	}
	return 0;
}

static void Winsorize(WORD *pixel, WORD m0, WORD m1, int N) {
	for (int j = 0; j < N; ++j) {
		pixel[j] = pixel[j] < m0 ? m0 : pixel[j];
		pixel[j] = pixel[j] > m1 ? m1 : pixel[j];
	}
}

static int line_clipping(WORD pixel, const float sig[], float sigma, int i, float a, float b, int rej[]) {
	float sigmalow = sig[0];
	float sigmahigh = sig[1];

	if (a * i + b - pixel > sigma * sigmalow) {
		rej[0]++;
		return -1;
	} else if (pixel - a * i - b > sigma * sigmahigh) {
		rej[1]++;
		return 1;
	}
	return 0;
}

static void remove_element(WORD *array, int index, int array_length) {
	for (int i = index; i < array_length - 1; i++)
		array[i] = array[i + 1];
}

static float siril_stats_ushort_sd(const WORD data[], const int N, float *m) {
	double accumulator = 0.0; // accumulating in double precision is important for accuracy
	for (int i = 0; i < N; ++i) {
		accumulator += data[i];
	}
	float mean = (float)(accumulator / N);
	accumulator = 0.0;
	for (int i = 0; i < N; ++i)
		accumulator += (data[i] - mean) * (data[i] - mean);

	if (m) *m = mean;

	return sqrtf((float)(accumulator / (N - 1)));
}

static void grubbs_stat(WORD *stack, int N, float *GCal, int *max_ind) {
	float avg_y;
	float sd = siril_stats_ushort_sd(stack, N, &avg_y);

	/* data are sorted */
	float max_of_deviations = avg_y - stack[0];
	float md2 = stack[N - 1] - avg_y;

	if (md2 > max_of_deviations) {
		max_of_deviations = md2;
		*max_ind = N - 1;
	} else {
		*max_ind = 0;
	}
	*GCal = max_of_deviations / sd;
}

int check_G_values(float Gs, float Gc) {
	return (Gs > Gc);
}

void confirm_outliers(struct outliers *out, int N, double median, int *rejected, int rej[2]) {
	int i = N - 1;

	while (i > 1 && !out[i].out) {
		i--;
	}
	for (int j = i; j >= 0; j--) {
		out[j].out = 1;
		if (out[j].x >= median) {
			rejected[out[j].i] = 1;
			rej[1]++;
		} else {
			rejected[out[j].i] = -1;
			rej[0]++;
		}
	}
}

static int apply_rejection_ushort(struct _data_block *data, int nb_frames, struct stacking_args *args, int rej[2]) {
	int N = nb_frames;	// N is the number of pixels kept from the current stack
	float median = 0.f;
	int pixel, output, changed, n, r = 0;
	int firstloop = 1;
	int kept = 0, removed = 0;
	WORD *stack = (WORD *)data->stack;
	WORD *w_stack = (WORD *)data->w_stack;
	int *rejected = (int *)data->rejected;
	WORD *o_stack = (WORD *)data->o_stack;

	memcpy(o_stack, stack, N * sizeof(WORD)); /* making a copy of unsorted stack to apply weights (before the median sorts in place)*/

	/* remove null pixels */
	for (int frame = 0; frame < N; frame++) {
		if (stack[frame] > 0) {
			if (frame != kept) {
				stack[kept] = stack[frame];
			}
			kept++;
		}
	}
	/* Preventing problems
	   0: should not happen but just in case.
	   1 or 2: no need to reject */
	if (kept <= 2) {
		return kept;
	}
	removed = N - kept;
	N = kept;

	/* prepare median and check that the stack is not mostly zero */
	switch (args->type_of_rejection) {
		case PERCENTILE:
		case SIGMA:
		case MAD:
		case SIGMEDIAN:
		case WINSORIZED:
			median = quickmedian(stack, N);
			if (median == 0.f)
				return 0;
			break;
		default:
			break;
	}

	switch (args->type_of_rejection) {
		case PERCENTILE:
			for (int frame = 0; frame < N; frame++) {
				rejected[frame] = percentile_clipping(stack[frame], args->sig, median, rej);
			}

			for (pixel = 0, output = 0; pixel < N; pixel++) {
				if (!rejected[pixel]) {
					// copy only if there was a rejection
					if (pixel != output)
						stack[output] = stack[pixel];
					output++;
				}
			}
			N = output;
			break;
		case SIGMA:
		case MAD:
			do {
				float var;
				if (args->type_of_rejection == SIGMA)
					var = args->sd_calculator(stack, N);
				else
					var = args->mad_calculator(stack, N, median, SINGLE_THREADED);

				if (!firstloop) {
					median = quickmedian(stack, N);
				} else {
					firstloop = 0;
				}
				for (int frame = 0; frame < N; frame++) {
					if (N - r <= 4) {
						// no more rejections
						rejected[frame] = 0;
					} else {
						rejected[frame] = sigma_clipping(stack[frame], args->sig, var, median, rej);
						if (rejected[frame]) {
							r++;
						}
					}
				}
				for (pixel = 0, output = 0; pixel < N; pixel++) {
					if (!rejected[pixel]) {
						// copy only if there was a rejection
						if (pixel != output)
							stack[output] = stack[pixel];
						output++;
					}
				}
				changed = N != output;
				N = output;
			} while (changed && N > 3);
			break;
		case SIGMEDIAN:
			do {
				const float sigma = args->sd_calculator(stack, N);
				if (!firstloop) {
					median = quickmedian (stack, N);
				} else {
					firstloop = 0;
				}
				n = 0;
				for (int frame = 0; frame < N; frame++) {
					if (sigma_clipping(stack[frame], args->sig, sigma, median, rej)) {
						stack[frame] = median;
						n++;
					}
				}
			} while (n > 0);
			break;
		case WINSORIZED:
			do {
				float sigma0;
				float sigma = args->sd_calculator(stack, N);
				if (!firstloop)
					median = quickmedian (stack, N);
				else firstloop = 0;
				memcpy(w_stack, stack, N * sizeof(WORD));
				do {
					Winsorize(w_stack, roundf_to_WORD(median - 1.5f * sigma),
							roundf_to_WORD(median + 1.5f * sigma), N);
					sigma0 = sigma;
					sigma = 1.134f * args->sd_calculator(w_stack, N);
				} while (fabs(sigma - sigma0) > sigma0 * 0.0005f);
				for (int frame = 0; frame < N; frame++) {
					if (N - r <= 4) {
						// no more rejections
						rejected[frame] = 0;
					} else {
						rejected[frame] = sigma_clipping(stack[frame],
								args->sig, sigma, median, rej);
						if (rejected[frame] != 0)
							r++;
					}

				}
				for (pixel = 0, output = 0; pixel < N; pixel++) {
					if (!rejected[pixel]) {
						// copy only if there was a rejection
						stack[output] = stack[pixel];
						output++;
					}
				}
				changed = N != output;
				N = output;
			} while (changed && N > 3);
			break;
		case LINEARFIT:
			do {
				quicksort_s(stack, N);
				for (int frame = 0; frame < N; frame++) {
					data->yf[frame] = (float)stack[frame];
				}
				float a, b;
				siril_fit_linear(data->xf, data->yf, data->m_x, data->m_dx2, N, &b, &a);
				float sigma = 0.f;
				for (int frame = 0; frame < N; frame++)
					sigma += fabsf(stack[frame] - (a * frame + b));
				sigma /= (float)N;
				for (int frame = 0; frame < N; frame++) {
					if (N - r <= 4) {
						// no more rejections
						rejected[frame] = 0;
					} else {
						rejected[frame] =
							line_clipping(stack[frame], args->sig, sigma, frame, a, b, rej);
						if (rejected[frame] != 0)
							r++;
					}
				}
				for (pixel = 0, output = 0; pixel < N; pixel++) {
					if (!rejected[pixel]) {
						// copy only if there was a rejection
						if (pixel != output)
							stack[output] = stack[pixel];
						output++;
					}
				}
				changed = N != output;
				N = output;
			} while (changed && N > 3);
			break;
		case GESDT:
			/* Normaly The algorithm does not need to play with sorted data.
			 * But our implementation (after the rejection) needs to be sorted.
			 * So we do it, and by the way we get the median value. Indeed, by design
			 * this algorithm does not have low and high representation of rejection.
			 * We define:
			 * - cold pixel: rejected < median
			 * - hot pixel: rejected > median
			 */

			quicksort_s(stack, N);
			median = gsl_stats_ushort_median_from_sorted_data(stack, 1, N);

			int max_outliers = (int) nb_frames * args->sig[0];
			if (removed >= max_outliers) { /* more than max allowable have been already been removed, should not reject anymore*/
				return kept;
			}
			max_outliers -= removed;
			struct outliers *out = malloc(max_outliers * sizeof(struct outliers));

			memcpy(w_stack, stack, N * sizeof(WORD));
			memset(rejected, 0, N * sizeof(int));
			int cold = 0;
			for (int iter = 0, size = N; iter < max_outliers; iter++, size--) {
				float Gstat;
				int max_index = 0;

				grubbs_stat(w_stack, size, &Gstat, &max_index);
				out[iter].out = check_G_values(Gstat, args->critical_value[iter + removed]);
				out[iter].x = w_stack[max_index];
				out[iter].i = (max_index == 0) ? cold++ : max_index;
				remove_element(w_stack, max_index, size);
			}
			confirm_outliers(out, max_outliers, median, rejected, rej);
			free(out);

			for (pixel = 0, output = 0; pixel < N; pixel++) {
				if (!rejected[pixel]) {
					// copy only if there was a rejection
					if (pixel != output)
						stack[output] = stack[pixel];
					output++;
				}
			}
			N = output;
		break;
		default:
		case NO_REJEC:
			;		// Nothing to do, no rejection
	}
	return N;
}

static double mean_and_reject(struct stacking_args *args, struct _data_block *data,
		int stack_size, data_type itype, int rej[2]) {
	double mean;

	int layer = data->layer;
	if (itype == DATA_USHORT) {
		int kept_pixels = apply_rejection_ushort(data, stack_size, args, rej);
		if (kept_pixels == 0)
			mean = quickmedian(data->stack, stack_size);
		else {
			if (args->apply_noise_weights || args->apply_nbstack_weights || args->apply_wfwhm_weights || args->apply_nbstars_weights) {
				double *pweights = args->weights + layer * stack_size;
				/* min and max computed here instead of rejection step to avoid dealing
				 * with too many particular cases. For rejection, the original stack
				 * (o_stack) is used to keep the weight order, stack being sorted, we can
				 * check for min and max values to weight the kept pixels */
				WORD pmin = 65535, pmax = 0;
				for (int frame = 0; frame < kept_pixels; ++frame) {
					WORD pixel = ((WORD*)data->stack)[frame];
					if (pmin > pixel) pmin = pixel;
					if (pmax < pixel) pmax = pixel;
				}

				double sum = 0.0;
				double norm = 0.0;

				for (int frame = 0; frame < stack_size; ++frame) {
					WORD val = ((WORD*)data->o_stack)[frame];
					if (val >= pmin && val <= pmax && val > 0) {
						sum += (float)val * pweights[frame];
						norm += pweights[frame];
					}
				}
				if (norm <= 1.e-2) { // if norm is 0, sum is 0 too
					// if the kept pixel has a weight of 0, bad luck, still take it,
					// that will not look good, but it's better than a black pixel
					mean = ((WORD*)data->stack)[0];
				}
				else mean = sum / norm;
			} else {
				gint64 sum = 0L;
				for (int frame = 0; frame < kept_pixels; ++frame) {
					sum += ((WORD *)data->stack)[frame];
				}
				mean = sum / (double)kept_pixels;
			}
		}
	} else {
		int kept_pixels = apply_rejection_float(data, stack_size, args, rej);
		if (kept_pixels == 0)
			mean = quickmedian_float(data->stack, stack_size);
		else {
			if (args->apply_noise_weights || args->apply_nbstack_weights || args->apply_wfwhm_weights || args->apply_nbstars_weights) {
				double *pweights = args->weights + layer * stack_size;
				float pmin = 10000.0, pmax = -10000.0; /* min and max computed here instead of rejection step to avoid dealing with too many particular cases */
				for (int frame = 0; frame < kept_pixels; ++frame) {
					if (pmin > ((float*)data->stack)[frame]) pmin = ((float*)data->stack)[frame];
					if (pmax < ((float*)data->stack)[frame]) pmax = ((float*)data->stack)[frame];
				}
				double sum = 0.0;
				double norm = 0.0;

				for (int frame = 0; frame < stack_size; ++frame) {
					float val = ((float*)data->o_stack)[frame];
					if (val >= pmin && val <= pmax && val != 0.f) {
						sum += val * pweights[frame];
						norm += pweights[frame];
					}
				}
				if (norm == 0.0)
					mean = sum / (double)kept_pixels;
				else mean = sum / norm;
			} else {
				double sum = 0.0;
				for (int frame = 0; frame < kept_pixels; ++frame) {
					sum += ((float*)data->stack)[frame];
				}
				mean = sum / (double)kept_pixels;
			}
		}
	}
	return mean;
}

int stack_mean_with_rejection(struct stacking_args *args) {
	return stack_mean_or_median(args, TRUE);
}

int stack_median(struct stacking_args *args) {
	return stack_mean_or_median(args, FALSE);
}

static int compute_noise_weights(struct stacking_args *args) {
	int nb_frames = args->nb_images_to_stack;
	int nb_layers = args->seq->nb_layers;

	args->weights = malloc(nb_layers * nb_frames * sizeof(double));
	double *pweights[3];

	for (int layer = 0; layer < nb_layers; ++layer) {
		double norm = 0.0;
		pweights[layer] = args->weights + layer * nb_frames;
		for (int i = 0; i < args->nb_images_to_stack; ++i) {
			int idx = args->image_indices[i];
			pweights[layer][i] = 1.f /
				(args->coeff.pscale[layer][i] * args->coeff.pscale[layer][i] *
				 args->seq->stats[layer][idx]->bgnoise * args->seq->stats[layer][idx]->bgnoise);
			norm += pweights[layer][i];
		}
		norm /= (double) nb_frames;

		for (int i = 0; i < args->nb_images_to_stack; i++) {
			pweights[layer][i] /= norm;
		}
	}
	return ST_OK;
}

static int compute_wfwhm_weights(struct stacking_args *args) {
	int nb_frames = args->nb_images_to_stack;
	int nb_layers = args->seq->nb_layers;
	double fwhmmin = DBL_MAX;
	double fwhmmax = -DBL_MAX;
	double invdenom, invfwhmax2;

	if (!layer_has_registration(args->seq, args->reglayer)) {
		siril_log_color_message(_("Sequence does not have registration info, cannot use weighing by %s, aborting\n"), "red", "wFWHM");
		return ST_GENERIC_ERROR;
	}

	args->weights = malloc(nb_layers * nb_frames * sizeof(double));
	double *pweights[3];

	for (int i = 0; i < args->nb_images_to_stack; ++i) {
		int idx = args->image_indices[i];
		if (args->seq->regparam[args->reglayer][idx].weighted_fwhm < fwhmmin && args->seq->regparam[args->reglayer][idx].weighted_fwhm > 0) fwhmmin = args->seq->regparam[args->reglayer][idx].weighted_fwhm;
		if (args->seq->regparam[args->reglayer][idx].weighted_fwhm > fwhmmax) fwhmmax = args->seq->regparam[args->reglayer][idx].weighted_fwhm;
	}
	invdenom = 1. / (1. / (fwhmmin * fwhmmin) - 1. / (fwhmmax * fwhmmax));
	invfwhmax2 = 1. / (fwhmmax * fwhmmax);

	for (int layer = 0; layer < nb_layers; ++layer) {
		double norm = 0.0;
		pweights[layer] = args->weights + layer * nb_frames;
		for (int i = 0; i < args->nb_images_to_stack; ++i) {
			int idx = args->image_indices[i];
			if (args->seq->regparam[args->reglayer][idx].weighted_fwhm > 0) {
				pweights[layer][i] = (1. / (args->seq->regparam[args->reglayer][idx].weighted_fwhm * args->seq->regparam[args->reglayer][idx].weighted_fwhm) - invfwhmax2) * invdenom;
				norm += pweights[layer][i];
			} else {
				pweights[layer][i] = 0.;
			}
		}
		norm /= (double) nb_frames;

		for (int i = 0; i < args->nb_images_to_stack; i++) {
			pweights[layer][i] /= norm;
			siril_debug_print("Image #%d - Layer %d - wFWHM: %3.2f - weight: %3.2f\n", args->image_indices[i], layer, args->seq->regparam[args->reglayer][args->image_indices[i]].weighted_fwhm, pweights[layer][i]);
		}
	}
	return ST_OK;
}

static int compute_nbstars_weights(struct stacking_args *args) {
	int nb_frames = args->nb_images_to_stack;
	int nb_layers = args->seq->nb_layers;
	int starmin = INT_MAX;
	int starmax = 0;
	double invdenom;

	if (!layer_has_registration(args->seq, args->reglayer)) {
		siril_log_color_message(_("Sequence does not have registration info, cannot use weighing by %s, aborting\n"), "red", _("number of stars"));
		return ST_GENERIC_ERROR;
	}

	args->weights = malloc(nb_layers * nb_frames * sizeof(double));
	double *pweights[3];

	for (int i = 0; i < args->nb_images_to_stack; ++i) {
		int idx = args->image_indices[i];
		if (args->seq->regparam[args->reglayer][idx].number_of_stars < starmin) starmin = args->seq->regparam[args->reglayer][idx].number_of_stars;
		if (args->seq->regparam[args->reglayer][idx].number_of_stars > starmax) starmax = args->seq->regparam[args->reglayer][idx].number_of_stars;
	}
	if (starmax == starmin)
		invdenom = 1.0;
	else invdenom = 1. / (double)(starmax - starmin);

	for (int layer = 0; layer < nb_layers; ++layer) {
		double norm = 0.0;
		pweights[layer] = args->weights + layer * nb_frames;
		for (int i = 0; i < args->nb_images_to_stack; ++i) {
			if (starmax == starmin)
				pweights[layer][i] = 1.;
			else {
				int idx = args->image_indices[i];
				pweights[layer][i] = (double)(args->seq->regparam[args->reglayer][idx].number_of_stars - starmin) *
					(double)(args->seq->regparam[args->reglayer][idx].number_of_stars - starmin) *
					invdenom * invdenom;
			}
			norm += pweights[layer][i];
		}
		norm /= (double) nb_frames;

		for (int i = 0; i < args->nb_images_to_stack; i++) {
			pweights[layer][i] /= norm;
			siril_debug_print("Image #%d - Layer %d - nbstars: %d - weight: %3.2f\n", args->image_indices[i], layer, args->seq->regparam[args->reglayer][args->image_indices[i]].number_of_stars, pweights[layer][i]);
		}
	}
	return ST_OK;
}

/* How many rows fit in memory, based on image size, number and available memory.
 * It returns at most the total number of rows of the image (naxes[1] * naxes[2]) */
static long stack_get_max_number_of_rows(long naxes[3], data_type type, int nb_images_to_stack, int nb_rejmaps) {
	int max_memory = get_max_memory_in_MB();
	long total_nb_rows = naxes[1] * naxes[2];
	int elem_size = type == DATA_FLOAT ? sizeof(float) : sizeof(WORD);

	guint64 size_of_result = naxes[0] * naxes[1] * naxes[2] * elem_size;
	guint64 size_of_rejmaps = naxes[0] * naxes[1] * naxes[2] * sizeof(WORD);
	max_memory -= size_of_result / BYTES_IN_A_MB;
	max_memory -= nb_rejmaps * size_of_rejmaps / BYTES_IN_A_MB;
	if (max_memory < 0)
		max_memory = 0;

	siril_log_message(_("Using %d MB memory maximum for stacking\n"), max_memory);
	guint64 number_of_rows = (guint64)max_memory * BYTES_IN_A_MB /
		((guint64)naxes[0] * nb_images_to_stack * elem_size);
	// this is how many rows we can load in parallel from all images of the
	// sequence and be under the limit defined in config in megabytes.
	if (total_nb_rows < number_of_rows)
		return total_nb_rows;
	return (long)number_of_rows;
}

static int stack_mean_or_median(struct stacking_args *args, gboolean is_mean) {
	int bitpix, i, naxis, cur_nb = 0, retval = ST_OK, pool_size = 1;
	long naxes[3];
	struct _data_block *data_pool = NULL;
	struct _image_block *blocks = NULL;
	fits fit = { 0 }; // output result
	fits ref = { 0 }; // reference image, used to propagate metadata
	// data for mean/rej only
	guint64 irej[3][2] = {{0,0}, {0,0}, {0,0}};
	regdata *layerparam = NULL;

	int nb_frames = args->nb_images_to_stack; // number of frames actually used
	naxes[0] = naxes[1] = 0; naxes[2] = 1;

	if (nb_frames < 2) {
		siril_log_message(_("Select at least two frames for stacking. Aborting.\n"));
		return ST_GENERIC_ERROR;
	} else if (nb_frames < 3 && is_mean && args->type_of_rejection == GESDT) {
		siril_log_message(_("The Generalized Extreme Studentized Deviate Test needs at least three frames for stacking. Aborting.\n"));
		return ST_GENERIC_ERROR;
	}
	g_assert(nb_frames <= args->seq->number);

	if (args->reglayer < 0) {
		siril_log_message(_("No registration layer passed, ignoring registration data!\n"));
	}
	else layerparam = args->seq->regparam[args->reglayer];

	set_progress_bar_data(NULL, PROGRESS_RESET);

	/* first loop: open all fits files and check they are of same size */
	GList *list_date = NULL;
	if ((retval = stack_open_all_files(args, &bitpix, &naxis, naxes, &list_date, &ref))) {
		goto free_and_close;
	}

	if (naxes[0] == 0) {
		// no image has been loaded
		siril_log_color_message(_("Rejection stack error: uninitialized sequence\n"), "red");
		retval = ST_SEQUENCE_ERROR;
		goto free_and_close;
	}
	if (!args->maximize_framing && (naxes[0] != args->seq->rx || naxes[1] != args->seq->ry)) {
		siril_log_color_message(_("Rejection stack error: sequence has wrong image size (%dx%d for sequence, %ldx%ld for images)\n"), "red", args->seq->rx, args->seq->ry, naxes[0], naxes[1]);
		retval = ST_SEQUENCE_ERROR;
		goto free_and_close;
	}
	if (sequence_is_rgb(args->seq) && naxes[2] != 3) {
		siril_log_message(_("Processing the sequence as RGB\n"));
		naxes[2] = 3;
	}
	fprintf(stdout, "image size: %ldx%ld, %ld layers\n", naxes[0], naxes[1], naxes[2]);

	/* initialize result image */
	fits *fptr = &fit;
	if ((retval = new_fit_image(&fptr, naxes[0], naxes[1], naxes[2],
					args->use_32bit_output ? DATA_FLOAT : DATA_USHORT))) {
		goto free_and_close;
	}
	copy_fits_metadata(&ref, fptr);
	clearfits(&ref);
	if (!args->use_32bit_output && (args->output_norm || fit.orig_bitpix != BYTE_IMG)) {
		fit.bitpix = USHORT_IMG;
		if (args->output_norm)
			fit.orig_bitpix = USHORT_IMG;
	}

	/* initialize rejection maps */
	if (args->create_rejmaps) {
		if ((retval = new_fit_image(&args->rejmap_low, naxes[0], naxes[1], naxes[2], DATA_USHORT))) {
			goto free_and_close;
		}
		if (!args->merge_lowhigh_rejmaps) {
			if ((retval = new_fit_image(&args->rejmap_high, naxes[0], naxes[1], naxes[2], DATA_USHORT))) {
				goto free_and_close;
			}
		}
	}

	/* manage threads */
	int nb_threads;
#ifdef _OPENMP
	nb_threads = com.max_thread;
	if (nb_threads > 1 && (args->seq->type == SEQ_REGULAR || args->seq->type == SEQ_FITSEQ)) {
		if (fits_is_reentrant()) {
			fprintf(stdout, "cfitsio was compiled with multi-thread support,"
					" stacking will be executed by several cores\n");
		} else {
			nb_threads = 1;
			fprintf(stdout, "cfitsio was compiled without multi-thread support,"
					" stacking will be executed on only one core\n");
			siril_log_message(_("Your version of cfitsio does not support multi-threading\n"));
		}
	}
#ifdef HAVE_FFMS2
	if (args->seq->type == SEQ_AVI) {
		siril_log_color_message(_("Stacking a film will work only on one core and will be slower than if you convert it to SER\n"), "salmon");
		nb_threads = 1;
	}
#endif // HAVE_FFMS2
#else
	nb_threads = 1;
#endif

	/* manage memory */
	long largest_block_height;
	int nb_blocks;
	data_type itype = get_data_type(bitpix);
	int nb_rejmaps = 0;
	if (args->create_rejmaps) {
		if (args->merge_lowhigh_rejmaps)
			nb_rejmaps = 1;
		else nb_rejmaps = 2;
	}
	long max_number_of_rows = stack_get_max_number_of_rows(naxes, itype, args->nb_images_to_stack, nb_rejmaps);
	/* Compute parallel processing data: the data blocks, later distributed to threads */
	if ((retval = stack_compute_parallel_blocks(&blocks, max_number_of_rows, naxes, nb_threads,
					&largest_block_height, &nb_blocks))) {
		goto free_and_close;
	}

	/* Allocate the buffers.
	 * We allocate as many as the number of threads, each thread will pick one of the buffers.
	 * Buffers are allocated to the largest block size calculated above.
	 */
#ifdef _OPENMP
	pool_size = nb_threads;
	g_assert(pool_size > 0);
#endif
	size_t npixels_in_block = largest_block_height * naxes[0];
	g_assert(npixels_in_block > 0);
	int ielem_size = itype == DATA_FLOAT ? sizeof(float) : sizeof(WORD);

	fprintf(stdout, "allocating data for %d threads (each %lu MB)\n", pool_size,
			(unsigned long)(nb_frames * npixels_in_block * ielem_size) / BYTES_IN_A_MB);
	data_pool = calloc(pool_size, sizeof(struct _data_block));
	size_t bufferSize = ielem_size * nb_frames * (npixels_in_block + 1ul) + 4ul; // buffer for tmp and stack, added 4 byte for alignment
	if (is_mean) {
		bufferSize += nb_frames * sizeof(int); // for rejected
		bufferSize += ielem_size * nb_frames; // for o_stack
		if (args->type_of_rejection == WINSORIZED) {
			bufferSize += ielem_size * nb_frames; // for w_frame
		} else if (args->type_of_rejection == GESDT) {
			bufferSize += ielem_size * nb_frames; // for w_frame
			bufferSize += sizeof(float) * (int) floor(nb_frames * args->sig[0]); //and GCritical
		} else if (args->type_of_rejection == LINEARFIT) {
			bufferSize += 2 * sizeof(float) * nb_frames; // for xc and yc
		}
	}
	for (i = 0; i < pool_size; i++) {
		data_pool[i].pix = malloc(nb_frames * sizeof(void *));
		data_pool[i].tmp = malloc(bufferSize);
		if (!data_pool[i].pix || !data_pool[i].tmp) {
			PRINT_ALLOC_ERR;
			gchar *available = g_format_size_full(get_available_memory(), G_FORMAT_SIZE_IEC_UNITS);
			fprintf(stderr, "Cannot allocate %zu (free memory: %s)\n", bufferSize / BYTES_IN_A_MB, available);
			fprintf(stderr, "CHANGE MEMORY SETTINGS if stacking takes too much.\n");

			g_free(available);
			retval = ST_ALLOC_ERROR;
			goto free_and_close;
		}
		data_pool[i].stack = (void*) ((char*) data_pool[i].tmp
				+ nb_frames * npixels_in_block * ielem_size);
		if (is_mean) {
			size_t offset = (size_t)ielem_size * nb_frames * (npixels_in_block + 1);
			int temp = offset % sizeof(int);
			if (temp > 0) { // align buffer
				offset += sizeof(int) - temp;
			}
			data_pool[i].rejected = (int*)((char*)data_pool[i].tmp + offset);
			data_pool[i].o_stack = (void*)((char*)data_pool[i].rejected + sizeof(int) * nb_frames);

			if (args->type_of_rejection == WINSORIZED) {
				data_pool[i].w_stack = (void*)((char*)data_pool[i].o_stack + ielem_size * nb_frames);
			} else if (args->type_of_rejection == GESDT) {
				data_pool[i].w_stack = (void*)((char*)data_pool[i].o_stack + ielem_size * nb_frames);
				int max_outliers = (int) floor(nb_frames * args->sig[0]);
				args->critical_value = malloc(max_outliers * sizeof(float));
				for (int j = 0, size = nb_frames; j < max_outliers; j++, size--) {
					float t_dist = gsl_cdf_tdist_Pinv(1 - args->sig[1] / (2 * size), size - 2);
					float numerator = (size - 1) * t_dist;
					float denominator = sqrtf(size) * sqrtf(size - 2 + (t_dist * t_dist));
					args->critical_value[j] = numerator / denominator;
				}
			} else if (args->type_of_rejection == LINEARFIT) {
				data_pool[i].xf = (float (*)) ((char*)data_pool[i].o_stack + ielem_size * nb_frames);
				data_pool[i].yf = data_pool[i].xf + nb_frames;
				// precalculate some stuff
				data_pool[i].m_x = (nb_frames - 1) * 0.5f;
				data_pool[i].m_dx2 = 0.f;
				for (int j = 0; j < nb_frames; ++j) {
					const float dx = j - data_pool[i].m_x;
					data_pool[i].xf[j] = 1.f / (j + 1);
					data_pool[i].m_dx2 += (dx * dx - data_pool[i].m_dx2)
						* data_pool[i].xf[j];
				}
				data_pool[i].m_dx2 = 1.f / data_pool[i].m_dx2;
			}
		}

		for (int j = 0; j < nb_frames; ++j) {
			if (itype == DATA_FLOAT)
				data_pool[i].pix[j] = ((float*)data_pool[i].tmp) + j * npixels_in_block;
			else 	data_pool[i].pix[j] = ((WORD *)data_pool[i].tmp) + j * npixels_in_block;
		}
	}

	if (itype == DATA_USHORT) {
		args->sd_calculator = nb_frames < 65536 ? siril_stats_ushort_sd_32 : siril_stats_ushort_sd_64;
		args->mad_calculator = siril_stats_ushort_mad;
	}

	if (args->apply_noise_weights) {
		siril_log_message(_("Computing weights based on noise...\n"));
		retval = compute_noise_weights(args);
		if (retval) {
			retval = ST_GENERIC_ERROR;
			goto free_and_close;
		}
	}
	if (args->apply_wfwhm_weights) {
		siril_log_message(_("Computing weights based on wFWHM...\n"));
		retval = compute_wfwhm_weights(args);
		if (retval) {
			retval = ST_GENERIC_ERROR;
			goto free_and_close;
		}
	}
	if (args->apply_nbstars_weights) {
		siril_log_message(_("Computing weights based on number of stars...\n"));
		retval = compute_nbstars_weights(args);
		if (retval) {
			retval = ST_GENERIC_ERROR;
			goto free_and_close;
		}
	}
	if (args->apply_nbstack_weights) {
		siril_log_message(_("Computing weights based on number of stacked images...\n"));
	}

	siril_log_message(_("Starting stacking...\n"));
	if (is_mean)
		set_progress_bar_data(_("Rejection stacking in progress..."), PROGRESS_RESET);
	else	set_progress_bar_data(_("Median stacking in progress..."), PROGRESS_RESET);
	double total = (double)(naxes[2] * naxes[1] + 2); // for progress bar

#ifdef _OPENMP
#pragma omp parallel for num_threads(nb_threads) private(i) schedule(dynamic) if (nb_threads > 1 && (args->seq->type == SEQ_SER || fits_is_reentrant()))
#endif
	for (i = 0; i < nb_blocks; i++)
	{
		/**** Step 1: get allocated memory for the current thread ****/
		struct _image_block *my_block = blocks+i;
		struct _data_block *data;
		int data_idx = 0;
		guint64 brej[2] = {0, 0}; // rejection counts for the block
		long x, y;

		if (!get_thread_run()) retval = ST_CANCEL;
		if (retval) continue;
#ifdef _OPENMP
		data_idx = omp_get_thread_num();
#ifdef STACK_DEBUG
		struct timeval thread_start;
		gettimeofday(&thread_start, NULL);
		fprintf(stdout, "Thread %d takes block %d.\n", data_idx, i);
#endif
#endif
		data = &data_pool[data_idx];

		/**** Step 2: load image data for the corresponding image block ****/
		retval = stack_read_block_data(args, my_block, data, naxes, itype, data_idx);
		if (retval) continue;

#if defined _OPENMP && defined STACK_DEBUG
		{
			struct timeval thread_mid;
			int min, sec;
			gettimeofday(&thread_mid, NULL);
			get_min_sec_from_timevals(thread_start, thread_mid, &min, &sec);
			fprintf(stdout, "Thread %d loaded block %d after %d min %02d s.\n\n",
					data_idx, i, min, sec);
		}
#endif

		/**** Step 3: iterate over the y and x of the image block and stack ****/
		int layer = my_block->channel;
		for (y = 0; y < my_block->height; y++)
		{
			/* index of the pixel in the result image
			 * we read line y, but we need to store it at
			 * ry - y - 1 to not have the image mirrored. */
			size_t pdata_idx = (naxes[1] - (my_block->start_row + y) - 1) * naxes[0];
			/* index of the line in the read data, data->pix[frame] */
			size_t line_idx = y * naxes[0];
			if (retval) break;

			// update progress bar
			g_atomic_int_inc(&cur_nb);

			if (!get_thread_run()) {
				retval = ST_CANCEL;
				break;
			}
			if (!(cur_nb % 16))	// every 16 iterations
				set_progress_bar_data(NULL, (double)cur_nb/total);

			for (x = 0; x < naxes[0]; ++x) {
				/* copy all images pixel values in the same row array `stack'
				 * to optimize caching and improve readability */
				for (int frame = 0; frame < nb_frames; ++frame) {
					int pix_idx = line_idx + x;
					if (layerparam) {
						int shiftx = 0;
						double scale = args->seq->upscale_at_stacking;
						double dx, dy;
						translation_from_H(layerparam[args->image_indices[frame]].H, &dx, &dy);
						dx -= args->offset[0];
						shiftx = round_to_int(dx * scale);


						if (shiftx && (x - shiftx >= naxes[0] || x - shiftx < 0)) {
							/* outside bounds, images are black. We could
							 * also set the background value instead, if available */
							if (itype == DATA_FLOAT)
								((float*)data->stack)[frame] = 0.0f;
							else ((WORD *)data->stack)[frame] = 0;
							continue;
						}

						pix_idx -= shiftx;
					}

					WORD pixel = 0; float fpixel = 0.f;
					if (itype == DATA_FLOAT)
						fpixel = ((float*) data->pix[frame])[pix_idx];
					else
						pixel = ((WORD*) data->pix[frame])[pix_idx];
					double tmp;
					switch (args->normalize) {
						default:
						case NO_NORM:
							// no normalization (scale[frame] = 1, offset[frame] = 0, mul[frame] = 1)
							if (itype == DATA_FLOAT)
								((float*)data->stack)[frame] = fpixel;
							else	((WORD *)data->stack)[frame] = pixel;
							/* it's faster if we don't convert it to double
							 * to make identity operations */
							break;
						case ADDITIVE:
							// additive (scale[frame] = 1, mul[frame] = 1)
						case ADDITIVE_SCALING:
							// additive + scale (mul[frame] = 1)
							if (itype == DATA_FLOAT) {
								if (fpixel != 0.f) { // do not normalize null pixels to detect them later
									tmp = fpixel * args->coeff.pscale[layer][frame];
									((float*)data->stack)[frame] = (float)(tmp - args->coeff.poffset[layer][frame]);
								} else {
									((float*)data->stack)[frame] = 0.f;
								}
							} else {
								if (pixel > 0) { // do not normalize null pixels to detect them later
									tmp = (double)pixel * args->coeff.pscale[layer][frame];
									((WORD *)data->stack)[frame] = round_to_WORD(tmp - args->coeff.poffset[layer][frame]);
								} else {
									((WORD *)data->stack)[frame] = 0;
								}
							}
							break;
						case MULTIPLICATIVE:
							// multiplicative  (scale[frame] = 1, offset[frame] = 0)
						case MULTIPLICATIVE_SCALING:
							// multiplicative + scale (offset[frame] = 0)
							if (itype == DATA_FLOAT) {
								tmp = fpixel * args->coeff.pscale[layer][frame];
								((float*)data->stack)[frame] = (float)(tmp * args->coeff.pmul[layer][frame]);
							} else {
								tmp = (double)pixel * args->coeff.pscale[layer][frame];
								((WORD *)data->stack)[frame] = round_to_WORD(tmp * args->coeff.pmul[layer][frame]);
							}
							break;
					}
				}

				double result; // resulting pixel value, either mean or median
				if (is_mean) {
					int rej[2] = { 0, 0 };
					result = mean_and_reject(args, data, nb_frames, itype, rej);
					brej[0] += rej[0];
					brej[1] += rej[1];
					if (args->create_rejmaps) {
						if (args->merge_lowhigh_rejmaps) {
							WORD nbrej = truncate_to_WORD(rej[0] + rej[1]);
							args->rejmap_low->pdata[my_block->channel][pdata_idx] = nbrej;
						}
						else {
							args->rejmap_low->pdata[my_block->channel][pdata_idx] = truncate_to_WORD(rej[0]);
							args->rejmap_high->pdata[my_block->channel][pdata_idx] = truncate_to_WORD(rej[1]);
						}
					}
				} else {
					if (itype == DATA_USHORT)
						result = quickmedian(data->stack, nb_frames);
					else 	result = quickmedian_float(data->stack, nb_frames);
				}

				if (args->use_32bit_output) {
					// if we renormalize afterwards, we keep the data as is
					// otherwise, we clamp in the [0,1] range
					if (itype == DATA_USHORT)
						fit.fpdata[my_block->channel][pdata_idx] = (args->output_norm) ?
																	double_ushort_to_float_range(result) :
																	set_float_in_interval(double_ushort_to_float_range(result), 0.f, 1.f);
					else
						fit.fpdata[my_block->channel][pdata_idx] = (args->output_norm) ?
																	(float)result :
																	set_float_in_interval((float)result, 0.f, 1.f);
				} else {
					/* in case of 8bit data we may want to normalize to 16bits */
					if (args->output_norm) {
						normalize_to16bit(bitpix, &result);
					}
					fit.pdata[my_block->channel][pdata_idx] = round_to_WORD(result);
				}
				pdata_idx++;
			} // end of for x
		} // end of for y
#if defined _OPENMP && defined STACK_DEBUG
		{
			struct timeval thread_end;
			int min, sec;
			gettimeofday(&thread_end, NULL);
			get_min_sec_from_timevals(thread_start, thread_end, &min, &sec);
			fprintf(stdout, "Thread %d finishes block %d after %d min %02d s.\n",
					data_idx, i, min, sec);
		}
#endif
		if (is_mean && args->type_of_rejection != NO_REJEC) {
#ifdef _OPENMP
#pragma omp atomic
#endif
			irej[my_block->channel][0] += brej[0];
#ifdef _OPENMP
#pragma omp atomic
#endif
			irej[my_block->channel][1] += brej[1];
		}


	} /* end of loop over parallel stacks */

	if (retval)
		goto free_and_close;

	set_progress_bar_data(_("Finalizing stacking..."), (double)cur_nb/total);
	if (is_mean) {
		double nb_tot = (double) naxes[0] * (double) naxes[1] * (double) nb_frames;
		for (long channel = 0; channel < naxes[2]; channel++) {
			siril_log_message(_("Pixel rejection in channel #%d: %.3lf%% - %.3lf%%\n"),
					channel, (double) irej[channel][0] / nb_tot * 100.0,
					(double) irej[channel][1] / nb_tot * 100.0);
		}
	}
	if (args->use_32bit_output && args->output_norm)
		norm_to_0_1_range(&fit);
	compute_date_time_keywords(list_date, &fit);
	memcpy(&args->result, &fit, sizeof(fits));

free_and_close:
	fprintf(stdout, "free and close (%d)\n", retval);
	for (i = 0; i < nb_frames; ++i) {
		seq_close_image(args->seq, args->image_indices[i]);
	}

	if (data_pool) {
		for (i=0; i<pool_size; i++) {
			if (data_pool[i].pix) free(data_pool[i].pix);
			if (data_pool[i].tmp) free(data_pool[i].tmp);
		}
		free(data_pool);
	}
	g_list_free_full(list_date, (GDestroyNotify) free_list_date);
	if (blocks) free(blocks);
	if (args->normalize) {
		free(args->coeff.offset);
		free(args->coeff.scale);
		free(args->coeff.mul);
	}

	if (args->weights) free(args->weights);
	if (retval) {
		/* if retval is set, gfit has not been modified */
		if (fit.data) free(fit.data);
		if (fit.fdata) free(fit.fdata);
		if (is_mean)
			set_progress_bar_data(_("Rejection stacking failed. Check the log."), PROGRESS_RESET);
		else	set_progress_bar_data(_("Median stacking failed. Check the log."), PROGRESS_RESET);
		if (retval == ST_CANCEL)
			siril_log_message(_("Stacking operation was cancelled.\n"));
		else siril_log_message(_("Stacking failed.\n"));
	} else {
		if (is_mean) {
			set_progress_bar_data(_("Rejection stacking complete."), PROGRESS_DONE);
			siril_log_message(_("Rejection stacking complete. %d images have been stacked.\n"), nb_frames);
		} else {
			set_progress_bar_data(_("Median stacking complete."), PROGRESS_DONE);
			siril_log_message(_("Median stacking complete. %d images have been stacked.\n"), nb_frames);
		}
	}
	return retval;
}
<|MERGE_RESOLUTION|>--- conflicted
+++ resolved
@@ -377,11 +377,7 @@
 #ifdef STACK_DEBUG
 				fprintf(stdout, "shifty for image %d: %d\n", args->image_indices[frame], shifty);
 #endif
-<<<<<<< HEAD
 				if (area.y + area.h + shifty < 0 || area.y + shifty >= ry) {
-=======
-				if (area.y + area.h + shifty < 0 || area.y + shifty >= naxes[1]) {
->>>>>>> c9a033d7
 					// entirely outside image below or above: all black pixels
 					clear = TRUE; readdata = FALSE;
 				} else if (area.y + shifty < 0) {
@@ -389,17 +385,10 @@
 					* requires an offset in pix */
 					clear = TRUE;
 					area.h += area.y + shifty;	// cropping the height
-<<<<<<< HEAD
 					area.h = min(area.h, ry);
 					offset = -naxes[0] * (area.y + shifty);	// positive
-					// offset = naxes[0] * (area.y - shifty);	// positive  TODO: understand why this was working before
 					area.y = 0;
 				} else if (area.y + area.h + shifty >= ry) {
-=======
-					offset = -naxes[0] * (area.y + shifty);	// positive
-					area.y = 0;
-				} else if (area.y + area.h + shifty >= naxes[1]) {
->>>>>>> c9a033d7
 					/* we read only the upper part of the area here */
 					clear = TRUE;
 					area.y += shifty;
