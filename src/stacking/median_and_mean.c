/*
 * This file is part of Siril, an astronomy image processor.
 * Copyright (C) 2005-2011 Francois Meyer (dulle at free.fr)
 * Copyright (C) 2012-2020 team free-astro (see more in AUTHORS file)
 * Reference site is https://free-astro.org/index.php/Siril
 *
 * Siril is free software: you can redistribute it and/or modify
 * it under the terms of the GNU General Public License as published by
 * the Free Software Foundation, either version 3 of the License, or
 * (at your option) any later version.
 *
 * Siril is distributed in the hope that it will be useful,
 * but WITHOUT ANY WARRANTY; without even the implied warranty of
 * MERCHANTABILITY or FITNESS FOR A PARTICULAR PURPOSE. See the
 * GNU General Public License for more details.
 *
 * You should have received a copy of the GNU General Public License
 * along with Siril. If not, see <http://www.gnu.org/licenses/>.
 */

#include <string.h>
#include <math.h>
#include <gsl/gsl_fit.h>
#include <gsl/gsl_statistics_ushort.h>

#include "core/siril.h"
#include "core/proto.h"
#include "core/OS_utils.h"
#include "stacking.h"
#include "io/sequence.h"
#include "io/ser.h"
#include "gui/progress_and_log.h"
#include "algos/sorting.h"

static int stack_mean_or_median(struct stacking_args *args, gboolean is_mean);

/*************************** MEDIAN AND MEAN STACKING **************************
 * Median and mean stacking requires all images to be in memory, so we don't
 * use the generic readfits() but directly the cfitsio routines to open them
 * and seq_opened_read_region() to read data randomly from them.
 * Since all data of all images cannot fit in memory, a divide and conqueer
 * strategy is used, where each thread reads and processes only a part of the
 * image, which size is computed depending on the available memory, image size
 * and thread number.
 *
 * Median stacking does not use registration data, as it's generally used for
 * preprocessing master file creation. Mean stacking however does.
 * TODO: mean is sometimes used for master bias/dark/flat creation, we should
 * deactivate registration data in this case (see the variable use_regdata).
 *
 * The difference between median and mean stacking is that once we have pixel
 * data for all images, in the first case the result is the median of all
 * values, in the other some values can be rejected and the average of the
 * remaining ones is used.
 * ****************************************************************************/

int stack_open_all_files(struct stacking_args *args, int *bitpix, int *naxis, long *naxes, double *exposure, fits *fit) {
	char msg[256], filename[256];
	int i, status, oldbitpix = 0, oldnaxis = -1, nb_frames = args->nb_images_to_stack;
	long oldnaxes[3] = { 0 };
	*exposure = 0.0;

	if (args->seq->type == SEQ_REGULAR) {
		for (i = 0; i < nb_frames; ++i) {
			int image_index = args->image_indices[i];	// image index in sequence
			if (!get_thread_run()) {
				return 1;
			}
			if (!fit_sequence_get_image_filename(args->seq, image_index, filename, TRUE))
				continue;

			snprintf(msg, 255, _("Opening image %s for stacking"), filename);
			msg[255] = '\0';
			set_progress_bar_data(msg, PROGRESS_NONE);

			/* open input images */
			if (seq_open_image(args->seq, image_index)) {
				return 1;
			}

			/* here we use the internal data of sequences, it's quite ugly, we should
			 * consider moving these tests in seq_open_image() or wrapping them in a
			 * sequence function */
			status = 0;
			fits_get_img_param(args->seq->fptr[image_index], 3, bitpix, naxis, naxes, &status);
			if (status) {
				fits_report_error(stderr, status); /* print error message */
				return 1;
			}
			if (*naxis > 3) {
				siril_log_message(_("Stacking error: images with > 3 dimensions "
						"are not supported\n"));
				return 1;
			}

			if (oldnaxis > 0) {
				if (*naxis != oldnaxis ||
						oldnaxes[0] != naxes[0] ||
						oldnaxes[1] != naxes[1] ||
						oldnaxes[2] != naxes[2]) {
					siril_log_message(_("Stacking error: input images have "
							"different sizes\n"));
					return 2;
				}
			} else {
				oldnaxis = *naxis;
				oldnaxes[0] = naxes[0];
				oldnaxes[1] = naxes[1];
				oldnaxes[2] = naxes[2];
			}

			if (oldbitpix > 0) {
				if (*bitpix != oldbitpix) {
					siril_log_message(_("Stacking error: input images have "
							"different precision\n"));
					return 2;
				}
			} else {
				oldbitpix = *bitpix;
			}

			/* exposure summing */
			*exposure += get_exposure_from_fitsfile(args->seq->fptr[image_index]);

			/* We copy metadata from reference to the final fit */
			if (args->seq->type == SEQ_REGULAR && image_index == args->ref_image)
				import_metadata_from_fitsfile(args->seq->fptr[image_index], fit);
		}

		if (naxes[2] == 0)
			naxes[2] = 1;
		g_assert(naxes[2] <= 3);
	}

	else if (args->seq->type == SEQ_SER) {
		g_assert(args->seq->ser_file);
		naxes[0] = args->seq->ser_file->image_width;
		naxes[1] = args->seq->ser_file->image_height;
		ser_color type_ser = args->seq->ser_file->color_id;
		*bitpix = (args->seq->ser_file->byte_pixel_depth == SER_PIXEL_DEPTH_8) ? BYTE_IMG : USHORT_IMG;
		if (!com.debayer.open_debayer && type_ser != SER_RGB && type_ser != SER_BGR)
			type_ser = SER_MONO;
		naxes[2] = type_ser == SER_MONO ? 1 : 3;
		*naxis = type_ser == SER_MONO ? 2 : 3;
		/* case of Super Pixel not handled yet */
		if (com.debayer.open_debayer && com.debayer.bayer_inter == BAYER_SUPER_PIXEL) {
			siril_log_message(_("Super-pixel is not handled yet for on the fly SER stacking\n"));
			return 1;
		}
	}
	else {
		siril_log_message(_("Rejection stacking is only supported for FITS images and SER sequences.\nUse \"Sum Stacking\" instead.\n"));
		return 2;
	}

	return 0;
}

<<<<<<< HEAD
=======
int stack_create_result_fit(fits *fit, int bitpix, int naxis, long *naxes) {
	long nbdata;
	nbdata = naxes[0] * naxes[1];
	fit->data = malloc(nbdata * naxes[2] * sizeof(WORD));
	if (!fit->data) {
		fprintf(stderr, "Memory allocation error for result\n");
		return 1;
	}
	fit->bitpix = fit->orig_bitpix = bitpix;
	fit->naxes[0] = naxes[0];
	fit->naxes[1] = naxes[1];
	fit->naxes[2] = naxes[2];
	fit->rx = naxes[0];
	fit->ry = naxes[1];
	fit->naxis = naxis;
	fit->maxi = 0;
	if (fit->naxis == 3) {
		fit->pdata[RLAYER] = fit->data;
		fit->pdata[GLAYER] = fit->data + nbdata;
		fit->pdata[BLAYER] = fit->data + nbdata * 2;
	} else {
		fit->pdata[RLAYER] = fit->data;
		fit->pdata[GLAYER] = fit->data;
		fit->pdata[BLAYER] = fit->data;
	}
	
	return 0;
}

>>>>>>> ca16607a
int stack_compute_parallel_blocks(struct _image_block **blocksptr, int max_number_of_rows,
		int nb_channels, long *naxes, long *largest_block_height,
		int *nb_blocks) {
	int size_of_stacks = max_number_of_rows;
	if (size_of_stacks == 0)
		size_of_stacks = 1;
	/* Note: this size of stacks based on the max memory configured doesn't take into
	 * account memory for demosaicing if it applies.
	 * Now we compute the total number of "stacks" which are the independent areas where
	 * the stacking will occur. This will then be used to create the image areas. */
	int remainder;
	if (naxes[1] / size_of_stacks < 4) {
		/* We have enough RAM to process each channel with 4 threads.
		 * We should cut images at least in 4 on one channel to use enough threads,
		 * and if only one is available, it will use much less RAM for a small time overhead.
		 * Also, for slow data access like rotating drives or on-the-fly debayer,
		 * it feels more responsive this way.
		 */
		*nb_blocks = 4 * nb_channels;
		size_of_stacks = naxes[1] / 4;
		remainder = naxes[1] % 4;
	} else {
		/* We don't have enough RAM to process a channel with all available threads */
		*nb_blocks = naxes[1] * nb_channels / size_of_stacks;
		if (*nb_blocks % nb_channels != 0
				|| (naxes[1] * nb_channels) % size_of_stacks != 0) {
			/* we need to take into account the fact that the stacks are computed for
			 * each channel, not for the total number of pixels. So it needs to be
			 * a factor of the number of channels.
			 */
			*nb_blocks += nb_channels - (*nb_blocks % nb_channels);
			size_of_stacks = naxes[1] * nb_channels / *nb_blocks;
		}
		remainder = naxes[1] - (*nb_blocks / nb_channels * size_of_stacks);
	}
	siril_log_message(_("We have %d parallel blocks of size %d (+%d) for stacking.\n"),
			*nb_blocks, size_of_stacks, remainder);

	*largest_block_height = 0;
	long channel = 0, row = 0, end, j = 0;
	*blocksptr = malloc(*nb_blocks * sizeof(struct _image_block));
	if (!*blocksptr) return 1;
	struct _image_block *blocks = *blocksptr;
	do {
		if (j >= *nb_blocks) {
			siril_log_message(_("A bug has been found. Unable to split the image "
						"area into the correct processing blocks.\n"));
			return 1;
		}

		blocks[j].channel = channel;
		blocks[j].start_row = row;
		end = row + size_of_stacks - 1; 
		if (remainder > 0) {
			// just add one pixel from the remainder to the first blocks to
			// avoid having all of them in the last block
			end++;
			remainder--;
		}
		if (end >= naxes[1] - 1 ||	// end of the line
				(naxes[1] - end < size_of_stacks / 10)) { // not far from it
			end = naxes[1] - 1;
			row = 0;
			channel++;
			remainder = naxes[1] - (*nb_blocks / nb_channels * size_of_stacks);
		} else {
			row = end + 1;
		}
		blocks[j].end_row = end;
		blocks[j].height = blocks[j].end_row - blocks[j].start_row + 1;
		if (*largest_block_height < blocks[j].height) {
			*largest_block_height = blocks[j].height;
		}
		fprintf(stdout, "Block %ld: channel %lu, from %lu to %lu (h = %lu)\n",
				j, blocks[j].channel, blocks[j].start_row,
				blocks[j].end_row, blocks[j].height);
		j++;

	} while (channel < nb_channels) ;

	return 0;
}

static void stack_read_block_data(struct stacking_args *args, int use_regdata,
		struct _image_block *my_block, struct _data_block *data,
		long *naxes, data_type itype) {

	int frame, ielem_size = itype == DATA_FLOAT ? sizeof(float) : sizeof(WORD);
	/* Read the block from all images, store them in pix[image] */
	for (frame = 0; frame < args->nb_images_to_stack; ++frame){
		gboolean clear = FALSE, readdata = TRUE;
		long offset = 0;
		/* area in C coordinates, starting with 0, not cfitsio coordinates. */
		rectangle area = {0, my_block->start_row, naxes[0], my_block->height};

		if (!get_thread_run()) {
			return;
		}
		if (use_regdata && args->reglayer >= 0) {
			/* Load registration data for current image and modify area.
			 * Here, only the y shift is managed. If possible, the remaining part
			 * of the original area is read, the rest is filled with zeros. The x
			 * shift is managed in the main loop after the read. */
			regdata *layerparam = args->seq->regparam[args->reglayer];
			if (layerparam) {
				int shifty = round_to_int(
						layerparam[args->image_indices[frame]].shifty *
						args->seq->upscale_at_stacking);
#ifdef STACK_DEBUG
				fprintf(stdout, "shifty for image %d: %d\n", args->image_indices[frame], shifty);
#endif
				if (area.y + area.h - 1 + shifty < 0 || area.y + shifty >= naxes[1]) {
					// entirely outside image below or above: all black pixels
					clear = TRUE; readdata = FALSE;
				} else if (area.y + shifty < 0) {
					/* we read only the bottom part of the area here, which
					 * requires an offset in pix */
					clear = TRUE;
					area.h += area.y + shifty;	// cropping the height
					offset = naxes[0] * (area.y - shifty);	// positive
					area.y = 0;
				} else if (area.y + area.h - 1 + shifty >= naxes[1]) {
					/* we read only the upper part of the area here */
					clear = TRUE;
					area.y += shifty;
					area.h += naxes[1] - (area.y + area.h);
				} else {
					area.y += shifty;
				}
			}
#ifdef STACK_DEBUG
			else fprintf(stderr, "NO REGPARAM\n");
#endif

			if (clear) {
				/* we are reading outside an image, fill with
				 * zeros and attempt to read lines that fit */
				memset(data->pix[frame], 0, my_block->height * naxes[0] * ielem_size);
			}
		}

		if (!use_regdata || readdata) {
			// reading pixels from current frame
			void *buffer;
			if (itype == DATA_FLOAT)
				buffer = ((float*)data->pix[frame])+offset;
			else 	buffer = ((WORD *)data->pix[frame])+offset;
			int retval = seq_opened_read_region(args->seq, my_block->channel,
					args->image_indices[frame], buffer, &area);
			if (retval) {
#ifdef _OPENMP
				int tid = omp_get_thread_num();
				if (tid == 0)
#endif
					siril_log_message(_("Error reading one of the image areas\n"));
				break;
			}
		}
	}
}

static void normalize_to16bit(int bitpix, double *mean) {
	switch(bitpix) {
		case BYTE_IMG:
			*mean *= (USHRT_MAX_DOUBLE / UCHAR_MAX_DOUBLE);
			break;
		default:
			; // do nothing
	}
}

/******************************* REJECTION STACKING ******************************
 * The functions below are those managing the rejection, the stacking code is
 * after and similar to median but takes into account the registration data and
 * does a different operation to keep the final pixel values.
 *********************************************************************************/
static int percentile_clipping(WORD pixel, double sig[], double median, uint64_t rej[]) {
	double plow = sig[0];
	double phigh = sig[1];

	if ((median - (double)pixel) / median > plow) {
		rej[0]++;
		return -1;
	}
	else if (((double)pixel - median) / median > phigh) {
		rej[1]++;
		return 1;
	}
	else return 0;
}

/* Rejection of pixels, following sigma_(high/low) * sigma.
 * The function returns 0 if no rejections are required, 1 if it's a high
 * rejection and -1 for a low-rejection */
static int sigma_clipping(WORD pixel, double sig[], double sigma, double median, uint64_t rej[]) {
	double sigmalow = sig[0];
	double sigmahigh = sig[1];

	if (median - (double)pixel > sigmalow * sigma) {
		rej[0]++;
		return -1;
	}
	else if ((double)pixel - median > sigmahigh * sigma) {
		rej[1]++;
		return 1;
	}
	else return 0;
}

static void Winsorize(WORD *pixel, double m0, double m1) {
	if (*pixel < m0) *pixel = round_to_WORD(m0);
	else if (*pixel > m1) *pixel = round_to_WORD(m1);
}

static int line_clipping(WORD pixel, double sig[], double sigma, int i, double a, double b, uint64_t rej[]) {
	double sigmalow = sig[0];
	double sigmahigh = sig[1];

	if (((a * (double)i + b - (double)pixel) / sigma) > sigmalow) {
		rej[0]++;
		return -1;
	}
	else if ((((double)pixel - a * (double)i - b) / sigma) > sigmahigh) {
		rej[1]++;
		return 1;
	}
	else return 0;
}

int apply_rejection_ushort(struct _data_block *data, int nb_frames, struct stacking_args *args, uint64_t crej[2]) {
	int N = nb_frames;// N is the number of pixels kept from the current stack
	double median, sigma = -1.0;
	int frame, pixel, output, changed, n, r = 0;

	WORD *stack = (WORD *)data->stack;
	WORD *w_stack = (WORD *)data->w_stack;
	WORD *rejected = (WORD *)data->rejected;

	switch (args->type_of_rejection) {
		case PERCENTILE:
			median = quickmedian (stack, N);
			for (frame = 0; frame < N; frame++) {
				rejected[frame] = percentile_clipping(stack[frame], args->sig, median, crej);
			}

			for (pixel = 0, output = 0; pixel < N; pixel++) {
				if (!rejected[pixel]) {
					// copy only if there was a rejection
					if (pixel != output)
						stack[output] = stack[pixel];
					output++;
				}
			}
			N = output;
			break;
		case SIGMA:
			do {
				sigma = gsl_stats_ushort_sd(stack, 1, N);
				median = quickmedian (stack, N);
				for (frame = 0; frame < N; frame++) {
					rejected[frame] = sigma_clipping(stack[frame], args->sig, sigma, median, crej);
					if (rejected[frame])
						r++;
					if (N - r <= 4) break;
				}
				for (pixel = 0, output = 0; pixel < N; pixel++) {
					if (!rejected[pixel]) {
						// copy only if there was a rejection
						if (pixel != output)
							stack[output] = stack[pixel];
						output++;
					}
				}
				changed = N != output;
				N = output;
			} while (changed && N > 3);
			break;
		case SIGMEDIAN:
			do {
				sigma = gsl_stats_ushort_sd(stack, 1, N);
				median = quickmedian (stack, N);
				n = 0;
				for (frame = 0; frame < N; frame++) {
					if (sigma_clipping(stack[frame], args->sig, sigma, median, crej)) {
						stack[frame] = median;
						n++;
					}
				}
			} while (n > 0 && N > 3);
			break;
		case WINSORIZED:
			do {
				double sigma0;
				sigma = gsl_stats_ushort_sd(stack, 1, N);
				median = quickmedian (stack, N);
				memcpy(w_stack, stack, N * sizeof(WORD));
				do {
					int jj;
					double m0 = median - 1.5 * sigma;
					double m1 = median + 1.5 * sigma;
					for (jj = 0; jj < N; jj++)
						Winsorize(w_stack+jj, m0, m1);
					median = quickmedian (w_stack, N);
					sigma0 = sigma;
					sigma = 1.134 * gsl_stats_ushort_sd(w_stack, 1, N);
				} while ((fabs(sigma - sigma0) / sigma0) > 0.0005);
				for (frame = 0; frame < N; frame++) {
					rejected[frame] = sigma_clipping(
							stack[frame], args->sig, sigma,
							median, crej);
					if (rejected[frame] != 0)
						r++;
					if (N - r <= 4) break;

				}
				for (pixel = 0, output = 0; pixel < N; pixel++) {
					if (!rejected[pixel]) {
						// copy only if there was a rejection
						if (pixel != output)
							stack[output] = stack[pixel];
						output++;
					}
				}
				changed = N != output;
				N = output;
			} while (changed && N > 3);
			break;
		case LINEARFIT:
			do {
				double a, b, cov00, cov01, cov11, sumsq;
				quicksort_s(stack, N);
				for (frame = 0; frame < N; frame++) {
					data->xf[frame] = (double)frame;
					data->yf[frame] = (double)stack[frame];
				}
				gsl_fit_linear(data->xf, 1, data->yf, 1, N, &b, &a, &cov00, &cov01, &cov11, &sumsq);
				sigma = 0.0;
				for (frame = 0; frame < N; frame++)
					sigma += (fabs((double)stack[frame] - (a*(double)frame + b)));
				sigma /= (double)N;
				for (frame = 0; frame < N; frame++) {
					rejected[frame] =
						line_clipping(stack[frame], args->sig, sigma, frame, a, b, crej);
					if (rejected[frame] != 0)
						r++;
					if (N - r <= 4) break;
				}
				for (pixel = 0, output = 0; pixel < N; pixel++) {
					if (!rejected[pixel]) {
						// copy only if there was a rejection
						if (pixel != output)
							stack[output] = stack[pixel];
						output++;
					}
				}
				changed = N != output;
				N = output;
			} while (changed && N > 3);
			break;
		default:
		case NO_REJEC:
			;		// Nothing to do, no rejection
	}
	return N;
}

int stack_mean_with_rejection(struct stacking_args *args) {
	return stack_mean_or_median(args, TRUE);
}

int stack_median(struct stacking_args *args) {
	return stack_mean_or_median(args, FALSE);
}

static int stack_mean_or_median(struct stacking_args *args, gboolean is_mean) {
	int nb_frames;		/* number of frames actually used */
	int bitpix, i, naxis, ielem_size, cur_nb = 0, retval = 0, pool_size = 1;
	long npixels_in_block, naxes[3];
	double exposure = 0.0;
	struct _data_block *data_pool = NULL;
	struct _image_block *blocks = NULL;
	data_type itype;	// input data type
	fits fit = { 0 }, *fptr;
	// data for mean/rej only
	uint64_t irej[3][2] = {{0,0}, {0,0}, {0,0}};
	regdata *layerparam = NULL;
	gboolean use_regdata = is_mean;	// TODO see the other TODO at the top

	nb_frames = args->nb_images_to_stack;
	naxes[0] = naxes[1] = 0; naxes[2] = 1;

	if (nb_frames < 2) {
		siril_log_message(_("Select at least two frames for stacking. Aborting.\n"));
		return -1;
	}
	g_assert(nb_frames <= args->seq->number);

	if (use_regdata) {
		if (args->reglayer < 0)
			fprintf(stderr, "No registration layer passed, ignoring regdata!\n");
		else layerparam = args->seq->regparam[args->reglayer];
	}

	set_progress_bar_data(NULL, PROGRESS_RESET);

	/* first loop: open all fits files and check they are of same size */
	if ((retval = stack_open_all_files(args, &bitpix, &naxis, naxes, &exposure, &fit))) {
		goto free_and_close;
	}

	itype = get_data_type(bitpix);

	if (naxes[0] == 0) {
		// no image has been loaded
		siril_log_message(_("Rejection stack error: uninitialized sequence\n"));
		retval = -2;
		goto free_and_close;
	}
	fprintf(stdout, "image size: %ldx%ld, %ld layers\n", naxes[0], naxes[1], naxes[2]);

	/* initialize result image */
	// TODO: ensure norm_to_16 is not activated when  use_32bit_output is, because it's useless
	fptr = &fit;
	if ((retval = new_fit_image(&fptr, naxes[0], naxes[1], naxes[2],
					args->use_32bit_output ? DATA_FLOAT : DATA_USHORT))) {
		goto free_and_close;
	}
	if (!args->use_32bit_output && (args->norm_to_16 || fit.orig_bitpix != BYTE_IMG)) {
		fit.bitpix = USHORT_IMG;
		if (args->norm_to_16)
			fit.orig_bitpix = USHORT_IMG;
	}

	/* Define some useful constants */
	double total = (double)(naxes[2] * naxes[1] + 2);	// only used for progress bar

	int nb_threads;
#ifdef _OPENMP
	nb_threads = com.max_thread;
	if (nb_threads > 1 && args->seq->type == SEQ_REGULAR) {
		if (fits_is_reentrant()) {
			fprintf(stdout, "cfitsio was compiled with multi-thread support,"
					" stacking will be executed by several cores\n");
		} else {
			nb_threads = 1;
			fprintf(stdout, "cfitsio was compiled without multi-thread support,"
					" stacking will be executed on only one core\n");
			siril_log_message(_("Your version of cfitsio does not support multi-threading\n"));
		}
	}
#else
	nb_threads = 1;
#endif

	int nb_channels = naxes[2];
	if (sequence_is_rgb(args->seq) && nb_channels != 3) {
		siril_log_message(_("Processing the sequence as RGB\n"));
		nb_channels = 3;
	}

	long largest_block_height;
	int nb_blocks;
	/* Compute parallel processing data: the data blocks, later distributed to threads */
	if ((retval = stack_compute_parallel_blocks(&blocks, args->max_number_of_rows, nb_channels,
					naxes, &largest_block_height, &nb_blocks))) {
		goto free_and_close;
	}

	/* Allocate the buffers.
	 * We allocate as many as the number of threads, each thread will pick one of the buffers.
	 * Buffers are allocated to the largest block size calculated above.
	 */
#ifdef _OPENMP
	pool_size = nb_threads;
	g_assert(pool_size > 0);
#endif
	npixels_in_block = largest_block_height * naxes[0];
	g_assert(npixels_in_block > 0);
	ielem_size = itype == DATA_FLOAT ? sizeof(float) : sizeof(WORD);

	fprintf(stdout, "allocating data for %d threads (each %'lu MB)\n", pool_size,
			(unsigned long)(nb_frames * npixels_in_block * ielem_size) / BYTES_IN_A_MB);
	data_pool = calloc(pool_size, sizeof(struct _data_block));
	for (i = 0; i < pool_size; i++) {
		int j;
		data_pool[i].pix = malloc(nb_frames * sizeof(void *));
		data_pool[i].tmp = malloc(nb_frames * npixels_in_block * ielem_size);
		data_pool[i].stack = malloc(nb_frames * ielem_size);
		if (is_mean)
			data_pool[i].rejected = calloc(nb_frames, sizeof(int));
		if (!data_pool[i].pix || !data_pool[i].tmp || !data_pool[i].stack || (is_mean && !data_pool[i].rejected)) {
			PRINT_ALLOC_ERR;
			fprintf(stderr, "CHANGE MEMORY SETTINGS if stacking takes too much.\n");
			retval = -1;
			goto free_and_close;
		}

		if (is_mean) {
			if (args->type_of_rejection == WINSORIZED) {
				data_pool[i].w_stack = malloc(nb_frames * ielem_size);
				if (!data_pool[i].w_stack) {
					PRINT_ALLOC_ERR;
					fprintf(stderr, "CHANGE MEMORY SETTINGS if stacking takes too much.\n");
					retval = -1;
					goto free_and_close;
				}
			}
			if (args->type_of_rejection == LINEARFIT) {
				data_pool[i].xf = malloc(nb_frames * sizeof(double));
				data_pool[i].yf = malloc(nb_frames * sizeof(double));
				if (!data_pool[i].xf || !data_pool[i].yf) {
					PRINT_ALLOC_ERR;
					fprintf(stderr, "CHANGE MEMORY SETTINGS if stacking takes too much.\n");
					retval = -1;
					goto free_and_close;
				}
			}
		}

		for (j=0; j<nb_frames; ++j) {
			if (itype == DATA_FLOAT)
				data_pool[i].pix[j] = ((float*)data_pool[i].tmp) + j * npixels_in_block;
			else 	data_pool[i].pix[j] = ((WORD *)data_pool[i].tmp) + j * npixels_in_block;
		}
	}
	update_used_memory();

	siril_log_message(_("Starting stacking...\n"));
	if (is_mean)
		set_progress_bar_data(_("Rejection stacking in progress..."), PROGRESS_RESET);
	else	set_progress_bar_data(_("Median stacking in progress..."), PROGRESS_RESET);

#ifdef _OPENMP
#pragma omp parallel for num_threads(nb_threads) private(i) schedule(dynamic) if (nb_threads > 1 && (args->seq->type == SEQ_SER || fits_is_reentrant()))
#endif
	for (i = 0; i < nb_blocks; i++)
	{
		/**** Step 1: get allocated memory for the current thread ****/
		struct _image_block *my_block = blocks+i;
		struct _data_block *data;
		int data_idx = 0;
		long x, y;

		if (!get_thread_run()) retval = -1;
		if (retval) continue;
#ifdef _OPENMP
		data_idx = omp_get_thread_num();
#ifdef STACK_DEBUG
		struct timeval thread_start;
		gettimeofday(&thread_start, NULL);
		fprintf(stdout, "Thread %d takes block %d.\n", data_idx, i);
#endif
#endif
		data = &data_pool[data_idx];

		/**** Step 2: load image data for the corresponding image block ****/
		stack_read_block_data(args, use_regdata, my_block, data, naxes, itype);

#if defined _OPENMP && defined STACK_DEBUG
		{
			struct timeval thread_mid;
			int min, sec;
			gettimeofday(&thread_mid, NULL);
			get_min_sec_from_timevals(thread_start, thread_mid, &min, &sec);
			fprintf(stdout, "Thread %d loaded block %d after %d min %02d s.\n\n",
					data_idx, i, min, sec);
		}
#endif

		/**** Step 3: iterate over the y and x of the image block and stack ****/
		for (y = 0; y < my_block->height; y++)
		{
			/* index of the pixel in the result image
			 * we read line y, but we need to store it at
			 * ry - y - 1 to not have the image mirrored. */
			int pdata_idx = (naxes[1] - (my_block->start_row + y) - 1) * naxes[0]; 
			/* index of the line in the read data, data->pix[frame] */
			int line_idx = y * naxes[0];
			uint64_t crej[2] = {0, 0};
			if (retval) break;

			// update progress bar
#ifdef _OPENMP
#pragma omp atomic
#endif
			cur_nb++;

			if (!get_thread_run()) {
				retval = -1;
				break;
			}
			if (!(cur_nb % 16))	// every 16 iterations
				set_progress_bar_data(NULL, (double)cur_nb/total);

			for (x = 0; x < naxes[0]; ++x){
				int frame, kept_pixels;
				/* copy all images pixel values in the same row array `stack'
				 * to optimize caching and improve readability */
				for (frame = 0; frame < nb_frames; ++frame) {
					int pix_idx = line_idx + x;
					if (use_regdata) {
						int shiftx = 0;
						if (layerparam) {
							shiftx = round_to_int(
									layerparam[args->image_indices[frame]].shiftx *
									args->seq->upscale_at_stacking);
						}

						if (shiftx && (x - shiftx >= naxes[0] || x - shiftx < 0)) {
							/* outside bounds, images are black. We could
							 * also set the background value instead, if available */
							if (itype == DATA_FLOAT)
								((float*)data->stack)[frame] = 0;
							else	((WORD *)data->stack)[frame] = 0;
							continue;
						}

						pix_idx -= shiftx;
					}

					WORD pixel; float fpixel;
					if (itype == DATA_FLOAT)
						fpixel = ((float*)data->pix[frame])[pix_idx];
					else	pixel  = ((WORD *)data->pix[frame])[pix_idx];
					double tmp;
					switch (args->normalize) {
						default:
						case NO_NORM:
							// no normalization (scale[frame] = 1, offset[frame] = 0, mul[frame] = 1)
							if (itype == DATA_FLOAT)
								((float*)data->stack)[frame] = fpixel;
							else	((WORD *)data->stack)[frame] = pixel;
							/* it's faster if we don't convert it to double
							 * to make identity operations */
							break;
						case ADDITIVE:
							// additive (scale[frame] = 1, mul[frame] = 1)
						case ADDITIVE_SCALING:
							// additive + scale (mul[frame] = 1)
							if (itype == DATA_FLOAT) {
								tmp = fpixel * args->coeff.scale[frame];
								((float*)data->stack)[frame] = (float)(tmp - args->coeff.offset[frame]);
							} else {
								tmp = (double)pixel * args->coeff.scale[frame];
								((WORD *)data->stack)[frame] = round_to_WORD(tmp - args->coeff.offset[frame]);
							}
							break;
						case MULTIPLICATIVE:
							// multiplicative  (scale[frame] = 1, offset[frame] = 0)
						case MULTIPLICATIVE_SCALING:
							// multiplicative + scale (offset[frame] = 0)
							if (itype == DATA_FLOAT) {
								tmp = fpixel * args->coeff.scale[frame];
								((float*)data->stack)[frame] = (float)(tmp * args->coeff.mul[frame]);
							} else {
								tmp = (double)pixel * args->coeff.scale[frame];
								((WORD *)data->stack)[frame] = round_to_WORD(tmp * args->coeff.mul[frame]);
							}
							break;
					}
				}

				double result; // resulting pixel value, either mean or median
				if (is_mean) {
					double mean;
					if (itype == DATA_USHORT) {
						kept_pixels = apply_rejection_ushort(data, nb_frames, args, crej);
						int64_t sum = 0L;
						for (frame = 0; frame < kept_pixels; ++frame) {
							sum += ((WORD *)data->stack)[frame];
						}
						mean = sum / (double)kept_pixels;
					} else {
						double sum = 0.0;
						// NO REJECTION YET FOR FLOAT
						kept_pixels = nb_frames;
						for (frame = 0; frame < kept_pixels; ++frame) {
							sum += ((float*)data->stack)[frame];
						}
						mean = sum / (double)kept_pixels;
					}
					result = mean;
				} else {
					if (itype == DATA_USHORT)
						result = quickmedian(data->stack, nb_frames);
					else 	result = quickmedian_float(data->stack, nb_frames);
				}

				if (args->norm_to_16) {
					normalize_to16bit(bitpix, &result);
				}
				if (args->use_32bit_output) {
					if (itype == DATA_USHORT)
						fit.fpdata[my_block->channel][pdata_idx] = double_ushort_to_float_range(result);
					else	fit.fpdata[my_block->channel][pdata_idx] = (float)result;
				} else {
					fit.pdata[my_block->channel][pdata_idx] = round_to_WORD(result);
				}
				pdata_idx++;
			} // end of for x

			if (is_mean && args->type_of_rejection != NO_REJEC) {
#ifdef _OPENMP
#pragma omp critical
#endif
				{
					irej[my_block->channel][0] += crej[0];
					irej[my_block->channel][1] += crej[1];
				}
			}

		} // end of for y
#if defined _OPENMP && defined STACK_DEBUG
		{
			struct timeval thread_end;
			int min, sec;
			gettimeofday(&thread_end, NULL);
			get_min_sec_from_timevals(thread_start, thread_end, &min, &sec);
			fprintf(stdout, "Thread %d finishes block %d after %d min %02d s.\n",
					data_idx, i, min, sec);
		}
#endif
	} /* end of loop over parallel stacks */

	if (retval)
		goto free_and_close;

	set_progress_bar_data(_("Finalizing stacking..."), (double)cur_nb/total);
	if (is_mean) {
		double nb_tot = (double)naxes[0] * naxes[1] * nb_frames;
		long channel;
		for (channel = 0; channel < naxes[2]; channel++) {
			siril_log_message(_("Pixel rejection in channel #%d: %.3lf%% - %.3lf%%\n"),
					channel, irej[channel][0] / (nb_tot) * 100.0,
					irej[channel][1] / (nb_tot) * 100.0);
		}
	}

	/* copy result to gfit if success */
	clearfits(&gfit);
	copyfits(&fit, &gfit, CP_FORMAT, 0);
	if (args->use_32bit_output) {
		gfit.fdata = fit.fdata;
		for (i = 0; i < fit.naxes[2]; i++)
			gfit.fpdata[i] = fit.fpdata[i];
	} else {
		gfit.data = fit.data;
		for (i = 0; i < fit.naxes[2]; i++)
			gfit.pdata[i] = fit.pdata[i];
	}
	if (is_mean)
		gfit.exposure = exposure;

free_and_close:
	fprintf(stdout, "free and close (%d)\n", retval);
	for (i = 0; i < nb_frames; ++i) {
		seq_close_image(args->seq, args->image_indices[i]);
	}

	if (data_pool) {
		for (i=0; i<pool_size; i++) {
			if (data_pool[i].stack) free(data_pool[i].stack);
			if (data_pool[i].pix) free(data_pool[i].pix);
			if (data_pool[i].tmp) free(data_pool[i].tmp);
			if (data_pool[i].rejected) free(data_pool[i].rejected);
			if (data_pool[i].w_stack) free(data_pool[i].w_stack);
			if (data_pool[i].xf) free(data_pool[i].xf);
			if (data_pool[i].yf) free(data_pool[i].yf);
		}
		free(data_pool);
	}
	if (blocks) free(blocks);
	if (args->coeff.offset) free(args->coeff.offset);
	if (args->coeff.mul) free(args->coeff.mul);
	if (args->coeff.scale) free(args->coeff.scale);
	if (retval) {
		/* if retval is set, gfit has not been modified */
		if (fit.data) free(fit.data);
		if (fit.fdata) free(fit.fdata);
		if (is_mean)
			set_progress_bar_data(_("Rejection stacking failed. Check the log."), PROGRESS_RESET);
		else	set_progress_bar_data(_("Median stacking failed. Check the log."), PROGRESS_RESET);
		siril_log_message(_("Stacking failed.\n"));
	} else {
		if (is_mean) {
			set_progress_bar_data(_("Rejection stacking complete."), PROGRESS_DONE);
			siril_log_message(_("Rejection stacking complete. %d images have been stacked.\n"), nb_frames);
		} else {
			set_progress_bar_data(_("Median stacking complete."), PROGRESS_DONE);
			siril_log_message(_("Median stacking complete. %d imageshave been stacked.\n"), nb_frames);
		}
	}
	update_used_memory();
	return retval;
}
<|MERGE_RESOLUTION|>--- conflicted
+++ resolved
@@ -156,38 +156,6 @@
 	return 0;
 }
 
-<<<<<<< HEAD
-=======
-int stack_create_result_fit(fits *fit, int bitpix, int naxis, long *naxes) {
-	long nbdata;
-	nbdata = naxes[0] * naxes[1];
-	fit->data = malloc(nbdata * naxes[2] * sizeof(WORD));
-	if (!fit->data) {
-		fprintf(stderr, "Memory allocation error for result\n");
-		return 1;
-	}
-	fit->bitpix = fit->orig_bitpix = bitpix;
-	fit->naxes[0] = naxes[0];
-	fit->naxes[1] = naxes[1];
-	fit->naxes[2] = naxes[2];
-	fit->rx = naxes[0];
-	fit->ry = naxes[1];
-	fit->naxis = naxis;
-	fit->maxi = 0;
-	if (fit->naxis == 3) {
-		fit->pdata[RLAYER] = fit->data;
-		fit->pdata[GLAYER] = fit->data + nbdata;
-		fit->pdata[BLAYER] = fit->data + nbdata * 2;
-	} else {
-		fit->pdata[RLAYER] = fit->data;
-		fit->pdata[GLAYER] = fit->data;
-		fit->pdata[BLAYER] = fit->data;
-	}
-	
-	return 0;
-}
-
->>>>>>> ca16607a
 int stack_compute_parallel_blocks(struct _image_block **blocksptr, int max_number_of_rows,
 		int nb_channels, long *naxes, long *largest_block_height,
 		int *nb_blocks) {
@@ -713,7 +681,6 @@
 			else 	data_pool[i].pix[j] = ((WORD *)data_pool[i].tmp) + j * npixels_in_block;
 		}
 	}
-	update_used_memory();
 
 	siril_log_message(_("Starting stacking...\n"));
 	if (is_mean)
@@ -980,6 +947,5 @@
 			siril_log_message(_("Median stacking complete. %d imageshave been stacked.\n"), nb_frames);
 		}
 	}
-	update_used_memory();
 	return retval;
 }
