--- conflicted
+++ resolved
@@ -519,15 +519,6 @@
 			float *dbuffer = data->drizz[frame] + offset;
 			int rx = (args->seq->is_variable) ? args->seq->imgparam[image_index].rx : args->seq->rx;
 			int ry = (args->seq->is_variable) ? args->seq->imgparam[image_index].ry : args->seq->ry;
-<<<<<<< HEAD
-			rectangle drizz_area = { 0, area.y, rx, area.h};
-			int layer = args->seq->nb_layers == 3 ? (int)my_block->channel : 0;
-			if (read_drizz_fits_area(drizzfile, layer, &drizz_area, ry, dbuffer)) {
-				siril_log_color_message(_("Error reading one of the drizzle weights areas (%d: %d %d %d %d)\n"), "red", args->image_indices[frame] + 1,
-				drizz_area.x, drizz_area.y, drizz_area.w, drizz_area.h);
-				return ST_SEQUENCE_ERROR;
-			}
-=======
 			int layer = args->seq->nb_layers == 3 ? (int)my_block->channel : 0;
 			if (read_drizz_fits_area(drizzfile, layer, &area, ry, dbuffer)) {
 				siril_log_color_message(_("Error reading one of the drizzle weights areas (%d: %d %d %d %d)\n"), "red", args->image_indices[frame] + 1,
@@ -536,7 +527,6 @@
 			}
 			flip_buffer(FLOAT_IMG, dbuffer, &area);
 			// siril_debug_print("frame: %d, channel: %d, area.y: %d, area.h: %d, val: %.2f\n", frame, my_block->channel, area.y, area.h, dbuffer[0]);
->>>>>>> 01ced008
 			if (args->maximize_framing) {
 				rearrange_block_data(dbuffer, DATA_FLOAT, naxes[0], area.h, rx);
 			}
@@ -1419,11 +1409,7 @@
 		}
 		size_t drizz_offset = 0;
 		if (args->drizzle) {
-<<<<<<< HEAD
-			data_pool[i].dstack = (float *)((char *)data_pool[i].tmp + stack_offset + mask_offset + ielem_drizz_size * nb_frames * npixels_in_block); // mast stack is stored after the masks
-=======
 			data_pool[i].dstack = (float *)((char *)data_pool[i].tmp + stack_offset + mask_offset + ielem_drizz_size * nb_frames * npixels_in_block); // drizz weight stack is stored after the masks
->>>>>>> 01ced008
 			drizz_offset = (size_t)ielem_drizz_size * nb_frames * (npixels_in_block + 1);
 			temp = drizz_offset % sizeof(int);
 			if (temp > 0) { // align buffer
