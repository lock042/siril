/*
 * This file is part of Siril, an astronomy image processor.
 * Copyright (C) 2005-2011 Francois Meyer (dulle at free.fr)
 * Copyright (C) 2012-2024 team free-astro (see more in AUTHORS file)
 * Reference site is https://siril.org
 *
 * Siril is free software: you can redistribute it and/or modify
 * it under the terms of the GNU General Public License as published by
 * the Free Software Foundation, either version 3 of the License, or
 * (at your option) any later version.
 *
 * Siril is distributed in the hope that it will be useful,
 * but WITHOUT ANY WARRANTY; without even the implied warranty of
 * MERCHANTABILITY or FITNESS FOR A PARTICULAR PURPOSE. See the
 * GNU General Public License for more details.
 *
 * You should have received a copy of the GNU General Public License
 * along with Siril. If not, see <http://www.gnu.org/licenses/>.
 */

#include <string.h>
#include <math.h>
#include <gsl/gsl_statistics_ushort.h>
#include <gsl/gsl_cdf.h>

#include "core/siril.h"
#include "core/proto.h"
#include "core/OS_utils.h"
#include "core/siril_log.h"
#include "io/sequence.h"
#include "io/ser.h"
#include "io/image_format_fits.h"
#include "gui/progress_and_log.h"
#include "algos/sorting.h"
#include "algos/statistics.h"
#include "algos/siril_wcs.h"
#include "stacking/stacking.h"
#include "stacking/siril_fit_linear.h"
#include "stacking/blending.h"
#include "registration/registration.h"
#include "opencv/opencv.h"

static int stack_mean_or_median(struct stacking_args *args, gboolean is_mean);

/*************************** MEDIAN AND MEAN STACKING **************************
 * Median and mean stacking require all images to be in memory, so we don't
 * use the generic readfits() but directly the cfitsio routines to open them
 * and seq_opened_read_region() to read data randomly from them.
 * Since all data of all images cannot fit in memory, a divide and conqueer
 * strategy is used, where each thread reads and processes only a part of the
 * image, which size is computed depending on the available memory, image size
 * and thread number.
 *
 * Median stacking does not use registration data, as it's generally used for
 * preprocessing master file creation. Mean stacking however does.
 *
 * The difference between median and mean stacking is that once we have pixel
 * data for all images, in the first case the result is the median of all
 * values, in the other some values can be rejected and the average of the
 * remaining ones is used.
 * ****************************************************************************/

int stack_open_all_files(struct stacking_args *args, int *bitpix, int *naxis, long *naxes,
		GList **list_date, fits *fit) {
	int nb_frames = args->nb_images_to_stack;
	guint stackcnt = 0;
	double livetime = 0.0;
	*bitpix = 0;
	*naxis = 0;
	*naxes = 0;
	// for max framing
	double xmin = DBL_MAX;
	double xmax = -DBL_MAX;
	double ymin = DBL_MAX;
	double ymax = -DBL_MAX;
	if (args->maximize_framing)	{
		g_assert(args->seq->regparam);
		g_assert(args->seq->regparam[args->reglayer]);
	}
	set_progress_bar_data(_("Opening images for stacking"), PROGRESS_NONE);

	if (args->seq->type == SEQ_REGULAR || args->seq->type == SEQ_FITSEQ) {
		if (args->apply_nbstack_weights) {
			int nb_layers = args->seq->nb_layers;
			args->weights = malloc(nb_layers * nb_frames * sizeof(double));
		}
		if (args->seq->type == SEQ_FITSEQ) {
			g_assert(args->seq->fitseq_file);
			/* we assume that all images have the same dimensions and bitpix 
			unless we are using max framing, which will recompute dest image size
			and skip forcing same image size */
			memcpy(naxes, args->seq->fitseq_file->naxes, sizeof args->seq->fitseq_file->naxes);
			*naxis = naxes[2] == 3 ? 3 : 2;
			*bitpix = args->seq->fitseq_file->bitpix;
		}
		double scale = (args->upscale_at_stacking) ? 2. : 1.;
		for (int i = 0; i < nb_frames; ++i) {
			int image_index = args->image_indices[i]; // image index in sequence
			if (!get_thread_run())
				return ST_GENERIC_ERROR;
			if (i % 20 == 0)
				set_progress_bar_data(NULL, PROGRESS_PULSATE);

			fitsfile *fptr;
			if (args->seq->type == SEQ_REGULAR) {
				if (seq_open_image(args->seq, image_index)) {
					siril_log_message(_("Opening image %d failed\n"), image_index);
					return ST_SEQUENCE_ERROR;
				}

				fptr = args->seq->fptr[image_index];
				if (check_fits_params(fptr, bitpix, naxis, naxes, args->maximize_framing)) {
					siril_log_message(_("Opening image %d failed\n"), image_index);
					return ST_SEQUENCE_ERROR;
				}
			} else {
				if (fitseq_set_current_frame(args->seq->fitseq_file, image_index)) {
					siril_log_color_message(_("There was an error opening frame %d for stacking\n"), "red", image_index);
					return ST_SEQUENCE_ERROR;
				}
				fptr = args->seq->fitseq_file->fptr;
			}

			/* we get some metadata at the same time: date, exposure ... */
			gdouble current_exp, current_livetime;
			unsigned int stack_count;
			GDateTime *dt = NULL;

			get_date_data_from_fitsfile(fptr, &dt, &current_exp, &current_livetime, &stack_count);
			if (dt)
				*list_date = g_list_prepend(*list_date, new_date_item(dt, current_exp));
			livetime += current_livetime;
			stackcnt += stack_count;

			/* We copy metadata from reference to the final fit */
			if (image_index == args->ref_image)
				import_metadata_from_fitsfile(fptr, fit);

			if (args->apply_nbstack_weights) {
				int nb_layers = args->seq->nb_layers;
				double weight = (double)stack_count;
				siril_debug_print("weight for image %d: %d\n", i, stack_count);
				args->weights[i] = weight;
				if (nb_layers > 1) {
					args->weights[nb_frames + i] = weight;
					args->weights[nb_frames * 2 + i] = weight;
				}
			}
			/*we compute the dest size if maximize_framing*/
			if (args->maximize_framing) {
				regdata *regdat = args->seq->regparam[args->reglayer];
				int rx = (args->seq->is_variable) ? args->seq->imgparam[image_index].rx : args->seq->rx;
				int ry = (args->seq->is_variable) ? args->seq->imgparam[image_index].ry : args->seq->ry;
				xmin = (xmin > regdat[image_index].H.h02 * scale) ? regdat[image_index].H.h02 * scale : xmin;
				ymin = (ymin > regdat[image_index].H.h12 * scale) ? regdat[image_index].H.h12 * scale : ymin;
				xmax = (xmax < regdat[image_index].H.h02 * scale + rx) ? regdat[image_index].H.h02 * scale + rx : xmax;
				ymax = (ymax < regdat[image_index].H.h12 * scale + ry) ? regdat[image_index].H.h12 * scale + ry : ymax;
			}
		}
		if (stackcnt <= 0)
			stackcnt = nb_frames;
		fit->keywords.stackcnt = stackcnt;
		fit->keywords.livetime = livetime;
		// keeping exposure of the reference frame

		if (naxes[2] == 0)
			naxes[2] = 1;
		g_assert(naxes[2] <= 3);

		gboolean update_wcs = TRUE;
		if (args->maximize_framing) {
			// using same formulas as in applyreg::compute_roi
			naxes[0] = (int)xmax - (int)xmin + 1;
			naxes[1] = (int)ymax - (int)ymin + 1;
			args->offset[0] =  (int)xmin;
			args->offset[1] = -(int)ymin;
			siril_debug_print("new size: %ld %ld\n", naxes[0], naxes[1]);
			siril_debug_print("new origin: %d %d\n", args->offset[0], args->offset[1]);
		} else if (layer_has_registration(args->seq, args->reglayer)) {
			double dx, dy;
			translation_from_H(args->seq->regparam[args->reglayer][args->ref_image].H, &dx, &dy);
			args->offset[0] = (int)dx;
			args->offset[1] = (int)dy;
		} else {
			update_wcs = FALSE;
		}
		if (update_wcs && has_wcs(fit)) {
			Homography Hs = { 0 };
			cvGetEye(&Hs);
			double dx, dy;
			translation_from_H(args->seq->regparam[args->reglayer][args->ref_image].H, &dx, &dy);
			// siril_debug_print("ref shift: %d %d\n", (int)dx, (int)dy);
			// siril_debug_print("crpix: %.1f %.1f\n", fit->keywords.wcslib->crpix[0], fit->keywords.wcslib->crpix[1]);
			Hs.h02 = dx - args->offset[0];
			Hs.h12 = args->offset[1] - dy;
			// int orig_rx = (args->seq->is_variable) ? args->seq->imgparam[args->seq->reference_image].rx : args->seq->rx;
			int orig_ry = (args->seq->is_variable) ? args->seq->imgparam[args->seq->reference_image].ry : args->seq->ry;
			// siril_debug_print("size: %d %d\n", orig_rx, orig_ry);
			cvApplyFlips(&Hs, orig_ry, naxes[1]);
			reframe_wcs(fit->keywords.wcslib, &Hs);
		}
	}
	else if (args->seq->type == SEQ_SER) {
		g_assert(args->seq->ser_file);
		naxes[0] = args->seq->ser_file->image_width;
		naxes[1] = args->seq->ser_file->image_height;
		ser_color type_ser = args->seq->ser_file->color_id;
		*bitpix = (args->seq->ser_file->byte_pixel_depth == SER_PIXEL_DEPTH_8) ? BYTE_IMG : USHORT_IMG;
		if (!com.pref.debayer.open_debayer && type_ser != SER_RGB && type_ser != SER_BGR)
			type_ser = SER_MONO;
		naxes[2] = type_ser == SER_MONO ? 1 : 3;
		*naxis = type_ser == SER_MONO ? 2 : 3;
		/* case of Super Pixel not handled yet */
		if (com.pref.debayer.open_debayer && com.pref.debayer.bayer_inter == BAYER_SUPER_PIXEL) {
			siril_log_message(_("Super-pixel is not handled yet for on the fly SER stacking\n"));
			return ST_GENERIC_ERROR;
		}

		import_metadata_from_serfile(args->seq->ser_file, fit);
		for (int i = 0; i < nb_frames; ++i) {
			int image_index = args->image_indices[i]; // image index in sequence
			GDateTime *dt = ser_read_frame_date(args->seq->ser_file, image_index);
			if (dt)
				*list_date = g_list_prepend(*list_date,	new_date_item(dt, 0.0));
		}
		fit->keywords.stackcnt = nb_frames;
		fit->keywords.livetime = fit->keywords.exposure * nb_frames;
		// keeping the fallacious exposure based on fps from the header
	} else {
		siril_log_message(_("Rejection stacking is only supported for FITS images/sequences and SER sequences.\nUse \"Sum Stacking\" instead.\n"));
		return ST_SEQUENCE_ERROR;
	}

	set_progress_bar_data(NULL, PROGRESS_DONE);
	siril_debug_print("stack count: %u, livetime: %f\n", fit->keywords.stackcnt, fit->keywords.livetime);
	return ST_OK;
}

/* The number of blocks must be divisible by the number of channels or they won't be
 * nearly the same size. It must also be divisible by the number of threads, or possibly
 * be close to being when there are many. This favors memory over threads, but since they
 * all start reading at the same time their execution will likely shift, so it may be
 * better to use all available memory.
 */
static int refine_blocks_candidate(int nb_threads, int nb_channels, int minimum_blocks) {
	// we assume that minimum_blocks, the candidate, is at least equal to the number
	// of threads
	int factor_of = nb_channels;
	if (nb_threads < 4) {
		// only allow factors of nb_threads
		if (factor_of != 1 && nb_threads % factor_of == 0)
			factor_of = nb_threads;
		else factor_of *= nb_threads;
		return round_to_ceiling_multiple(minimum_blocks, factor_of);
	}
	// allow 1 minus the factor for 4 - 7 threads
	// allow 3 minus the factor for 8 and more threads
	int minus_factor_allowed = nb_threads < 8 ? 1 : 3;
	int candidate = round_to_ceiling_multiple(minimum_blocks, factor_of);
	do {
		int rem = candidate % nb_threads;
		if (rem == 0 || rem >= (nb_threads - minus_factor_allowed))
			return candidate;
		candidate += factor_of;
	} while (1);
	return candidate;
}

/* median or mean stacking require that the value of each pixel from all images
 * is available. We cannot load all images in memory and it's too slow to read
 * one pixel at a time in all images, so we prepare blocks.
 * Blocks are a part of a channel that will be read from all images, and the
 * stacking will be done on each pixel of the block before going to the next.
 * Parallelization of work is done by assigning some blocks to a thread, which
 * it will process sequentially.
 * To improve load distribution, blocks should be small enough to allow all
 * threads to work but as big as possible for the available memory.
 */
int stack_compute_parallel_blocks(struct _image_block **blocksptr, long max_number_of_rows,
		const long naxes[3], int nb_threads, long *largest_block_height, int *nb_blocks) {
	int candidate = nb_threads;	// candidate number of blocks
	if (nb_threads < 1 || max_number_of_rows < 1)
		return ST_GENERIC_ERROR;
	while ((max_number_of_rows * candidate) / nb_threads < naxes[1] * naxes[2])
		candidate++;
	candidate = refine_blocks_candidate(nb_threads, (naxes[2] == 3L) ? 3 : 1, candidate);

	*nb_blocks = candidate;
	long height_of_blocks = naxes[1] * naxes[2] / candidate;
	int remainder = naxes[1] % (candidate / naxes[2]);
	siril_log_message(_("We have %d parallel blocks of size %d (+%d) for stacking.\n"),
			*nb_blocks, height_of_blocks, remainder);

	*largest_block_height = 0;
	long channel = 0, row = 0, j = 0;
	*blocksptr = malloc(*nb_blocks * sizeof(struct _image_block));
	if (!*blocksptr) {
		PRINT_ALLOC_ERR;
		return ST_ALLOC_ERROR;
	}
	struct _image_block *blocks = *blocksptr;
	do {
		if (j >= *nb_blocks) {
			siril_log_message(_("A bug has been found. Unable to split the image "
						"area into the correct processing blocks.\n"));
			return ST_GENERIC_ERROR;
		}

		blocks[j].channel = channel;
		blocks[j].start_row = row;
		long end = row + height_of_blocks - 1;
		if (remainder > 0) {
			// just add one pixel from the remainder to the first blocks to
			// avoid having all of them in the last block
			end++;
			remainder--;
		}
		if (end >= naxes[1] - 1 ||	// end of the line
				(naxes[1] - end < height_of_blocks / 10)) { // not far from it
			end = naxes[1] - 1;
			row = 0;
			channel++;
			remainder = naxes[1] - (*nb_blocks / naxes[2] * height_of_blocks);
		} else {
			row = end + 1;
		}
		blocks[j].end_row = end;
		blocks[j].height = blocks[j].end_row - blocks[j].start_row + 1;
		if (*largest_block_height < blocks[j].height) {
			*largest_block_height = blocks[j].height;
		}
		fprintf(stdout, "Block %ld: channel %lu, from %lu to %lu (h = %lu)\n",
				j, blocks[j].channel, blocks[j].start_row,
				blocks[j].end_row, blocks[j].height);
		j++;

	} while (channel < naxes[2]) ;

	return ST_OK;
}

// This function reaaranges data that was written continuously to the buffer by 
// seq_opened_read_region to the actual stride of block_data. The rest of each line
// is padded with zeros.
// For instance, if img has a stride rx_img = 3 while block data has rx = 5 over
// 2 lines (ry = 2), this will transform abcdef0000 to abc00def00
static void rearrange_block_data(void *buffer, data_type itype, int rx, int ry, int rx_img) {
	if (rx == rx_img) // nothing to rearrange
		return;
	int ielem_size = itype == DATA_FLOAT ? sizeof(float) : sizeof(WORD);
	size_t full_stride = rx * ielem_size;
	size_t img_stride = rx_img * ielem_size;
	size_t padding_stride = full_stride - img_stride;
	size_t src = (ry - 1) * img_stride;
	size_t dst = (ry - 1) * full_stride;
	for (int j = ry - 1 ; j >= 0; j--) { // we start from the end of the array to rearrange in place
		// using memmove instead of memcpy to avoid error in case of overlap
		memmove(buffer + dst, buffer + src, img_stride); 
		memset(buffer + dst + img_stride, 0, padding_stride);
		src -= img_stride;
		dst -= full_stride;
	}
	return;
}

static int stack_read_block_data(struct stacking_args *args,
		struct _image_block *my_block, struct _data_block *data,
		long *naxes, data_type itype, int thread_id) {

	int ielem_size = itype == DATA_FLOAT ? sizeof(float) : sizeof(WORD);
	/* store the layer info to retrieve normalization coeffs*/
	data->layer = (int)my_block->channel;
	gboolean masking = (args->feather_dist > 0);
	/* Read the block from all images, store them in pix[image] */
	for (int frame = 0; frame < args->nb_images_to_stack; ++frame) {
		gboolean clear = FALSE, readdata = TRUE;
		long offset = 0;
		int image_index = args->image_indices[frame]; // image index in sequence
		/* area in C coordinates, starting with 0, not cfitsio coordinates. */
		int rx = naxes[0];
		int ry = naxes[1];
		if (args->maximize_framing) {
			rx = (args->seq->is_variable) ? args->seq->imgparam[image_index].rx : args->seq->rx;
			ry = (args->seq->is_variable) ? args->seq->imgparam[image_index].ry : args->seq->ry;
		}
		rectangle area = {0, my_block->start_row, rx, my_block->height};

		if (!get_thread_run())
			return ST_CANCEL;

		if (args->reglayer >= 0) {
			/* Load registration data for current image and modify area.
			 * Here, only the y shift is managed. If possible, the remaining part
			 * of the original area is read, the rest is filled with zeros. The x
			 * shift is managed in the main loop after the read. */
			regdata *layerparam = args->seq->regparam[args->reglayer];
			if (layerparam) {
				double scale = (args->upscale_at_stacking) ? 2. : 1.;
				double dx, dy;
				translation_from_H(layerparam[args->image_indices[frame]].H, &dx, &dy);
				dy -=args->offset[1];
				int shifty = round_to_int(dy * scale);
#ifdef STACK_DEBUG
				fprintf(stdout, "shifty for image %d: %d\n", args->image_indices[frame], shifty);
#endif
				if (area.y + area.h + shifty <= 0 || area.y + shifty >= ry) {
					// entirely outside image below or above: all black pixels
					clear = TRUE; readdata = FALSE;
				} else if (area.y + shifty < 0) {
					/* we read only the bottom part of the area here, which
					* requires an offset in pix */
					clear = TRUE;
					area.h += area.y + shifty;	// cropping the height
					area.h = min(area.h, ry);
					offset = -naxes[0] * (area.y + shifty);	// positive
					area.y = 0;
				} else if (area.y + area.h + shifty >= ry) {
					/* we read only the upper part of the area here */
					clear = TRUE;
					area.y += shifty;
					area.h += ry - (area.y + area.h);
				} else {
					area.y += shifty;
				}
				if (area.h <= 0) { // as a last safety net
					clear = TRUE; readdata = FALSE;
				}
			}
#ifdef STACK_DEBUG
			else fprintf(stderr, "NO REGPARAM\n");
#endif

			if (clear) {
				/* we are reading outside an image, fill with
				 * zeros and attempt to read lines that fit */
				memset(data->pix[frame], 0, my_block->height * naxes[0] * ielem_size);
				if (masking)
					memset(data->mask[frame], 0, my_block->height * naxes[0] * sizeof(float));
			}
		}

		if (args->reglayer < 0 || readdata) {
			// reading pixels from current frame
			void *buffer;
			if (itype == DATA_FLOAT)
				buffer = ((float*)data->pix[frame]) + offset;
			else
				buffer = ((WORD *)data->pix[frame]) + offset;
			int retval = seq_opened_read_region(args->seq, my_block->channel,
					args->image_indices[frame], buffer, &area, thread_id);
			if (retval) {
<<<<<<< HEAD
					siril_log_color_message(_("Error reading one of the image areas (%d: %d %d %d %d)\n"), "red", args->image_indices[frame] + 1,
					area.x, area.y, area.w, area.h);
				return ST_SEQUENCE_ERROR;
			}
			if (args->maximize_framing) {
				rearrange_block_data(buffer, itype, naxes[0], area.h, rx);
			}
		}
		
		if (masking && (args->reglayer < 0 || readdata)) {// we need to compute the correct mask area
			// We load the corresponding downscaled portion of the mask file (distances to black are already included)
			// Upcsale it to the mask buffer
			// Re-arrange it if required (as for the image block) for maximize_framing
			// Normalize it to 1. (all values > feather_dist -> 1., values < feather_dist -> val/feather_dist)
			// And finaly apply the ramping function which has been precomputed on  RAMP_PACE + 1 points
			const gchar *maskfile = get_mask_filename(args->seq, args->image_indices[frame]);
			float *mask_scaled;
			int scaled_rx = 0, scaled_ry = 0;
			double fx = 0., fy = 0.;
			int rx = (args->seq->is_variable) ? args->seq->imgparam[image_index].rx : args->seq->rx;
			int ry = (args->seq->is_variable) ? args->seq->imgparam[image_index].ry : args->seq->ry;
			compute_downscaled_mask_size(rx, ry, &scaled_rx, &scaled_ry, &fx, &fy);
			rectangle maskscaled_area = { 0, (int)(fy * area.y), scaled_rx, (int)(fy * area.h)};
			if (area.h == 0 || area.w == 0 || maskscaled_area.w == 0 || maskscaled_area.h == 0)
				continue;
			mask_scaled = malloc((size_t)(maskscaled_area.h * maskscaled_area.w * sizeof(float)));
			if (read_mask_fits_area(maskfile, &maskscaled_area, scaled_ry, mask_scaled)) {
				free(mask_scaled);
#ifdef _OPENMP
				int tid = omp_get_thread_num();
				if (tid == 0)
#endif
					siril_log_color_message(_("Error reading one of the masks areas\n"), "red");
=======
					siril_log_color_message(_("Error reading one of the image areas\n"), "red");
>>>>>>> cd92f831
				return ST_SEQUENCE_ERROR;
			}
			float *mbuffer = data->mask[frame] + offset;
			cvUpscaleBlendMask(maskscaled_area.w, maskscaled_area.h, rx, area.h, mask_scaled, mbuffer);
			free(mask_scaled);
			if (args->maximize_framing) {
				rearrange_block_data(mbuffer, DATA_FLOAT, naxes[0], area.h, rx);
			}
			float distf = (float)args->feather_dist;
			float invdistf = 1.f / distf;
			size_t block_nb_pix = my_block->height * naxes[0];
			// we normalize and apply the ramping function for all values above 0.
			for (size_t i = 0; i < block_nb_pix; i++) {
				if (data->mask[frame][i]) {
					data->mask[frame][i] = (data->mask[frame][i] > distf) ? 1.f : get_ramped_value(data->mask[frame][i] * invdistf);
				}
			}
		}
	}
	return ST_OK;
}

static void normalize_to16bit(int bitpix, double *mean) {
	switch(bitpix) {
		case BYTE_IMG:
			*mean *= (USHRT_MAX_DOUBLE / UCHAR_MAX_DOUBLE);
			break;
		default:
			; // do nothing
	}
}

static void norm_to_0_1_range(fits *fit) {
	float mini = FLT_MAX;
	float maxi = -1.f * FLT_MAX;
	long n = fit->naxes[0] * fit->naxes[1] * fit->naxes[2];

	/* search for min / max */
#ifdef _OPENMP
#pragma omp parallel for num_threads(com.max_thread) schedule(static) reduction(max:maxi) reduction(min:mini)
#endif
	for (int i = 1; i < n; i++) {
		float tmp = fit->fdata[i];
		if (tmp == 0.f)
			continue;
		if (tmp < mini)
			mini = tmp;
		if (tmp > maxi)
			maxi = tmp;
	}
	/* normalize to [0, 1] range */
#ifdef _OPENMP
#pragma omp parallel for num_threads(com.max_thread) schedule(static)
#endif
	for (int i = 0; i < n; i++) {
		fit->fdata[i] = (fit->fdata[i] == 0.f) ? 0.f : (fit->fdata[i] - mini) / (maxi - mini);
	}
}

/******************************* REJECTION STACKING ******************************
 * The functions below are those managing the rejection, the stacking code is
 * after and similar to median but takes into account the registration data and
 * does a different operation to keep the final pixel values.
 *********************************************************************************/

static int percentile_clipping(WORD pixel, const float sig[], float median, int rej[]) {
	float plow = sig[0];
	float phigh = sig[1];

	if ((median - (float) pixel) / median > plow) {
		rej[0]++;
		return -1;
	}
	else if (((float)pixel - median) / median > phigh) {
		rej[1]++;
		return 1;
	}
	return 0;
}

/* Rejection of pixels, following sigma_(high/low) * sigma.
 * The function returns 0 if no rejections are required, 1 if it's a high
 * rejection and -1 for a low-rejection */
static int sigma_clipping(WORD pixel, const float sig[], float sigma, float median, int rej[]) {
	float sigmalow = sig[0];
	float sigmahigh = sig[1];

	if (median - pixel > sigmalow * sigma) {
		rej[0]++;
		return -1;
	}
	else if (pixel - median > sigmahigh * sigma) {
		rej[1]++;
		return 1;
	}
	return 0;
}

static void Winsorize(WORD *pixel, WORD m0, WORD m1, int N) {
	for (int j = 0; j < N; ++j) {
		pixel[j] = pixel[j] < m0 ? m0 : pixel[j];
		pixel[j] = pixel[j] > m1 ? m1 : pixel[j];
	}
}

static int line_clipping(WORD pixel, const float sig[], float sigma, int i, float a, float b, int rej[]) {
	float sigmalow = sig[0];
	float sigmahigh = sig[1];

	if (a * i + b - pixel > sigma * sigmalow) {
		rej[0]++;
		return -1;
	} else if (pixel - a * i - b > sigma * sigmahigh) {
		rej[1]++;
		return 1;
	}
	return 0;
}

static void remove_element(WORD *array, int index, int array_length) {
	for (int i = index; i < array_length - 1; i++)
		array[i] = array[i + 1];
}

static float siril_stats_ushort_sd(const WORD data[], const int N, float *m) {
	double accumulator = 0.0; // accumulating in double precision is important for accuracy
	for (int i = 0; i < N; ++i) {
		accumulator += data[i];
	}
	float mean = (float)(accumulator / N);
	accumulator = 0.0;
	for (int i = 0; i < N; ++i)
		accumulator += (data[i] - mean) * (data[i] - mean);

	if (m) *m = mean;

	return sqrtf((float)(accumulator / (N - 1)));
}

static void grubbs_stat(WORD *stack, int N, float *GCal, int *max_ind) {
	float avg_y;
	float sd = siril_stats_ushort_sd(stack, N, &avg_y);

	/* data are sorted */
	float max_of_deviations = avg_y - stack[0];
	float md2 = stack[N - 1] - avg_y;

	if (md2 > max_of_deviations) {
		max_of_deviations = md2;
		*max_ind = N - 1;
	} else {
		*max_ind = 0;
	}
	*GCal = max_of_deviations / sd;
}

int check_G_values(float Gs, float Gc) {
	return (Gs > Gc);
}

void confirm_outliers(struct ESD_outliers *out, int N, double median, int *rejected, int rej[2]) {
	int i = N - 1;

	while (i > 1 && !out[i].out) {
		i--;
	}
	for (int j = i; j >= 0; j--) {
		out[j].out = 1;
		if (out[j].x >= median) {
			rejected[out[j].i] = 1;
			rej[1]++;
		} else {
			rejected[out[j].i] = -1;
			rej[0]++;
		}
	}
}

static int apply_rejection_ushort(struct _data_block *data, int nb_frames, struct stacking_args *args, int rej[2]) {
	int N = nb_frames;	// N is the number of pixels kept from the current stack
	float median = 0.f;
	int pixel, output, changed, n, r = 0;
	int firstloop = 1;
	int kept = 0, removed = 0;
	WORD *stack = (WORD *)data->stack;
	WORD *w_stack = (WORD *)data->w_stack;
	int *rejected = (int *)data->rejected;
	WORD *o_stack = (WORD *)data->o_stack;

	memcpy(o_stack, stack, N * sizeof(WORD)); /* making a copy of unsorted stack to apply weights (before the median sorts in place)*/

	/* remove null pixels */
	for (int frame = 0; frame < N; frame++) {
		if (stack[frame] > 0) {
			if (frame != kept) {
				stack[kept] = stack[frame];
			}
			kept++;
		}
	}
	/* Preventing problems
	   0: should not happen but just in case.
	   1 or 2: no need to reject */
	if (kept <= 1) {
		return kept;
	}
	removed = N - kept;
	N = kept;

	/* prepare median and check that the stack is not mostly zero */
	switch (args->type_of_rejection) {
		case PERCENTILE:
		case SIGMA:
		case MAD:
		case SIGMEDIAN:
		case WINSORIZED:
			median = quickmedian(stack, N);
			if (median == 0.f)
				return 0;
			break;
		default:
			break;
	}

	switch (args->type_of_rejection) {
		case PERCENTILE:
			for (int frame = 0; frame < N; frame++) {
				rejected[frame] = percentile_clipping(stack[frame], args->sig, median, rej);
			}

			for (pixel = 0, output = 0; pixel < N; pixel++) {
				if (!rejected[pixel]) {
					// copy only if there was a rejection
					if (pixel != output)
						stack[output] = stack[pixel];
					output++;
				}
			}
			N = output;
			break;
		case SIGMA:
		case MAD:
			do {
				float var;
				if (args->type_of_rejection == SIGMA)
					var = args->sd_calculator(stack, N);
				else
					var = args->mad_calculator(stack, N, median, SINGLE_THREADED);

				if (!firstloop) {
					median = quickmedian(stack, N);
				} else {
					firstloop = 0;
				}
				for (int frame = 0; frame < N; frame++) {
					if (N - r <= 4) {
						// no more rejections
						rejected[frame] = 0;
					} else {
						rejected[frame] = sigma_clipping(stack[frame], args->sig, var, median, rej);
						if (rejected[frame]) {
							r++;
						}
					}
				}
				for (pixel = 0, output = 0; pixel < N; pixel++) {
					if (!rejected[pixel]) {
						// copy only if there was a rejection
						if (pixel != output)
							stack[output] = stack[pixel];
						output++;
					}
				}
				changed = N != output;
				N = output;
			} while (changed && N > 3);
			break;
		case SIGMEDIAN:
			do {
				const float sigma = args->sd_calculator(stack, N);
				if (!firstloop) {
					median = quickmedian (stack, N);
				} else {
					firstloop = 0;
				}
				n = 0;
				for (int frame = 0; frame < N; frame++) {
					if (sigma_clipping(stack[frame], args->sig, sigma, median, rej)) {
						stack[frame] = median;
						n++;
					}
				}
			} while (n > 0);
			break;
		case WINSORIZED:
			do {
				float sigma0;
				float sigma = args->sd_calculator(stack, N);
				if (!firstloop)
					median = quickmedian (stack, N);
				else firstloop = 0;
				memcpy(w_stack, stack, N * sizeof(WORD));
				do {
					Winsorize(w_stack, roundf_to_WORD(median - 1.5f * sigma),
							roundf_to_WORD(median + 1.5f * sigma), N);
					sigma0 = sigma;
					sigma = 1.134f * args->sd_calculator(w_stack, N);
				} while (fabs(sigma - sigma0) > sigma0 * 0.0005f);
				for (int frame = 0; frame < N; frame++) {
					if (N - r <= 4) {
						// no more rejections
						rejected[frame] = 0;
					} else {
						rejected[frame] = sigma_clipping(stack[frame],
								args->sig, sigma, median, rej);
						if (rejected[frame] != 0)
							r++;
					}

				}
				for (pixel = 0, output = 0; pixel < N; pixel++) {
					if (!rejected[pixel]) {
						// copy only if there was a rejection
						stack[output] = stack[pixel];
						output++;
					}
				}
				changed = N != output;
				N = output;
			} while (changed && N > 3);
			break;
		case LINEARFIT:
			do {
				quicksort_s(stack, N);
				for (int frame = 0; frame < N; frame++) {
					data->yf[frame] = (float)stack[frame];
				}
				float a, b;
				siril_fit_linear(data->xf, data->yf, data->m_x, data->m_dx2, N, &b, &a);
				float sigma = 0.f;
				for (int frame = 0; frame < N; frame++)
					sigma += fabsf(stack[frame] - (a * frame + b));
				sigma /= (float)N;
				for (int frame = 0; frame < N; frame++) {
					if (N - r <= 4) {
						// no more rejections
						rejected[frame] = 0;
					} else {
						rejected[frame] =
							line_clipping(stack[frame], args->sig, sigma, frame, a, b, rej);
						if (rejected[frame] != 0)
							r++;
					}
				}
				for (pixel = 0, output = 0; pixel < N; pixel++) {
					if (!rejected[pixel]) {
						// copy only if there was a rejection
						if (pixel != output)
							stack[output] = stack[pixel];
						output++;
					}
				}
				changed = N != output;
				N = output;
			} while (changed && N > 3);
			break;
		case GESDT:
			/* Normaly The algorithm does not need to play with sorted data.
			 * But our implementation (after the rejection) needs to be sorted.
			 * So we do it, and by the way we get the median value. Indeed, by design
			 * this algorithm does not have low and high representation of rejection.
			 * We define:
			 * - cold pixel: rejected < median
			 * - hot pixel: rejected > median
			 */

			quicksort_s(stack, N);
			median = gsl_stats_ushort_median_from_sorted_data(stack, 1, N);

			int max_outliers = (int) nb_frames * args->sig[0];
			if (removed >= max_outliers) { /* more than max allowable have been already been removed, should not reject anymore*/
				return kept;
			}
			max_outliers -= removed;
			struct ESD_outliers *out = malloc(max_outliers * sizeof(struct ESD_outliers));

			memcpy(w_stack, stack, N * sizeof(WORD));
			memset(rejected, 0, N * sizeof(int));
			int cold = 0;
			for (int iter = 0, size = N; iter < max_outliers; iter++, size--) {
				float Gstat;
				int max_index = 0;

				grubbs_stat(w_stack, size, &Gstat, &max_index);
				out[iter].out = check_G_values(Gstat, args->critical_value[iter + removed]);
				out[iter].x = w_stack[max_index];
				out[iter].i = (max_index == 0) ? cold++ : max_index;
				remove_element(w_stack, max_index, size);
			}
			confirm_outliers(out, max_outliers, median, rejected, rej);
			free(out);

			for (pixel = 0, output = 0; pixel < N; pixel++) {
				if (!rejected[pixel]) {
					// copy only if there was a rejection
					if (pixel != output)
						stack[output] = stack[pixel];
					output++;
				}
			}
			N = output;
		break;
		default:
		case NO_REJEC:
			;		// Nothing to do, no rejection
	}
	return N;
}

static double mean_and_reject(struct stacking_args *args, struct _data_block *data,
		int stack_size, data_type itype, int rej[2]) {
	double mean;
	gboolean masking = (args->feather_dist > 0);
	gboolean weighting = args->apply_noise_weights || args->apply_nbstack_weights || args->apply_wfwhm_weights || args->apply_nbstars_weights;
	int layer = data->layer;
	if (itype == DATA_USHORT) {
		int kept_pixels = apply_rejection_ushort(data, stack_size, args, rej);
		if (kept_pixels == 0)
			mean = quickmedian(data->stack, stack_size);
		else {
			if (weighting || masking) {
				double *pweights =  NULL;
				if (weighting)
					pweights = args->weights + layer * stack_size;
				/* min and max computed here instead of rejection step to avoid dealing
				 * with too many particular cases. For rejection, the original stack
				 * (o_stack) is used to keep the weight order, stack being sorted, we can
				 * check for min and max values to weight the kept pixels */
				WORD pmin = 65535, pmax = 0;
				for (int frame = 0; frame < kept_pixels; ++frame) {
					WORD pixel = ((WORD*)data->stack)[frame];
					if (pmin > pixel) pmin = pixel;
					if (pmax < pixel) pmax = pixel;
				}

				double sum = 0.0;
				double norm = 0.0;

				for (int frame = 0; frame < stack_size; ++frame) {
					WORD val = ((WORD*)data->o_stack)[frame];
					if (val >= pmin && val <= pmax && val > 0) {
						if (masking && weighting) {
							sum += (double)val * pweights[frame] * data->mstack[frame];
							norm += pweights[frame] * data->mstack[frame];
						} else if (weighting) {
							sum += (double)val * pweights[frame];
							norm += pweights[frame];
						} else {
							sum += (double)val * data->mstack[frame];
							norm += data->mstack[frame];
						}
					}
				}
				if (norm <= 1.e-2) { // if norm is 0, sum is 0 too
					// if the kept pixel has a weight of 0, bad luck, still take it,
					// that will not look good, but it's better than a black pixel
					mean = ((WORD*)data->stack)[0];
				}
				else mean = sum / norm;
			} else {
				gint64 sum = 0L;
				for (int frame = 0; frame < kept_pixels; ++frame) {
					sum += ((WORD *)data->stack)[frame];
				}
				mean = sum / (double)kept_pixels;
			}
		}
	} else {
		int kept_pixels = apply_rejection_float(data, stack_size, args, rej);
		if (kept_pixels == 0)
			mean = quickmedian_float(data->stack, stack_size);
		else {
			if (weighting || masking) {
				double *pweights = args->weights + layer * stack_size;
				float pmin = FLT_MAX, pmax = -FLT_MAX; /* min and max computed here instead of rejection step to avoid dealing with too many particular cases */
				for (int frame = 0; frame < kept_pixels; ++frame) {
					if (pmin > ((float*)data->stack)[frame]) pmin = ((float*)data->stack)[frame];
					if (pmax < ((float*)data->stack)[frame]) pmax = ((float*)data->stack)[frame];
				}
				double sum = 0.0;
				double norm = 0.0;

				for (int frame = 0; frame < stack_size; ++frame) {
					float val = ((float*)data->o_stack)[frame];
					if (val >= pmin && val <= pmax && val != 0.f) {
						if (masking && weighting) {
							sum += val * pweights[frame] * data->mstack[frame];
							norm += pweights[frame] * data->mstack[frame];
						} else if (weighting) {
							sum += val * pweights[frame];
							norm += pweights[frame];
						} else {
							sum += val * data->mstack[frame];
							norm += data->mstack[frame];
						}
					}
				}
				if (norm == 0.0)
					mean = sum / (double)kept_pixels;
				else mean = sum / norm;
			} else {
				double sum = 0.0;
				for (int frame = 0; frame < kept_pixels; ++frame) {
					sum += ((float*)data->stack)[frame];
				}
				mean = sum / (double)kept_pixels;
			}
		}
	}
	return mean;
}

int stack_mean_with_rejection(struct stacking_args *args) {
	return stack_mean_or_median(args, TRUE);
}

int stack_median(struct stacking_args *args) {
	return stack_mean_or_median(args, FALSE);
}

static int compute_noise_weights(struct stacking_args *args) {
	int nb_frames = args->nb_images_to_stack;
	int nb_layers = args->seq->nb_layers;

	args->weights = malloc(nb_layers * nb_frames * sizeof(double));
	double *pweights[3];

	for (int layer = 0; layer < nb_layers; ++layer) {
		double norm = 0.0;
		pweights[layer] = args->weights + layer * nb_frames;
		for (int i = 0; i < args->nb_images_to_stack; ++i) {
			int idx = args->image_indices[i];
			pweights[layer][i] = 1.f /
				(args->coeff.pscale[layer][i] * args->coeff.pscale[layer][i] *
				 args->seq->stats[layer][idx]->bgnoise * args->seq->stats[layer][idx]->bgnoise);
			norm += pweights[layer][i];
		}
		norm /= (double) nb_frames;

		for (int i = 0; i < args->nb_images_to_stack; i++) {
			pweights[layer][i] /= norm;
		}
	}
	return ST_OK;
}

static int compute_wfwhm_weights(struct stacking_args *args) {
	int nb_frames = args->nb_images_to_stack;
	int nb_layers = args->seq->nb_layers;
	double fwhmmin = DBL_MAX;
	double fwhmmax = -DBL_MAX;
	double invdenom, invfwhmax2;

	if (!layer_has_registration(args->seq, args->reglayer)) {
		siril_log_color_message(_("Sequence does not have registration info, cannot use weighing by %s, aborting\n"), "red", "wFWHM");
		return ST_GENERIC_ERROR;
	}

	args->weights = malloc(nb_layers * nb_frames * sizeof(double));
	double *pweights[3];

	for (int i = 0; i < args->nb_images_to_stack; ++i) {
		int idx = args->image_indices[i];
		if (args->seq->regparam[args->reglayer][idx].weighted_fwhm < fwhmmin && args->seq->regparam[args->reglayer][idx].weighted_fwhm > 0) fwhmmin = args->seq->regparam[args->reglayer][idx].weighted_fwhm;
		if (args->seq->regparam[args->reglayer][idx].weighted_fwhm > fwhmmax) fwhmmax = args->seq->regparam[args->reglayer][idx].weighted_fwhm;
	}
	invdenom = 1. / (1. / (fwhmmin * fwhmmin) - 1. / (fwhmmax * fwhmmax));
	invfwhmax2 = 1. / (fwhmmax * fwhmmax);

	for (int layer = 0; layer < nb_layers; ++layer) {
		double norm = 0.0;
		pweights[layer] = args->weights + layer * nb_frames;
		for (int i = 0; i < args->nb_images_to_stack; ++i) {
			int idx = args->image_indices[i];
			if (args->seq->regparam[args->reglayer][idx].weighted_fwhm > 0) {
				pweights[layer][i] = (1. / (args->seq->regparam[args->reglayer][idx].weighted_fwhm * args->seq->regparam[args->reglayer][idx].weighted_fwhm) - invfwhmax2) * invdenom;
				norm += pweights[layer][i];
			} else {
				pweights[layer][i] = 0.;
			}
		}
		norm /= (double) nb_frames;

		for (int i = 0; i < args->nb_images_to_stack; i++) {
			pweights[layer][i] /= norm;
			siril_debug_print("Image #%d - Layer %d - wFWHM: %3.2f - weight: %3.2f\n", args->image_indices[i], layer, args->seq->regparam[args->reglayer][args->image_indices[i]].weighted_fwhm, pweights[layer][i]);
		}
	}
	return ST_OK;
}

static int compute_nbstars_weights(struct stacking_args *args) {
	int nb_frames = args->nb_images_to_stack;
	int nb_layers = args->seq->nb_layers;
	int starmin = INT_MAX;
	int starmax = 0;
	double invdenom;

	if (!layer_has_registration(args->seq, args->reglayer)) {
		siril_log_color_message(_("Sequence does not have registration info, cannot use weighing by %s, aborting\n"), "red", _("number of stars"));
		return ST_GENERIC_ERROR;
	}

	args->weights = malloc(nb_layers * nb_frames * sizeof(double));
	double *pweights[3];

	for (int i = 0; i < args->nb_images_to_stack; ++i) {
		int idx = args->image_indices[i];
		if (args->seq->regparam[args->reglayer][idx].number_of_stars < starmin) starmin = args->seq->regparam[args->reglayer][idx].number_of_stars;
		if (args->seq->regparam[args->reglayer][idx].number_of_stars > starmax) starmax = args->seq->regparam[args->reglayer][idx].number_of_stars;
	}
	if (starmax == starmin)
		invdenom = 1.0;
	else invdenom = 1. / (double)(starmax - starmin);

	for (int layer = 0; layer < nb_layers; ++layer) {
		double norm = 0.0;
		pweights[layer] = args->weights + layer * nb_frames;
		for (int i = 0; i < args->nb_images_to_stack; ++i) {
			if (starmax == starmin)
				pweights[layer][i] = 1.;
			else {
				int idx = args->image_indices[i];
				pweights[layer][i] = (double)(args->seq->regparam[args->reglayer][idx].number_of_stars - starmin) *
					(double)(args->seq->regparam[args->reglayer][idx].number_of_stars - starmin) *
					invdenom * invdenom;
			}
			norm += pweights[layer][i];
		}
		norm /= (double) nb_frames;

		for (int i = 0; i < args->nb_images_to_stack; i++) {
			pweights[layer][i] /= norm;
			siril_debug_print("Image #%d - Layer %d - nbstars: %d - weight: %3.2f\n", args->image_indices[i], layer, args->seq->regparam[args->reglayer][args->image_indices[i]].number_of_stars, pweights[layer][i]);
		}
	}
	return ST_OK;
}

/* How many rows fit in memory, based on image size, number and available memory.
 * It returns at most the total number of rows of the image (naxes[1] * naxes[2]) */
static long stack_get_max_number_of_rows(long naxes[3], data_type type, int nb_images_to_stack, int nb_rejmaps, gboolean masking) {
	int max_memory = get_max_memory_in_MB();
	long total_nb_rows = naxes[1] * naxes[2];
	int elem_size = type == DATA_FLOAT ? sizeof(float) : sizeof(WORD);
	int mask_elem_size = (masking) ? sizeof(float) : 0;

	guint64 size_of_result = naxes[0] * naxes[1] * naxes[2] * elem_size;
	guint64 size_of_rejmaps = naxes[0] * naxes[1] * naxes[2] * sizeof(WORD);
	max_memory -= size_of_result / BYTES_IN_A_MB;
	max_memory -= nb_rejmaps * size_of_rejmaps / BYTES_IN_A_MB;
	if (max_memory < 0)
		max_memory = 0;

	siril_log_message(_("Using %d MB memory maximum for stacking\n"), max_memory);
	// for each datablock, we store the pixel values
	// if masking, we also need to store all the masks in float + 1 mask in 8b to conpute the smoothing (this mask is freed for every frame)
	guint64 number_of_rows = (guint64)max_memory * BYTES_IN_A_MB /
		(nb_images_to_stack * naxes[0] * (elem_size + mask_elem_size) + (masking) * naxes[0] * sizeof(uint8_t));
	// this is how many rows we can load in parallel from all images of the
	// sequence and be under the limit defined in config in megabytes.
	if (total_nb_rows < number_of_rows)
		return total_nb_rows;
	return (long)number_of_rows;
}

static int stack_mean_or_median(struct stacking_args *args, gboolean is_mean) {
	int bitpix, i, naxis, cur_nb = 0, retval = ST_OK, pool_size = 1;
	long naxes[3];
	struct _data_block *data_pool = NULL;
	struct _image_block *blocks = NULL;
	fits fit = { 0 }; // output result
	fits ref = { 0 }; // reference image, used to propagate metadata
	// data for mean/rej only
	guint64 irej[3][2] = {{0,0}, {0,0}, {0,0}};
	regdata *layerparam = NULL;

	gboolean masking = (args->feather_dist > 0);
	if (masking)
		init_ramp(); // we cache the values of the masks ramping function

	int nb_frames = args->nb_images_to_stack; // number of frames actually used
	naxes[0] = naxes[1] = 0; naxes[2] = 1;

	if (nb_frames < 2) {
		siril_log_message(_("Select at least two frames for stacking. Aborting.\n"));
		return ST_GENERIC_ERROR;
	} else if (nb_frames < 3 && is_mean && args->type_of_rejection == GESDT) {
		siril_log_message(_("The Generalized Extreme Studentized Deviate Test needs at least three frames for stacking. Aborting.\n"));
		return ST_GENERIC_ERROR;
	}
	g_assert(nb_frames <= args->seq->number);

	if (args->reglayer < 0) {
		siril_log_message(_("No registration layer passed, ignoring registration data!\n"));
	}
	else layerparam = args->seq->regparam[args->reglayer];

	set_progress_bar_data(NULL, PROGRESS_RESET);

	/* first loop: open all fits files and check they are of same size */
	GList *list_date = NULL;
	if ((retval = stack_open_all_files(args, &bitpix, &naxis, naxes, &list_date, &ref))) {
		goto free_and_close;
	}

	if (naxes[0] == 0) {
		// no image has been loaded
		siril_log_color_message(_("Rejection stack error: uninitialized sequence\n"), "red");
		retval = ST_SEQUENCE_ERROR;
		goto free_and_close;
	}
	if (!args->maximize_framing && (naxes[0] != args->seq->rx || naxes[1] != args->seq->ry)) {
		siril_log_color_message(_("Rejection stack error: sequence has wrong image size (%dx%d for sequence, %ldx%ld for images)\n"), "red", args->seq->rx, args->seq->ry, naxes[0], naxes[1]);
		retval = ST_SEQUENCE_ERROR;
		goto free_and_close;
	}
	if (sequence_is_rgb(args->seq) && naxes[2] != 3) {
		siril_log_message(_("Processing the sequence as RGB\n"));
		naxes[2] = 3;
	}
	fprintf(stdout, "image size: %ldx%ld, %ld layers\n", naxes[0], naxes[1], naxes[2]);

	/* initialize result image */
	fits *fptr = &fit;
	if ((retval = new_fit_image(&fptr, naxes[0], naxes[1], naxes[2],
					args->use_32bit_output ? DATA_FLOAT : DATA_USHORT))) {
		goto free_and_close;
	}
	copy_fits_metadata(&ref, fptr);
	clearfits(&ref);
	if (!args->use_32bit_output && (args->output_norm || fit.orig_bitpix != BYTE_IMG)) {
		fit.bitpix = USHORT_IMG;
		if (args->output_norm)
			fit.orig_bitpix = USHORT_IMG;
	}

	/* initialize rejection maps */
	if (args->create_rejmaps) {
		if ((retval = new_fit_image(&args->rejmap_low, naxes[0], naxes[1], naxes[2], DATA_USHORT))) {
			goto free_and_close;
		}
		if (!args->merge_lowhigh_rejmaps) {
			if ((retval = new_fit_image(&args->rejmap_high, naxes[0], naxes[1], naxes[2], DATA_USHORT))) {
				goto free_and_close;
			}
		}
	}

	/* prepare the downscaled 8b masks if masking is allowed */
	if (masking && (retval = compute_masks(args))) {
		goto free_and_close;
	}

	/* manage threads */
	int nb_threads;
#ifdef _OPENMP
	nb_threads = com.max_thread;
	if (nb_threads > 1 && (args->seq->type == SEQ_REGULAR || args->seq->type == SEQ_FITSEQ)) {
		if (fits_is_reentrant()) {
			fprintf(stdout, "cfitsio was compiled with multi-thread support,"
					" stacking will be executed by several cores\n");
		} else {
			nb_threads = 1;
			fprintf(stdout, "cfitsio was compiled without multi-thread support,"
					" stacking will be executed on only one core\n");
			siril_log_message(_("Your version of cfitsio does not support multi-threading\n"));
		}
	}
#ifdef HAVE_FFMS2
	if (args->seq->type == SEQ_AVI) {
		siril_log_color_message(_("Stacking a film will work only on one core and will be slower than if you convert it to SER\n"), "salmon");
		nb_threads = 1;
	}
#endif // HAVE_FFMS2
#else
	nb_threads = 1;
#endif

	/* manage memory */
	long largest_block_height;
	int nb_blocks;
	data_type itype = get_data_type(bitpix);
	int nb_rejmaps = 0;
	if (args->create_rejmaps) {
		if (args->merge_lowhigh_rejmaps)
			nb_rejmaps = 1;
		else nb_rejmaps = 2;
	}
	long max_number_of_rows = stack_get_max_number_of_rows(naxes, itype, args->nb_images_to_stack, nb_rejmaps, masking);
	/* Compute parallel processing data: the data blocks, later distributed to threads */
	if ((retval = stack_compute_parallel_blocks(&blocks, max_number_of_rows, naxes, nb_threads,
					&largest_block_height, &nb_blocks))) {
		goto free_and_close;
	}

	/* Allocate the buffers.
	 * We allocate as many as the number of threads, each thread will pick one of the buffers.
	 * Buffers are allocated to the largest block size calculated above.
	 */
#ifdef _OPENMP
	pool_size = nb_threads;
	g_assert(pool_size > 0);
#endif
	size_t npixels_in_block = largest_block_height * naxes[0];
	g_assert(npixels_in_block > 0);
	int ielem_size = itype == DATA_FLOAT ? sizeof(float) : sizeof(WORD);
	int ielem_mask_size = (masking) ? sizeof(float) : 0;

	fprintf(stdout, "allocating data for %d threads (each %lu MB)\n", pool_size,
			(unsigned long)(nb_frames * npixels_in_block * ielem_size) / BYTES_IN_A_MB);
	data_pool = calloc(pool_size, sizeof(struct _data_block));
	size_t bufferSize = ielem_size * nb_frames * (npixels_in_block + 1ul) + 4ul; // buffer for tmp and stack, added 4 byte for alignment
	// the +1ul pixel is for storing the current pixel stack
	if (masking)
		bufferSize += ielem_mask_size * nb_frames * (npixels_in_block + 1ul) + 4ul; // buffer for masks and mask stack, added 4 byte for alignment
		// the +1ul pixel is for storing the current mask stack
	if (is_mean) {
		bufferSize += nb_frames * sizeof(int); // for rejected
		bufferSize += ielem_size * nb_frames; // for o_stack
		if (args->type_of_rejection == WINSORIZED) {
			bufferSize += ielem_size * nb_frames; // for w_frame
		} else if (args->type_of_rejection == GESDT) {
			bufferSize += ielem_size * nb_frames; // for w_frame
			bufferSize += sizeof(float) * (int) floor(nb_frames * args->sig[0]); //and GCritical
		} else if (args->type_of_rejection == LINEARFIT) {
			bufferSize += 2 * sizeof(float) * nb_frames; // for xc and yc
		}
	}
	for (i = 0; i < pool_size; i++) {
		data_pool[i].pix = malloc(nb_frames * sizeof(void *));
		if (masking)
			data_pool[i].mask = malloc(nb_frames * sizeof(float *));
		data_pool[i].tmp = malloc(bufferSize);
		if (!data_pool[i].pix || !data_pool[i].tmp || (masking && !data_pool[i].mask)) {
			PRINT_ALLOC_ERR;
			gchar *available = g_format_size_full(get_available_memory(), G_FORMAT_SIZE_IEC_UNITS);
			fprintf(stderr, "Cannot allocate %zu (free memory: %s)\n", bufferSize / BYTES_IN_A_MB, available);
			fprintf(stderr, "CHANGE MEMORY SETTINGS if stacking takes too much.\n");

			g_free(available);
			retval = ST_ALLOC_ERROR;
			goto free_and_close;
		}
		data_pool[i].stack = (void *)((char *)data_pool[i].tmp
				+ nb_frames * npixels_in_block * ielem_size);
		size_t stack_offset = (size_t)ielem_size * nb_frames * (npixels_in_block + 1);
		int temp = stack_offset % sizeof(int);
		if (temp > 0) { // align buffer
			stack_offset += sizeof(int) - temp;
		}
		size_t mask_offset = 0;
		if (masking) {
			data_pool[i].mstack = (float *)((char *)data_pool[i].tmp + stack_offset + ielem_mask_size * nb_frames * npixels_in_block); // mast stack is stored after the masks
			mask_offset = (size_t)ielem_mask_size * nb_frames * (npixels_in_block + 1);
			temp = mask_offset % sizeof(int);
			if (temp > 0) { // align buffer
				mask_offset += sizeof(int) - temp;
			}
		}
		if (is_mean) {
			size_t offset = mask_offset + mask_offset;
			data_pool[i].rejected = (int*)((char*)data_pool[i].tmp + offset);
			data_pool[i].o_stack = (void*)((char*)data_pool[i].rejected + sizeof(int) * nb_frames);

			if (args->type_of_rejection == WINSORIZED) {
				data_pool[i].w_stack = (void*)((char*)data_pool[i].o_stack + ielem_size * nb_frames);
			} else if (args->type_of_rejection == GESDT) {
				data_pool[i].w_stack = (void*)((char*)data_pool[i].o_stack + ielem_size * nb_frames);
				int max_outliers = (int) floor(nb_frames * args->sig[0]);
				args->critical_value = malloc(max_outliers * sizeof(float));
				for (int j = 0, size = nb_frames; j < max_outliers; j++, size--) {
					float t_dist = gsl_cdf_tdist_Pinv(1 - args->sig[1] / (2 * size), size - 2);
					float numerator = (size - 1) * t_dist;
					float denominator = sqrtf(size) * sqrtf(size - 2 + (t_dist * t_dist));
					args->critical_value[j] = numerator / denominator;
				}
			} else if (args->type_of_rejection == LINEARFIT) {
				data_pool[i].xf = (float (*)) ((char*)data_pool[i].o_stack + ielem_size * nb_frames);
				data_pool[i].yf = data_pool[i].xf + nb_frames;
				// precalculate some stuff
				data_pool[i].m_x = (nb_frames - 1) * 0.5f;
				data_pool[i].m_dx2 = 0.f;
				for (int j = 0; j < nb_frames; ++j) {
					const float dx = j - data_pool[i].m_x;
					data_pool[i].xf[j] = 1.f / (j + 1);
					data_pool[i].m_dx2 += (dx * dx - data_pool[i].m_dx2)
						* data_pool[i].xf[j];
				}
				data_pool[i].m_dx2 = 1.f / data_pool[i].m_dx2;
			}
		}

		for (int j = 0; j < nb_frames; ++j) {
			if (itype == DATA_FLOAT)
				data_pool[i].pix[j] = ((float*)data_pool[i].tmp) + j * npixels_in_block;
			else 
				data_pool[i].pix[j] = ((WORD *)data_pool[i].tmp) + j * npixels_in_block;
			if (masking)
				data_pool[i].mask[j] = (float *)((char*)data_pool[i].tmp + stack_offset + j * npixels_in_block * ielem_mask_size);
		}
	}

	if (itype == DATA_USHORT) {
		args->sd_calculator = nb_frames < 65536 ? siril_stats_ushort_sd_32 : siril_stats_ushort_sd_64;
		args->mad_calculator = siril_stats_ushort_mad;
	}

	if (args->apply_noise_weights) {
		siril_log_message(_("Computing weights based on noise...\n"));
		retval = compute_noise_weights(args);
		if (retval) {
			retval = ST_GENERIC_ERROR;
			goto free_and_close;
		}
	}
	if (args->apply_wfwhm_weights) {
		siril_log_message(_("Computing weights based on wFWHM...\n"));
		retval = compute_wfwhm_weights(args);
		if (retval) {
			retval = ST_GENERIC_ERROR;
			goto free_and_close;
		}
	}
	if (args->apply_nbstars_weights) {
		siril_log_message(_("Computing weights based on number of stars...\n"));
		retval = compute_nbstars_weights(args);
		if (retval) {
			retval = ST_GENERIC_ERROR;
			goto free_and_close;
		}
	}
	if (args->apply_nbstack_weights) {
		siril_log_message(_("Computing weights based on number of stacked images...\n"));
	}

	siril_log_message(_("Starting stacking...\n"));
	if (is_mean)
		set_progress_bar_data(_("Rejection stacking in progress..."), PROGRESS_RESET);
	else	set_progress_bar_data(_("Median stacking in progress..."), PROGRESS_RESET);
	double total = (double)(naxes[2] * naxes[1] + 2); // for progress bar

#ifdef _OPENMP
#pragma omp parallel for num_threads(nb_threads) private(i) schedule(dynamic) if (nb_threads > 1 && (args->seq->type == SEQ_SER || fits_is_reentrant()))
#endif
	for (i = 0; i < nb_blocks; i++)
	{
		/**** Step 1: get allocated memory for the current thread ****/
		struct _image_block *my_block = blocks + i;
		struct _data_block *data;
		int data_idx = 0;
		guint64 brej[2] = {0, 0}; // rejection counts for the block
		long x, y;

		if (!get_thread_run()) retval = ST_CANCEL;
		if (retval) continue;
#ifdef _OPENMP
		data_idx = omp_get_thread_num();
#ifdef STACK_DEBUG
		struct timeval thread_start;
		gettimeofday(&thread_start, NULL);
		fprintf(stdout, "Thread %d takes block %d.\n", data_idx, i);
#endif
#endif
		data = &data_pool[data_idx];

		/**** Step 2: load image data for the corresponding image block ****/
		retval = stack_read_block_data(args, my_block, data, naxes, itype, data_idx);
		if (retval) continue;

#if defined _OPENMP && defined STACK_DEBUG
		{
			struct timeval thread_mid;
			int min, sec;
			gettimeofday(&thread_mid, NULL);
			get_min_sec_from_timevals(thread_start, thread_mid, &min, &sec);
			fprintf(stdout, "Thread %d loaded block %d after %d min %02d s.\n\n",
					data_idx, i, min, sec);
		}
#endif

		/**** Step 3: iterate over the y and x of the image block and stack ****/
		int layer = my_block->channel;
		for (y = 0; y < my_block->height; y++)
		{
			/* index of the pixel in the result image
			 * we read line y, but we need to store it at
			 * ry - y - 1 to not have the image mirrored. */
			size_t pdata_idx = (naxes[1] - (my_block->start_row + y) - 1) * naxes[0];
			/* index of the line in the read data, data->pix[frame] */
			size_t line_idx = y * naxes[0];
			if (retval) break;

			// update progress bar
			g_atomic_int_inc(&cur_nb);

			if (!get_thread_run()) {
				retval = ST_CANCEL;
				break;
			}
			if (!(cur_nb % 16))	// every 16 iterations
				set_progress_bar_data(NULL, (double)cur_nb/total);

			for (x = 0; x < naxes[0]; ++x) {
				/* copy all images pixel values in the same row array `stack'
				 * to optimize caching and improve readability */
				for (int frame = 0; frame < nb_frames; ++frame) {
					int pix_idx = line_idx + x;
					if (layerparam) {
						int shiftx = 0;
						double scale = (args->upscale_at_stacking) ? 2. : 1.;
						double dx, dy;
						translation_from_H(layerparam[args->image_indices[frame]].H, &dx, &dy);
						dx -= args->offset[0];
						shiftx = round_to_int(dx * scale);


						if (shiftx && (x - shiftx >= naxes[0] || x - shiftx < 0)) {
							/* outside bounds, images are black. We could
							 * also set the background value instead, if available */
							if (itype == DATA_FLOAT)
								((float*)data->stack)[frame] = 0.0f;
							else ((WORD *)data->stack)[frame] = 0;
							continue;
						}

						pix_idx -= shiftx;
					}

					WORD pixel = 0; float fpixel = 0.f;
					if (itype == DATA_FLOAT)
						fpixel = ((float*) data->pix[frame])[pix_idx];
					else
						pixel = ((WORD*) data->pix[frame])[pix_idx];
					double tmp;
					switch (args->normalize) {
						default:
						case NO_NORM:
							// no normalization (scale[frame] = 1, offset[frame] = 0, mul[frame] = 1)
							if (itype == DATA_FLOAT)
								((float*)data->stack)[frame] = fpixel;
							else	((WORD *)data->stack)[frame] = pixel;
							/* it's faster if we don't convert it to double
							 * to make identity operations */
							break;
						case ADDITIVE:
							// additive (scale[frame] = 1, mul[frame] = 1)
						case ADDITIVE_SCALING:
							// additive + scale (mul[frame] = 1)
							if (itype == DATA_FLOAT) {
								if (fpixel != 0.f) { // do not normalize null pixels to detect them later
									tmp = fpixel * args->coeff.pscale[layer][frame];
									((float*)data->stack)[frame] = (float)(tmp - args->coeff.poffset[layer][frame]);
								} else {
									((float*)data->stack)[frame] = 0.f;
								}
							} else {
								if (pixel > 0) { // do not normalize null pixels to detect them later
									tmp = (double)pixel * args->coeff.pscale[layer][frame];
									((WORD *)data->stack)[frame] = round_to_WORD(tmp - args->coeff.poffset[layer][frame]);
								} else {
									((WORD *)data->stack)[frame] = 0;
								}
							}
							break;
						case MULTIPLICATIVE:
							// multiplicative  (scale[frame] = 1, offset[frame] = 0)
						case MULTIPLICATIVE_SCALING:
							// multiplicative + scale (offset[frame] = 0)
							if (itype == DATA_FLOAT) {
								tmp = fpixel * args->coeff.pscale[layer][frame];
								((float *)data->stack)[frame] = (float)(tmp * args->coeff.pmul[layer][frame]);
							} else {
								tmp = (double)pixel * args->coeff.pscale[layer][frame];
								((WORD *)data->stack)[frame] = round_to_WORD(tmp * args->coeff.pmul[layer][frame]);
							}
							break;
					}
					if (masking) {
						data->mstack[frame] = data->mask[frame][pix_idx];
					}
				}

				double result; // resulting pixel value, either mean or median
				if (is_mean) {
					int rej[2] = { 0, 0 };
					result = mean_and_reject(args, data, nb_frames, itype, rej);
					brej[0] += rej[0];
					brej[1] += rej[1];
					if (args->create_rejmaps) {
						if (args->merge_lowhigh_rejmaps) {
							WORD nbrej = truncate_to_WORD(rej[0] + rej[1]);
							args->rejmap_low->pdata[my_block->channel][pdata_idx] = nbrej;
						}
						else {
							args->rejmap_low->pdata[my_block->channel][pdata_idx] = truncate_to_WORD(rej[0]);
							args->rejmap_high->pdata[my_block->channel][pdata_idx] = truncate_to_WORD(rej[1]);
						}
					}
				} else {
					if (itype == DATA_USHORT)
						result = quickmedian(data->stack, nb_frames);
					else 	result = quickmedian_float(data->stack, nb_frames);
				}

				if (args->use_32bit_output) {
					// if we renormalize afterwards, we keep the data as is
					// otherwise, we clamp in the [0,1] range
					if (itype == DATA_USHORT)
						fit.fpdata[my_block->channel][pdata_idx] = (args->output_norm) ?
																	double_ushort_to_float_range(result) :
																	set_float_in_interval(double_ushort_to_float_range(result), 0.f, 1.f);
					else
						fit.fpdata[my_block->channel][pdata_idx] = (args->output_norm) ?
																	(float)result :
																	set_float_in_interval((float)result, 0.f, 1.f);
				} else {
					/* in case of 8bit data we may want to normalize to 16bits */
					if (args->output_norm) {
						normalize_to16bit(bitpix, &result);
					}
					fit.pdata[my_block->channel][pdata_idx] = round_to_WORD(result);
				}
				pdata_idx++;
			} // end of for x
		} // end of for y
#if defined _OPENMP && defined STACK_DEBUG
		{
			struct timeval thread_end;
			int min, sec;
			gettimeofday(&thread_end, NULL);
			get_min_sec_from_timevals(thread_start, thread_end, &min, &sec);
			fprintf(stdout, "Thread %d finishes block %d after %d min %02d s.\n",
					data_idx, i, min, sec);
		}
#endif
		if (is_mean && args->type_of_rejection != NO_REJEC) {
#ifdef _OPENMP
#pragma omp atomic
#endif
			irej[my_block->channel][0] += brej[0];
#ifdef _OPENMP
#pragma omp atomic
#endif
			irej[my_block->channel][1] += brej[1];
		}


	} /* end of loop over parallel stacks */

	if (retval)
		goto free_and_close;

	set_progress_bar_data(_("Finalizing stacking..."), (double)cur_nb/total);
	if (is_mean) {
		double nb_tot = (double) naxes[0] * (double) naxes[1] * (double) nb_frames;
		for (long channel = 0; channel < naxes[2]; channel++) {
			siril_log_message(_("Pixel rejection in channel #%d: %.3lf%% - %.3lf%%\n"),
					channel, (double) irej[channel][0] / nb_tot * 100.0,
					(double) irej[channel][1] / nb_tot * 100.0);
		}
	}
	if (args->use_32bit_output && args->output_norm)
		norm_to_0_1_range(&fit);
	compute_date_time_keywords(list_date, &fit);
	memcpy(&args->result, &fit, sizeof(fits));
	if (has_wcs(&args->result)) {
		update_wcsdata_from_wcs(&args->result);
	}

free_and_close:
	fprintf(stdout, "free and close (%d)\n", retval);
	for (i = 0; i < nb_frames; ++i) {
		seq_close_image(args->seq, args->image_indices[i]);
	}

	if (data_pool) {
		for (i=0; i<pool_size; i++) {
			if (data_pool[i].pix) free(data_pool[i].pix);
			if (data_pool[i].tmp) free(data_pool[i].tmp);
		}
		free(data_pool);
	}
	g_list_free_full(list_date, (GDestroyNotify) free_list_date);
	if (blocks) free(blocks);
	if (args->normalize) {
		free(args->coeff.offset);
		free(args->coeff.scale);
		free(args->coeff.mul);
	}

	if (args->weights) free(args->weights);
	if (retval) {
		/* if retval is set, gfit has not been modified */
		if (fit.data) free(fit.data);
		if (fit.fdata) free(fit.fdata);
		if (is_mean)
			set_progress_bar_data(_("Rejection stacking failed. Check the log."), PROGRESS_RESET);
		else	set_progress_bar_data(_("Median stacking failed. Check the log."), PROGRESS_RESET);
		if (retval == ST_CANCEL)
			siril_log_message(_("Stacking operation was cancelled.\n"));
		else siril_log_message(_("Stacking failed.\n"));
	} else {
		if (is_mean) {
			set_progress_bar_data(_("Rejection stacking complete."), PROGRESS_DONE);
			siril_log_message(_("Rejection stacking complete. %d images have been stacked.\n"), nb_frames);
		} else {
			set_progress_bar_data(_("Median stacking complete."), PROGRESS_DONE);
			siril_log_message(_("Median stacking complete. %d images have been stacked.\n"), nb_frames);
		}
	}
	return retval;
}
<|MERGE_RESOLUTION|>--- conflicted
+++ resolved
@@ -449,7 +449,6 @@
 			int retval = seq_opened_read_region(args->seq, my_block->channel,
 					args->image_indices[frame], buffer, &area, thread_id);
 			if (retval) {
-<<<<<<< HEAD
 					siril_log_color_message(_("Error reading one of the image areas (%d: %d %d %d %d)\n"), "red", args->image_indices[frame] + 1,
 					area.x, area.y, area.w, area.h);
 				return ST_SEQUENCE_ERROR;
@@ -478,14 +477,8 @@
 			mask_scaled = malloc((size_t)(maskscaled_area.h * maskscaled_area.w * sizeof(float)));
 			if (read_mask_fits_area(maskfile, &maskscaled_area, scaled_ry, mask_scaled)) {
 				free(mask_scaled);
-#ifdef _OPENMP
-				int tid = omp_get_thread_num();
-				if (tid == 0)
-#endif
-					siril_log_color_message(_("Error reading one of the masks areas\n"), "red");
-=======
-					siril_log_color_message(_("Error reading one of the image areas\n"), "red");
->>>>>>> cd92f831
+				siril_log_color_message(_("Error reading one of the masks areas (%d: %d %d %d %d)\n"), "red", args->image_indices[frame] + 1,
+				maskscaled_area.x, maskscaled_area.y, maskscaled_area.w, maskscaled_area.h);
 				return ST_SEQUENCE_ERROR;
 			}
 			float *mbuffer = data->mask[frame] + offset;
