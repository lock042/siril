#ifndef STACKING_H_
#define STACKING_H_

#include "core/processing.h"

//#define STACK_DEBUG

/* the stacking method */
struct stacking_args;
typedef int (*stack_method)(struct stacking_args *args);

typedef struct normalization_coeff norm_coeff;

typedef enum {
	STACK_SUM,
	STACK_MEAN,
	STACK_MEDIAN,
	STACK_MAX,
	STACK_MIN,
} stackMethod;

/* TYPE OF SIGMA CLIPPING */
typedef enum {
	NO_REJEC,
	PERCENTILE,
	SIGMA,
	SIGMEDIAN,
	WINSORIZED,
	LINEARFIT,
} rejection;

/* TYPE OF NORMALIZATION */
typedef enum {
	NO_NORM,
	ADDITIVE,
	MULTIPLICATIVE,
	ADDITIVE_SCALING,
	MULTIPLICATIVE_SCALING,
} normalization;

/* identical to the combo box items */
typedef enum {
	ALL_IMAGES,
	SELECTED_IMAGES,
	BEST_PSF_IMAGES,
	BEST_ROUND_IMAGES,
	BEST_QUALITY_IMAGES
} stackType;

struct normalization_coeff {
	double *offset;
	double *mul;
	double *scale;
};

struct stacking_args {
	stack_method method;
	sequence *seq;
	int ref_image;	// takes precedences over seq->reference_image which may not be applicable
	seq_image_filter filtering_criterion;
	double filtering_parameter;
	int nb_images_to_stack; // calculated from the above, for display purposes
	int *image_indices;	// conversion between selected image indices and sequence image indices
<<<<<<< HEAD
	char description[100];	// description of the filtering
	char *output_filename;	// used in the idle function only
=======
	char *description;	// description of the filtering
	const char *output_filename;	// used in the idle function only
>>>>>>> d3ce6372
	gboolean output_overwrite;	// used in the idle function only
	struct timeval t_start;
	int retval;
	int max_number_of_rows;	/* number of rows that can be processed simultaneously,
				   function of max memory, image size and nb_images_to_stack */
	double sig[2];		/* low and high sigma rejection */
	rejection type_of_rejection;	/* type of rejection */
	normalization normalize;	/* type of normalization */
	norm_coeff coeff;		/* normalization data */
	gboolean force_norm;		/* TRUE = force normalization */
	gboolean norm_to_16;		/* normalize final image to 16bits */
	int reglayer;		/* layer used for registration data */
};

/* configuration from the command line */
struct stacking_configuration {
	struct timeval t_start;
	gchar *seqfile;
	gchar *result_file;
	stack_method method;
	double sig[2];
	gboolean force_no_norm;
	normalization norm;
	int number_of_loaded_sequences;
	float f_fwhm, f_fwhm_p, f_round, f_round_p, f_quality, f_quality_p; // on if >0
	gboolean filter_included;
};

void initialize_stacking_methods();

int stack_get_max_number_of_rows(sequence *seq, int nb_images_to_stack);
<<<<<<< HEAD
void stack_fill_list_of_unfiltered_images(struct stacking_args *args);
double compute_highest_accepted_fwhm(double percent);
double compute_lowest_accepted_quality(double percent);
int compute_nb_filtered_images(sequence *seq, seq_image_filter filtering_criterion,
		double filtering_parameter, int reglayer);
int compute_nb_filtered_images_stack(struct stacking_args *stack_args);
double compute_lowest_accepted_roundness(double percent);
=======
>>>>>>> d3ce6372

int stack_median(struct stacking_args *args);
int stack_mean_with_rejection(struct stacking_args *args);
int stack_addmax(struct stacking_args *args);
int stack_addmin(struct stacking_args *args);

<<<<<<< HEAD
int upscale_sequence(struct stacking_args *args);

gboolean end_stacking(gpointer p);
=======
void main_stack(struct stacking_args *args);
>>>>>>> d3ce6372
void clean_end_stacking(struct stacking_args *args);

void get_sequence_filtering_from_gui(seq_image_filter *filtering_criterion,
		double *filtering_parameter);
void update_stack_interface(gboolean dont_change_stack_type);

<<<<<<< HEAD
int stack_filter_all(sequence *seq, int layer, int nb_img, double any);
int stack_filter_included(sequence *seq, int layer, int nb_img, double any);
int stack_filter_included_and_registered(sequence *seq, int layer, int nb_img, double any);
int stack_filter_fwhm(sequence *seq, int layer, int nb_img, double max_fwhm);
int stack_filter_roundness(sequence *seq, int layer, int nb_img, double min_rnd);
int stack_filter_quality(sequence *seq, int layer, int nb_img, double max_quality);
=======
>>>>>>> d3ce6372

	/* normalization functions, normalize.c */

int do_normalization(struct stacking_args *args);


	/* median and mean functions */

struct _image_block {
	unsigned long channel, start_row, end_row, height;
};

/* pool of memory blocks for parallel processing */
struct _data_block {
	WORD **pix;	// buffer for a block on all images
	WORD *tmp;	// the actual single buffer for pix
	WORD *stack;	// the reordered stack for one pixel in all images
	int *rejected;  // 0 if pixel ok, 1 or -1 if rejected
	WORD *w_stack;	// stack for the winsorized rejection
	double *xf, *yf;// data for the linear fit rejection
};

int stack_open_all_files(struct stacking_args *args, int *bitpix, int *naxis, long *naxes, double *exposure, fits *fit);
int stack_create_result_fit(fits *fit, int bitpix, int naxis, long *naxes);
int stack_compute_parallel_blocks(struct _image_block **blocks, int max_number_of_rows,
		int nb_channels, long *naxes, long *largest_block_height,
		int *nb_parallel_stacks);
void stack_read_block_data(struct stacking_args *args, int use_regdata,
		struct _image_block *my_block, struct _data_block *data, long *naxes);
int find_refimage_in_indices(int *indices, int nb, int ref);

	/* up-scaling functions */

int upscale_sequence(struct stacking_args *args);
void remove_tmp_drizzle_files(struct stacking_args *args);

#endif<|MERGE_RESOLUTION|>--- conflicted
+++ resolved
@@ -61,13 +61,8 @@
 	double filtering_parameter;
 	int nb_images_to_stack; // calculated from the above, for display purposes
 	int *image_indices;	// conversion between selected image indices and sequence image indices
-<<<<<<< HEAD
-	char description[100];	// description of the filtering
-	char *output_filename;	// used in the idle function only
-=======
 	char *description;	// description of the filtering
 	const char *output_filename;	// used in the idle function only
->>>>>>> d3ce6372
 	gboolean output_overwrite;	// used in the idle function only
 	struct timeval t_start;
 	int retval;
@@ -99,44 +94,18 @@
 void initialize_stacking_methods();
 
 int stack_get_max_number_of_rows(sequence *seq, int nb_images_to_stack);
-<<<<<<< HEAD
-void stack_fill_list_of_unfiltered_images(struct stacking_args *args);
-double compute_highest_accepted_fwhm(double percent);
-double compute_lowest_accepted_quality(double percent);
-int compute_nb_filtered_images(sequence *seq, seq_image_filter filtering_criterion,
-		double filtering_parameter, int reglayer);
-int compute_nb_filtered_images_stack(struct stacking_args *stack_args);
-double compute_lowest_accepted_roundness(double percent);
-=======
->>>>>>> d3ce6372
 
 int stack_median(struct stacking_args *args);
 int stack_mean_with_rejection(struct stacking_args *args);
 int stack_addmax(struct stacking_args *args);
 int stack_addmin(struct stacking_args *args);
 
-<<<<<<< HEAD
-int upscale_sequence(struct stacking_args *args);
-
-gboolean end_stacking(gpointer p);
-=======
 void main_stack(struct stacking_args *args);
->>>>>>> d3ce6372
 void clean_end_stacking(struct stacking_args *args);
 
 void get_sequence_filtering_from_gui(seq_image_filter *filtering_criterion,
 		double *filtering_parameter);
 void update_stack_interface(gboolean dont_change_stack_type);
-
-<<<<<<< HEAD
-int stack_filter_all(sequence *seq, int layer, int nb_img, double any);
-int stack_filter_included(sequence *seq, int layer, int nb_img, double any);
-int stack_filter_included_and_registered(sequence *seq, int layer, int nb_img, double any);
-int stack_filter_fwhm(sequence *seq, int layer, int nb_img, double max_fwhm);
-int stack_filter_roundness(sequence *seq, int layer, int nb_img, double min_rnd);
-int stack_filter_quality(sequence *seq, int layer, int nb_img, double max_quality);
-=======
->>>>>>> d3ce6372
 
 	/* normalization functions, normalize.c */
 
