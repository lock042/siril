/*
 *  This file is part of RawTherapee.
 *
 *  Copyright (c) 2019 Ingo Weyrich (heckflosse67@gmx.de)
 *
 *  RawTherapee is free software: you can redistribute it and/or modify
 *  it under the terms of the GNU General Public License as published by
 *  the Free Software Foundation, either version 3 of the License, or
 *  (at your option) any later version.
 *
 *  RawTherapee is distributed in the hope that it will be useful,
 *  but WITHOUT ANY WARRANTY; without even the implied warranty of
 *  MERCHANTABILITY or FITNESS FOR A PARTICULAR PURPOSE.  See the
 *  GNU General Public License for more details.
 *
 *  You should have received a copy of the GNU General Public License
 *  along with RawTherapee.  If not, see <http://www.gnu.org/licenses/>.
*/
#include <cmath>
#include <iostream>

#include "array2D.h"
#include "LUT.h"
#include "rt_math.h"
#include "rt_algo.h"
//#define BENCHMARK
#include "StopWatch.h"
#include "opthelper.h"
#include "core/sleef.h"
#include "filters/deconv.h"
#undef min
#undef max
#undef SQR

#if defined(__GNUC__) && !defined(__clang__)
#pragma GCC push_options
#pragma GCC optimize ("O3")
#endif

namespace {

inline float computeXYZ2LabY(float f, const LUTf& cachefy)
{
    if (f < 0.f) {
        constexpr static float kappa = 24389.f / 27.f;
        return 327.68f * (kappa * f / 65535.f);
    } else if (f > 65535.f) {
        return 327.68f * (116.f * xcbrtf(f / 65535.f) - 16.f);
    } else {
        return cachefy[f];
    }
}

void RGB2L(float *R, float *G, float *B, float *L, const float wp[3][3], int width, const LUTf& cachefy)
{

#ifdef __SSE2__
    const vfloat maxvalfv = F2V(65535.f);
    const vfloat rmv = F2V(wp[1][0]);
    const vfloat gmv = F2V(wp[1][1]);
    const vfloat bmv = F2V(wp[1][2]);
#endif
    int i = 0;
    
#ifdef __SSE2__
    for(; i < width - 3; i+=4) {
        const vfloat rv = LVFU(R[i]);
        const vfloat gv = LVFU(G[i]);
        const vfloat bv = LVFU(B[i]);
        const vfloat yv = rmv * rv + gmv * gv + bmv * bv;

        if (_mm_movemask_ps((vfloat)vorm(vmaskf_gt(yv, maxvalfv), vmaskf_lt(yv, ZEROV)))) {
            // take slower code path for all 4 pixels if one of the values is > 65535.f. Still faster than non SSE2 version
            for(int k = 0; k < 4; ++k) {
                float y = yv[k];
                L[i + k] = computeXYZ2LabY(y, cachefy);
            }
        } else {
            STVFU(L[i], cachefy[yv]);
        }
    }
#endif
    for(; i < width; ++i) {
        const float rv = R[i];
        const float gv = G[i];
        const float bv = B[i];
        float y = wp[1][0] * rv + wp[1][1] * gv + wp[1][2] * bv;

        L[i] = computeXYZ2LabY(y, cachefy);
    }
}

void RGB2Y(const float* R, const float* G, const float* B, float* Y1, float * Y2, int W) {
    int i = 0;
#ifdef __SSE2__
    const vfloat c1v = F2V(0.2627f);
    const vfloat c2v = F2V(0.6780f);
    const vfloat c3v = F2V(0.0593f);
    for (; i < W - 3; i += 4) {
        const vfloat Rv = vmaxf(LVFU(R[i]), ZEROV);
        const vfloat Gv = vmaxf(LVFU(G[i]), ZEROV);
        const vfloat Bv = vmaxf(LVFU(B[i]), ZEROV);
        vfloat yv = c1v * Rv + c2v * Gv + c3v * Bv;
        STVFU(Y1[i], yv);
        STVFU(Y2[i], yv);
    }
#endif
    for (; i < W; ++i) {
        const float r = std::max(R[i], 0.f);
        const float g = std::max(G[i], 0.f);
        const float b = std::max(B[i], 0.f);
        Y1[i] = Y2[i] = 0.2627f * r + 0.6780f * g + 0.0593f * b;
    }
}

void compute13x13kernel(float sigma, float kernel[13][13]) {

    const double temp = -2.f * rtengine::SQR(sigma);
    float sum = 0.f;
    for (int i = -6; i <= 6; ++i) {
        for (int j = -6; j <= 6; ++j) {
            if((rtengine::SQR(i) + rtengine::SQR(j)) <= rtengine::SQR(3.0 * 2.0)) {
                kernel[i + 6][j + 6] = std::exp((rtengine::SQR(i) + rtengine::SQR(j)) / temp);
                sum += kernel[i + 6][j + 6];
            } else {
                kernel[i + 6][j + 6] = 0.f;
            }
        }
    }

    for (int i = 0; i < 13; ++i) {
        for (int j = 0; j < 13; ++j) {
            kernel[i][j] /= sum;
        }
    }
}

void compute9x9kernel(float sigma, float kernel[9][9]) {

    const double temp = -2.f * rtengine::SQR(sigma);
    float sum = 0.f;
    for (int i = -4; i <= 4; ++i) {
        for (int j = -4; j <= 4; ++j) {
            if((rtengine::SQR(i) + rtengine::SQR(j)) <= rtengine::SQR(3.0 * 1.5)) {
                kernel[i + 4][j + 4] = std::exp((rtengine::SQR(i) + rtengine::SQR(j)) / temp);
                sum += kernel[i + 4][j + 4];
            } else {
                kernel[i + 4][j + 4] = 0.f;
            }
        }
    }

    for (int i = 0; i < 9; ++i) {
        for (int j = 0; j < 9; ++j) {
            kernel[i][j] /= sum;
        }
    }
}

void compute7x7kernel(float sigma, float kernel[7][7]) {

    const double temp = -2.f * rtengine::SQR(sigma);
    float sum = 0.f;
    for (int i = -3; i <= 3; ++i) {
        for (int j = -3; j <= 3; ++j) {
            if((rtengine::SQR(i) + rtengine::SQR(j)) <= rtengine::SQR(3.0 * 1.15)) {
                kernel[i + 3][j + 3] = std::exp((rtengine::SQR(i) + rtengine::SQR(j)) / temp);
                sum += kernel[i + 3][j + 3];
            } else {
                kernel[i + 3][j + 3] = 0.f;
            }
        }
    }

    for (int i = 0; i < 7; ++i) {
        for (int j = 0; j < 7; ++j) {
            kernel[i][j] /= sum;
        }
    }
}

void compute5x5kernel(float sigma, float kernel[5][5]) {

    const double temp = -2.f * rtengine::SQR(sigma);
    float sum = 0.f;
    for (int i = -2; i <= 2; ++i) {
        for (int j = -2; j <= 2; ++j) {
            if((rtengine::SQR(i) + rtengine::SQR(j)) <= rtengine::SQR(3.0 * 0.84)) {
                kernel[i + 2][j + 2] = std::exp((rtengine::SQR(i) + rtengine::SQR(j)) / temp);
                sum += kernel[i + 2][j + 2];
            } else {
                kernel[i + 2][j + 2] = 0.f;
            }
        }
    }

    for (int i = 0; i < 5; ++i) {
        for (int j = 0; j < 5; ++j) {
            kernel[i][j] /= sum;
        }
    }
}

void compute3x3kernel(float sigma, float kernel[3][3]) {

    const double temp = -2.f * rtengine::SQR(sigma);
    float sum = 0.f;
    for (int i = -1; i <= 1; ++i) {
        for (int j = -1; j <= 1; ++j) {
            if((rtengine::SQR(i) + rtengine::SQR(j)) <= rtengine::SQR(3.0 * 0.84)) {
                kernel[i + 1][j + 1] = std::exp((rtengine::SQR(i) + rtengine::SQR(j)) / temp);
                sum += kernel[i + 1][j + 1];
            } else {
                kernel[i + 1][j + 1] = 0.f;
            }
        }
    }

    for (int i = 0; i < 3; ++i) {
        for (int j = 0; j < 3; ++j) {
            kernel[i][j] /= sum;
        }
    }
}

void gauss3x3div (float** RESTRICT src, float** RESTRICT dst, float** RESTRICT divBuffer, const int tileSize, const float kernel[3][3])
{

    const float c11 = kernel[0][0];
    const float c10 = kernel[0][1];
    const float c00 = kernel[1][1];

    for (int i = 1; i < tileSize - 1; i++) {
#if defined(__clang__)
        #pragma clang loop vectorize(assume_safety)
#elif defined(__GNUC__)
        #pragma GCC ivdep
#endif
        for (int j = 1; j < tileSize - 1; j++) {
            const float val = c11 * (src[i - 1][j - 1] + src[i - 1][j + 1] + src[i + 1][j - 1] + src[i + 1][j + 1]) + 
                              c10 * (src[i - 1][j] + src[i][j - 1] + src[i][j + 1] + src[i + 1][j]) + 
                              c00 * src[i][j];
            dst[i][j] = divBuffer[i][j] / std::max(val, 0.00001f);
        }
    }
}

void gauss5x5div (float** RESTRICT src, float** RESTRICT dst, float** RESTRICT divBuffer, const int tileSize, const float kernel[5][5])
{

    const float c21 = kernel[0][1];
    const float c20 = kernel[0][2];
    const float c11 = kernel[1][1];
    const float c10 = kernel[1][2];
    const float c00 = kernel[2][2];

    for (int i = 2; i < tileSize - 2; ++i) {
        // I tried hand written SSE code but gcc vectorizes better
#if defined(__clang__)
        #pragma clang loop vectorize(assume_safety)
#elif defined(__GNUC__)
        #pragma GCC ivdep
#endif
        for (int j = 2; j < tileSize - 2; ++j) {
            const float val = c21 * ((src[i - 2][j - 1] + src[i - 2][j + 1]) + (src[i - 1][j - 2] + src[i - 1][j + 2]) + (src[i + 1][j - 2] + src[i + 1][j + 2]) + (src[i + 2][j - 1] + src[i + 2][j + 1])) +
                              c20 * (src[i - 2][j] + src[i][j - 2] + src[i][j + 2] + src[i + 2][j]) +
                              c11 * (src[i - 1][j - 1] + src[i - 1][j + 1] + src[i + 1][j - 1] + src[i + 1][j + 1]) +
                              c10 * (src[i - 1][j] + src[i][j - 1] + src[i][j + 1] + src[i + 1][j]) +
                              c00 * src[i][j];

            dst[i][j] = divBuffer[i][j] / std::max(val, 0.00001f);
        }
    }
}

void gauss13x13div(float** RESTRICT src, float** RESTRICT dst, float** RESTRICT divBuffer, const int tileSize, const float kernel[13][13])
{
    const float c60 = kernel[0][6];
    const float c53 = kernel[1][3];
    const float c52 = kernel[1][4];
    const float c51 = kernel[1][5];
    const float c50 = kernel[1][6];
    const float c44 = kernel[2][2];
    const float c42 = kernel[2][4];
    const float c41 = kernel[2][5];
    const float c40 = kernel[2][6];
    const float c33 = kernel[3][3];
    const float c32 = kernel[3][4];
    const float c31 = kernel[3][5];
    const float c30 = kernel[3][6];
    const float c22 = kernel[4][4];
    const float c21 = kernel[4][5];
    const float c20 = kernel[4][6];
    const float c11 = kernel[5][5];
    const float c10 = kernel[5][6];
    const float c00 = kernel[6][6];

    for (int i = 6; i < tileSize - 6; ++i) {
        // I tried hand written SSE code but gcc vectorizes better
#if defined(__clang__)
        #pragma clang loop vectorize(assume_safety)
#elif defined(__GNUC__)
        #pragma GCC ivdep
#endif
        for (int j = 6; j < tileSize - 6; ++j) {
            const float val = c60 * (src[i - 6][j] + src[i][j - 6] + src[i][j + 6] + src[i + 6][j]) +
                              c53 * ((src[i - 5][j - 3] + src[i - 5][j + 3]) + (src[i - 3][j - 5] + src[i - 3][j + 5]) + (src[i + 3][j - 5] + src[i + 3][j + 5]) + (src[i + 5][j - 3] + src[i + 5][j + 3])) +
                              c52 * ((src[i - 5][j - 2] + src[i - 5][j + 2]) + (src[i - 2][j - 5] + src[i - 2][j + 5]) + (src[i + 2][j - 5] + src[i + 2][j + 5]) + (src[i + 5][j - 2] + src[i + 5][j + 2])) +
                              c51 * ((src[i - 5][j - 1] + src[i - 5][j + 1]) + (src[i - 1][j - 5] + src[i - 1][j + 5]) + (src[i + 1][j - 5] + src[i + 1][j + 5]) + (src[i + 5][j - 1] + src[i + 5][j + 1])) +
                              c50 * ((src[i - 5][j] + src[i][j - 5] + src[i][j + 5] + src[i + 5][j]) + ((src[i - 4][j - 3] + src[i - 4][j + 3]) + (src[i - 3][j - 4] + src[i - 3][j + 4]) + (src[i + 3][j - 4] + src[i + 3][j + 4]) + (src[i + 4][j - 3] + src[i + 4][j + 3]))) +
                              c44 * (src[i - 4][j - 4] + src[i - 4][j + 4] + src[i + 4][j - 4] + src[i + 4][j + 4]) +
                              c42 * ((src[i - 4][j - 2] + src[i - 4][j + 2]) + (src[i - 2][j - 4] + src[i - 2][j + 4]) + (src[i + 2][j - 4] + src[i + 2][j + 4]) + (src[i + 4][j - 2] + src[i + 4][j + 2])) +
                              c41 * ((src[i - 4][j - 1] + src[i - 4][j + 1]) + (src[i - 1][j - 4] + src[i - 1][j + 4]) + (src[i + 1][j - 4] + src[i + 1][j + 4]) + (src[i + 4][j - 1] + src[i + 4][j + 1])) +
                              c40 * (src[i - 4][j] + src[i][j - 4] + src[i][j + 4] + src[i + 4][j]) +
                              c33 * (src[i - 3][j - 3] + src[i - 3][j + 3] + src[i + 3][j - 3] + src[i + 3][j + 3]) +
                              c32 * ((src[i - 3][j - 2] + src[i - 3][j + 2]) + (src[i - 2][j - 3] + src[i - 2][j + 3]) + (src[i + 2][j - 3] + src[i + 2][j + 3]) + (src[i + 3][j - 2] + src[i + 3][j + 2])) +
                              c31 * ((src[i - 3][j - 1] + src[i - 3][j + 1]) + (src[i - 1][j - 3] + src[i - 1][j + 3]) + (src[i + 1][j - 3] + src[i + 1][j + 3]) + (src[i + 3][j - 1] + src[i + 3][j + 1])) +
                              c30 * (src[i - 3][j] + src[i][j - 3] + src[i][j + 3] + src[i + 3][j]) +
                              c22 * (src[i - 2][j - 2] + src[i - 2][j + 2] + src[i + 2][j - 2] + src[i + 2][j + 2]) +
                              c21 * ((src[i - 2][j - 1] + src[i - 2][j + 1]) + (src[i - 1][j - 2] + src[i - 1][j + 2]) + (src[i + 1][j - 2] + src[i + 1][j + 2]) + (src[i + 2][j - 1] + src[i + 2][j + 1])) +
                              c20 * (src[i - 2][j] + src[i][j - 2] + src[i][j + 2] + src[i + 2][j]) +
                              c11 * (src[i - 1][j - 1] + src[i - 1][j + 1] + src[i + 1][j - 1] + src[i + 1][j + 1]) +
                              c10 * (src[i - 1][j] + src[i][j - 1] + src[i][j + 1] + src[i + 1][j]) +
                              c00 * src[i][j];

            dst[i][j] = divBuffer[i][j] / std::max(val, 0.00001f);
        }
    }
}

void gauss9x9div(float** RESTRICT src, float** RESTRICT dst, float** RESTRICT divBuffer, const int tileSize, const float kernel[9][9])
{

    const float c42 = kernel[0][2];
    const float c41 = kernel[0][3];
    const float c40 = kernel[0][4];
    const float c33 = kernel[1][1];
    const float c32 = kernel[1][2];
    const float c31 = kernel[1][3];
    const float c30 = kernel[1][4];
    const float c22 = kernel[2][2];
    const float c21 = kernel[2][3];
    const float c20 = kernel[2][4];
    const float c11 = kernel[3][3];
    const float c10 = kernel[3][4];
    const float c00 = kernel[4][4];

    for (int i = 4; i < tileSize - 4; ++i) {
        // I tried hand written SSE code but gcc vectorizes better
#if defined(__clang__)
        #pragma clang loop vectorize(assume_safety)
#elif defined(__GNUC__)
        #pragma GCC ivdep
#endif
        for (int j = 4; j < tileSize - 4; ++j) {
            const float val = c42 * ((src[i - 4][j - 2] + src[i - 4][j + 2]) + (src[i - 2][j - 4] + src[i - 2][j + 4]) + (src[i + 2][j - 4] + src[i + 2][j + 4]) + (src[i + 4][j - 2] + src[i + 4][j + 2])) +
                              c41 * ((src[i - 4][j - 1] + src[i - 4][j + 1]) + (src[i - 1][j - 4] + src[i - 1][j + 4]) + (src[i + 1][j - 4] + src[i + 1][j + 4]) + (src[i + 4][j - 1] + src[i + 4][j + 1])) +
                              c40 * (src[i - 4][j] + src[i][j - 4] + src[i][j + 4] + src[i + 4][j]) +
                              c33 * (src[i - 3][j - 3] + src[i - 3][j + 3] + src[i + 3][j - 3] + src[i + 3][j + 3]) +
                              c32 * ((src[i - 3][j - 2] + src[i - 3][j + 2]) + (src[i - 2][j - 3] + src[i - 2][j + 3]) + (src[i + 2][j - 3] + src[i + 2][j + 3]) + (src[i + 3][j - 2] + src[i + 3][j + 2])) +
                              c31 * ((src[i - 3][j - 1] + src[i - 3][j + 1]) + (src[i - 1][j - 3] + src[i - 1][j + 3]) + (src[i + 1][j - 3] + src[i + 1][j + 3]) + (src[i + 3][j - 1] + src[i + 3][j + 1])) +
                              c30 * (src[i - 3][j] + src[i][j - 3] + src[i][j + 3] + src[i + 3][j]) +
                              c22 * (src[i - 2][j - 2] + src[i - 2][j + 2] + src[i + 2][j - 2] + src[i + 2][j + 2]) +
                              c21 * ((src[i - 2][j - 1] + src[i - 2][j + 1]) + (src[i - 1][j - 2] + src[i - 1][j + 2]) + (src[i + 1][j - 2] + src[i + 1][j + 2]) + (src[i + 2][j - 1] + src[i + 2][j + 1])) +
                              c20 * (src[i - 2][j] + src[i][j - 2] + src[i][j + 2] + src[i + 2][j]) +
                              c11 * (src[i - 1][j - 1] + src[i - 1][j + 1] + src[i + 1][j - 1] + src[i + 1][j + 1]) +
                              c10 * (src[i - 1][j] + src[i][j - 1] + src[i][j + 1] + src[i + 1][j]) +
                              c00 * src[i][j];

            dst[i][j] = divBuffer[i][j] / std::max(val, 0.00001f);
        }
    }
}

void gauss7x7div(float** RESTRICT src, float** RESTRICT dst, float** RESTRICT divBuffer, const int tileSize, const float kernel[7][7])
{

    const float c31 = kernel[0][2];
    const float c30 = kernel[0][3];
    const float c22 = kernel[1][1];
    const float c21 = kernel[1][2];
    const float c20 = kernel[1][3];
    const float c11 = kernel[2][2];
    const float c10 = kernel[2][3];
    const float c00 = kernel[3][3];

    for (int i = 3; i < tileSize - 3; ++i) {
        // I tried hand written SSE code but gcc vectorizes better
#if defined(__clang__)
        #pragma clang loop vectorize(assume_safety)
#elif defined(__GNUC__)
        #pragma GCC ivdep
#endif
        for (int j = 3; j < tileSize - 3; ++j) {
            const float val = c31 * ((src[i - 3][j - 1] + src[i - 3][j + 1]) + (src[i - 1][j - 3] + src[i - 1][j + 3]) + (src[i + 1][j - 3] + src[i + 1][j + 3]) + (src[i + 3][j - 1] + src[i + 3][j + 1])) +
                              c30 * (src[i - 3][j] + src[i][j - 3] + src[i][j + 3] + src[i + 3][j]) +
                              c22 * (src[i - 2][j - 2] + src[i - 2][j + 2] + src[i + 2][j - 2] + src[i + 2][j + 2]) +
                              c21 * ((src[i - 2][j - 1] + src[i - 2][j + 1]) + (src[i - 1][j - 2] + src[i - 1][j + 2]) + (src[i + 1][j - 2] + src[i + 1][j + 2]) + (src[i + 2][j - 1] + src[i + 2][j + 1])) +
                              c20 * (src[i - 2][j] + src[i][j - 2] + src[i][j + 2] + src[i + 2][j]) +
                              c11 * (src[i - 1][j - 1] + src[i - 1][j + 1] + src[i + 1][j - 1] + src[i + 1][j + 1]) +
                              c10 * (src[i - 1][j] + src[i][j - 1] + src[i][j + 1] + src[i + 1][j]) +
                              c00 * src[i][j];

            dst[i][j] = divBuffer[i][j] / std::max(val, 0.00001f);
        }
    }
}

void gauss3x3mult(float** RESTRICT src, float** RESTRICT dst, const int tileSize, const float kernel[3][3])
{
    const float c11 = kernel[0][0];
    const float c10 = kernel[0][1];
    const float c00 = kernel[1][1];

    for (int i = 1; i < tileSize - 1; i++) {
#if defined(__clang__)
        #pragma clang loop vectorize(assume_safety)
#elif defined(__GNUC__)
        #pragma GCC ivdep
#endif
        for (int j = 1; j < tileSize - 1; j++) {
            const float val = c11 * (src[i - 1][j - 1] + src[i - 1][j + 1] + src[i + 1][j - 1] + src[i + 1][j + 1]) + 
                              c10 * (src[i - 1][j] + src[i][j - 1] + src[i][j + 1] + src[i + 1][j]) + 
                              c00 * src[i][j];
            dst[i][j] *= val;
        }
    }

}

void gauss5x5mult (float** RESTRICT src, float** RESTRICT dst, const int tileSize, const float kernel[5][5])
{

    const float c21 = kernel[0][1];
    const float c20 = kernel[0][2];
    const float c11 = kernel[1][1];
    const float c10 = kernel[1][2];
    const float c00 = kernel[2][2];

    for (int i = 2; i < tileSize - 2; ++i) {
        // I tried hand written SSE code but gcc vectorizes better
#if defined(__clang__)
        #pragma clang loop vectorize(assume_safety)
#elif defined(__GNUC__)
        #pragma GCC ivdep
#endif
        for (int j = 2; j < tileSize - 2; ++j) {
            const float val = c21 * ((src[i - 2][j - 1] + src[i - 2][j + 1]) + (src[i - 1][j - 2] + src[i - 1][j + 2]) + (src[i + 1][j - 2] + src[i + 1][j + 2]) + (src[i + 2][j - 1] + src[i + 2][j + 1])) +
                              c20 * (src[i - 2][j] + src[i][j - 2] + src[i][j + 2] + src[i + 2][j]) +
                              c11 * (src[i - 1][j - 1] + src[i - 1][j + 1] + src[i + 1][j - 1] + src[i + 1][j + 1]) +
                              c10 * (src[i - 1][j] + src[i][j - 1] + src[i][j + 1] + src[i + 1][j]) +
                              c00 * src[i][j];

            dst[i][j] *= val;
        }
    }
}

void gauss13x13mult(float** RESTRICT src, float** RESTRICT dst, const int tileSize, const float kernel[13][13])
{

    const float c60 = kernel[0][6];
    const float c53 = kernel[1][3];
    const float c52 = kernel[1][4];
    const float c51 = kernel[1][5];
    const float c50 = kernel[1][6];
    const float c44 = kernel[2][2];
    const float c42 = kernel[2][4];
    const float c41 = kernel[2][5];
    const float c40 = kernel[2][6];
    const float c33 = kernel[3][3];
    const float c32 = kernel[3][4];
    const float c31 = kernel[3][5];
    const float c30 = kernel[3][6];
    const float c22 = kernel[4][4];
    const float c21 = kernel[4][5];
    const float c20 = kernel[4][6];
    const float c11 = kernel[5][5];
    const float c10 = kernel[5][6];
    const float c00 = kernel[6][6];

    for (int i = 6; i < tileSize - 6; ++i) {
        // I tried hand written SSE code but gcc vectorizes better
#if defined(__clang__)
        #pragma clang loop vectorize(assume_safety)
#elif defined(__GNUC__)
        #pragma GCC ivdep
#endif
        for (int j = 6; j < tileSize - 6; ++j) {
            const float val = c60 * (src[i - 6][j] + src[i][j - 6] + src[i][j + 6] + src[i + 6][j]) +
                              c53 * ((src[i - 5][j - 3] + src[i - 5][j + 3]) + (src[i - 3][j - 5] + src[i - 3][j + 5]) + (src[i + 3][j - 5] + src[i + 3][j + 5]) + (src[i + 5][j - 3] + src[i + 5][j + 3])) +
                              c52 * ((src[i - 5][j - 2] + src[i - 5][j + 2]) + (src[i - 2][j - 5] + src[i - 2][j + 5]) + (src[i + 2][j - 5] + src[i + 2][j + 5]) + (src[i + 5][j - 2] + src[i + 5][j + 2])) +
                              c51 * ((src[i - 5][j - 1] + src[i - 5][j + 1]) + (src[i - 1][j - 5] + src[i - 1][j + 5]) + (src[i + 1][j - 5] + src[i + 1][j + 5]) + (src[i + 5][j - 1] + src[i + 5][j + 1])) +
                              c50 * ((src[i - 5][j] + src[i][j - 5] + src[i][j + 5] + src[i + 5][j]) + ((src[i - 4][j - 3] + src[i - 4][j + 3]) + (src[i - 3][j - 4] + src[i - 3][j + 4]) + (src[i + 3][j - 4] + src[i + 3][j + 4]) + (src[i + 4][j - 3] + src[i + 4][j + 3]))) +
                              c44 * (src[i - 4][j - 4] + src[i - 4][j + 4] + src[i + 4][j - 4] + src[i + 4][j + 4]) +
                              c42 * ((src[i - 4][j - 2] + src[i - 4][j + 2]) + (src[i - 2][j - 4] + src[i - 2][j + 4]) + (src[i + 2][j - 4] + src[i + 2][j + 4]) + (src[i + 4][j - 2] + src[i + 4][j + 2])) +
                              c41 * ((src[i - 4][j - 1] + src[i - 4][j + 1]) + (src[i - 1][j - 4] + src[i - 1][j + 4]) + (src[i + 1][j - 4] + src[i + 1][j + 4]) + (src[i + 4][j - 1] + src[i + 4][j + 1])) +
                              c40 * (src[i - 4][j] + src[i][j - 4] + src[i][j + 4] + src[i + 4][j]) +
                              c33 * (src[i - 3][j - 3] + src[i - 3][j + 3] + src[i + 3][j - 3] + src[i + 3][j + 3]) +
                              c32 * ((src[i - 3][j - 2] + src[i - 3][j + 2]) + (src[i - 2][j - 3] + src[i - 2][j + 3]) + (src[i + 2][j - 3] + src[i + 2][j + 3]) + (src[i + 3][j - 2] + src[i + 3][j + 2])) +
                              c31 * ((src[i - 3][j - 1] + src[i - 3][j + 1]) + (src[i - 1][j - 3] + src[i - 1][j + 3]) + (src[i + 1][j - 3] + src[i + 1][j + 3]) + (src[i + 3][j - 1] + src[i + 3][j + 1])) +
                              c30 * (src[i - 3][j] + src[i][j - 3] + src[i][j + 3] + src[i + 3][j]) +
                              c22 * (src[i - 2][j - 2] + src[i - 2][j + 2] + src[i + 2][j - 2] + src[i + 2][j + 2]) +
                              c21 * ((src[i - 2][j - 1] + src[i - 2][j + 1]) + (src[i - 1][j - 2] + src[i - 1][j + 2]) + (src[i + 1][j - 2] + src[i + 1][j + 2]) + (src[i + 2][j - 1] + src[i + 2][j + 1])) +
                              c20 * (src[i - 2][j] + src[i][j - 2] + src[i][j + 2] + src[i + 2][j]) +
                              c11 * (src[i - 1][j - 1] + src[i - 1][j + 1] + src[i + 1][j - 1] + src[i + 1][j + 1]) +
                              c10 * (src[i - 1][j] + src[i][j - 1] + src[i][j + 1] + src[i + 1][j]) +
                              c00 * src[i][j];

            dst[i][j] *= val;
        }
    }
}

void gauss9x9mult(float** RESTRICT src, float** RESTRICT dst, const int tileSize, const float kernel[9][9])
{

    const float c42 = kernel[0][2];
    const float c41 = kernel[0][3];
    const float c40 = kernel[0][4];
    const float c33 = kernel[1][1];
    const float c32 = kernel[1][2];
    const float c31 = kernel[1][3];
    const float c30 = kernel[1][4];
    const float c22 = kernel[2][2];
    const float c21 = kernel[2][3];
    const float c20 = kernel[2][4];
    const float c11 = kernel[3][3];
    const float c10 = kernel[3][4];
    const float c00 = kernel[4][4];

    for (int i = 4; i < tileSize - 4; ++i) {
        // I tried hand written SSE code but gcc vectorizes better
#if defined(__clang__)
        #pragma clang loop vectorize(assume_safety)
#elif defined(__GNUC__)
        #pragma GCC ivdep
#endif
        for (int j = 4; j < tileSize - 4; ++j) {
            const float val = c42 * ((src[i - 4][j - 2] + src[i - 4][j + 2]) + (src[i - 2][j - 4] + src[i - 2][j + 4]) + (src[i + 2][j - 4] + src[i + 2][j + 4]) + (src[i + 4][j - 2] + src[i + 4][j + 2])) +
                              c41 * ((src[i - 4][j - 1] + src[i - 4][j + 1]) + (src[i - 1][j - 4] + src[i - 1][j + 4]) + (src[i + 1][j - 4] + src[i + 1][j + 4]) + (src[i + 4][j - 1] + src[i + 4][j + 1])) +
                              c40 * (src[i - 4][j] + src[i][j - 4] + src[i][j + 4] + src[i + 4][j]) +
                              c33 * (src[i - 3][j - 3] + src[i - 3][j + 3] + src[i + 3][j - 3] + src[i + 3][j + 3]) +
                              c32 * ((src[i - 3][j - 2] + src[i - 3][j + 2]) + (src[i - 2][j - 3] + src[i - 2][j + 3]) + (src[i + 2][j - 3] + src[i + 2][j + 3]) + (src[i + 3][j - 2] + src[i + 3][j + 2])) +
                              c31 * ((src[i - 3][j - 1] + src[i - 3][j + 1]) + (src[i - 1][j - 3] + src[i - 1][j + 3]) + (src[i + 1][j - 3] + src[i + 1][j + 3]) + (src[i + 3][j - 1] + src[i + 3][j + 1])) +
                              c30 * (src[i - 3][j] + src[i][j - 3] + src[i][j + 3] + src[i + 3][j]) +
                              c22 * (src[i - 2][j - 2] + src[i - 2][j + 2] + src[i + 2][j - 2] + src[i + 2][j + 2]) +
                              c21 * ((src[i - 2][j - 1] + src[i - 2][j + 1]) + (src[i - 1][j - 2] + src[i - 1][j + 2]) + (src[i + 1][j - 2] + src[i + 1][j + 2]) + (src[i + 2][j - 1] + src[i + 2][j + 1])) +
                              c20 * (src[i - 2][j] + src[i][j - 2] + src[i][j + 2] + src[i + 2][j]) +
                              c11 * (src[i - 1][j - 1] + src[i - 1][j + 1] + src[i + 1][j - 1] + src[i + 1][j + 1]) +
                              c10 * (src[i - 1][j] + src[i][j - 1] + src[i][j + 1] + src[i + 1][j]) +
                              c00 * src[i][j];
            dst[i][j] *= val;
        }
    }
}

void gauss7x7mult(float** RESTRICT src, float** RESTRICT dst, const int tileSize, const float kernel[7][7])
{

    const float c31 = kernel[0][2];
    const float c30 = kernel[0][3];
    const float c22 = kernel[1][1];
    const float c21 = kernel[1][2];
    const float c20 = kernel[1][3];
    const float c11 = kernel[2][2];
    const float c10 = kernel[2][3];
    const float c00 = kernel[3][3];

    for (int i = 3; i < tileSize - 3; ++i) {
        // I tried hand written SSE code but gcc vectorizes better
#if defined(__clang__)
        #pragma clang loop vectorize(assume_safety)
#elif defined(__GNUC__)
        #pragma GCC ivdep
#endif
        for (int j = 3; j < tileSize - 3; ++j) {
            const float val = c31 * ((src[i - 3][j - 1] + src[i - 3][j + 1]) + (src[i - 1][j - 3] + src[i - 1][j + 3]) + (src[i + 1][j - 3] + src[i + 1][j + 3]) + (src[i + 3][j - 1] + src[i + 3][j + 1])) +
                              c30 * (src[i - 3][j] + src[i][j - 3] + src[i][j + 3] + src[i + 3][j]) +
                              c22 * (src[i - 2][j - 2] + src[i - 2][j + 2] + src[i + 2][j - 2] + src[i + 2][j + 2]) +
                              c21 * ((src[i - 2][j - 1] + src[i - 2][j + 1]) + (src[i - 1][j - 2] + src[i - 1][j + 2]) + (src[i + 1][j - 2] + src[i + 1][j + 2]) + (src[i + 2][j - 1] + src[i + 2][j + 1])) +
                              c20 * (src[i - 2][j] + src[i][j - 2] + src[i][j + 2] + src[i + 2][j]) +
                              c11 * (src[i - 1][j - 1] + src[i - 1][j + 1] + src[i + 1][j - 1] + src[i + 1][j + 1]) +
                              c10 * (src[i - 1][j] + src[i][j - 1] + src[i][j + 1] + src[i + 1][j]) +
                              c00 * src[i][j];

            dst[i][j] *= val;
        }
    }
}

void buildClipMaskOneChannel(const float * const *channel, int W, int H, float** clipMask, float white)
{

#ifdef _OPENMP
    #pragma omp parallel for schedule(dynamic, 16)
#endif
    for (int row = 0; row < H; ++row) {
        for (int col = 0; col < W; ++col) {
            clipMask[row][col] = 1.f;
        }
    }

#ifdef _OPENMP
    #pragma omp parallel for schedule(dynamic, 16)
#endif
    for (int row = 2; row < H - 2; ++row) {
        for (int col = 2; col < W - 2; ++col) {
            if (channel[row][col] >= white) {
                clipMask[row - 2][col - 1] = clipMask[row - 2][col] = clipMask[row - 2][col + 1] = 0.f;
                clipMask[row - 1][col - 2] = clipMask[row - 1][col - 1] = clipMask[row - 1][col] = clipMask[row - 1][col + 1] = clipMask[row - 1][col + 2] = 0.f;
                clipMask[row][col - 2] = clipMask[row][col - 1] = clipMask[row][col] = clipMask[row][col + 1] = clipMask[row][col + 2] = 0.f;
                clipMask[row + 1][col - 2] = clipMask[row + 1][col - 1] = clipMask[row + 1][col] = clipMask[row + 1][col + 1] = clipMask[row + 1][col + 2] = 0.f;
                clipMask[row + 2][col - 1] = clipMask[row + 2][col] = clipMask[row + 2][col + 1] = 0.f;
            }
        }
    }
}

void buildClipMaskThreeChannels(const float * const *channel1, const float * const *channel2, const float * const *channel3, int W, int H, float** clipMask, float white)
{

#ifdef _OPENMP
    #pragma omp parallel for schedule(dynamic, 16)
#endif
    for (int row = 0; row < H; ++row) {
        for (int col = 0; col < W; ++col) {
            clipMask[row][col] = 1.f;
        }
    }

#ifdef _OPENMP
    #pragma omp parallel for schedule(dynamic, 16)
#endif
    for (int row = 2; row < H - 2; ++row) {
        for (int col = 2; col < W - 2; ++col) {
            if (rtengine::min(channel1[row][col], channel2[row][col], channel3[row][col]) >= white) {
                clipMask[row - 2][col - 1] = clipMask[row - 2][col] = clipMask[row - 2][col + 1] = 0.f;
                clipMask[row - 1][col - 2] = clipMask[row - 1][col - 1] = clipMask[row - 1][col] = clipMask[row - 1][col + 1] = clipMask[row - 1][col + 2] = 0.f;
                clipMask[row][col - 2] = clipMask[row][col - 1] = clipMask[row][col] = clipMask[row][col + 1] = clipMask[row][col + 2] = 0.f;
                clipMask[row + 1][col - 2] = clipMask[row + 1][col - 1] = clipMask[row + 1][col] = clipMask[row + 1][col + 1] = clipMask[row + 1][col + 2] = 0.f;
                clipMask[row + 2][col - 1] = clipMask[row + 2][col] = clipMask[row + 2][col + 1] = 0.f;
            }
        }
    }
}

bool checkForStop(float** tmpIThr, float** iterCheck, int fullTileSize, int border)
{
    for (int ii = border; ii < fullTileSize - border; ++ii) {
#ifdef __SSE2__
        for (int jj = border; jj < fullTileSize - border; jj += 4) {
            if (UNLIKELY(_mm_movemask_ps((vfloat)vmaskf_lt(LVFU(tmpIThr[ii][jj]), LVFU(iterCheck[ii - border][jj - border]))))) {
                return true;
            }
        }
#else
        for (int jj = border; jj < fullTileSize - border; ++jj) {
            if (tmpIThr[ii][jj] < iterCheck[ii - border][jj - border]) {
                return true;
            }
        }
#endif
    }
    return false;
}

void CaptureDeconvSharpening (float** luminance, const float* const * oldLuminance, const float * const * blend, int W, int H, double sigma, double sigmaCornerOffset, int iterations, bool checkIterStop)
{
BENCHFUN
    const bool is9x9 = (sigma <= 1.50 && sigmaCornerOffset == 0.0);
    const bool is7x7 = (sigma <= 1.15 && sigmaCornerOffset == 0.0);
    const bool is5x5 = (sigma <= 0.84 && sigmaCornerOffset == 0.0);
    const bool is3x3 = (sigma < 0.6 && sigmaCornerOffset == 0.0);
    float kernel13[13][13];
    float kernel9[9][9];
    float kernel7[7][7];
    float kernel5[5][5];
    float kernel3[3][3];
    if (is3x3) {
        compute3x3kernel(sigma, kernel3);
    } else if (is5x5) {
        compute5x5kernel(sigma, kernel5);
    } else if (is7x7) {
        compute7x7kernel(sigma, kernel7);
    } else if (is9x9) {
        compute9x9kernel(sigma, kernel9);
    } else {
        compute13x13kernel(sigma, kernel13);
    }

    constexpr int tileSize = 32;
    const int border = (is3x3 || is5x5 || is7x7) ? iterations <= 30 ? 5 : 7 : 8;
    const int fullTileSize = tileSize + 2 * border;
    const float cornerRadius = std::min<float>(2.f, sigma + sigmaCornerOffset);
    const float cornerDistance = sqrt(rtengine::SQR(W * 0.5f) + rtengine::SQR(H * 0.5f));
    const float distanceFactor = (cornerRadius - sigma) / cornerDistance;

    constexpr float minBlend = 0.01f;

#ifdef _OPENMP
    #pragma omp parallel
#endif
    {
        array2D<float> tmpIThr(fullTileSize, fullTileSize);
        array2D<float> tmpThr(fullTileSize, fullTileSize);
        tmpThr.fill(1.f);
        array2D<float> lumThr(fullTileSize, fullTileSize);
        array2D<float> iterCheck(tileSize, tileSize);
#ifdef _OPENMP
        #pragma omp for schedule(dynamic,16) collapse(2)
#endif
        for (int i = border; i < H - border; i+= tileSize) {
            for(int j = border; j < W - border; j+= tileSize) {
                const bool endOfCol = (i + tileSize + border) >= H;
                const bool endOfRow = (j + tileSize + border) >= W;
                // fill tiles
                if (endOfRow || endOfCol) {
                    // special handling for small tiles at end of row or column
                    float maxVal = 0.f;
                    if (checkIterStop) {
                        for (int k = 0, ii = endOfCol ? H - fullTileSize + border : i; k < tileSize; ++k, ++ii) {
                            for (int l = 0, jj = endOfRow ? W - fullTileSize + border : j; l < tileSize; ++l, ++jj) {
                                iterCheck[k][l] = oldLuminance[ii][jj] * blend[ii][jj] * 0.5f;
                                maxVal = std::max(maxVal, blend[ii][jj]);
                            }
                        }
                    } else {
                        for (int k = 0, ii = endOfCol ? H - fullTileSize + border : i; k < tileSize; ++k, ++ii) {
                            for (int l = 0, jj = endOfRow ? W - fullTileSize + border : j; l < tileSize; ++l, ++jj) {
                                maxVal = std::max(maxVal, blend[ii][jj]);
                            }
                        }
                    }
                    if (maxVal < minBlend) {
                        // no pixel of the tile has a blend factor >= minBlend => skip the tile
                        continue;
                    }
                    for (int k = 0, ii = endOfCol ? H - fullTileSize : i - border; k < fullTileSize; ++k, ++ii) {
                        for (int l = 0, jj = endOfRow ? W - fullTileSize : j - border; l < fullTileSize; ++l, ++jj) {
                            tmpIThr[k][l] = oldLuminance[ii][jj];
                            lumThr[k][l] = oldLuminance[ii][jj];
                        }
                    }
                } else {
                    float maxVal = 0.f;
                    if (checkIterStop) {
                        for (int ii = 0; ii < tileSize; ++ii) {
                            for (int jj = 0; jj < tileSize; ++jj) {
                                iterCheck[ii][jj] = oldLuminance[i + ii][j + jj] * blend[i + ii][j + jj] * 0.5f;
                                maxVal = std::max(maxVal, blend[i + ii][j + jj]);
                            }
                        }
                    } else {
                        for (int ii = 0; ii < tileSize; ++ii) {
                            for (int jj = 0; jj < tileSize; ++jj) {
                                maxVal = std::max(maxVal, blend[i + ii][j + jj]);
                            }
                        }
                    }
                    if (maxVal < minBlend) {
                        // no pixel of the tile has a blend factor >= minBlend => skip the tile
                        continue;
                    }
                    for (int ii = i; ii < i + fullTileSize; ++ii) {
                        for (int jj = j; jj < j + fullTileSize; ++jj) {
                            tmpIThr[ii - i][jj - j] = oldLuminance[ii - border][jj - border];
                            lumThr[ii - i][jj - j] = oldLuminance[ii - border][jj - border];
                        }
                    }
                }
                if (is3x3) {
                    for (int k = 0; k < iterations; ++k) {
                        // apply 3x3 gaussian blur and divide luminance by result of gaussian blur
                        gauss3x3div(tmpIThr, tmpThr, lumThr, fullTileSize, kernel3);
                        gauss3x3mult(tmpThr, tmpIThr, fullTileSize, kernel3);
                        if (checkIterStop && k < iterations - 1 && checkForStop(tmpIThr, iterCheck, fullTileSize, border)) {
                            break;
                        }
                    }
                } else if (is5x5) {
                    for (int k = 0; k < iterations; ++k) {
                        // apply 5x5 gaussian blur and divide luminance by result of gaussian blur
                        gauss5x5div(tmpIThr, tmpThr, lumThr, fullTileSize, kernel5);
                        gauss5x5mult(tmpThr, tmpIThr, fullTileSize, kernel5);
                        if (checkIterStop && k < iterations - 1 && checkForStop(tmpIThr, iterCheck, fullTileSize, border)) {
                            break;
                        }
                    }
                } else if (is7x7) {
                    for (int k = 0; k < iterations; ++k) {
                        // apply 5x5 gaussian blur and divide luminance by result of gaussian blur
                        gauss7x7div(tmpIThr, tmpThr, lumThr, fullTileSize, kernel7);
                        gauss7x7mult(tmpThr, tmpIThr, fullTileSize, kernel7);
                        if (checkIterStop && k < iterations - 1 && checkForStop(tmpIThr, iterCheck, fullTileSize, border)) {
                            break;
                        }
                    }
                } else if (is9x9) {
                    for (int k = 0; k < iterations; ++k) {
                        // apply 5x5 gaussian blur and divide luminance by result of gaussian blur
                        gauss9x9div(tmpIThr, tmpThr, lumThr, fullTileSize, kernel9);
                        gauss9x9mult(tmpThr, tmpIThr, fullTileSize, kernel9);
                        if (checkIterStop && k < iterations - 1 && checkForStop(tmpIThr, iterCheck, fullTileSize, border)) {
                            break;
                        }
                    }
                } else {
                    if (sigmaCornerOffset != 0.0) {
                        const float distance = sqrt(rtengine::SQR(i + tileSize / 2 - H / 2) + rtengine::SQR(j + tileSize / 2 - W / 2));
                        const float sigmaTile = static_cast<float>(sigma) + distanceFactor * distance;
                        if (sigmaTile >= 0.4f) {
                            if (sigmaTile > 1.50) { // have to use 13x13 kernel
                                float lkernel13[13][13];
                                compute13x13kernel(static_cast<float>(sigma) + distanceFactor * distance, lkernel13);
                                for (int k = 0; k < iterations; ++k) {
                                    // apply 13x13 gaussian blur and divide luminance by result of gaussian blur
                                    gauss13x13div(tmpIThr, tmpThr, lumThr, fullTileSize, lkernel13);
                                    gauss13x13mult(tmpThr, tmpIThr, fullTileSize, lkernel13);
                                    if (checkIterStop && k < iterations - 1 && checkForStop(tmpIThr, iterCheck, fullTileSize, border)) {
                                        break;
                                    }
                                }
                            } else if (sigmaTile > 1.15) { // have to use 9x9 kernel
                                float lkernel9[9][9];
                                compute9x9kernel(static_cast<float>(sigma) + distanceFactor * distance, lkernel9);
                                for (int k = 0; k < iterations; ++k) {
                                    // apply 9x9 gaussian blur and divide luminance by result of gaussian blur
                                    gauss9x9div(tmpIThr, tmpThr, lumThr, fullTileSize, lkernel9);
                                    gauss9x9mult(tmpThr, tmpIThr, fullTileSize, lkernel9);
                                    if (checkIterStop && k < iterations - 1 && checkForStop(tmpIThr, iterCheck, fullTileSize, border)) {
                                        break;
                                    }
                                }
                            } else if (sigmaTile > 0.84) { // have to use 7x7 kernel
                                float lkernel7[7][7];
                                compute7x7kernel(static_cast<float>(sigma) + distanceFactor * distance, lkernel7);
                                for (int k = 0; k < iterations; ++k) {
                                    // apply 7x7 gaussian blur and divide luminance by result of gaussian blur
                                    gauss7x7div(tmpIThr, tmpThr, lumThr, fullTileSize, lkernel7);
                                    gauss7x7mult(tmpThr, tmpIThr, fullTileSize, lkernel7);
                                    if (checkIterStop && k < iterations - 1 && checkForStop(tmpIThr, iterCheck, fullTileSize, border)) {
                                        break;
                                    }
                                }
                            } else { // can use 5x5 kernel
                                float lkernel5[5][5];
                                compute5x5kernel(static_cast<float>(sigma) + distanceFactor * distance, lkernel5);
                                for (int k = 0; k < iterations; ++k) {
                                    // apply 7x7 gaussian blur and divide luminance by result of gaussian blur
                                    gauss5x5div(tmpIThr, tmpThr, lumThr, fullTileSize, lkernel5);
                                    gauss5x5mult(tmpThr, tmpIThr, fullTileSize, lkernel5);
                                    if (checkIterStop && k < iterations - 1 && checkForStop(tmpIThr, iterCheck, fullTileSize, border)) {
                                        break;
                                    }
                                }
                            }
                        }
                    } else {
                        for (int k = 0; k < iterations; ++k) {
                            // apply 13x13 gaussian blur and divide luminance by result of gaussian blur
                            gauss13x13div(tmpIThr, tmpThr, lumThr, fullTileSize, kernel13);
                            gauss13x13mult(tmpThr, tmpIThr, fullTileSize, kernel13);
                            if (checkIterStop && k < iterations - 1 && checkForStop(tmpIThr, iterCheck, fullTileSize, border)) {
                                break;
                            }
                        }
                    }
                }
                if (endOfRow || endOfCol) {
                    // special handling for small tiles at end of row or column
                    for (int k = border, ii = endOfCol ? H - fullTileSize : i - border; k < fullTileSize - border; ++k) {
                        for (int l = border, jj = endOfRow ? W - fullTileSize : j - border; l < fullTileSize - border; ++l) {
                            luminance[ii + k][jj + l] = rtengine::intp(blend[ii + k][jj + l], tmpIThr[k][l], luminance[ii + k][jj + l]);
                        }
                    }
                } else {
                    for (int ii = border; ii < fullTileSize - border; ++ii) {
                        for (int jj = border; jj < fullTileSize - border; ++jj) {
                            luminance[i + ii - border][j + jj - border] = rtengine::intp(blend[i + ii - border][j + jj - border], tmpIThr[ii][jj], luminance[i + ii - border][j + jj - border]);
                        }
                    }
                }
            }
        }
    }
}

}

extern "C" gpointer deconvolution(gpointer p);

gpointer deconvolution(gpointer p) {


BENCHFUN

    auto args = (struct deconv_data *) p;
    const int W = args->fit->rx;
    const int H = args->fit->ry;
    const int channels = args->fit->naxes[2];
    constexpr float xyz_rgb[3][3] = {          // XYZ from RGB
                                    { 0.412453, 0.357580, 0.180423 },
                                    { 0.212671, 0.715160, 0.072169 },
                                    { 0.019334, 0.119193, 0.950227 }
                                };

    float contrast = args->contrast_threshold / 100.f;

    array2D<float> clipMask(W, H);

    constexpr float clipLimit = 0.95f;

    LUTf cachefy(65536, LUT_CLIP_BELOW);
    {
        int i = 0;
        int epsmaxint = 65535.0 * 216.0 / 24389.0;

        for (; i <= epsmaxint; i++)
        {
            cachefy[i] = 327.68 * (24389.0 / 27.0 * i / 65535.0);
        }

        for(; i < 65536; i++)
        {
            cachefy[i] = 327.68 * (116.0 * std::cbrt((double)i / 65535.0) - 16.0);
        }
    }

    array2D<float> redVals(W,H);
    array2D<float> greenVals(W,H);
    array2D<float> blueVals(W,H);

#ifdef _OPENMP
    #pragma omp parallel for schedule(dynamic, 16)
#endif
    for (int i = 0; i < H; ++i) {
        int fitn = i * W;
        for (int j = 0; j < W; ++j) {
<<<<<<< HEAD
        	if (args->fit->type == DATA_USHORT) {
                redVals[i][j] = args->fit->pdata[RLAYER][fitn];
                greenVals[i][j] = args->fit->pdata[GLAYER][fitn];
                blueVals[i][j] = args->fit->pdata[BLAYER][fitn];
        	} else {
        		redVals[i][j] = args->fit->fpdata[RLAYER][fitn] > 0.f ? args->fit->fpdata[RLAYER][fitn] * USHRT_MAX_SINGLE : 0.f;
        		greenVals[i][j] = args->fit->fpdata[GLAYER][fitn] > 0.f ? args->fit->fpdata[GLAYER][fitn] * USHRT_MAX_SINGLE : 0.f;
        		blueVals[i][j] = args->fit->fpdata[BLAYER][fitn] > 0.f ? args->fit->fpdata[BLAYER][fitn]* USHRT_MAX_SINGLE : 0.f;
        	}
=======
            redVals[i][j] = args->fit->pdata[RLAYER][fitn];
            if (channels == 3) {
            	greenVals[i][j] = args->fit->pdata[GLAYER][fitn];
            	blueVals[i][j] = args->fit->pdata[BLAYER][fitn];
            }
>>>>>>> dcc4ae34
            ++fitn;
        }
    }

    if (channels == 1) {
        buildClipMaskOneChannel(redVals, W, H, clipMask, args->clip * clipLimit);
    } else if (channels == 3) {
        buildClipMaskThreeChannels(redVals, greenVals, blueVals, W, H, clipMask, args->clip * clipLimit);
    }

    array2D<float> L(W, H);
    array2D<float> YOld(W, H);
    array2D<float> YNew(W, H);
    
#ifdef _OPENMP
    #pragma omp parallel for schedule(dynamic, 16)
#endif
    for (int i = 0; i < H; ++i) {
        RGB2L(redVals[i], greenVals[i], blueVals[i], L[i], xyz_rgb, W, cachefy);
        RGB2Y(redVals[i], greenVals[i], blueVals[i], YOld[i], YNew[i], W);
    }

    // calculate contrast based blend factors to reduce sharpening in regions with low contrast
    buildBlendMask(L, clipMask, W, H, contrast, args->auto_contrast_threshold, clipMask);
    std::cout << "contrast : " << contrast << std::endl;
    if (args->auto_contrast_threshold) {
        args->contrast_threshold = contrast * 100.0;
    }

    CaptureDeconvSharpening(YNew, YOld, clipMask, W, H, args->sigma, args->corner_radius, args->iterations, args->auto_limit);

#ifdef _OPENMP
    #pragma omp parallel for schedule(dynamic, 16)
#endif
    for (int i = 0; i < H; ++i) {
        int fitn = i * W;
        for (int j = 0; j < W; ++j) {
            const float factor = YNew[i][j] / std::max(YOld[i][j], 0.00001f);
            if (args->fit->type == DATA_USHORT) {
            	args->fit->pdata[RLAYER][fitn] = rtengine::CLIP<float>(redVals[i][j] * factor);
            	if (channels == 3) {
            		args->fit->pdata[GLAYER][fitn] = rtengine::CLIP<float>(greenVals[i][j] * factor);
            		args->fit->pdata[BLAYER][fitn] = rtengine::CLIP<float>(blueVals[i][j] * factor);
            	}
            } else {
            	args->fit->fpdata[RLAYER][fitn] = (redVals[i][j] * factor) / USHRT_MAX_SINGLE;
            	if (channels == 3) {
            		args->fit->fpdata[GLAYER][fitn] = (greenVals[i][j] * factor) / USHRT_MAX_SINGLE;
            		args->fit->fpdata[BLAYER][fitn] = (blueVals[i][j] * factor) / USHRT_MAX_SINGLE;
            	}
            }
            ++fitn;
        }
    }

    return GINT_TO_POINTER(0);
}

#if defined(__GNUC__) && !defined(__clang__)
#pragma GCC pop_options
#endif<|MERGE_RESOLUTION|>--- conflicted
+++ resolved
@@ -937,23 +937,20 @@
     for (int i = 0; i < H; ++i) {
         int fitn = i * W;
         for (int j = 0; j < W; ++j) {
-<<<<<<< HEAD
         	if (args->fit->type == DATA_USHORT) {
                 redVals[i][j] = args->fit->pdata[RLAYER][fitn];
-                greenVals[i][j] = args->fit->pdata[GLAYER][fitn];
-                blueVals[i][j] = args->fit->pdata[BLAYER][fitn];
+			if (channels == 3) {
+                		greenVals[i][j] = args->fit->pdata[GLAYER][fitn];
+                		blueVals[i][j] = args->fit->pdata[BLAYER][fitn];
+			}
         	} else {
         		redVals[i][j] = args->fit->fpdata[RLAYER][fitn] > 0.f ? args->fit->fpdata[RLAYER][fitn] * USHRT_MAX_SINGLE : 0.f;
-        		greenVals[i][j] = args->fit->fpdata[GLAYER][fitn] > 0.f ? args->fit->fpdata[GLAYER][fitn] * USHRT_MAX_SINGLE : 0.f;
-        		blueVals[i][j] = args->fit->fpdata[BLAYER][fitn] > 0.f ? args->fit->fpdata[BLAYER][fitn]* USHRT_MAX_SINGLE : 0.f;
+			if (channels == 3) {
+        			greenVals[i][j] = args->fit->fpdata[GLAYER][fitn] > 0.f ? args->fit->fpdata[GLAYER][fitn] * USHRT_MAX_SINGLE : 0.f;
+        			blueVals[i][j] = args->fit->fpdata[BLAYER][fitn] > 0.f ? args->fit->fpdata[BLAYER][fitn]* USHRT_MAX_SINGLE : 0.f;
+			}
         	}
-=======
-            redVals[i][j] = args->fit->pdata[RLAYER][fitn];
-            if (channels == 3) {
-            	greenVals[i][j] = args->fit->pdata[GLAYER][fitn];
-            	blueVals[i][j] = args->fit->pdata[BLAYER][fitn];
-            }
->>>>>>> dcc4ae34
+
             ++fitn;
         }
     }
