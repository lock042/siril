/*
 * This file is part of Siril, an astronomy image processor.
 * Copyright (C) 2005-2011 Francois Meyer (dulle at free.fr)
 * Copyright (C) 2012-2018 team free-astro (see more in AUTHORS file)
 * Reference site is https://free-astro.org/index.php/Siril
 *
 * Siril is free software: you can redistribute it and/or modify
 * it under the terms of the GNU General Public License as published by
 * the Free Software Foundation, either version 3 of the License, or
 * (at your option) any later version.
 *
 * Siril is distributed in the hope that it will be useful,
 * but WITHOUT ANY WARRANTY; without even the implied warranty of
 * MERCHANTABILITY or FITNESS FOR A PARTICULAR PURPOSE. See the
 * GNU General Public License for more details.
 *
 * You should have received a copy of the GNU General Public License
 * along with Siril. If not, see <http://www.gnu.org/licenses/>.
*/

#define MAIN
#ifdef HAVE_CONFIG_H
#  include <config.h>
#endif

#include <gtk/gtk.h>
#ifdef MAC_INTEGRATION
#include "gtkmacintegration/gtkosxapplication.h"
#endif
#ifdef _WIN32
#include <windows.h>
#include <tchar.h>
#endif
#include <unistd.h>
#include <signal.h>
#include <stdio.h>
#include <string.h>
#include <assert.h>
#include <locale.h>
#if (defined(__APPLE__) && defined(__MACH__))
#include <stdlib.h>
#include <libproc.h>
#endif

#include "core/siril.h"
#include "core/proto.h"
#include "core/initfile.h"
#include "core/command.h"
#include "core/pipe.h"
#include "io/sequence.h"
#include "io/conversion.h"
#include "gui/callbacks.h"
#include "gui/gui.h"
#include "gui/script_menu.h"
#include "gui/progress_and_log.h"
#include "registration/registration.h"
#include "stacking/stacking.h"
#include "core/undo.h"
#include "io/single_image.h"
#include "algos/star_finder.h"

#define GLADE_FILE "siril3.glade"
#define PLANETARY_GLADE_FILE "siril_planetary3.glade"

/* the global variables of the whole project */
cominfo com;	// the main data struct
fits gfit;	// currently loaded image
GtkBuilder *builder; // get widget references anywhere

#ifdef MAC_INTEGRATION

static gboolean osx_open_file(GtkosxApplication *osx_app, gchar *path, gpointer data){
	if (path != NULL) {
		open_single_image(path);
		return FALSE;
	}
	return TRUE;
}

static void gui_add_osx_to_app_menu(GtkosxApplication *osx_app, const gchar *item_name, gint index) {
	GtkWidget *item;

	item = lookup_widget(item_name);
	if (GTK_IS_MENU_ITEM(item))
		gtkosx_application_insert_app_menu_item(osx_app, GTK_WIDGET(item), index);
}

static void set_osx_integration(GtkosxApplication *osx_app, gchar *siril_path) {
	GtkWidget *menubar = lookup_widget("menubar1");
	GtkWidget *file_quit_menu_item = lookup_widget("exit");
	GtkWidget *help_menu = lookup_widget("help1");
	GtkWidget *window_menu = lookup_widget("menuitemWindows");
	GtkWidget *sep;
	GdkPixbuf *icon;
	gchar *icon_path;
	
	g_signal_connect(osx_app, "NSApplicationOpenFile", G_CALLBACK(osx_open_file), NULL);

	gtk_widget_hide(menubar);

	gtkosx_application_set_menu_bar(osx_app, GTK_MENU_SHELL(menubar));
	gtkosx_application_set_window_menu(osx_app, GTK_MENU_ITEM(window_menu));

	gui_add_osx_to_app_menu(osx_app, "help_item1", 0);
	gui_add_osx_to_app_menu(osx_app, "help_get_scripts", 1);
	gui_add_osx_to_app_menu(osx_app, "help_update", 2);
	sep = gtk_separator_menu_item_new();
	gtkosx_application_insert_app_menu_item(osx_app, sep, 2);
	gui_add_osx_to_app_menu(osx_app, "settings", 3);
	sep = gtk_separator_menu_item_new();
	gtkosx_application_insert_app_menu_item(osx_app, sep, 4);

	gtk_widget_hide(file_quit_menu_item);
	gtk_widget_hide(help_menu);
	
	icon_path = g_build_filename(siril_path, "pixmaps/siril_1.svg", NULL);
	icon = gdk_pixbuf_new_from_file(icon_path, NULL);
	gtkosx_application_set_dock_icon_pixbuf(osx_app, icon);
		
	gtkosx_application_ready(osx_app);
	g_free(icon_path);
}

#endif

void usage(const char *command) {
<<<<<<< HEAD
	printf("\nUsage:  %s [OPTIONS] [IMAGE_FILE_TO_OPEN]\n\n", command);
	puts("    -d, --directory CWD        changing the current working directory as the argument");
	puts("    -s, --script    SCRIPTFILE run the siril commands script in console mode");
	puts("    -i                         load configuration from file name instead of the default configuration file");
	puts("    -f, --format               print all supported image file formats (depending on installed libraries)");
	puts("    -v, --version              print program name and version and exit");
	puts("    -h, --help                 show this message");
=======
    printf("\nUsage:  %s [OPTIONS] [IMAGE_FILE_TO_OPEN]\n\n", command);
    puts("    -d, --directory CWD        changing the current working directory as the argument");
    puts("    -s, --script    SCRIPTFILE run the siril commands script in console mode");
    puts("    -i              INITFILE   load configuration from file name instead of the default configuration file");
    puts("    -p                         run in console mode with command and log stream through named pipes");
    puts("    -f, --format               print all supported image file formats (depending on installed libraries)");
    puts("    -v, --version              print program name and version and exit");
    puts("    -h, --help                 show this message");
>>>>>>> 8ec12492
}

void signal_handled(int s) {
	// printf("Caught signal %d\n", s);
	gtk_main_quit();
}

int main(int argc, char *argv[]) {
	int i;
	extern char *optarg;
	extern int opterr;
	gboolean forcecwd = FALSE;
	char *cwd_forced = NULL, *start_script = NULL;

	g_setenv ("LC_NUMERIC", "C", TRUE); // avoid possible bugs using french separator ","

	/* for translation */
#ifdef _WIN32
	setlocale(LC_ALL, "");

	gchar *localedir = g_build_filename(_getcwd(0, 0), "\\..\\share\\locale", NULL);
	gchar *localefilename = g_win32_locale_filename_from_utf8(localedir);
	bindtextdomain(PACKAGE, localefilename);
	bind_textdomain_codeset(PACKAGE, "UTF-8");
	g_free(localefilename);
	g_free(localedir);
#else
	bindtextdomain(PACKAGE, LOCALEDIR);
#endif
	textdomain(PACKAGE);

	opterr = 0;

	/* Caught signals */
	signal(SIGINT, signal_handled);

	while (1) {
		signed char c = getopt(argc, argv, "i:phfvd:s:");
		if (c == '?') {
			for (i = 1; i < argc; i++) {
				if (argv[i][1] == '-') {
					if (!strcmp(argv[i], "--version"))
						c = 'v';
					else if (!strcmp(argv[i], "--help"))
						c = 'h';
					else if (!strcmp(argv[i], "--format"))
						c = 'f';
					else if (!strcmp(argv[i], "--directory"))
						c = 'd';
					else if (!strcmp(argv[i], "--script"))
						c = 's';
					else {
						usage(argv[0]);
						exit(EXIT_FAILURE);
					}
				}
			}
		}

		if (c == -1)
			break;
		switch (c) {
			case 'i':
				com.initfile = g_strdup(optarg);
				break;
			case 'v':
				fprintf(stdout, "%s %s\n", PACKAGE, VERSION);
				exit(EXIT_SUCCESS);
				break;
			case 'f':
				list_format_available();
				exit(EXIT_SUCCESS);
				break;
			case 'd':
				cwd_forced = optarg;
				forcecwd = TRUE;
				break;
			case 's':
			case 'p':
				com.script = TRUE;
				com.headless = TRUE;
				/* need to force cwd to the current dir if no option -d */
				if (!forcecwd) {
					cwd_forced = g_get_current_dir();
					forcecwd = TRUE;
				}
				if (c == 's')
					start_script = optarg;
				break;
			default:
				fprintf(stderr, _("unknown command line parameter '%c'\n"), argv[argc - 1][1]);
				/* no break */
			case 'h':
				usage(argv[0]);
				exit(EXIT_SUCCESS);
		}
	}

	/* initializing internal structures with widgets (drawing areas) */
	com.cvport = RED_VPORT;
	com.show_excluded = TRUE;
	com.selected_star = -1;
	com.stacking_zone_focus = -1;
	com.star_is_seqdata = FALSE;
	com.stars = NULL;
	com.uniq = NULL;
	com.grad = NULL;
	com.grad_boxes_drawn = TRUE;
	com.color = NORMAL_COLOR;
	for (i=0; i<MAXVPORT; i++)
		com.buf_is_dirty[i] = TRUE;
	memset(&com.selection, 0, sizeof(rectangle));
	memset(com.layers_hist, 0, sizeof(com.layers_hist));

	/* initialize the com struct and zoom level */
	com.sliders = MINMAX;
	com.zoom_value = ZOOM_DEFAULT;

	/* initialize sequence-related stuff */
	initialize_sequence(&com.seq, TRUE);

	/* set default CWD */
	com.wd = siril_get_startup_dir();
	com.startup_dir = g_get_current_dir();

	/* load init file */
	if (checkinitfile()) {
		siril_log_message(_("Could not load or create settings file, exiting.\n"));
		exit(1);
	}

	/* Get CPU number and set the number of threads */
	siril_log_message(_("Parallel processing %s: using %d logical processor(s).\n"),
#ifdef _OPENMP
			_("enabled"), com.max_thread = omp_get_num_procs()
#else
			_("disabled"), com.max_thread = 1
#endif
			);

<<<<<<< HEAD

=======
>>>>>>> 8ec12492
	if (!com.headless) {
		gtk_init(&argc, &argv);
		enum _siril_mode mode = com.siril_mode;
		com.siril_mode = MODE_NO_GUI;
		init_gui(mode);	// sets new mode
	} else {
		com.siril_mode = MODE_NO_GUI;	// TODO: transition headless mode to that
	}

	siril_log_color_message(_("Welcome to %s v%s\n"), "bold", PACKAGE, VERSION);

	/* initialize converters (supported file type) */
	initialize_converters();

	if (com.headless) {
		init_peaker_default();
	}

	/* handling OS-X integration */
#ifdef MAC_INTEGRATION
	GtkosxApplication *osx_app = gtkosx_application_get();
	if (!com.headless) {
		set_osx_integration(osx_app, siril_path);
	}
#endif //MAC_INTEGRATION

	/* start Siril */
	if (argv[optind] != NULL) {
		changedir(com.startup_dir, NULL);
		open_single_image(argv[optind]);
		if (!forcecwd) {
			gchar *newpath = g_path_get_dirname(argv[optind]);
			changedir(newpath, NULL);
			g_free(newpath);
		}
	}

	if (forcecwd && cwd_forced) {
		changedir(cwd_forced, NULL);
	}

	if (com.headless) {
		if (start_script) {
			FILE* fp = g_fopen(start_script, "r");
			if (fp == NULL) {
				siril_log_message(_("File [%s] does not exist\n"), start_script);
				exit(1);
			}
			execute_script(fp);
		}
		else {
			pipe_start();
			read_pipe(NULL);
		}
	}
	else {
		do {
			gtk_main();

			process_close(0);
			// wait for clean-up, apparently it never gets there
			while (gtk_events_pending())
				gtk_main_iteration_do(FALSE);
			//uninit_gui();

			init_gui(com.requested_mode);
		} while (com.requested_mode != MODE_NO_GUI);
	}

	/* quit Siril */
	close_sequence(FALSE);	// closing a sequence if loaded
	close_single_image();	// close the previous image and free resources
	pipe_stop();		// close the pipes and their threads
#ifdef MAC_INTEGRATION
	g_object_unref(osx_app);
#endif //MAC_INTEGRATION
	return 0;
}<|MERGE_RESOLUTION|>--- conflicted
+++ resolved
@@ -124,24 +124,14 @@
 #endif
 
 void usage(const char *command) {
-<<<<<<< HEAD
 	printf("\nUsage:  %s [OPTIONS] [IMAGE_FILE_TO_OPEN]\n\n", command);
 	puts("    -d, --directory CWD        changing the current working directory as the argument");
 	puts("    -s, --script    SCRIPTFILE run the siril commands script in console mode");
-	puts("    -i                         load configuration from file name instead of the default configuration file");
+	puts("    -i              INITFILE   load configuration from file name instead of the default configuration file");
+	puts("    -p                         run in console mode with command and log stream through named pipes");
 	puts("    -f, --format               print all supported image file formats (depending on installed libraries)");
 	puts("    -v, --version              print program name and version and exit");
 	puts("    -h, --help                 show this message");
-=======
-    printf("\nUsage:  %s [OPTIONS] [IMAGE_FILE_TO_OPEN]\n\n", command);
-    puts("    -d, --directory CWD        changing the current working directory as the argument");
-    puts("    -s, --script    SCRIPTFILE run the siril commands script in console mode");
-    puts("    -i              INITFILE   load configuration from file name instead of the default configuration file");
-    puts("    -p                         run in console mode with command and log stream through named pipes");
-    puts("    -f, --format               print all supported image file formats (depending on installed libraries)");
-    puts("    -v, --version              print program name and version and exit");
-    puts("    -h, --help                 show this message");
->>>>>>> 8ec12492
 }
 
 void signal_handled(int s) {
@@ -282,10 +272,6 @@
 #endif
 			);
 
-<<<<<<< HEAD
-
-=======
->>>>>>> 8ec12492
 	if (!com.headless) {
 		gtk_init(&argc, &argv);
 		enum _siril_mode mode = com.siril_mode;
