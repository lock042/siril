--- conflicted
+++ resolved
@@ -140,11 +140,8 @@
   'gui/about_dialog.c',
   'gui/annotations_pref.c',
   'gui/astrometry_solver.c',
-<<<<<<< HEAD
   'gui/bm3dgui.c',
-=======
   'gui/background_extraction.c',
->>>>>>> bac0707c
   'gui/callbacks.c',
   'gui/colors.c',
   'gui/conversion.c',
