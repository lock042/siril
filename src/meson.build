--- conflicted
+++ resolved
@@ -114,12 +114,8 @@
   'io/single_image.c',
   
   'livestacking/gui.c',
-<<<<<<< HEAD
   'livestacking/livestacking.c',
-  'livestacking/noise.c',
   'livestacking/ls_plot.c',
-=======
->>>>>>> faabb1cb
   
   'opencv/opencv.cpp',
   'opencv/opencv.h',
