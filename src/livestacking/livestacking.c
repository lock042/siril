--- conflicted
+++ resolved
@@ -736,16 +736,10 @@
 			livestacking_display(str, TRUE);
 			break;
 		}
-<<<<<<< HEAD
-		clear_stars_list();
+		clear_stars_list(FALSE);
 		bgnoise_async(&stackparam.result, TRUE);
+
 		if (savefits(result_filename, &stackparam.result)) {
-=======
-		clear_stars_list(FALSE);
-		bgnoise_async(&gfit, FALSE);
-
-		if (savefits(result_filename, &gfit)) {
->>>>>>> faabb1cb
 			char *msg = siril_log_color_message(_("Could not save the stacking result %s, aborting\n"),
 					"red", result_filename);
 			livestacking_display(msg, FALSE);
